--- conflicted
+++ resolved
@@ -233,22 +233,6 @@
       CFLAGS += -march=armv7ve -mtune=cortex-a17 -mfloat-abi=hard -mfpu=neon-vfpv4
       NAME  = amiberry-RK3288
     endif
-<<<<<<< HEAD
-=======
-
-else ifeq ($(PLATFORM),tinker)
-USE_SDL2 = 1
-    CFLAGS += -march=armv7-a -mtune=cortex-a17 -mfpu=neon-vfpv4
-    CPPFLAGS += -DARMV6_ASSEMBLY -D_FILE_OFFSET_BITS=64 -DARMV6T2 -DUSE_ARMNEON -DARM_HAS_DIV -DUSE_SDL2 -DFASTERCYCLES -DUSE_RENDER_THREAD -DMALI_GPU
-    HAVE_NEON = 1
-    NAME  = amiberry-tinker
-
-else ifeq ($(PLATFORM),rockpro64)
-USE_SDL2 = 1
-    CFLAGS += -march=armv8-a -mtune=cortex-a53 -mfpu=neon-fp-armv8
-    CPPFLAGS += -DARMV6_ASSEMBLY -D_FILE_OFFSET_BITS=64 -DARMV6T2 -DUSE_ARMNEON -DARM_HAS_DIV -DUSE_SDL2 -DMALI_GPU -DUSE_RENDER_THREAD -DFASTERCYCLES
-    HAVE_NEON = 1
-    NAME  = amiberry-rockpro64
 
 # sun8i Allwinner H2+ / H3 like Orange PI, Nano PI, Banana PI, Tritium, AlphaCore2, MPCORE-HUB
 else ifeq ($(PLATFORM),sun8i)
@@ -262,8 +246,6 @@
 	    # quote: The assembly code in bn_mul.h is optimized for the ARM platform and uses some registers, including r7 to efficiently do an operation. GCC also uses r7 as the frame pointer under ARM Thumb assembly.
         MORE_CFLAGS += -fomit-frame-pointer
 endif
->>>>>>> e431465b
-	
 endif
 
 RM     = rm -f
