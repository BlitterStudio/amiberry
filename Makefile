--- conflicted
+++ resolved
@@ -192,15 +192,9 @@
 
 # Generic aarch64 target defaulting to Cortex A53 CPU (SDL2, 64-bit)
 else ifeq ($(PLATFORM),a64)
-<<<<<<< HEAD
-	CPUFLAGS = -mcpu=cortex-a53
-	CPPFLAGS += $(CPPFLAGS64)
-	AARCH64 = 1
-=======
     CPUFLAGS ?= -mcpu=cortex-a53
     CPPFLAGS += $(CPPFLAGS64)
     AARCH64 = 1
->>>>>>> 5d9c5c6c
 
 # RK3288 e.g. Asus Tinker Board
 # RK3328 e.g. PINE64 Rock64 
