# Default platform is rpi3 / SDL1

ifeq ($(PLATFORM),)
	PLATFORM = rpi3
endif

#
# DispmanX Common flags for both SDL1 and SDL2 (RPI-specific)
#
DISPMANX_FLAGS = -DUSE_DISPMANX -I/opt/vc/include -I/opt/vc/include/interface/vmcs_host/linux -I/opt/vc/include/interface/vcos/pthreads 
DISPMANX_LDFLAGS = -lbcm_host -lvchiq_arm -L/opt/vc/lib

CPPFLAGS+= -MD -MP
#DEBUG=1
#GCC_PROFILE=1
#GEN_PROFILE=1
#USE_PROFILE=1
#WITH_LOGGING=1

#
# SDL1 targets
#
ifeq ($(PLATFORM),rpi3)
    CPU_FLAGS += -march=armv8-a -mtune=cortex-a53 -mfpu=neon-fp-armv8
    CFLAGS += ${DISPMANX_FLAGS} -DARMV6T2 -DUSE_ARMNEON -DUSE_SDL1
    LDFLAGS += ${DISPMANX_LDFLAGS}
    HAVE_NEON = 1
    PROFILER_PATH = /home/pi/projects/amiberry
    NAME  = amiberry-rpi3-sdl1-dev
	
else ifeq ($(PLATFORM),rpi2)
    CPU_FLAGS += -march=armv7-a -mtune=cortex-a7 -mfpu=neon-vfpv4
    CFLAGS += ${DISPMANX_FLAGS} -DARMV6T2 -DUSE_ARMNEON -DUSE_SDL1
    LDFLAGS += ${DISPMANX_LDFLAGS}
    HAVE_NEON = 1
    PROFILER_PATH = /home/pi/projects/amiberry
    NAME  = amiberry-rpi2-sdl1-dev
	
else ifeq ($(PLATFORM),rpi1)
    CPU_FLAGS += -march=armv6zk -mtune=arm1176jzf-s -mfpu=vfp
    CFLAGS += ${DISPMANX_FLAGS} -DUSE_SDL1
    LDFLAGS += ${DISPMANX_LDFLAGS}
    PROFILER_PATH = /home/pi/projects/amiberry
    NAME  = amiberry-rpi1-sdl1-dev

else ifeq ($(PLATFORM),xu4)
    CPU_FLAGS += -march=armv7ve -mcpu=cortex-a15.cortex-a7 -mtune=cortex-a15.cortex-a7 -mfpu=neon-vfpv4
    CFLAGS += -DARMV6T2 -DUSE_ARMNEON -DUSE_SDL1
    ifdef DEBUG
	    # Otherwise we'll get compilation errors, check https://tls.mbed.org/kb/development/arm-thumb-error-r7-cannot-be-used-in-asm-here
	    # quote: The assembly code in bn_mul.h is optimized for the ARM platform and uses some registers, including r7 to efficiently do an operation. GCC also uses r7 as the frame pointer under ARM Thumb assembly.
        MORE_CFLAGS += -fomit-frame-pointer
    endif
    NAME  = amiberry-xu4-sdl1-dev

else ifeq ($(PLATFORM),android)
    CPU_FLAGS += -mfpu=neon -mfloat-abi=soft
    DEFS += -DANDROIDSDL
    ANDROID = 1
    HAVE_NEON = 1
    HAVE_SDL_DISPLAY = 1
    NAME  = amiberry-android-sdl1-dev

#
# SDL2 with DispmanX targets (RPI only)
#
else ifeq ($(PLATFORM),rpi3-sdl2-dispmanx)
USE_SDL2 = 1
    CPU_FLAGS += -march=armv8-a -mtune=cortex-a53 -mfpu=neon-fp-armv8
    CFLAGS += -DARMV6T2 -DUSE_ARMNEON -DUSE_SDL2 ${DISPMANX_FLAGS}
    LDFLAGS += ${DISPMANX_LDFLAGS}
    HAVE_NEON = 1
    PROFILER_PATH = /home/pi/projects/amiberry/amiberry-sdl2-prof
    NAME  = amiberry-rpi3-sdl2-dispmanx-dev

else ifeq ($(PLATFORM),rpi2-sdl2-dispmanx)
USE_SDL2 = 1
    CPU_FLAGS += -march=armv7-a -mtune=cortex-a7 -mfpu=neon-vfpv4
    CFLAGS += -DARMV6T2 -DUSE_ARMNEON -DUSE_SDL2 ${DISPMANX_FLAGS}
    LDFLAGS += ${DISPMANX_LDFLAGS}
    HAVE_NEON = 1
    PROFILER_PATH = /home/pi/projects/amiberry/amiberry-sdl2-prof
    NAME  = amiberry-rpi2-sdl2-dispmanx-dev

else ifeq ($(PLATFORM),rpi1-sdl2-dispmanx)
USE_SDL2 = 1
    CPU_FLAGS += -march=armv6zk -mtune=arm1176jzf-s -mfpu=vfp
    CFLAGS += -DUSE_SDL2 ${DISPMANX_FLAGS}
    LDFLAGS += ${DISPMANX_LDFLAGS}
    PROFILER_PATH = /home/pi/projects/amiberry/amiberry-sdl2-prof
    NAME  = amiberry-rpi1-sdl2-dispmanx-dev

#
# SDL2 targets
#	
else ifeq ($(PLATFORM),rpi3-sdl2)
USE_SDL2 = 1
    CPU_FLAGS += -march=armv8-a -mtune=cortex-a53 -mfpu=neon-fp-armv8
    CFLAGS += -DARMV6T2 -DUSE_ARMNEON -DUSE_SDL2
    HAVE_NEON = 1
    PROFILER_PATH = /home/pi/projects/amiberry/amiberry-sdl2-prof
    NAME  = amiberry-rpi3-sdl2-dev
	
else ifeq ($(PLATFORM),rpi2-sdl2)
USE_SDL2 = 1
    CPU_FLAGS += -march=armv7-a -mtune=cortex-a7 -mfpu=neon-vfpv4
    CFLAGS += -DARMV6T2 -DUSE_ARMNEON -DUSE_SDL2
    HAVE_NEON = 1
    PROFILER_PATH = /home/pi/projects/amiberry/amiberry-sdl2-prof
    NAME  = amiberry-rpi2-sdl2-dev
	
else ifeq ($(PLATFORM),rpi1-sdl2)
USE_SDL2 = 1
    CPU_FLAGS += -march=armv6zk -mtune=arm1176jzf-s -mfpu=vfp
    CFLAGS += -DUSE_SDL2
    PROFILER_PATH = /home/pi/projects/amiberry/amiberry-sdl2-prof
    NAME  = amiberry-rpi1-sdl2-dev

else ifeq ($(PLATFORM),pine64)
USE_SDL2 = 1
    CPU_FLAGS += -march=armv7-a -mfpu=vfpv3-d16
    CFLAGS += -DARMV6T2 -D__arm__ -DUSE_SDL2
    CC = arm-linux-gnueabihf-gcc
    CXX = arm-linux-gnueabihf-g++
    NAME  = amiberry-pine64-sdl2-dev

else ifeq ($(PLATFORM),xu4-sdl2)
USE_SDL2 = 1
    CPU_FLAGS += -march=armv7ve -mcpu=cortex-a15.cortex-a7 -mtune=cortex-a15.cortex-a7 -mfpu=neon-vfpv4
    CFLAGS += -DARMV6T2 -DUSE_ARMNEON -DUSE_SDL2
    ifdef DEBUG
	    # Otherwise we'll get compilation errors, check https://tls.mbed.org/kb/development/arm-thumb-error-r7-cannot-be-used-in-asm-here
	    # quote: The assembly code in bn_mul.h is optimized for the ARM platform and uses some registers, including r7 to efficiently do an operation. GCC also uses r7 as the frame pointer under ARM Thumb assembly.
        MORE_CFLAGS += -fomit-frame-pointer
    endif
    NAME  = amiberry-xu4-sdl2-dev
<<<<<<< HEAD

else ifeq ($(PLATFORM),tinker)
USE_SDL2 = 1
    CPU_FLAGS += -march=armv7-a -mtune=cortex-a17 -mfpu=neon-vfpv4
    CFLAGS += -DARMV6T2 -DUSE_ARMNEON -DUSE_SDL2 -DTINKER -I/usr/local/include
    LDFLAGS += -L/usr/local/lib
=======
else ifeq ($(PLATFORM),tinker)
USE_SDL2 = 1
    CPU_FLAGS += -march=armv7-a -mtune=cortex-a17 -mfpu=neon-vfpv4 -mfloat-abi=hard
    CFLAGS += -DARMV6T2 -DUSE_ARMNEON -DUSE_SDL2 -DTINKER -I/usr/local/include
    LDFLAGS += -L/usr/local/lib
    HAVE_NEON = 1
>>>>>>> f99c6e9a
    NAME  = amiberry-tinker-dev
endif

RM     = rm -f
CC     = gcc
CXX    = g++
STRIP  = strip
PROG   = $(NAME)

#
# SDL1 options
#
ifndef USE_SDL2
all: $(PROG)

SDL_CFLAGS = `sdl-config --cflags`
LDFLAGS += -lSDL -lSDL_image -lSDL_ttf -lguichan_sdl -lguichan
endif

#
# SDL2 options
#
ifdef USE_SDL2
all: guisan $(PROG)

SDL_CFLAGS = `sdl2-config --cflags --libs`
CPPFLAGS += -Isrc/guisan/include
LDFLAGS += -lSDL2 -lSDL2_image -lSDL2_ttf -lguisan -Lsrc/guisan/lib
endif

#
# Common options
#
CPPFLAGS += -Isrc -Isrc/osdep -Isrc/threaddep -Isrc/include -Isrc/archivers
DEFS += `xml2-config --cflags`
DEFS += -DAMIBERRY -DARMV6_ASSEMBLY
#DEFS += -DWITH_LOGGING

ifndef DEBUG
    CFLAGS += -Ofast
else
    CFLAGS += -std=gnu++14 -g -rdynamic -funwind-tables -mapcs-frame -DDEBUG -Wl,--export-dynamic
endif

ifdef WITH_LOGGING
    CFLAGS += -DWITH_LOGGING
endif

ifdef GCC_PROFILE
    CFLAGS += -pg
    LDFLAGS += -pg
endif

ifdef GEN_PROFILE
    CFLAGS += -fprofile-generate=$(PROFILER_PATH) -fprofile-arcs -fvpt
endif
ifdef USE_PROFILE
    CFLAGS += -fprofile-use -fprofile-correction -fbranch-probabilities -fvpt
endif

LDFLAGS += -lpthread -lz -lpng -lrt -lxml2 -lFLAC -lmpg123 -ldl -lmpeg2convert -lmpeg2

ASFLAGS += $(CPU_FLAGS)

export CFLAGS += $(SDL_CFLAGS) $(CPU_FLAGS) $(DEFS) $(EXTRA_CFLAGS) -DGCCCONSTFUNC="__attribute__((const))" -pipe -Wno-unused -Wno-format
export CXXFLAGS += $(CFLAGS) -std=gnu++14


OBJS =	\
	src/akiko.o \
	src/ar.o \
	src/aros.rom.o \
	src/audio.o \
	src/autoconf.o \
	src/blitfunc.o \
	src/blittable.o \
	src/blitter.o \
	src/blkdev.o \
	src/blkdev_cdimage.o \
	src/bsdsocket.o \
	src/calc.o \
	src/cd32_fmv.o \
	src/cd32_fmv_genlock.o \
	src/cdrom.o \
	src/cfgfile.o \
	src/cia.o \
	src/crc32.o \
	src/custom.o \
	src/def_icons.o \
	src/devices.o \
	src/disk.o \
	src/diskutil.o \
	src/drawing.o \
	src/events.o \
	src/expansion.o \
	src/fdi2raw.o \
	src/filesys.o \
	src/flashrom.o \
	src/fpp.o \
	src/fpp_native.o \
	src/fpp_softfloat.o \
	src/softfloat/softfloat.o \
	src/softfloat/softfloat_decimal.o \
	src/softfloat/softfloat_fpsp.o \
	src/fsdb.o \
	src/fsdb_unix.o \
	src/fsusage.o \
	src/gayle.o \
	src/gfxboard.o \
	src/gfxutil.o \
	src/hardfile.o \
	src/hrtmon.rom.o \
	src/ide.o \
	src/inputdevice.o \
	src/keybuf.o \
	src/main.o \
	src/memory.o \
	src/native2amiga.o \
	src/rommgr.o \
	src/rtc.o \
	src/savestate.o \
	src/scsi.o \
	src/statusline.o \
	src/traps.o \
	src/uaelib.o \
	src/uaeresource.o \
	src/zfile.o \
	src/zfile_archive.o \
	src/archivers/7z/7zAlloc.o \
	src/archivers/7z/7zBuf.o \
	src/archivers/7z/7zCrc.o \
	src/archivers/7z/7zCrcOpt.o \
	src/archivers/7z/7zDec.o \
	src/archivers/7z/7zIn.o \
	src/archivers/7z/7zStream.o \
	src/archivers/7z/Bcj2.o \
	src/archivers/7z/Bra.o \
	src/archivers/7z/Bra86.o \
	src/archivers/7z/LzmaDec.o \
	src/archivers/7z/Lzma2Dec.o \
	src/archivers/7z/BraIA64.o \
	src/archivers/7z/Delta.o \
	src/archivers/7z/Sha256.o \
	src/archivers/7z/Xz.o \
	src/archivers/7z/XzCrc64.o \
	src/archivers/7z/XzDec.o \
	src/archivers/dms/crc_csum.o \
	src/archivers/dms/getbits.o \
	src/archivers/dms/maketbl.o \
	src/archivers/dms/pfile.o \
	src/archivers/dms/tables.o \
	src/archivers/dms/u_deep.o \
	src/archivers/dms/u_heavy.o \
	src/archivers/dms/u_init.o \
	src/archivers/dms/u_medium.o \
	src/archivers/dms/u_quick.o \
	src/archivers/dms/u_rle.o \
	src/archivers/lha/crcio.o \
	src/archivers/lha/dhuf.o \
	src/archivers/lha/header.o \
	src/archivers/lha/huf.o \
	src/archivers/lha/larc.o \
	src/archivers/lha/lhamaketbl.o \
	src/archivers/lha/lharc.o \
	src/archivers/lha/shuf.o \
	src/archivers/lha/slide.o \
	src/archivers/lha/uae_lha.o \
	src/archivers/lha/util.o \
	src/archivers/lzx/unlzx.o \
	src/archivers/mp2/kjmp2.o \
	src/archivers/wrp/warp.o \
	src/archivers/zip/unzip.o \
	src/machdep/support.o \
	src/osdep/bsdsocket_host.o \
	src/osdep/cda_play.o \
	src/osdep/charset.o \
	src/osdep/fsdb_host.o \
	src/osdep/amiberry_hardfile.o \
	src/osdep/keyboard.o \
	src/osdep/mp3decoder.o \
	src/osdep/picasso96.o \
	src/osdep/writelog.o \
	src/osdep/amiberry.o \
	src/osdep/amiberry_filesys.o \
	src/osdep/amiberry_input.o \
	src/osdep/amiberry_gfx.o \
	src/osdep/amiberry_gui.o \
	src/osdep/amiberry_rp9.o \
	src/osdep/amiberry_mem.o \
	src/osdep/sigsegv_handler.o \
	src/sounddep/sound.o \
	src/osdep/gui/UaeRadioButton.o \
	src/osdep/gui/UaeDropDown.o \
	src/osdep/gui/UaeCheckBox.o \
	src/osdep/gui/UaeListBox.o \
	src/osdep/gui/InGameMessage.o \
	src/osdep/gui/SelectorEntry.o \
	src/osdep/gui/ShowHelp.o \
	src/osdep/gui/ShowMessage.o \
	src/osdep/gui/SelectFolder.o \
	src/osdep/gui/SelectFile.o \
	src/osdep/gui/CreateFilesysHardfile.o \
	src/osdep/gui/EditFilesysVirtual.o \
	src/osdep/gui/EditFilesysHardfile.o \
	src/osdep/gui/PanelAbout.o \
	src/osdep/gui/PanelPaths.o \
	src/osdep/gui/PanelQuickstart.o \
	src/osdep/gui/PanelConfig.o \
	src/osdep/gui/PanelCPU.o \
	src/osdep/gui/PanelChipset.o \
	src/osdep/gui/PanelCustom.o \
	src/osdep/gui/PanelROM.o \
	src/osdep/gui/PanelRAM.o \
	src/osdep/gui/PanelFloppy.o \
	src/osdep/gui/PanelHD.o \
	src/osdep/gui/PanelInput.o \
	src/osdep/gui/PanelDisplay.o \
	src/osdep/gui/PanelSound.o \
	src/osdep/gui/PanelMisc.o \
	src/osdep/gui/PanelSavestate.o \
	src/osdep/gui/main_window.o \
	src/osdep/gui/Navigation.o

ifndef USE_SDL2
OBJS += src/osdep/gui/sdltruetypefont.o
endif
	
ifeq ($(ANDROID), 1)
OBJS += src/osdep/gui/androidsdl_event.o
OBJS += src/osdep/gui/PanelOnScreen.o
OBJS += src/osdep/pandora_gfx.o
endif

ifdef HAVE_NEON
OBJS += src/osdep/neon_helper.o
src/osdep/neon_helper.o: src/osdep/neon_helper.s
	$(CXX) $(CPU_FLAGS) -Wall -o src/osdep/neon_helper.o -c src/osdep/neon_helper.s
else
OBJS += src/osdep/arm_helper.o
src/osdep/arm_helper.o: src/osdep/arm_helper.s
	$(CXX) $(CPU_FLAGS) -Wall -o src/osdep/arm_helper.o -c src/osdep/arm_helper.s
endif

OBJS += src/newcpu.o
OBJS += src/newcpu_common.o
OBJS += src/readcpu.o
OBJS += src/cpudefs.o
OBJS += src/cpustbl.o
OBJS += src/cpuemu_0.o
OBJS += src/cpuemu_4.o
OBJS += src/cpuemu_11.o
OBJS += src/cpuemu_40.o
OBJS += src/cpuemu_44.o
OBJS += src/jit/compemu.o
OBJS += src/jit/compstbl.o
OBJS += src/jit/compemu_fpp.o
OBJS += src/jit/compemu_support.o

-include $(OBJS:%.o=%.d)

src/jit/compemu_support.o: src/jit/compemu_support.cpp
	$(CXX) $(CXXFLAGS) $(CPPFLAGS) -fomit-frame-pointer -o src/jit/compemu_support.o -c src/jit/compemu_support.cpp 
<<<<<<< HEAD
	
=======

>>>>>>> f99c6e9a
$(PROG): $(OBJS)
	$(CXX) -o $(PROG) $(OBJS) $(LDFLAGS)
	cp $(PROG) $(PROG)-debug
ifndef DEBUG
	$(STRIP) $(PROG)
endif

ASMS = \
	src/audio.s \
	src/autoconf.s \
	src/blitfunc.s \
	src/blitter.s \
	src/cia.s \
	src/custom.s \
	src/disk.s \
	src/drawing.s \
	src/events.s \
	src/expansion.s \
	src/filesys.s \
	src/fpp.s \
	src/fsdb.s \
	src/fsdb_unix.s \
	src/fsusage.s \
	src/gfxutil.s \
	src/hardfile.s \
	src/inputdevice.s \
	src/keybuf.s \
	src/main.s \
	src/memory.s \
	src/native2amiga.s \
	src/traps.s \
	src/uaelib.s \
	src/uaeresource.s \
	src/zfile.s \
	src/zfile_archive.s \
	src/machdep/support.s \
	src/osdep/picasso96.s \
	src/osdep/amiberry.s \
	src/osdep/amiberry_gfx.s \
	src/osdep/amiberry_mem.s \
	src/osdep/sigsegv_handler.s \
	src/sounddep/sound.s \
	src/newcpu.s \
	src/newcpu_common.s \
	src/readcpu.s \
	src/cpudefs.s \
	src/cpustbl.s \
	src/cpuemu_0.s \
	src/cpuemu_4.s \
	src/cpuemu_11.s \
	src/jit/compemu.s \
	src/jit/compemu_fpp.s \
	src/jit/compstbl.s \
	src/jit/compemu_support.s

genasm: $(ASMS)

clean:
	$(RM) $(PROG) $(OBJS) $(ASMS) $(OBJS:%.o=%.d)
	$(MAKE) -C src/guisan clean

delasm:
	$(RM) $(ASMS)
	
bootrom:
	od -v -t xC -w8 src/filesys |tail -n +5 | sed -e "s,^.......,," -e "s,[0123456789abcdefABCDEF][0123456789abcdefABCDEF],db(0x&);,g" > src/filesys_bootrom.cpp
	touch src/filesys.cpp

guisan:
	$(MAKE) -C src/guisan<|MERGE_RESOLUTION|>--- conflicted
+++ resolved
@@ -134,21 +134,12 @@
         MORE_CFLAGS += -fomit-frame-pointer
     endif
     NAME  = amiberry-xu4-sdl2-dev
-<<<<<<< HEAD
 
 else ifeq ($(PLATFORM),tinker)
 USE_SDL2 = 1
     CPU_FLAGS += -march=armv7-a -mtune=cortex-a17 -mfpu=neon-vfpv4
     CFLAGS += -DARMV6T2 -DUSE_ARMNEON -DUSE_SDL2 -DTINKER -I/usr/local/include
     LDFLAGS += -L/usr/local/lib
-=======
-else ifeq ($(PLATFORM),tinker)
-USE_SDL2 = 1
-    CPU_FLAGS += -march=armv7-a -mtune=cortex-a17 -mfpu=neon-vfpv4 -mfloat-abi=hard
-    CFLAGS += -DARMV6T2 -DUSE_ARMNEON -DUSE_SDL2 -DTINKER -I/usr/local/include
-    LDFLAGS += -L/usr/local/lib
-    HAVE_NEON = 1
->>>>>>> f99c6e9a
     NAME  = amiberry-tinker-dev
 endif
 
@@ -411,11 +402,7 @@
 
 src/jit/compemu_support.o: src/jit/compemu_support.cpp
 	$(CXX) $(CXXFLAGS) $(CPPFLAGS) -fomit-frame-pointer -o src/jit/compemu_support.o -c src/jit/compemu_support.cpp 
-<<<<<<< HEAD
-	
-=======
-
->>>>>>> f99c6e9a
+
 $(PROG): $(OBJS)
 	$(CXX) -o $(PROG) $(OBJS) $(LDFLAGS)
 	cp $(PROG) $(PROG)-debug
