--- conflicted
+++ resolved
@@ -25,44 +25,28 @@
 guisan:
 	cd src/guisan && make all && cd ../..
 
-<<<<<<< HEAD
 DEBUG=1
-=======
-#DEBUG=1
->>>>>>> 7b61a833
 
 SDL_CFLAGS = `sdl2-config --cflags --libs`
 
 DEFS += `xml2-config --cflags`
-<<<<<<< HEAD
 DEFS += -DARMV6_ASSEMBLY -DAMIBERRY
-=======
-DEFS += -DARMV6_ASSEMBLY -DAMIBERRY -DCPU_arm
->>>>>>> 7b61a833
 DEFS += -DCAPSLOCK_DEBIAN_WORKAROUND
 DEFS += -DROM_PATH_PREFIX=\"./\" -DDATA_PREFIX=\"./data/\" -DSAVE_PREFIX=\"./saves/\"
 DEFS += -DUSE_SDL
 
 MORE_CFLAGS += -Isrc -Isrc/osdep -Isrc/threaddep -Isrc/include -Isrc/guisan/include
 MORE_CFLAGS += -Wno-unused -Wno-format -DGCCCONSTFUNC="__attribute__((const))"
-<<<<<<< HEAD
 MORE_CFLAGS += -fexceptions -fpermissive 
-=======
-MORE_CFLAGS += -fexceptions -fpermissive
->>>>>>> 7b61a833
 MORE_CFLAGS += -fno-builtin-malloc -fno-builtin-calloc -fno-builtin-realloc -fno-builtin-free
 
 LDFLAGS += -lpthread -lm -lz -lpng -lrt -lxml2 -lFLAC -lmpg123 -ldl -lprofiler -ltcmalloc
 LDFLAGS += -lSDL2 -lSDL2_image -lSDL2_ttf -lguisan -L/opt/vc/lib -Lsrc/guisan/lib
 
 ifndef DEBUG
-MORE_CFLAGS += -Ofast -pipe
+MORE_CFLAGS += -Ofast -pipe -Wno-write-strings
 else
 MORE_CFLAGS += -g -DDEBUG -Wl,--export-dynamic
-<<<<<<< HEAD
-=======
-
->>>>>>> 7b61a833
 endif
 
 ASFLAGS += $(CPU_FLAGS)
