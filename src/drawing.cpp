
/*
* UAE - The Un*x Amiga Emulator
*
* Screen drawing functions
*
* Copyright 1995-2000 Bernd Schmidt
* Copyright 1995 Alessandro Bissacco
* Copyright 2000-2008 Toni Wilen
*/

/* There are a couple of concepts of "coordinates" in this file.
- DIW coordinates
- DDF coordinates (essentially cycles, resolution lower than lores by a factor of 2)
- Pixel coordinates
* in the Amiga's resolution as determined by BPLCON0 ("Amiga coordinates")
* in the window resolution as determined by the preferences ("window coordinates").
* in the window resolution, and with the origin being the topmost left corner of
the window ("native coordinates")
One note about window coordinates.  The visible area depends on the width of the
window, and the centering code.  The first visible horizontal window coordinate is
often _not_ 0, but the value of VISIBLE_LEFT_BORDER instead.

One important thing to remember: DIW coordinates are in the lowest possible
resolution.

To prevent extremely bad things (think pixels cut in half by window borders) from
happening, all ports should restrict window widths to be multiples of 16 pixels.  */

#define SPRITE_DEBUG_HIDE 0
#define BG_COLOR_DEBUG 0

#include "sysconfig.h"
#include "sysdeps.h"

#include <ctype.h>
#include <assert.h>

#include "options.h"
#include "threaddep/thread.h"
#include "uae.h"
#include "memory.h"
#include "custom.h"
#include "newcpu.h"
#include "xwin.h"
#include "autoconf.h"
#include "gui.h"
#include "picasso96.h"
#include "drawing.h"
#include "savestate.h"
#include "statusline.h"
#include "inputdevice.h"
//#include "debug.h"
#ifdef CD32
#include "cd32_fmv.h"
#endif
//#include "specialmonitors.h"
#include "devices.h"
#include "gfxboard.h"

//#define XLINECHECK

struct amigadisplay adisplays[MAX_AMIGADISPLAYS];

typedef enum
{
	CMODE_NORMAL,
	CMODE_DUALPF,
	CMODE_EXTRAHB,
	CMODE_EXTRAHB_ECS_KILLEHB,
	CMODE_HAM
} CMODE_T;

#ifdef AMIBERRY
#define RENDER_SIGNAL_PARTIAL 1
#define RENDER_SIGNAL_FRAME_DONE 2
#define RENDER_SIGNAL_QUIT 3
static uae_thread_id render_tid = nullptr;
static smp_comm_pipe *volatile render_pipe = nullptr;
static uae_sem_t render_sem = nullptr;
static bool volatile render_thread_busy = false;
#endif

extern int sprite_buffer_res;
static int lores_factor;
int lores_shift, shres_shift;

static void pfield_set_linetoscr(void);

int debug_bpl_mask = 0xff, debug_bpl_mask_one;

static struct decision *dp_for_drawing;
static struct draw_info *dip_for_drawing;

static void lores_set(int lores)
{
	int old = lores_shift;
	lores_shift = lores;
	if (lores_shift != old || shres_shift != RES_MAX - lores) {
		shres_shift = RES_MAX - lores;
		pfield_set_linetoscr();
	}
}

static void lores_reset (void)
{
	lores_factor = currprefs.gfx_resolution ? 2 : 1;
	lores_set(currprefs.gfx_resolution);
	if (doublescan > 0) {
		int ls = lores_shift;
		if (ls < 2) {
			ls++;
		}
		lores_factor = 2;
		lores_set(ls);
	}
	sprite_buffer_res = currprefs.gfx_resolution;
	if (doublescan > 0 && sprite_buffer_res < RES_SUPERHIRES)
		sprite_buffer_res++;
}

/* mirror of chipset_mask */
bool ecs_agnus;
bool ecs_denise;
bool aga_mode;

bool direct_rgb;

/* The shift factor to apply when converting between Amiga coordinates and window
coordinates.  Zero if the resolution is the same, positive if window coordinates
have a higher resolution (i.e. we're stretching the image), negative if window
coordinates have a lower resolution (i.e. we're shrinking the image).  */
static int res_shift;

static int linedbl, linedbld;

int interlace_seen;
int detected_screen_resolution;

#define AUTO_LORES_FRAMES 10
static int can_use_lores = 0, frame_res, frame_res_lace;
static int resolution_count[RES_MAX + 1], lines_count;
static int center_reset;
static bool init_genlock_data;
bool need_genlock_data;

/* Lookup tables for dual playfields.  The dblpf_*1 versions are for the case
that playfield 1 has the priority, dbplpf_*2 are used if playfield 2 has
priority.  If we need an array for non-dual playfield mode, it has no number.  */
/* The dbplpf_ms? arrays contain a shift value.  plf_spritemask is initialized
to contain two 16 bit words, with the appropriate mask if pf1 is in the
foreground being at bit offset 0, the one used if pf2 is in front being at
offset 16.  */

static int dblpf_ms1[256], dblpf_ms2[256], dblpf_ms[256];
static int dblpf_ind1[256], dblpf_ind2[256];

static int dblpf_2nd1[256], dblpf_2nd2[256];

static const int dblpfofs[] = { 0, 2, 4, 8, 16, 32, 64, 128 };

static int sprite_offs[256];

static uae_u32 clxtab[256];

/* Video buffer description structure. Filled in by the graphics system
* dependent code. */

/* OCS/ECS color lookup table. */
xcolnr xcolors[4096];

struct spritepixelsbuf {
	bool attach;
	uae_u8 stdata;
	uae_u16 stfmdata;
	uae_u16 data;
};
static struct spritepixelsbuf spritepixels_buffer[MAX_PIXELS_PER_LINE];
static struct spritepixelsbuf *spritepixels;
static int sprite_first_x, sprite_last_x;

#ifdef AGA
/* AGA mode color lookup tables */
unsigned int xredcolors[256], xgreencolors[256], xbluecolors[256];
static int dblpf_ind1_aga[256], dblpf_ind2_aga[256];
#else
static uae_u8 spriteagadpfpixels[1];
static int dblpf_ind1_aga[1], dblpf_ind2_aga[1];
#endif
int xredcolor_s, xredcolor_b, xredcolor_m;
int xgreencolor_s, xgreencolor_b, xgreencolor_m;
int xbluecolor_s, xbluecolor_b, xbluecolor_m;

struct color_entry colors_for_drawing;
xcolnr fullblack;
static struct color_entry direct_colors_for_drawing;

static xcolnr *p_acolors;
static xcolnr *p_xcolors;

/* The size of these arrays is pretty arbitrary; it was chosen to be "more
than enough".  The coordinates used for indexing into these arrays are
almost, but not quite, Amiga coordinates (there's a constant offset).  */
static union {
	uae_u64 apixels_q[MAX_PIXELS_PER_LINE * 2 / sizeof(uae_u64)];
	uae_u32 apixels_l[MAX_PIXELS_PER_LINE * 2 / sizeof(uae_u32)];
	uae_u8  apixels[MAX_PIXELS_PER_LINE * 2];
} pixdata;

static uae_u8 *refresh_indicator_buffer;
static uae_u8 *refresh_indicator_changed, *refresh_indicator_changed_prev;
static int refresh_indicator_height;

#ifdef OS_WITHOUT_MEMORY_MANAGEMENT
uae_u16 *spixels;
#else
uae_u16 spixels[2 * MAX_SPR_PIXELS];
#endif

struct sprite_stb spixstate;

static uae_u32 ham_linebuf[MAX_PIXELS_PER_LINE * 2];

static uae_u8 all_ones[MAX_PIXELS_PER_LINE];
static uae_u8 all_zeros[MAX_PIXELS_PER_LINE];

uae_u8 *xlinebuffer, *xlinebuffer_genlock;

static int *amiga2aspect_line_map, *native2amiga_line_map;
static int native2amiga_line_map_height;
static uae_u8 **row_map;
//static uae_u8 *row_map_genlock_buffer;
static uae_u8 row_tmp[MAX_PIXELS_PER_LINE * 32 / 8];
static int max_drawn_amiga_line;
//uae_u8 **row_map_genlock;
uae_u8 *row_map_color_burst_buffer;

/* line_draw_funcs: pfield_do_linetoscr, pfield_do_fill_line, decode_ham */
typedef void (*line_draw_func)(int, int, int);

#define LINE_UNDECIDED 1
#define LINE_DECIDED 2
#define LINE_DECIDED_DOUBLE 3
#define LINE_AS_PREVIOUS 4
#define LINE_BLACK 5
#define LINE_REMEMBERED_AS_BLACK 6
#define LINE_DONE 7
#define LINE_DONE_AS_PREVIOUS 8
#define LINE_REMEMBERED_AS_PREVIOUS 9

#define LINESTATE_SIZE ((MAXVPOS + MAXVPOS_WRAPLINES) * 2 + 1)

#ifdef AMIBERRY
static int next_line_to_render = 0;
static int linestate_first_undecided = 0;
#endif

static uae_u8 linestate[LINESTATE_SIZE];

uae_u8 line_data[(MAXVPOS + MAXVPOS_WRAPLINES) * 2][MAX_PLANES * MAX_WORDS_PER_LINE * 2];

/* Centering variables.  */
static int min_diwstart, max_diwstop;
/* The visible window: VISIBLE_LEFT_BORDER contains the left border of the visible
area, VISIBLE_RIGHT_BORDER the right border.  These are in window coordinates.  */
int visible_left_border, visible_right_border;
/* Pixels outside of visible_start and visible_stop are always black */
static int visible_left_start, visible_right_stop;
static int visible_top_start, visible_bottom_stop;
/* same for blank */
static int vblank_top_start, vblank_bottom_stop;
static int hblank_left_start, hblank_right_stop;
static bool exthblank, extborder, exthblanken;

static int linetoscr_x_adjust_pixbytes, linetoscr_x_adjust_pixels;
static int thisframe_y_adjust;
static int thisframe_y_adjust_real, min_ypos_for_screen;
static int max_ypos_thisframe1;
int thisframe_first_drawn_line, thisframe_last_drawn_line;

/* A frame counter that forces a redraw after at least one skipped frame in
interlace mode.  */
static int last_redraw_point;

#define MAX_STOP 30000
static int first_drawn_line, last_drawn_line;

/* These are generated by the drawing code from the line_decisions array for
each line that needs to be drawn.  These are basically extracted out of
bit fields in the hardware registers.  */
static int bplmode, bplehb, bplham, bpldualpf, bpldualpfpri;
static int bpldualpf2of, bplplanecnt, bplmaxplanecnt, ecsshres;
static int bplbypass, bplcolorburst, bplcolorburst_field;
static int bplres;
static int plf1pri, plf2pri, bplxor, bplxorsp, bpland, bpldelay_sh;
static uae_u32 plf_sprite_mask;
static int sbasecol[2] = { 16, 16 };
static int hposblank;
static bool ecs_genlock_features_active;
static uae_u8 ecs_genlock_features_mask;
static bool ecs_genlock_features_colorkey;
static int hsync_shift_hack;
static bool sprite_smaller_than_64, sprite_smaller_than_64_inuse;
static bool full_blank;
static uae_u8 vb_state;

uae_sem_t gui_sem;

void set_inhibit_frame(int monid, int bit)
{
	struct amigadisplay *ad = &adisplays[monid];
	ad->inhibit_frame |= 1 << bit;
}
void clear_inhibit_frame(int monid, int bit)
{
	struct amigadisplay *ad = &adisplays[monid];
	ad->inhibit_frame &= ~(1 << bit);
}
void toggle_inhibit_frame(int monid, int bit)
{
	struct amigadisplay *ad = &adisplays[monid];
	ad->inhibit_frame ^= 1 << bit;
}

#ifdef XLINECHECK
static void xlinecheck (unsigned int start, unsigned int end)
{
	unsigned int xstart = (unsigned int)xlinebuffer + start * vidinfo->drawbuffer.pixbytes;
	unsigned int xend = (unsigned int)xlinebuffer + end * vidinfo->drawbuffer.pixbytes;
	unsigned int end1 = (unsigned int)vidinfo->drawbuffer.bufmem + vidinfo->drawbuffer.rowbytes * vidinfo->drawbuffer.height;
	int min = linetoscr_x_adjust_bytes / vidinfo->drawbuffer.pixbytes;
	int ok = 1;

	if (xstart >= vidinfo->drawbuffer.emergmem && xstart < vidinfo->drawbuffer.emergmem + 4096 * vidinfo->drawbuffer.pixbytes &&
		xend >= vidinfo->drawbuffer.emergmem && xend < vidinfo->drawbuffer.emergmem + 4096 * vidinfo->drawbuffer.pixbytes)
		return;

	if (xstart < (unsigned int)vidinfo->drawbuffer.bufmem || xend < (unsigned int)vidinfo->drawbuffer.bufmem)
		ok = 0;
	if (xend > end1 || xstart >= end1)
		ok = 0;
	xstart -= (unsigned int)vidinfo->drawbuffer.bufmem;
	xend -= (unsigned int)vidinfo->drawbuffer.bufmem;
	if ((xstart % vidinfo->drawbuffer.rowbytes) >= vidinfo->drawbuffer.width * vidinfo->drawbuffer.pixbytes)
		ok = 0;
	if ((xend % vidinfo->drawbuffer.rowbytes) >= vidinfo->drawbuffer.width * vidinfo->drawbuffer.pixbytes)
		ok = 0;
	if (xstart >= xend)
		ok = 0;
	if (xend - xstart > vidinfo->drawbuffer.width * vidinfo->drawbuffer.pixbytes)
		ok = 0;

	if (!ok) {
		write_log (_T("*** %d-%d (%dx%dx%d %d) %p\n"),
			start - min, end - min, vidinfo->drawbuffer.width, vidinfo->drawbuffer.height,
			vidinfo->drawbuffer.pixbytes, vidinfo->drawbuffer.rowbytes,
			xlinebuffer);
	}
}
#else
#define xlinecheck(start, end)
#endif

static void clearbuffer (struct vidbuffer *dst)
{
	if (!dst->bufmem_allocated)
		return;
	uae_u8 *p = dst->bufmem_allocated;
	for (int y = 0; y < dst->height_allocated; y++) {
		memset (p, 0, dst->width_allocated * dst->pixbytes);
		p += dst->rowbytes;
	}
}

static void reset_decision_table (void)
{
	for (int i = 0; i < sizeof linestate / sizeof *linestate; i++) {
		linestate[i] = LINE_UNDECIDED;
	}
}

static void count_frame(int monid)
{
	struct amigadisplay *ad = &adisplays[monid];
	ad->framecnt++;
	if (ad->framecnt >= currprefs.gfx_framerate || currprefs.monitoremu == MONITOREMU_A2024)
		ad->framecnt = 0;
	if (ad->inhibit_frame)
		ad->framecnt = 1;
}

STATIC_INLINE int xshift (int x, int shift)
{
	if (shift < 0)
		return x >> (-shift);
	else
		return x << shift;
}

int coord_native_to_amiga_x (int x)
{
	x += visible_left_border;
	x = xshift (x, 1 - lores_shift);
	return x + 2 * DISPLAY_LEFT_SHIFT - 2 * DIW_DDF_OFFSET;
}

#ifdef AMIBERRY
int coord_native_to_amiga_y (int y)
{
	if (!native2amiga_line_map || y < 0)
		return -1;
	if (y >= native2amiga_line_map_height) 
		return native2amiga_line_map_height;
	return native2amiga_line_map[y] + thisframe_y_adjust - minfirstline;
}
#else
int coord_native_to_amiga_y(int y)
{
	if (!native2amiga_line_map || y < 0 || y >= native2amiga_line_map_height)
		return -1;
	return native2amiga_line_map[y] + thisframe_y_adjust - minfirstline;
}
#endif

STATIC_INLINE int res_shift_from_window (int x)
{
	if (res_shift >= 0)
		return x >> res_shift;
	return x << -res_shift;
}

STATIC_INLINE int res_shift_from_amiga (int x)
{
	if (res_shift >= 0)
		return x >> res_shift;
	return x << -res_shift;
}

void notice_screen_contents_lost(int monid)
{
	struct amigadisplay *ad = &adisplays[monid];
	ad->picasso_redraw_necessary = 1;
	ad->frame_redraw_necessary = 2;
}

bool isnativevidbuf(int monid)
{
	struct vidbuf_description *vidinfo = &adisplays[monid].gfxvidinfo;
	if (vidinfo->outbuffer == NULL)
		return false;
	if (vidinfo->outbuffer == &vidinfo->drawbuffer)
		return true;
	return vidinfo->outbuffer->nativepositioning;
}

extern int plffirstline_total, plflastline_total;
extern int first_planes_vpos, last_planes_vpos;
extern int diwfirstword_total, diwlastword_total;
extern int ddffirstword_total, ddflastword_total;
extern bool vertical_changed, horizontal_changed;
extern int firstword_bplcon1;
extern int lof_display;

#define MIN_DISPLAY_W 256
#define MIN_DISPLAY_H 192
#define MAX_DISPLAY_W 362
#define MAX_DISPLAY_H 283

static int gclow, gcloh, gclox, gcloy, gclorealh;
static int stored_left_start, stored_top_start, stored_width, stored_height;

void get_custom_topedge (int *xp, int *yp, bool max)
{
	if (isnativevidbuf(0) && !max) {
		int x, y;
		x = visible_left_border + (DISPLAY_LEFT_SHIFT << currprefs.gfx_resolution);
		y = minfirstline << currprefs.gfx_vresolution;
#if 0
		int dbl1, dbl2;
		dbl2 = dbl1 = currprefs.gfx_vresolution;
		if (doublescan > 0 && interlace_seen <= 0) {
			dbl1--;
			dbl2--;
		}
		x = -(visible_left_border + (DISPLAY_LEFT_SHIFT << currprefs.gfx_resolution));
		y = -minfirstline << currprefs.gfx_vresolution;
		y = xshift (y, dbl2);
#endif
		*xp = x;
		*yp = y;
	} else {
		*xp = 0;
		*yp = 0;
	}
}

static void reset_custom_limits(void)
{
	gclow = gcloh = gclox = gcloy = 0;
	gclorealh = -1;
	center_reset = 1;
}

static void expand_vb_state(void)
{
	full_blank = vb_state == VB_PRGVB || (vb_state >= VB_XBLANK && vb_state < VB_XBORDER) || (vb_state == VB_XBORDER);
}

static void extblankcheck(void)
{
	if (exthblanken && ((dp_for_drawing->bplcon3 & 1) && (dp_for_drawing->bplcon0 & 1))) {
		exthblank = true;
	}
	if (exthblanken && (!(dp_for_drawing->bplcon3 & 1) || !(dp_for_drawing->bplcon0 & 1))) {
		exthblank = false;
	}
}

static void reset_hblanking_limits(void)
{
	hblank_left_start = visible_left_start;
	hblank_right_stop = visible_right_stop;

	if (hblank_left_start < visible_left_border) {
		hblank_left_start = visible_left_border;
	}
	if (hblank_right_stop > visible_right_border) {
		hblank_right_stop = visible_right_border;
	}
}

static void get_vblanking_limits(int *vbstrtp, int *vbstopp, bool overscanonly)
{
	int vbstrt = vblank_firstline_hw;
	if (!ecs_denise) {
		vbstrt--;
	}
	int vbstop = maxvpos + lof_display;
	if (!ecs_denise && !ecs_agnus) {
		vbstop++;
	} else if (ecs_agnus && !ecs_denise) {
		// hide hblank bug by faking vblank start 1 line earlier
		if (currprefs.gfx_overscanmode < OVERSCANMODE_BROADCAST) {
			vbstrt++;
			vbstop--;
		}
	}
	if (currprefs.gfx_overscanmode < OVERSCANMODE_OVERSCAN && !overscanonly) {
		int mult = (OVERSCANMODE_OVERSCAN - currprefs.gfx_overscanmode) * 5;
		vbstrt += mult;
		vbstop -= mult;
	}
	vbstrt <<= currprefs.gfx_vresolution;
	vbstop <<= currprefs.gfx_vresolution;
	if (vblank_top_start < vbstrt) {
		vblank_top_start = vbstrt;
	}
	if (vblank_bottom_stop > vbstop) {
		vblank_bottom_stop = vbstop;
	}
	*vbstrtp = vbstrt;
	*vbstopp = vbstop;
}

// this handles hardwired vblank
// vb_state in do_color_changes() handles programmed vblank
static void set_vblanking_limits(void)
{
	vblank_top_start = visible_top_start;
	vblank_bottom_stop = visible_bottom_stop;

	if (vblank_top_start < visible_top_start) {
		vblank_top_start = visible_top_start;
	}
	if (vblank_bottom_stop > visible_bottom_stop) {
		vblank_bottom_stop = visible_bottom_stop;
	}

	if (currprefs.gfx_overscanmode == OVERSCANMODE_ULTRA) {
		return;
	}

	bool hardwired = true;
	if (ecs_agnus) {
		hardwired = (new_beamcon0 & BEAMCON0_VARVBEN) == 0;
		// ECS Denise with exhblank: always use thisline_decision.vb blanking method
		if (ecs_denise && !aga_mode && exthblank) {
			hardwired = false;
		}
	}
	if (hardwired) {
		int vbstrt, vbstop;
		get_vblanking_limits(&vbstrt, &vbstop, false);
		if (vblank_top_start < vbstrt) {
			vblank_top_start = vbstrt;
		}
		if (vblank_bottom_stop > vbstop) {
			vblank_bottom_stop = vbstop;
		}
	}
}

int get_vertical_visible_height(bool useoldsize)
{
	struct vidbuf_description *vidinfo = &adisplays[0].gfxvidinfo;
	int h = vidinfo->drawbuffer.inheight;
	int vbstrt, vbstop;

	if (programmedmode <= 1) {
		h = maxvpos_display + maxvpos_display_vsync - minfirstline;
		if (useoldsize) {
			// 288/576 or 243/486
			if (h == 288 || h == 243) {
				h--;
			}
		}
		h <<= currprefs.gfx_vresolution;
	}
	if (interlace_seen && currprefs.gfx_vresolution > 0) {
		h -= 1 << (currprefs.gfx_vresolution - 1);
	}
	bool hardwired = true;
	if (ecs_agnus) {
		hardwired = (new_beamcon0 & BEAMCON0_VARVBEN) == 0;
	}
	if (hardwired) {
		get_vblanking_limits(&vbstrt, &vbstop, true);
		int hh = vbstop - vbstrt;
		if (h > hh) {
			h = hh;
		}
	}
	return h;
}

static void set_hblanking_limits(void)
{
	if (currprefs.gfx_overscanmode == OVERSCANMODE_ULTRA) {
		return;
	}

	// horizontal blanking
	bool hardwired = !dp_for_drawing || !ce_is_extblankset(colors_for_drawing.extra);
	bool doblank = false;
	int hbstrt = (235 << CCK_SHRES_SHIFT) - 3;
	int hbstop = (47 << CCK_SHRES_SHIFT) - 7;

	if (currprefs.gfx_overscanmode < OVERSCANMODE_OVERSCAN) {
		int mult = (OVERSCANMODE_OVERSCAN - currprefs.gfx_overscanmode) * 4;
		hbstrt -= mult << CCK_SHRES_SHIFT;
		hbstop += mult << CCK_SHRES_SHIFT;
		if (currprefs.gfx_overscanmode == 0) {
			hbstrt += 2 << CCK_SHRES_SHIFT;
			hbstop -= 2 << CCK_SHRES_SHIFT;
		}
	}

	if (hardwired) {
		doblank = true;
	} else if (currprefs.gfx_overscanmode <= OVERSCANMODE_OVERSCAN) {
		doblank = true;
	} else if (currprefs.gfx_overscanmode == OVERSCANMODE_BROADCAST) {
		hbstrt = (239 << CCK_SHRES_SHIFT) - 3;
		doblank = true;
	}

	if (doblank && programmedmode != 1) {
		// reposition to sync
		// use hardwired hblank emulation as overscan blanking.
		if ((new_beamcon0 & bemcon0_hsync_mask) && !hardwired) {
			extern uae_u16 hsstrt;
			hbstrt += (hsstrt - 18) << CCK_SHRES_SHIFT;
			hbstop += (hsstrt - 18) << CCK_SHRES_SHIFT;
		}

		if (currprefs.chipset_hr) {
			hbstrt &= ~(3 >> currprefs.gfx_resolution);
			hbstop &= ~(3 >> currprefs.gfx_resolution);
		} else {
			hbstrt &= ~3;
			hbstop &= ~3;
		}
		if (hblank_left_start < coord_hw_to_window_x_shres(hbstop)) {
			hblank_left_start = coord_hw_to_window_x_shres(hbstop);
		}
		if (hblank_right_stop > coord_hw_to_window_x_shres(hbstrt)) {
			hblank_right_stop = coord_hw_to_window_x_shres(hbstrt);
		}
	}
}

void get_custom_raw_limits(int *pw, int *ph, int *pdx, int *pdy)
{
	if (stored_width > 0) {
		*pw = stored_width;
		*ph = stored_height;
		*pdx = stored_left_start;
		*pdy = stored_top_start;
	} else {
		int x = visible_left_border;
		if (x < visible_left_start)
			x = visible_left_start;
		*pdx = x;
		int x2 = visible_right_border;
		if (x2 > visible_right_stop)
			x2 = visible_right_stop;
		*pw = x2 - x;
		int y = min_ypos_for_screen;
		if (y < visible_top_start)
			y = visible_top_start;
		*pdy = y;
		int y2 = max_ypos_thisframe1;
		if (y2 > visible_bottom_stop)
			y2 = visible_bottom_stop;
		*ph = y2 - y;
	}
}

void check_custom_limits(void)
{
	struct gfx_filterdata *fd = &currprefs.gf[0];
	int vls = visible_left_start;
	int vrs = visible_right_stop;
	int vts = visible_top_start;
	int vbs = visible_bottom_stop;

	int left = fd->gfx_filter_left_border < 0 ? 0 : fd->gfx_filter_left_border >> (RES_MAX - currprefs.gfx_resolution);
	int right = fd->gfx_filter_right_border < 0 ? 0 : fd->gfx_filter_right_border >> (RES_MAX - currprefs.gfx_resolution);
	int top = fd->gfx_filter_top_border < 0 ? 0 : fd->gfx_filter_top_border;
	int bottom = fd->gfx_filter_bottom_border < 0 ? 0 : fd->gfx_filter_bottom_border;

	// backwards compatibility, old 0x38 start is gone.
	if (left > 0) {
		left += (0x38 * 4) >> (RES_MAX - currprefs.gfx_resolution);
		right += (0x38 * 4) >> (RES_MAX - currprefs.gfx_resolution);
	}

	if (left > visible_left_start)
		visible_left_start = left;
	if (right > left && right < visible_right_stop)
		visible_right_stop = right;

	if (top > visible_top_start)
		visible_top_start = top;
	if (bottom > top && bottom < visible_bottom_stop)
		visible_bottom_stop = bottom;
}

void set_custom_limits (int w, int h, int dx, int dy, bool blank)
{
	struct gfx_filterdata *fd = &currprefs.gf[0];
	int vls = visible_left_start;
	int vrs = visible_right_stop;
	int vts = visible_top_start;
	int vbs = visible_bottom_stop;

	if (fd->gfx_filter_left_border == 0) {
		w = 0;
		dx = 0;
	}
	if (fd->gfx_filter_top_border == 0) {
		h = 0;
		dy = 0;
	}

	//if (specialmonitor_uses_control_lines()) {
	//	w = -1;
	//	h = -1;
	//}

	if (w <= 0 || dx < 0) {
		visible_left_start = 0;
		visible_right_stop = MAX_STOP;
	} else {
		visible_left_start = visible_left_border + dx;
		visible_right_stop = visible_left_start + w;
	}
	if (h <= 0 || dy < 0) {
		visible_top_start = 0;
		visible_bottom_stop = MAX_STOP;
	} else {
		visible_top_start = min_ypos_for_screen + dy;
		visible_bottom_stop = visible_top_start + h;
	}

	if ((w >= 0 && h >= 0) &&
		(vls != visible_left_start || vrs != visible_right_stop ||
		vts != visible_top_start || vbs != visible_bottom_stop))
		notice_screen_contents_lost(0);

	check_custom_limits();
}

void store_custom_limits (int w, int h, int x, int y)
{
	stored_left_start = x;
	stored_top_start = y;
	stored_width = w;
	stored_height = h;
#if 0
	write_log (_T("%dx%d %dx%d %dx%d %dx%d %d\n"), x, y, w, h,
	   	currprefs.gfx_xcenter_pos,
		currprefs.gfx_ycenter_pos,
		currprefs.gfx_xcenter_size,
		currprefs.gfx_ycenter_size,
		currprefs.gfx_filter_autoscale);
#endif
}

int get_custom_limits (int *pw, int *ph, int *pdx, int *pdy, int *prealh)
{
	struct vidbuf_description *vidinfo = &adisplays[0].gfxvidinfo;
	int w, h, dx, dy, y1, y2, dbl1, dbl2;
	int ret = 0;

	if (!pw || !ph || !pdx || !pdy) {
		reset_custom_limits ();
		return 0;
	}

	if (!isnativevidbuf(0)) {
		*pw = vidinfo->outbuffer->outwidth;
		*ph = vidinfo->outbuffer->outheight;
		*pdx = 0;
		*pdy = 0;
		*prealh = -1;
		return 1;
	}

	*pw = gclow;
	*ph = gcloh;
	*pdx = gclox;
	*pdy = gcloy;
	*prealh = gclorealh;

	if (gclow > 0 && gcloh > 0)
		ret = -1;

	if (interlace_seen) {
		static int interlace_count;
		// interlace = only use long frames
		if (lof_display && (interlace_count & 1) == 0)
			interlace_count++;
		if (!lof_display && (interlace_count & 1) != 0)
			interlace_count++;
		if (interlace_count < 3)
			return ret;
		if (!lof_display)
			return ret;
		interlace_count = 0;
		/* program may have set last visible line as last possible line (CD32 boot screen) */
		if (last_planes_vpos < maxvpos)
			last_planes_vpos++;
		if (plflastline_total < maxvpos)
			plflastline_total++;
	}

	if (plflastline_total < 4)
		plflastline_total = last_planes_vpos;

	ddffirstword_total = coord_hw_to_window_x_lores(ddffirstword_total * 2 + DIW_DDF_OFFSET);
	ddflastword_total = coord_hw_to_window_x_lores(ddflastword_total * 2 + DIW_DDF_OFFSET);

	if (doublescan <= 0 && !programmedmode) {
		int min = coord_diw_lores_to_window_x(92);
		int max = coord_diw_lores_to_window_x(460);
		if (diwfirstword_total < min)
			diwfirstword_total = min;
		if (diwlastword_total > max)
			diwlastword_total = max;
		if (ddffirstword_total < min)
			ddffirstword_total = min;
		if (ddflastword_total > max)
			ddflastword_total = max;
		if (0 && !aga_mode) {
			if (ddffirstword_total > diwfirstword_total)
				diwfirstword_total = ddffirstword_total;
			if (ddflastword_total < diwlastword_total)
				diwlastword_total = ddflastword_total;
		}
	}

	w = diwlastword_total - diwfirstword_total;
	dx = diwfirstword_total - visible_left_border;

	y2 = plflastline_total;
	if (y2 > last_planes_vpos)
		y2 = last_planes_vpos;
	y1 = plffirstline_total;
	if (first_planes_vpos > y1)
		y1 = first_planes_vpos;
	if (minfirstline > y1)
		y1 = minfirstline;

	dbl2 = dbl1 = currprefs.gfx_vresolution;
	if (doublescan > 0 && interlace_seen <= 0) {
		dbl1--;
		dbl2--;
	}

	h = y2 - y1;
	dy = y1 - minfirstline;

	if (first_planes_vpos == 0) {
		// no planes enabled during frame
		if (ret < 0)
			return 1;
		h = currprefs.ntscmode ? 200 : 240;
		w = 320 << currprefs.gfx_resolution;
		dy = 36 / 2;
		dx = 58;
	}

	if (dx < 0)
		dx = 0;

	*prealh = -1;
	if (programmedmode != 1 && first_planes_vpos) {
		int th = (maxvpos - minfirstline) * 95 / 100;
		if (th > h) {
			th = xshift (th, dbl1);
			*prealh = th;
		}
	}

	dy = xshift (dy, dbl2);
	h = xshift (h, dbl1);

	if (w == 0 || h == 0)
		return 0;

	if (doublescan <= 0 && programmedmode != 1) {
		if ((w >> currprefs.gfx_resolution) < MIN_DISPLAY_W) {
			dx += (w - (MIN_DISPLAY_W << currprefs.gfx_resolution)) / 2;
			w = MIN_DISPLAY_W << currprefs.gfx_resolution;
		}
		if ((h >> dbl1) < MIN_DISPLAY_H) {
			dy += (h - (MIN_DISPLAY_H << dbl1)) / 2;
			h = MIN_DISPLAY_H << dbl1;
		}
		if ((w >> currprefs.gfx_resolution) > MAX_DISPLAY_W) {
			dx += (w - (MAX_DISPLAY_W << currprefs.gfx_resolution)) / 2;
			w = MAX_DISPLAY_W << currprefs.gfx_resolution;
		}
		if ((h >> dbl1) > MAX_DISPLAY_H) {
			dy += (h - (MAX_DISPLAY_H << dbl1)) / 2;
			h = MAX_DISPLAY_H << dbl1;
		}
	}

	if (gclow == w && gcloh == h && gclox == dx && gcloy == dy)
		return ret;

	if (w <= 0 || h <= 0 || dx < 0 || dy < 0)
		return ret;
	if (doublescan <= 0 && programmedmode != 1) {
		if (dx > vidinfo->outbuffer->inwidth / 3)
			return ret;
		if (dy > vidinfo->outbuffer->inheight / 3)
			return ret;
	}

	gclow = w;
	gcloh = h;
	gclox = dx;
	gcloy = dy;
	gclorealh = *prealh;
	*pw = w;
	*ph = h;
	*pdx = dx;
	*pdy = dy;
#if 1
	write_log (_T("Display Size: %dx%d Offset: %dx%d\n"), w, h, dx, dy);
	write_log (_T("First: %d Last: %d MinV: %d MaxV: %d Min: %d\n"),
		plffirstline_total, plflastline_total,
		first_planes_vpos, last_planes_vpos, minfirstline);
#endif
	center_reset = 1;
	return 1;
}

void get_custom_mouse_limits (int *pw, int *ph, int *pdx, int *pdy, int dbl)
{
	int delay1, delay2;
	int w, h, dx, dy, dbl1, dbl2, y1, y2;

	w = diwlastword_total - diwfirstword_total;
	dx = diwfirstword_total - visible_left_border;

	y2 = plflastline_total;
	if (y2 > last_planes_vpos)
		y2 = last_planes_vpos;
	y1 = plffirstline_total;
	if (first_planes_vpos > y1)
		y1 = first_planes_vpos;
	if (minfirstline > y1)
		y1 = minfirstline;

	h = y2 - y1;
	dy = y1 - minfirstline;

	if (*pw > 0)
		w = *pw;

	w = xshift (w, res_shift);

	if (*ph > 0)
		h = *ph;

	delay1 = (firstword_bplcon1 & 0x0f) | ((firstword_bplcon1 & 0x0c00) >> 6);
	delay2 = ((firstword_bplcon1 >> 4) & 0x0f) | (((firstword_bplcon1 >> 4) & 0x0c00) >> 6);
//	if (delay1 == delay2)
//		dx += delay1;

	dx = xshift (dx, res_shift);

	dbl2 = dbl1 = currprefs.gfx_vresolution;
	if ((doublescan > 0 || interlace_seen > 0) && !dbl) {
		dbl1--;
		dbl2--;
	}
	if (interlace_seen > 0)
		dbl2++;
	if (interlace_seen <= 0 && dbl)
		dbl2--;
	h = xshift (h, dbl1);
	dy = xshift (dy, dbl2);

	if (w < 1)
		w = 1;
	if (h < 1)
		h = 1;
	if (dx < 0)
		dx = 0;
	if (dy < 0)
		dy = 0;
	*pw = w; *ph = h;
	*pdx = dx; *pdy = dy;
}

/* Record DIW of the current line for use by centering code.  */
void record_diw_line (int plfstrt, int first, int last)
{
	if (last > max_diwstop)
		max_diwstop = last;
	if (first < min_diwstart) {
		min_diwstart = first;
		/*
		if (plfstrt * 2 > min_diwstart)
		min_diwstart = plfstrt * 2;
		*/
	}
}

STATIC_INLINE int get_shdelay_add(void)
{
	if (bplres == RES_SUPERHIRES)
		return 0;
	if (currprefs.chipset_hr)
		return 0;
	int add = bpldelay_sh;
	add >>= RES_MAX - currprefs.gfx_resolution;
	return add;
}

/*
* Screen update macros/functions
*/

/* The important positions in the line: where do we start drawing the left border,
where do we start drawing the playfield, where do we start drawing the right border.
All of these are forced into the visible window (VISIBLE_LEFT_BORDER .. VISIBLE_RIGHT_BORDER).
PLAYFIELD_START and PLAYFIELD_END are in window coordinates.  */
static int playfield_start_pre, playfield_end_pre;
static int playfield_start, playfield_end;
static int real_playfield_start, real_playfield_end;
static int playfield_diff;
static int sprite_playfield_start, sprite_end;
static int may_require_hard_way;
static int linetoscr_diw_start, linetoscr_diw_end;
static int native_ddf_left, native_ddf_right;
static int hamleftborderhidden;

static int pixels_offset;
static int src_pixel;
/* How many pixels in window coordinates which are to the left of the left border.  */
static int unpainted;

// blank = -1: force normal border color even if borderblank is active
static xcolnr getbgc(int blank)
{
#if BG_COLOR_DEBUG
	if (exthblank)
		return xcolors[0x888];
	else if (blank > 0)
		return xcolors[0x088];
	else if (blank < 0)
		return xcolors[0x0f8];
	else if (hposblank == 1)
		return xcolors[0xf00];
	else if (hposblank == 2)
		return xcolors[0x0f0];
	else if (hposblank == 3)
		return xcolors[0x00f];
	else if (ce_is_borderblank(colors_for_drawing.extra))
		return xcolors[0xc80];
	//return colors_for_drawing.acolors[0];
	return xcolors[0xf0f];
#endif
	if (exthblank) {
		return 0;
	}
	bool extblken = ce_is_extblankset(colors_for_drawing.extra);
	// extblken=1: hblank and vblank = black
	if (!(vb_state & VB_NOVB) && extblken && aga_mode) {
		return 0;
	}
	bool brdblank = ce_is_borderblank(colors_for_drawing.extra);
	if (vb_state & VB_XBORDER) {
		if (brdblank)
			return fullblack;
		return colors_for_drawing.acolors[0];
	}
	if (hposblank) {
		return 0;
	}
#if 0
	if (brdblank && blank == 4) {
		return colors_for_drawing.acolors[0];
	}
#endif
	// borderblank = black (overrides extblken)
	if (brdblank && blank >= 0) {
		return 0;
	}
	if (blank > 0) {
		return 0;
	}
	return colors_for_drawing.acolors[0];
}


static void set_res_shift(void)
{
	int shift = lores_shift - bplres;
	int old = res_shift;
	res_shift = shift;
	if (res_shift != old)
		pfield_set_linetoscr();
}

/* Initialize the variables necessary for drawing a line.
* This involves setting up start/stop positions and display window
* borders.  */
static void pfield_init_linetoscr (int lineno, bool border)
{
	/* First, get data fetch start/stop in DIW coordinates.  */
	int ddf_left = dp_for_drawing->plfleft + DIW_DDF_OFFSET - DDF_OFFSET;
	int ddf_right = dp_for_drawing->plfright + DIW_DDF_OFFSET - DDF_OFFSET;
	int leftborderhidden;
	int native_ddf_left2;
	bool expanded = false;

	hsync_shift_hack = 0;
	bplmaxplanecnt = dp_for_drawing->max_planes;
	
	if (border)
		ddf_left = DISPLAY_LEFT_SHIFT;

	/* Compute datafetch start/stop in pixels; native display coordinates.  */
	native_ddf_left = coord_hw_to_window_x_lores(ddf_left);
	native_ddf_right = coord_hw_to_window_x_lores(ddf_right);

	// Blerkenwiegel/Scoopex workaround
	native_ddf_left2 = native_ddf_left;

	if (native_ddf_left < 0)
		native_ddf_left = 0;
	if (native_ddf_right > MAX_PIXELS_PER_LINE)
		native_ddf_right = MAX_PIXELS_PER_LINE;
	if (native_ddf_right < native_ddf_left)
		native_ddf_right = native_ddf_left;

	linetoscr_diw_start = dp_for_drawing->diwfirstword;
	linetoscr_diw_end = dp_for_drawing->diwlastword;
	if (linetoscr_diw_start < 0) {
		linetoscr_diw_start = 0;
	}
	// OCS Denise shows only background until hpos 95.
	if (!ecs_denise && linetoscr_diw_start < shres_coord_hw_to_window_x(95 << 2)) {
		linetoscr_diw_start = shres_coord_hw_to_window_x(95 << 2);
	}
	/* Perverse cases happen. */
	if (linetoscr_diw_end < linetoscr_diw_start)
		linetoscr_diw_end = linetoscr_diw_start;

	set_res_shift();

	playfield_start = linetoscr_diw_start;
	playfield_end = linetoscr_diw_end;

	if (playfield_start < native_ddf_left)
		playfield_start = native_ddf_left;
	if (playfield_end > native_ddf_right)
		playfield_end = native_ddf_right;

	if (playfield_start < visible_left_border)
		playfield_start = visible_left_border;
	if (playfield_start > visible_right_border)
		playfield_start = visible_right_border;
	if (playfield_end < visible_left_border)
		playfield_end = visible_left_border;
	if (playfield_end > visible_right_border)
		playfield_end = visible_right_border;

	real_playfield_start = playfield_start;
	sprite_playfield_start = playfield_start;
	real_playfield_end = playfield_end;
	sprite_end = linetoscr_diw_end;

	// Sprite hpos don't include DIW_DDF_OFFSET and can appear 1 lores pixel
	// before first bitplane pixel appears.
	// This means "bordersprite" condition is possible under OCS/ECS too. Argh!

	if (dip_for_drawing->nr_sprites) {
		if (!ce_is_borderblank(colors_for_drawing.extra)) {
			/* bordersprite off or not supported: sprites are visible until diw_end */
			if (playfield_end < linetoscr_diw_end && hblank_right_stop > playfield_end) {
				playfield_end = linetoscr_diw_end;
			}
			int plfleft = dp_for_drawing->plfleft - DDF_OFFSET;
			int left = coord_hw_to_window_x_lores(plfleft);
			if (aga_mode) {
				// If AGA: "bordersprite" starts 0.5 lores pixels earlier
				if (currprefs.chipset_hr) {
					left -= lores_shift > 0 ? 1 : 0;
				} else {
					left -= 1 << lores_shift;
				}
			} else if (ecs_denise) {
				// If ECS Denise: "bordersprite" starts 1 lores pixel earlier
				left -= 1 << lores_shift;
			}
			if (left < visible_left_border)
				left = visible_left_border;
			if (left < playfield_start && left >= linetoscr_diw_start) {
				playfield_start = left;
			}
		} else {
			sprite_playfield_start = 0;
			if (playfield_end < linetoscr_diw_end && hblank_right_stop > playfield_end) {
				playfield_end = linetoscr_diw_end;
			}
		}
	}

#ifdef AGA
	// if BPLCON4 is non-zero or borderblank: it can affect background color until end of DIW.
	if (dp_for_drawing->xor_seen || ce_is_borderblank(colors_for_drawing.extra)) {
		if (playfield_end < linetoscr_diw_end && hblank_right_stop > playfield_end) {
			playfield_end = linetoscr_diw_end;
			expanded = true;
		}
	}
	playfield_diff = 0;
	may_require_hard_way = 0;
	if (dp_for_drawing->bordersprite_seen && !ce_is_borderblank(colors_for_drawing.extra) && dip_for_drawing->nr_sprites) {
		int min = visible_right_border, max = visible_left_border, i;
		for (i = 0; i < dip_for_drawing->nr_sprites; i++) {
			int x;
			x = curr_sprite_entries[dip_for_drawing->first_sprite_entry + i].pos;
			if (x < min)
				min = x;
			// include max extra pixels, sprite may be 2x or 4x size: 4x - 1.
			x = curr_sprite_entries[dip_for_drawing->first_sprite_entry + i].max + (4 - 1);
			if (x > max)
				max = x;
		}
#if 0
		min = coord_hw_to_window_x(min >> sprite_buffer_res) + (DIW_DDF_OFFSET << lores_shift);
		if (min < playfield_start)
			playfield_start = min;
		if (playfield_start < visible_left_border)
			playfield_start = visible_left_border;
#endif
		max = coord_hw_to_window_x_lores(max >> sprite_buffer_res) + (DIW_DDF_OFFSET << lores_shift);
		if (max > playfield_end)
			playfield_end = max;
		if (playfield_end > visible_right_border)
			playfield_end = visible_right_border;
		sprite_playfield_start = 0;
		may_require_hard_way = 1;
		sprite_end = max;
	}
#endif

	// AGA borderblank starts horizontally 1 shres pixel before bitplanes start
	playfield_start_pre = playfield_start;
	playfield_end_pre = playfield_end;
	if (currprefs.chipset_hr && aga_mode && bplres > 0) {
		if (currprefs.gfx_resolution == RES_SUPERHIRES) {
			playfield_start_pre -= 1;
			playfield_end_pre -= 1;
		} else {
			playfield_start_pre &= ~1;
			playfield_end_pre &= ~1;
		}
	}

	unpainted = visible_left_border < playfield_start ? 0 : visible_left_border - playfield_start;
	unpainted = res_shift_from_window (unpainted);

	int first_x = sprite_first_x;
	int last_x = sprite_last_x;
	if (first_x < last_x) {
		if (dp_for_drawing->bordersprite_seen && !ce_is_borderblank(colors_for_drawing.extra)) {
			if (first_x > visible_left_border)
				first_x = visible_left_border;
			if (last_x < visible_right_border)
				last_x = visible_right_border;
		}
		if (first_x < 0)
			first_x = 0;
		if (last_x > MAX_PIXELS_PER_LINE - 2)
			last_x = MAX_PIXELS_PER_LINE - 2;
		if (first_x < last_x)
			memset (spritepixels + first_x, 0, sizeof (struct spritepixelsbuf) * (last_x - first_x + 1));
	}

	sprite_last_x = 0;
	sprite_first_x = MAX_PIXELS_PER_LINE - 1;

	/* Now, compute some offsets.  */
	ddf_left -= DISPLAY_LEFT_SHIFT;
	if (ddf_left < 0)
		ddf_left = 0;
	ddf_left <<= bplres;
	pixels_offset = MAX_PIXELS_PER_LINE - ddf_left;

	leftborderhidden = playfield_start - native_ddf_left2;
	hamleftborderhidden = 0;

	if (hblank_left_start > playfield_start) {
		leftborderhidden += hblank_left_start - playfield_start;
		hamleftborderhidden = hblank_left_start - playfield_start;
	}

	src_pixel = MAX_PIXELS_PER_LINE + res_shift_from_window(leftborderhidden);

	if (may_require_hard_way) {
		// must use "hard_way" rendering if negative leftborderhidden
		if (src_pixel < MAX_PIXELS_PER_LINE)
			may_require_hard_way = -1;
		if (playfield_start < real_playfield_start) {
			playfield_diff = res_shift_from_window(real_playfield_start - playfield_start);
		}
	}

	if (dip_for_drawing->nr_sprites == 0 && !expanded)
		return;

	if (dip_for_drawing->nr_sprites && aga_mode) {
		int add = get_shdelay_add();
		if (add) {
			if (sprite_playfield_start > 0) {
				sprite_playfield_start -= add;
			} else {
				;// this is most likely wrong: playfield_start -= add;
			}
		}
	}

	/* We need to clear parts of apixels.  */
	if (linetoscr_diw_start < native_ddf_left) {
		int size = res_shift_from_window (native_ddf_left - linetoscr_diw_start);
		linetoscr_diw_start = native_ddf_left;
		memset (pixdata.apixels + MAX_PIXELS_PER_LINE - size, 0, size);
	}
	if (linetoscr_diw_end > native_ddf_right) {
		int pos = res_shift_from_window(native_ddf_right - native_ddf_left);
		int size = res_shift_from_window(linetoscr_diw_end - native_ddf_right);
		if (pos + size > MAX_PIXELS_PER_LINE)
			size = MAX_PIXELS_PER_LINE - pos;
		if (size > 0)
			memset (pixdata.apixels + MAX_PIXELS_PER_LINE + pos, 0, size);
		linetoscr_diw_start = native_ddf_left;
	}
}

// erase sprite graphics in pixdata if they were outside of ddf
static void pfield_erase_hborder_sprites (void)
{
	if (sprite_first_x < native_ddf_left) {
		int size = res_shift_from_window (native_ddf_left - sprite_first_x);
		memset (pixdata.apixels + MAX_PIXELS_PER_LINE - size, 0, size);
	}
	if (sprite_last_x > native_ddf_right) {
		int pos = res_shift_from_window (native_ddf_right - native_ddf_left);
		int size = res_shift_from_window (sprite_last_x - native_ddf_right);
		if (pos + size > MAX_PIXELS_PER_LINE)
			size = MAX_PIXELS_PER_LINE - pos;
		if (size > 0)
			memset (pixdata.apixels + MAX_PIXELS_PER_LINE + pos, 0, size);
	}
}

// erase whole viewable area if sprite in upper or lower border
static void pfield_erase_vborder_sprites (void)
{
	if (visible_right_border <= visible_left_border)
		return;
	int pos = 0;
	int size = 0;
	if (visible_left_border < native_ddf_left) {
		size = res_shift_from_window (native_ddf_left - visible_left_border);
		pos = -size;
	}
	if (visible_right_border > native_ddf_left)
		size += res_shift_from_window (visible_right_border - native_ddf_left);
	memset (pixdata.apixels + MAX_PIXELS_PER_LINE - pos, 0, size);
}


STATIC_INLINE uae_u16 merge_2pixel16 (uae_u16 p1, uae_u16 p2)
{
	uae_u16 v = ((((p1 >> xredcolor_s) & xredcolor_m) + ((p2 >> xredcolor_s) & xredcolor_m)) / 2) << xredcolor_s;
	v |= ((((p1 >> xbluecolor_s) & xbluecolor_m) + ((p2 >> xbluecolor_s) & xbluecolor_m)) / 2) << xbluecolor_s;
	v |= ((((p1 >> xgreencolor_s) & xgreencolor_m) + ((p2 >> xgreencolor_s) & xgreencolor_m)) / 2) << xgreencolor_s;
	return v;
}
STATIC_INLINE uae_u32 merge_2pixel32 (uae_u32 p1, uae_u32 p2)
{
	uae_u32 v = ((((p1 >> 16) & 0xff) + ((p2 >> 16) & 0xff)) / 2) << 16;
	v |= ((((p1 >> 8) & 0xff) + ((p2 >> 8) & 0xff)) / 2) << 8;
	v |= ((((p1 >> 0) & 0xff) + ((p2 >> 0) & 0xff)) / 2) << 0;
	return v;
}

STATIC_INLINE void fill_line_16 (uae_u8 *buf, int start, int stop, int blank)
{
	uae_u16 *b = (uae_u16 *)buf;
	unsigned int i;
	unsigned int rem = 0;
	xcolnr col = getbgc (blank);
	if (((uintptr_t)&b[start]) & 1)
		b[start++] = (uae_u16) col;
	if (start >= stop)
		return;
	if (((uintptr_t)&b[stop]) & 1) {
		rem++;
		stop--;
	}
	for (i = start; i < stop; i += 2) {
		uae_u32 *b2 = (uae_u32 *)&b[i];
		*b2 = col;
	}
	if (rem)
		b[stop] = (uae_u16)col;
}

STATIC_INLINE void fill_line_32 (uae_u8 *buf, int start, int stop, int blank)
{
	uae_u32 *b = (uae_u32 *)buf;
	unsigned int i;
	xcolnr col = getbgc (blank);
	for (i = start; i < stop; i++)
		b[i] = col;
}

static void pfield_do_fill_line (int start, int stop, int blank)
{
	struct vidbuf_description *vidinfo = &adisplays[0].gfxvidinfo;
	if (stop <= start)
		return;
	switch (vidinfo->drawbuffer.pixbytes) {
	case 2: fill_line_16 (xlinebuffer, start, stop, blank); break;
	case 4: fill_line_32 (xlinebuffer, start, stop, blank); break;
	}
	if (need_genlock_data) {
		memset(xlinebuffer_genlock + start, 0, stop - start);
	}
}

static void fill_line2(int startpos, int len)
{
	struct vidbuf_description *vidinfo = &adisplays[0].gfxvidinfo;
	int shift;
	int nints, nrem;
	int *start;
	xcolnr val;

	shift = 0;
	if (vidinfo->drawbuffer.pixbytes == 2)
		shift = 1;
	if (vidinfo->drawbuffer.pixbytes == 4)
		shift = 2;

	nints = len >> (2 - shift);
	nrem = nints & 7;
	nints &= ~7;
	start = (int *)(((uae_u8*)xlinebuffer) + (startpos << shift));
	val = getbgc(0);
	for (; nints > 0; nints -= 8, start += 8) {
		*start = val;
		*(start+1) = val;
		*(start+2) = val;
		*(start+3) = val;
		*(start+4) = val;
		*(start+5) = val;
		*(start+6) = val;
		*(start+7) = val;
	}

	switch (nrem) {
	case 7:
		*start++ = val;
	case 6:
		*start++ = val;
	case 5:
		*start++ = val;
	case 4:
		*start++ = val;
	case 3:
		*start++ = val;
	case 2:
		*start++ = val;
	case 1:
		*start = val;
	}
}

static void fill_line_border(int lineno)
{
	struct vidbuf_description *vidinfo = &adisplays[0].gfxvidinfo;
	int lastpos = visible_left_border;
	int endpos = visible_left_border + vidinfo->drawbuffer.inwidth;
	int w = endpos - lastpos;

	if (lineno < visible_top_start || lineno < vblank_top_start || lineno >= visible_bottom_stop || lineno >= vblank_bottom_stop || full_blank) {
		int b = hposblank;
		hposblank = 3;
		fill_line2(lastpos, w);
		if (need_genlock_data) {
			memset(xlinebuffer_genlock + lastpos, 0, w);
		}
		hposblank = b;
		return;
	}

	// full hblank
	if (hposblank) {
		hposblank = 3;
		fill_line2(lastpos, w);
		if (need_genlock_data) {
			memset(xlinebuffer_genlock + lastpos, 0, w);
		}
		return;
	}
	// hblank not visible
	if (hblank_left_start <= lastpos && hblank_right_stop >= endpos) {
		fill_line2(lastpos, w);
		if (need_genlock_data) {
			memset(xlinebuffer_genlock + lastpos, 0, w);
		}
		return;
	}

	// left, right or both hblanks visible
	if (lastpos < hblank_left_start) {
		int t = hblank_left_start < endpos ? hblank_left_start : endpos;
		pfield_do_fill_line(lastpos, t, true);
		lastpos = t;
	}
	if (lastpos < hblank_right_stop) {
		int t = hblank_right_stop < endpos ? hblank_right_stop : endpos;
		pfield_do_fill_line(lastpos, t, false);
		lastpos = t;
	}
	if (lastpos < endpos) {
		pfield_do_fill_line(lastpos, endpos, true);
	}
}

static int sprite_shdelay;
#define SPRITE_DEBUG 0
static uae_u8 render_sprites(int pos, int dualpf, uae_u8 apixel, int aga)
{
	struct spritepixelsbuf *spb = &spritepixels[pos];
	unsigned int v = spb->data;
	int *shift_lookup = dualpf ? (bpldualpfpri ? dblpf_ms2 : dblpf_ms1) : dblpf_ms;
	int maskshift, plfmask;

	if (exthblank) {
		return 0;
	}
	if (extborder && (ce_is_borderblank(colors_for_drawing.extra) || !ce_is_bordersprite(colors_for_drawing.extra))) {
		return 0;
	}

	// If 64 pixel wide sprite and FMODE gets lowered when sprite's
	// first 32 pixels are being drawn: matching pixel(s) in second
	// 32 pixel part gets blanked.
	if (aga && spb->stfmdata && sprite_smaller_than_64_inuse && sprite_smaller_than_64) {
		spb[32 << currprefs.gfx_resolution].data &= ~spb->stfmdata;
	}

	// shdelay hack, above &spritepixels[pos] is correct. 
	pos += sprite_shdelay;
	/* The value in the shift lookup table is _half_ the shift count we
	need.  This is because we can't shift 32 bits at once (undefined
	behaviour in C).  */
	maskshift = shift_lookup[apixel];
	plfmask = (plf_sprite_mask >> maskshift) >> maskshift;
	v &= ~plfmask;
	/* Extra 1 sprite pixel at DDFSTRT is only possible if at least 1 plane is active */
	if ((bplplanecnt > 0 || pos >= sprite_playfield_start) && (pos < sprite_end) && (v != 0 || SPRITE_DEBUG)) {
		unsigned int vlo, vhi, col;
		unsigned int v1 = v & 255;
		/* OFFS determines the sprite pair with the highest priority that has
		any bits set.  E.g. if we have 0xFF00 in the buffer, we have sprite
		pairs 01 and 23 cleared, and pairs 45 and 67 set, so OFFS will
		have a value of 4.
		2 * OFFS is the bit number in V of the sprite pair, and it also
		happens to be the color offset for that pair. 
		*/
		int offs;
		if (v1 == 0)
			offs = 4 + sprite_offs[v >> 8];
		else
			offs = sprite_offs[v1];

		/* Shift highest priority sprite pair down to bit zero.  */
		v >>= offs * 2;
		v &= 15;
#if SPRITE_DEBUG > 0
		v ^= 8;
#endif
		if (spb->attach && (spb->stdata & (3 << offs))) {
			col = v;
			if (aga)
				col += sbasecol[1];
			else
				col += 16;
		} else {
			/* This sequence computes the correct color value.  We have to select
			either the lower-numbered or the higher-numbered sprite in the pair.
			We have to select the high one if the low one has all bits zero.
			If the lower-numbered sprite has any bits nonzero, (VLO - 1) is in
			the range of 0..2, and with the mask and shift, VHI will be zero.
			If the lower-numbered sprite is zero, (VLO - 1) is a mask of
			0xFFFFFFFF, and we select the bits of the higher numbered sprite
			in VHI.
			This is _probably_ more efficient than doing it with branches.  */
			vlo = v & 3;
			vhi = (v & (vlo - 1)) >> 2;
			col = (vlo | vhi);
			if (aga) {
				if (vhi > 0)
					col += sbasecol[1];
				else
					col += sbasecol[0];
			} else {
				col += 16;
			}
			col += offs * 2;
		}

#if SPRITE_DEBUG_HIDE
		col = 0;
#endif
		return col;
	}

	return 0;
}

static bool get_genlock_very_rare_and_complex_case(uae_u8 v)
{
	// border color without BRDNTRAN bit set = transparent
	if (v == 0 && !ce_is_borderntrans(colors_for_drawing.extra))
		return false;
	if (ecs_genlock_features_colorkey) {
		// color key match?
		if (aga_mode) {
			if (colors_for_drawing.color_regs_aga[v] & 0x80000000)
				return false;
		} else {
			if (colors_for_drawing.color_regs_ecs[v] & 0x8000)
				return false;
		}
	}
	// plane mask match?
	if (v & ecs_genlock_features_mask)
		return false;
	return true;
}
// false = transparent
STATIC_INLINE bool get_genlock_transparency(uae_u8 v)
{
	if (!ecs_genlock_features_active) {
		if (v == 0)
			return false;
		return true;
	} else {
		return get_genlock_very_rare_and_complex_case(v);
	}
}

#include "linetoscr.cpp.in"

#define LTPARMS src_pixel, start, stop

#ifdef ECS_DENISE
/* ECS SuperHires special cases */

#define PUTBPIX(x) buf[dpix] = (x);

STATIC_INLINE uae_u32 shsprite (int dpix, uae_u32 spix_val, uae_u32 v, int spr)
{
	uae_u8 sprcol;
	uae_u16 scol;
	if (!spr)
		return v;
	sprcol = render_sprites (dpix, 0, spix_val, 0);
	if (!sprcol)
		return v;
	/* good enough for now.. */ 
	scol = colors_for_drawing.color_regs_ecs[sprcol] & 0xccc;
	scol |= scol >> 2;
	return xcolors[scol];
}

static int NOINLINE linetoscr_16_sh_func(int spix, int dpix, int stoppos, int spr)
{
	uae_u16 *buf = (uae_u16 *) xlinebuffer;

	while (dpix < stoppos) {
		uae_u16 spix_val1, spix_val2;
		uae_u16 v;
		int off;
		spix_val1 = pixdata.apixels[spix++];
		spix_val2 = pixdata.apixels[spix++];
		off = ((spix_val2 & 3) * 4) + (spix_val1 & 3) + ((spix_val1 | spix_val2) & 16);
		v = (colors_for_drawing.color_regs_ecs[off] & 0xccc) << 0;
		v |= v >> 2;
		PUTBPIX(shsprite (dpix, spix_val1, xcolors[v], spr));
		dpix++;
		v = (colors_for_drawing.color_regs_ecs[off] & 0x333) << 2;
		v |= v >> 2;
		PUTBPIX(shsprite (dpix, spix_val2, xcolors[v], spr));
		dpix++;
	}
	return spix;
}
static int linetoscr_16_sh_spr(int spix, int dpix, int stoppos)
{
	return linetoscr_16_sh_func(spix, dpix, stoppos, true);
}
static int linetoscr_16_sh(int spix, int dpix, int stoppos)
{
	return linetoscr_16_sh_func(spix, dpix, stoppos, false);
}
static int NOINLINE linetoscr_32_sh_func(int spix, int dpix, int stoppos, int spr)
{
	uae_u32 *buf = (uae_u32 *) xlinebuffer;

	while (dpix < stoppos) {
		uae_u32 spix_val1, spix_val2;
		uae_u16 v;
		int off;
		spix_val1 = pixdata.apixels[spix++];
		spix_val2 = pixdata.apixels[spix++];
		off = ((spix_val2 & 3) * 4) + (spix_val1 & 3) + ((spix_val1 | spix_val2) & 16);
		v = (colors_for_drawing.color_regs_ecs[off] & 0xccc) << 0;
		v |= v >> 2;
		PUTBPIX(shsprite (dpix, spix_val1, xcolors[v], spr));
		dpix++;
		v = (colors_for_drawing.color_regs_ecs[off] & 0x333) << 2;
		v |= v >> 2;
		PUTBPIX(shsprite (dpix, spix_val2, xcolors[v], spr));
		dpix++;
	}
	return spix;
}
static int linetoscr_32_sh_spr(int spix, int dpix, int stoppos)
{
	return linetoscr_32_sh_func(spix, dpix, stoppos, true);
}
static int linetoscr_32_sh(int spix, int dpix, int stoppos)
{
	return linetoscr_32_sh_func(spix, dpix, stoppos, false);
}
static int NOINLINE linetoscr_32_shrink1_sh_func(int spix, int dpix, int stoppos, int spr)
{
	uae_u32 *buf = (uae_u32 *) xlinebuffer;

	while (dpix < stoppos) {
		uae_u32 spix_val1, spix_val2;
		uae_u16 v;
		int off;
		spix_val1 = pixdata.apixels[spix++];
		spix_val2 = pixdata.apixels[spix++];
		off = ((spix_val2 & 3) * 4) + (spix_val1 & 3) + ((spix_val1 | spix_val2) & 16);
		v = (colors_for_drawing.color_regs_ecs[off] & 0xccc) << 0;
		v |= v >> 2;
		PUTBPIX(shsprite (dpix, spix_val1, xcolors[v], spr));
		dpix++;
	}
	return spix;
}
static int linetoscr_32_shrink1_sh_spr(int spix, int dpix, int stoppos)
{
	return linetoscr_32_shrink1_sh_func(spix, dpix, stoppos, true);
}
static int linetoscr_32_shrink1_sh(int spix, int dpix, int stoppos)
{
	return linetoscr_32_shrink1_sh_func(spix, dpix, stoppos, false);
}
static int NOINLINE linetoscr_32_shrink1f_sh_func(int spix, int dpix, int stoppos, int spr)
{
	uae_u32 *buf = (uae_u32 *) xlinebuffer;

	while (dpix < stoppos) {
		uae_u32 spix_val1, spix_val2, dpix_val1, dpix_val2;
		uae_u16 v;
		int off;
		spix_val1 = pixdata.apixels[spix++];
		spix_val2 = pixdata.apixels[spix++];
		off = ((spix_val2 & 3) * 4) + (spix_val1 & 3) + ((spix_val1 | spix_val2) & 16);
		v = (colors_for_drawing.color_regs_ecs[off] & 0xccc) << 0;
		v |= v >> 2;
		dpix_val1 = xcolors[v];
		v = (colors_for_drawing.color_regs_ecs[off] & 0x333) << 2;
		v |= v >> 2;
		dpix_val2 = xcolors[v];
		PUTBPIX(shsprite (dpix, spix_val1, merge_2pixel32 (dpix_val1, dpix_val2), spr));
		dpix++;
	}
	return spix;
}
static int linetoscr_32_shrink1f_sh_spr(int spix, int dpix, int stoppos)
{
	return linetoscr_32_shrink1f_sh_func(spix, dpix, stoppos, true);
}
static int linetoscr_32_shrink1f_sh(int spix, int dpix, int stoppos)
{
	return linetoscr_32_shrink1f_sh_func(spix, dpix, stoppos, false);
}
static int NOINLINE linetoscr_16_shrink1_sh_func(int spix, int dpix, int stoppos, int spr)
{
	uae_u16 *buf = (uae_u16 *) xlinebuffer;

	while (dpix < stoppos) {
		uae_u16 spix_val1, spix_val2;
		uae_u16 v;
		int off;
		spix_val1 = pixdata.apixels[spix++];
		spix_val2 = pixdata.apixels[spix++];
		off = ((spix_val2 & 3) * 4) + (spix_val1 & 3) + ((spix_val1 | spix_val2) & 16);
		v = (colors_for_drawing.color_regs_ecs[off] & 0xccc) << 0;
		v |= v >> 2;
		PUTBPIX(shsprite (dpix, spix_val1, xcolors[v], spr));
		dpix++;
	}
	return spix;
}
static int linetoscr_16_shrink1_sh_spr(int spix, int dpix, int stoppos)
{
	return linetoscr_16_shrink1_sh_func(spix, dpix, stoppos, true);
}
static int linetoscr_16_shrink1_sh(int spix, int dpix, int stoppos)
{
	return linetoscr_16_shrink1_sh_func(spix, dpix, stoppos, false);
}
static int NOINLINE linetoscr_16_shrink1f_sh_func(int spix, int dpix, int stoppos, int spr)
{
	uae_u16 *buf = (uae_u16 *) xlinebuffer;

	while (dpix < stoppos) {
		uae_u16 spix_val1, spix_val2, dpix_val1, dpix_val2;
		uae_u16 v;
		int off;
		spix_val1 = pixdata.apixels[spix++];
		spix_val2 = pixdata.apixels[spix++];
		off = ((spix_val2 & 3) * 4) + (spix_val1 & 3) + ((spix_val1 | spix_val2) & 16);
		v = (colors_for_drawing.color_regs_ecs[off] & 0xccc) << 0;
		v |= v >> 2;
		dpix_val1 = xcolors[v];
		v = (colors_for_drawing.color_regs_ecs[off] & 0x333) << 2;
		v |= v >> 2;
		dpix_val2 = xcolors[v];
		PUTBPIX(shsprite (dpix, spix_val1, merge_2pixel16 (dpix_val1, dpix_val2), spr));
		dpix++;
	}
	return spix;
}
static int linetoscr_16_shrink1f_sh_spr(int spix, int dpix, int stoppos)
{
	return linetoscr_16_shrink1f_sh_func(spix, dpix, stoppos, true);
}
static int linetoscr_16_shrink1f_sh(int spix, int dpix, int stoppos)
{
	return linetoscr_16_shrink1f_sh_func(spix, dpix, stoppos, false);
}
static int NOINLINE linetoscr_32_shrink2_sh_func(int spix, int dpix, int stoppos, int spr)
{
	uae_u32 *buf = (uae_u32 *) xlinebuffer;

	while (dpix < stoppos) {
		uae_u32 spix_val1, spix_val2;
		uae_u16 v;
		int off;
		spix_val1 = pixdata.apixels[spix++];
		spix_val2 = pixdata.apixels[spix++];
		off = ((spix_val2 & 3) * 4) + (spix_val1 & 3) + ((spix_val1 | spix_val2) & 16);
		v = (colors_for_drawing.color_regs_ecs[off] & 0xccc) << 0;
		v |= v >> 2;
		PUTBPIX(shsprite (dpix, spix_val1, xcolors[v], spr));
		spix+=2;
		dpix++;
	}
	return spix;
}
static int linetoscr_32_shrink2_sh_spr(int spix, int dpix, int stoppos)
{
	return linetoscr_32_shrink2_sh_func(spix, dpix, stoppos, true);
}
static int linetoscr_32_shrink2_sh(int spix, int dpix, int stoppos)
{
	return linetoscr_32_shrink2_sh_func(spix, dpix, stoppos, false);
}
static int NOINLINE linetoscr_32_shrink2f_sh_func(int spix, int dpix, int stoppos, int spr)
{
	uae_u32 *buf = (uae_u32 *) xlinebuffer;

	while (dpix < stoppos) {
		uae_u32 spix_val1, spix_val2, dpix_val1, dpix_val2, dpix_val3, dpix_val4;
		uae_u16 v;
		int off;
		spix_val1 = pixdata.apixels[spix++];
		spix_val2 = pixdata.apixels[spix++];
		off = ((spix_val2 & 3) * 4) + (spix_val1 & 3) + ((spix_val1 | spix_val2) & 16);
		v = (colors_for_drawing.color_regs_ecs[off] & 0xccc) << 0;
		v |= v >> 2;
		dpix_val1 = xcolors[v];
		v = (colors_for_drawing.color_regs_ecs[off] & 0x333) << 2;
		v |= v >> 2;
		dpix_val2 = xcolors[v];
		dpix_val3 = merge_2pixel32 (dpix_val1, dpix_val2);
		spix_val1 = pixdata.apixels[spix++];
		spix_val2 = pixdata.apixels[spix++];
		off = ((spix_val2 & 3) * 4) + (spix_val1 & 3) + ((spix_val1 | spix_val2) & 16);
		v = (colors_for_drawing.color_regs_ecs[off] & 0xccc) << 0;
		v |= v >> 2;
		dpix_val1 = xcolors[v];
		v = (colors_for_drawing.color_regs_ecs[off] & 0x333) << 2;
		v |= v >> 2;
		dpix_val2 = xcolors[v];
		dpix_val4 = merge_2pixel32 (dpix_val1, dpix_val2);
		PUTBPIX(shsprite (dpix, spix_val1, merge_2pixel32 (dpix_val3, dpix_val4), spr));
		dpix++;
	}
	return spix;
}
static int linetoscr_32_shrink2f_sh_spr(int spix, int dpix, int stoppos)
{
	return linetoscr_32_shrink2f_sh_func(spix, dpix, stoppos, true);
}
static int linetoscr_32_shrink2f_sh(int spix, int dpix, int stoppos)
{
	return linetoscr_32_shrink2f_sh_func(spix, dpix, stoppos, false);
}
static int NOINLINE linetoscr_16_shrink2_sh_func(int spix, int dpix, int stoppos, int spr)
{
	uae_u16 *buf = (uae_u16 *) xlinebuffer;

	while (dpix < stoppos) {
		uae_u16 spix_val1, spix_val2;
		uae_u16 v;
		int off;
		spix_val1 = pixdata.apixels[spix++];
		spix_val2 = pixdata.apixels[spix++];
		off = ((spix_val2 & 3) * 4) + (spix_val1 & 3) + ((spix_val1 | spix_val2) & 16);
		v = (colors_for_drawing.color_regs_ecs[off] & 0xccc) << 0;
		v |= v >> 2;
		PUTBPIX(shsprite (dpix, spix_val1, xcolors[v], spr));
		spix+=2;
		dpix++;
	}
	return spix;
}
static int linetoscr_16_shrink2_sh_spr(int spix, int dpix, int stoppos)
{
	return linetoscr_16_shrink2_sh_func(spix, dpix, stoppos, true);
}
static int linetoscr_16_shrink2_sh(int spix, int dpix, int stoppos)
{
	return linetoscr_16_shrink2_sh_func(spix, dpix, stoppos, false);
}
static int NOINLINE linetoscr_16_shrink2f_sh_func (int spix, int dpix, int stoppos, int spr)
{
	uae_u16 *buf = (uae_u16 *) xlinebuffer;

	while (dpix < stoppos) {
		uae_u16 spix_val1, spix_val2, dpix_val1, dpix_val2, dpix_val3, dpix_val4;
		uae_u16 v;
		int off;
		spix_val1 = pixdata.apixels[spix++];
		spix_val2 = pixdata.apixels[spix++];
		off = ((spix_val2 & 3) * 4) + (spix_val1 & 3) + ((spix_val1 | spix_val2) & 16);
		v = (colors_for_drawing.color_regs_ecs[off] & 0xccc) << 0;
		v |= v >> 2;
		dpix_val1 = xcolors[v];
		v = (colors_for_drawing.color_regs_ecs[off] & 0x333) << 2;
		v |= v >> 2;
		dpix_val2 = xcolors[v];
		dpix_val3 = merge_2pixel32 (dpix_val1, dpix_val2);
		spix_val1 = pixdata.apixels[spix++];
		spix_val2 = pixdata.apixels[spix++];
		off = ((spix_val2 & 3) * 4) + (spix_val1 & 3) + ((spix_val1 | spix_val2) & 16);
		v = (colors_for_drawing.color_regs_ecs[off] & 0xccc) << 0;
		v |= v >> 2;
		dpix_val1 = xcolors[v];
		v = (colors_for_drawing.color_regs_ecs[off] & 0x333) << 2;
		v |= v >> 2;
		dpix_val2 = xcolors[v];
		dpix_val4 = merge_2pixel32 (dpix_val1, dpix_val2);
		PUTBPIX(shsprite (dpix, spix_val1, merge_2pixel16 (dpix_val3, dpix_val4), spr));
		dpix++;
	}
	return spix;
}
static int linetoscr_16_shrink2f_sh_spr(int spix, int dpix, int stoppos)
{
	return linetoscr_16_shrink2f_sh_func(spix, dpix, stoppos, true);
}
static int linetoscr_16_shrink2f_sh(int spix, int dpix, int stoppos)
{
	return linetoscr_16_shrink2f_sh_func(spix, dpix, stoppos, false);
}
#endif

typedef int(*call_linetoscr)(int spix, int dpix, int dpix_end);
typedef int(*call_linetoscrb)(int spix, int dpix, int dpix_end, int blank);

static call_linetoscr pfield_do_linetoscr_normal, pfield_do_linetoscr_normal2;
static call_linetoscr pfield_do_linetoscr_sprite, pfield_do_linetoscr_sprite2;
static call_linetoscrb pfield_do_linetoscr_spriteonly;

static void pfield_do_linetoscr(int start, int stop, int blank)
{
	int pixel = pfield_do_linetoscr_normal(src_pixel, start, stop);
	if (exthblank) {
		pfield_do_fill_line(start, stop, 1);
	} else if (extborder) {
		bool bb = ce_is_borderblank(colors_for_drawing.extra);
		pfield_do_fill_line(start, stop, bb ? 1 : 0);
	}
	src_pixel = pixel;
}
static void pfield_do_linetoscr_spr(int start, int stop, int blank)
{
	int pixel;
	if (extborder) {
		bool bb = ce_is_borderblank(colors_for_drawing.extra);
		pixel = pfield_do_linetoscr_sprite(src_pixel, start, stop);
		pfield_do_fill_line(start, stop, bb || exthblank);
	} else {
		pixel = pfield_do_linetoscr_sprite(src_pixel, start, stop);
		if (exthblank) {
			pfield_do_fill_line(start, stop, 1);
		}
	}
	src_pixel = pixel;
}
static int pfield_do_nothing(int a, int b, int c)
{
	return a;
}
static int pfield_do_nothingb(int a, int b, int c, int d)
{
	return a;
}

/* AGA subpixel delay hack */
static call_linetoscr pfield_do_linetoscr_shdelay_normal;
static call_linetoscr pfield_do_linetoscr_shdelay_sprite;

static int pfield_do_linetoscr_normal_shdelay(int spix, int dpix, int dpix_end)
{
	struct vidbuf_description *vidinfo = &adisplays[0].gfxvidinfo;
	int add = get_shdelay_add();
	int add2 = add * vidinfo->drawbuffer.pixbytes;
	if (add) {
		// Fill skipped pixel(s).
		pfield_do_linetoscr_shdelay_sprite(spix - 1, dpix, dpix + add);
	}
	xlinebuffer += add2;
	int out = pfield_do_linetoscr_shdelay_normal(spix, dpix, dpix_end);
	xlinebuffer -= add2;
	return out;
}
static int pfield_do_linetoscr_sprite_shdelay(int spix, int dpix, int dpix_end)
{
	struct vidbuf_description *vidinfo = &adisplays[0].gfxvidinfo;
	int out = spix;
	if (dpix < real_playfield_start && dpix_end > real_playfield_start) {
		// Crosses real_playfield_start.
		// Render only from dpix to real_playfield_start.
		int len = real_playfield_start - dpix;
		out = pfield_do_linetoscr_spriteonly(out, dpix, dpix + len, false);
		dpix = real_playfield_start;
	} else if (dpix_end <= real_playfield_start) {
		// Does not cross real_playfield_start, nothing special needed.
		out = pfield_do_linetoscr_spriteonly(out, dpix, dpix_end, false);
		return out;
	}
	// Render bitplane with subpixel scroll, from real_playfield_start to end.
	int add = get_shdelay_add();
	int add2 = add * vidinfo->drawbuffer.pixbytes;
	if (add) {
		pfield_do_linetoscr_shdelay_sprite(out - 1, dpix, dpix + add);
	}
	sprite_shdelay = add;
	spritepixels += add;
	xlinebuffer += add2;
	out = pfield_do_linetoscr_shdelay_sprite(out, dpix, dpix_end);
	xlinebuffer -= add2;
	spritepixels -= add;
	sprite_shdelay = 0;
	return out;
}

static void pfield_set_linetoscr (void)
{
	struct vidbuf_description *vidinfo = &adisplays[0].gfxvidinfo;
	xlinecheck(start, stop);
	p_acolors = colors_for_drawing.acolors;
	p_xcolors = xcolors;
	bpland = 0xff;
	if (bplbypass) {
		p_acolors = direct_colors_for_drawing.acolors;
	}
	spritepixels = spritepixels_buffer;
	pfield_do_linetoscr_spriteonly = pfield_do_nothingb;
#ifdef AGA
	if (aga_mode) {
		if (res_shift == 0) {
			switch (vidinfo->drawbuffer.pixbytes) {
				case 2:
				pfield_do_linetoscr_normal = need_genlock_data ? linetoscr_16_aga_genlock : linetoscr_16_aga;
				pfield_do_linetoscr_sprite = need_genlock_data ? linetoscr_16_aga_spr_genlock : linetoscr_16_aga_spr;
				pfield_do_linetoscr_spriteonly = linetoscr_16_aga_spronly;
				break;
				case 4:
				pfield_do_linetoscr_normal = need_genlock_data ? linetoscr_32_aga_genlock : linetoscr_32_aga;
				pfield_do_linetoscr_sprite = need_genlock_data ? linetoscr_32_aga_spr_genlock : linetoscr_32_aga_spr;
				pfield_do_linetoscr_spriteonly = linetoscr_32_aga_spronly;
				break;
			}
		} else if (res_shift == 2) {
			switch (vidinfo->drawbuffer.pixbytes) {
				case 2:
				pfield_do_linetoscr_normal = need_genlock_data ? linetoscr_16_stretch2_aga_genlock : linetoscr_16_stretch2_aga;
				pfield_do_linetoscr_sprite = need_genlock_data ? linetoscr_16_stretch2_aga_spr_genlock : linetoscr_16_stretch2_aga_spr;
				pfield_do_linetoscr_spriteonly = linetoscr_16_stretch2_aga_spronly;
				break;
				case 4:
				pfield_do_linetoscr_normal = need_genlock_data ? linetoscr_32_stretch2_aga_genlock : linetoscr_32_stretch2_aga;
				pfield_do_linetoscr_sprite = need_genlock_data ? linetoscr_32_stretch2_aga_spr_genlock : linetoscr_32_stretch2_aga_spr;
				pfield_do_linetoscr_spriteonly = linetoscr_32_stretch2_aga_spronly;
				break;
			}
		} else if (res_shift == 1) {
			switch (vidinfo->drawbuffer.pixbytes) {
				case 2:
				pfield_do_linetoscr_normal = need_genlock_data ? linetoscr_16_stretch1_aga_genlock : linetoscr_16_stretch1_aga;
				pfield_do_linetoscr_sprite = need_genlock_data ? linetoscr_16_stretch1_aga_spr_genlock : linetoscr_16_stretch1_aga_spr;
				pfield_do_linetoscr_spriteonly = linetoscr_16_stretch1_aga_spronly;
				break;
				case 4:
				pfield_do_linetoscr_normal = need_genlock_data ? linetoscr_32_stretch1_aga_genlock : linetoscr_32_stretch1_aga;
				pfield_do_linetoscr_sprite = need_genlock_data ? linetoscr_32_stretch1_aga_spr_genlock : linetoscr_32_stretch1_aga_spr;
				pfield_do_linetoscr_spriteonly = linetoscr_32_stretch1_aga_spronly;
				break;
			}
		} else if (res_shift == -1) {
			if (currprefs.gfx_lores_mode) {
				switch (vidinfo->drawbuffer.pixbytes) {
					case 2:
					pfield_do_linetoscr_normal = need_genlock_data ? linetoscr_16_shrink1f_aga_genlock : linetoscr_16_shrink1f_aga;
					pfield_do_linetoscr_sprite = need_genlock_data ? linetoscr_16_shrink1f_aga_spr_genlock : linetoscr_16_shrink1f_aga_spr;
					pfield_do_linetoscr_spriteonly = linetoscr_16_shrink1f_aga_spronly;
					break;
					case 4:
					pfield_do_linetoscr_normal = need_genlock_data ? linetoscr_32_shrink1f_aga_genlock : linetoscr_32_shrink1f_aga;
					pfield_do_linetoscr_sprite = need_genlock_data ? linetoscr_32_shrink1f_aga_spr_genlock : linetoscr_32_shrink1f_aga_spr;
					pfield_do_linetoscr_spriteonly = linetoscr_32_shrink1f_aga_spronly;
					break;
				}
			} else {
				switch (vidinfo->drawbuffer.pixbytes) {
					case 2:
					pfield_do_linetoscr_normal = need_genlock_data ? linetoscr_16_shrink1_aga_genlock : linetoscr_16_shrink1_aga;
					pfield_do_linetoscr_sprite = need_genlock_data ? linetoscr_16_shrink1_aga_spr_genlock : linetoscr_16_shrink1_aga_spr;
					pfield_do_linetoscr_spriteonly = linetoscr_16_shrink1_aga_spronly;
					break;
					case 4:
					pfield_do_linetoscr_normal = need_genlock_data ? linetoscr_32_shrink1_aga_genlock : linetoscr_32_shrink1_aga;
					pfield_do_linetoscr_sprite = need_genlock_data ? linetoscr_32_shrink1_aga_spr_genlock : linetoscr_32_shrink1_aga_spr;
					pfield_do_linetoscr_spriteonly = linetoscr_32_shrink1_aga_spronly;
					break;
				}
			}
		} else if (res_shift == -2) {
			if (currprefs.gfx_lores_mode) {
				switch (vidinfo->drawbuffer.pixbytes) {
					case 2:
					pfield_do_linetoscr_normal = need_genlock_data ? linetoscr_16_shrink2f_aga_genlock : linetoscr_16_shrink2f_aga;
					pfield_do_linetoscr_sprite = need_genlock_data ? linetoscr_16_shrink2f_aga_spr_genlock : linetoscr_16_shrink2f_aga_spr;
					pfield_do_linetoscr_spriteonly = linetoscr_16_shrink2f_aga_spronly;
					break;
					case 4:
					pfield_do_linetoscr_normal = need_genlock_data ? linetoscr_32_shrink2f_aga_genlock : linetoscr_32_shrink2f_aga;
					pfield_do_linetoscr_sprite = need_genlock_data ? linetoscr_32_shrink2f_aga_spr_genlock : linetoscr_32_shrink2f_aga_spr;
					pfield_do_linetoscr_spriteonly = linetoscr_32_shrink2f_aga_spronly;
					break;
				}
			} else {
				switch (vidinfo->drawbuffer.pixbytes) {
					case 2:
					pfield_do_linetoscr_normal = need_genlock_data ? linetoscr_16_shrink2_aga_genlock : linetoscr_16_shrink2_aga;
					pfield_do_linetoscr_sprite = need_genlock_data ? linetoscr_16_shrink2_aga_spr_genlock : linetoscr_16_shrink2_aga_spr;
					pfield_do_linetoscr_spriteonly = linetoscr_16_shrink2_aga_spronly;
					break;
					case 4:
					pfield_do_linetoscr_normal = need_genlock_data ? linetoscr_32_shrink2_aga_genlock : linetoscr_32_shrink2_aga;
					pfield_do_linetoscr_sprite = need_genlock_data ? linetoscr_32_shrink2_aga_spr_genlock : linetoscr_32_shrink2_aga_spr;
					pfield_do_linetoscr_spriteonly = linetoscr_32_shrink2_aga_spronly;
					break;
				}
			}
		}
		if (get_shdelay_add()) {
			pfield_do_linetoscr_shdelay_normal = pfield_do_linetoscr_normal;
			pfield_do_linetoscr_shdelay_sprite = pfield_do_linetoscr_sprite;
			pfield_do_linetoscr_normal = pfield_do_linetoscr_normal_shdelay;
			pfield_do_linetoscr_sprite = pfield_do_linetoscr_sprite_shdelay;
		}
	}
#endif
#ifdef ECS_DENISE
	if (!aga_mode && ecsshres) {
		// TODO: genlock support
		if (res_shift == 0) {
			switch (vidinfo->drawbuffer.pixbytes) {
				case 2:
				pfield_do_linetoscr_normal = linetoscr_16_sh;
				pfield_do_linetoscr_sprite = linetoscr_16_sh_spr;
				break;
				case 4:
				pfield_do_linetoscr_normal = linetoscr_32_sh;
				pfield_do_linetoscr_sprite = linetoscr_32_sh_spr;
				break;
			}
		} else if (res_shift == -1) {
			if (currprefs.gfx_lores_mode) {
				switch (vidinfo->drawbuffer.pixbytes) {
					case 2:
					pfield_do_linetoscr_normal = linetoscr_16_shrink1f_sh;
					pfield_do_linetoscr_sprite = linetoscr_16_shrink1f_sh_spr;
					break;
					case 4:
					pfield_do_linetoscr_normal = linetoscr_32_shrink1f_sh;
					pfield_do_linetoscr_sprite = linetoscr_32_shrink1f_sh_spr;
					break;
				}
			} else {
				switch (vidinfo->drawbuffer.pixbytes) {
					case 2:
					pfield_do_linetoscr_normal = linetoscr_16_shrink1_sh;
					pfield_do_linetoscr_sprite = linetoscr_16_shrink1_sh_spr;
					break;
					case 4:
					pfield_do_linetoscr_normal = linetoscr_32_shrink1_sh;
					pfield_do_linetoscr_sprite = linetoscr_32_shrink1_sh_spr;
					break;
				}
			}
		} else if (res_shift == -2) {
			if (currprefs.gfx_lores_mode) {
				switch (vidinfo->drawbuffer.pixbytes) {
					case 2:
					pfield_do_linetoscr_normal = linetoscr_16_shrink2f_sh;
					pfield_do_linetoscr_sprite = linetoscr_16_shrink2f_sh_spr;
					break;
					case 4:
					pfield_do_linetoscr_normal = linetoscr_32_shrink2f_sh;
					pfield_do_linetoscr_sprite = linetoscr_32_shrink2f_sh_spr;
					break;
				}
			} else {
				switch (vidinfo->drawbuffer.pixbytes) {
					case 2:
					pfield_do_linetoscr_normal = linetoscr_16_shrink2_sh;
					pfield_do_linetoscr_sprite = linetoscr_16_shrink2_sh_spr;
					break;
					case 4:
					pfield_do_linetoscr_normal = linetoscr_32_shrink2_sh;
					pfield_do_linetoscr_sprite = linetoscr_32_shrink2_sh_spr;
					break;
				}
			}
		}
	}
#endif
	if (!aga_mode && !ecsshres) {
		if (res_shift == 0) {
			switch (vidinfo->drawbuffer.pixbytes) {
				case 2:
				pfield_do_linetoscr_normal = need_genlock_data ? linetoscr_16_genlock : linetoscr_16;
				pfield_do_linetoscr_sprite = need_genlock_data ? linetoscr_16_spr_genlock : linetoscr_16_spr;
				break;
				case 4:
				pfield_do_linetoscr_normal = need_genlock_data ? linetoscr_32_genlock : linetoscr_32;
				pfield_do_linetoscr_sprite = need_genlock_data ? linetoscr_32_spr_genlock : linetoscr_32_spr;
				break;
			}
		} else if (res_shift == 2) {
			switch (vidinfo->drawbuffer.pixbytes) {
				case 2:
				pfield_do_linetoscr_normal = need_genlock_data ? linetoscr_16_stretch2_genlock : linetoscr_16_stretch2;
				pfield_do_linetoscr_sprite = need_genlock_data ? linetoscr_16_stretch2_spr_genlock : linetoscr_16_stretch2_spr;
				break;
				case 4:
				pfield_do_linetoscr_normal = need_genlock_data ? linetoscr_32_stretch2_genlock : linetoscr_32_stretch2;
				pfield_do_linetoscr_sprite = need_genlock_data ? linetoscr_32_stretch2_spr_genlock : linetoscr_32_stretch2_spr;
				break;
			}
		} else if (res_shift == 1) {
			switch (vidinfo->drawbuffer.pixbytes) {
				case 2:
				pfield_do_linetoscr_normal = need_genlock_data ? linetoscr_16_stretch1_genlock : linetoscr_16_stretch1;
				pfield_do_linetoscr_sprite = need_genlock_data ? linetoscr_16_stretch1_spr_genlock : linetoscr_16_stretch1_spr;
				break;
				case 4:
				pfield_do_linetoscr_normal = need_genlock_data ? linetoscr_32_stretch1_genlock : linetoscr_32_stretch1;
				pfield_do_linetoscr_sprite = need_genlock_data ? linetoscr_32_stretch1_spr_genlock : linetoscr_32_stretch1_spr;
				break;
			}
		} else if (res_shift == -1) {
				if (currprefs.gfx_lores_mode) {
				switch (vidinfo->drawbuffer.pixbytes) {
					case 2:
					pfield_do_linetoscr_normal = need_genlock_data ? linetoscr_16_shrink1f_genlock : linetoscr_16_shrink1f;
					pfield_do_linetoscr_sprite = need_genlock_data ? linetoscr_16_shrink1f_spr_genlock : linetoscr_16_shrink1f_spr;
					break;
					case 4:
					pfield_do_linetoscr_normal = need_genlock_data ? linetoscr_32_shrink1f_genlock : linetoscr_32_shrink1f;
					pfield_do_linetoscr_sprite = need_genlock_data ? linetoscr_32_shrink1f_spr_genlock : linetoscr_32_shrink1f_spr;
					break;
				}
			} else {
				switch (vidinfo->drawbuffer.pixbytes) {
					case 2:
					pfield_do_linetoscr_normal = need_genlock_data ? linetoscr_16_shrink1_genlock : linetoscr_16_shrink1;
					pfield_do_linetoscr_sprite = need_genlock_data ? linetoscr_16_shrink1_spr_genlock : linetoscr_16_shrink1_spr;
					break;
					case 4:
					pfield_do_linetoscr_normal = need_genlock_data ? linetoscr_32_shrink1_genlock : linetoscr_32_shrink1;
					pfield_do_linetoscr_sprite = need_genlock_data ? linetoscr_32_shrink1_spr_genlock : linetoscr_32_shrink1_spr;
					break;
				}
			}
		}
	}
	pfield_do_linetoscr_normal2 = pfield_do_linetoscr_normal;
	pfield_do_linetoscr_sprite2 = pfield_do_linetoscr_sprite2;
}

// left or right AGA border sprite
static void pfield_do_linetoscr_bordersprite_aga(int start, int stop, int blank)
{
	if (blank || exthblank || extborder) {
		pfield_do_fill_line(start, stop, blank);
		return;
	}
	pfield_do_linetoscr_spriteonly(src_pixel, start, stop, false);
}

static void dummy_worker (int start, int stop, int blank)
{
}

static int ham_decode_pixel;
static unsigned int ham_lastcolor;

/* Decode HAM in the invisible portion of the display (left of VISIBLE_LEFT_BORDER),
 * but don't draw anything in.  This is done to prepare HAM_LASTCOLOR for later,
 * when decode_ham runs.
 *
 */
static void init_ham_decoding(void)
{
	int unpainted_amiga = unpainted + hamleftborderhidden;

	ham_decode_pixel = src_pixel - hamleftborderhidden;
	ham_lastcolor = color_reg_get (&colors_for_drawing, 0);

	if (!bplham) {
		if (unpainted_amiga > 0) {
			int pv = pixdata.apixels[ham_decode_pixel + unpainted_amiga - 1];
#ifdef AGA
			if (aga_mode)
				ham_lastcolor = colors_for_drawing.color_regs_aga[pv ^ bplxor] & 0xffffff;
			else
#endif
				ham_lastcolor = colors_for_drawing.color_regs_ecs[pv] & 0xfff;
		}
#ifdef AGA
	} else if (aga_mode) {
		if (bplplanecnt >= 7) { /* AGA mode HAM8 */
			while (unpainted_amiga-- > 0) {
				int pw = pixdata.apixels[ham_decode_pixel++];
				int pv = pw ^ bplxor;
				int pc = pv >> 2;
				switch (pv & 0x3)
				{
				case 0x0: ham_lastcolor = colors_for_drawing.color_regs_aga[pc] & 0xffffff; break;
				case 0x1: ham_lastcolor &= 0xFFFF03; ham_lastcolor |= (pw & 0xFC); break;
				case 0x2: ham_lastcolor &= 0x03FFFF; ham_lastcolor |= (pw & 0xFC) << 16; break;
				case 0x3: ham_lastcolor &= 0xFF03FF; ham_lastcolor |= (pw & 0xFC) << 8; break;
				}
			}
		} else { /* AGA mode HAM6 */
			while (unpainted_amiga-- > 0) {
				int pw = pixdata.apixels[ham_decode_pixel++];
				int pv = pw ^ bplxor;
				uae_u32 pc = ((pw & 0xf) << 0) | ((pw & 0xf) << 4);
				switch (pv & 0x30)
				{
				case 0x00: ham_lastcolor = colors_for_drawing.color_regs_aga[pv & 0x0f] & 0xffffff; break;
				case 0x10: ham_lastcolor &= 0xFFFF00; ham_lastcolor |= pc << 0; break;
				case 0x20: ham_lastcolor &= 0x00FFFF; ham_lastcolor |= pc << 16; break;
				case 0x30: ham_lastcolor &= 0xFF00FF; ham_lastcolor |= pc << 8; break;
				}
			}
		}
#endif
	} else {
		if (!bpldualpf) {
			/* OCS/ECS mode HAM6 */
			while (unpainted_amiga-- > 0) {
				int pv = pixdata.apixels[ham_decode_pixel++];
				switch (pv & 0x30)
				{
				case 0x00: ham_lastcolor = colors_for_drawing.color_regs_ecs[pv] & 0xfff; break;
				case 0x10: ham_lastcolor &= 0xFF0; ham_lastcolor |= (pv & 0xF); break;
				case 0x20: ham_lastcolor &= 0x0FF; ham_lastcolor |= (pv & 0xF) << 8; break;
				case 0x30: ham_lastcolor &= 0xF0F; ham_lastcolor |= (pv & 0xF) << 4; break;
				}
			}
		} else {
			/* OCS/ECS mode HAM6 + DPF */
			while (unpainted_amiga-- > 0) {
				int pv = pixdata.apixels[ham_decode_pixel++];
				int *lookup = bpldualpfpri ? dblpf_ind2 : dblpf_ind1;
				int idx = lookup[pv];
				switch (pv & 0x30)
				{
				case 0x00: ham_lastcolor = colors_for_drawing.color_regs_ecs[idx] & 0xfff; break;
				case 0x10: ham_lastcolor &= 0xFF0; ham_lastcolor |= (idx & 0xF); break;
				case 0x20: ham_lastcolor &= 0x0FF; ham_lastcolor |= (idx & 0xF) << 8; break;
				case 0x30: ham_lastcolor &= 0xF0F; ham_lastcolor |= (idx & 0xF) << 4; break;
				}
			}
		}
	}
}

static void decode_ham(int pix, int stoppos, int blank)
{
	int todraw_amiga = res_shift_from_window(stoppos - pix);

	if (!bplham) {
		while (todraw_amiga-- > 0) {
			int pv = pixdata.apixels[ham_decode_pixel];
#ifdef AGA
			if (aga_mode)
				ham_lastcolor = colors_for_drawing.color_regs_aga[pv ^ bplxor] & 0xffffff;
			else
#endif
				ham_lastcolor = colors_for_drawing.color_regs_ecs[pv] & 0xfff;

			ham_linebuf[ham_decode_pixel++] = ham_lastcolor;
		}
#ifdef AGA
	} else if (aga_mode) {
		if (bplplanecnt >= 7) { /* AGA mode HAM8 */
			while (todraw_amiga-- > 0) {
				int pw = pixdata.apixels[ham_decode_pixel];
				int pv = pw ^ bplxor;
				int pc = pv >> 2;
				switch (pv & 0x3)
				{
				case 0x0: ham_lastcolor = colors_for_drawing.color_regs_aga[pc] & 0xffffff; break;
				case 0x1: ham_lastcolor &= 0xFFFF03; ham_lastcolor |= (pw & 0xFC); break;
				case 0x2: ham_lastcolor &= 0x03FFFF; ham_lastcolor |= (pw & 0xFC) << 16; break;
				case 0x3: ham_lastcolor &= 0xFF03FF; ham_lastcolor |= (pw & 0xFC) << 8; break;
				}
				ham_linebuf[ham_decode_pixel++] = ham_lastcolor;
			}
		} else { /* AGA mode HAM6 */
			while (todraw_amiga-- > 0) {
				int pw = pixdata.apixels[ham_decode_pixel];
				int pv = pw ^ bplxor;
				uae_u32 pc = ((pw & 0xf) << 0) | ((pw & 0xf) << 4);
				switch (pv & 0x30)
				{
				case 0x00: ham_lastcolor = colors_for_drawing.color_regs_aga[pv & 0x0f] & 0xffffff; break;
				case 0x10: ham_lastcolor &= 0xFFFF00; ham_lastcolor |= pc << 0; break;
				case 0x20: ham_lastcolor &= 0x00FFFF; ham_lastcolor |= pc << 16; break;
				case 0x30: ham_lastcolor &= 0xFF00FF; ham_lastcolor |= pc << 8; break;
				}
				ham_linebuf[ham_decode_pixel++] = ham_lastcolor;
			}
		}
#endif
	} else {
		if (!bpldualpf) {
			/* OCS/ECS mode HAM6 */
			while (todraw_amiga-- > 0) {
				int pv = pixdata.apixels[ham_decode_pixel];
				switch (pv & 0x30)
				{
				case 0x00: ham_lastcolor = colors_for_drawing.color_regs_ecs[pv] & 0xfff; break;
				case 0x10: ham_lastcolor &= 0xFF0; ham_lastcolor |= (pv & 0xF); break;
				case 0x20: ham_lastcolor &= 0x0FF; ham_lastcolor |= (pv & 0xF) << 8; break;
				case 0x30: ham_lastcolor &= 0xF0F; ham_lastcolor |= (pv & 0xF) << 4; break;
				}
				ham_linebuf[ham_decode_pixel++] = ham_lastcolor;
			}
		} else {
			/* OCS/ECS mode HAM6 + DPF */
			while (todraw_amiga-- > 0) {
				int pv = pixdata.apixels[ham_decode_pixel];
				int *lookup = bpldualpfpri ? dblpf_ind2 : dblpf_ind1;
				int idx = lookup[pv];
				switch (pv & 0x30)
				{
				case 0x00: ham_lastcolor = colors_for_drawing.color_regs_ecs[idx] & 0xfff; break;
				case 0x10: ham_lastcolor &= 0xFF0; ham_lastcolor |= (idx & 0xF); break;
				case 0x20: ham_lastcolor &= 0x0FF; ham_lastcolor |= (idx & 0xF) << 8; break;
				case 0x30: ham_lastcolor &= 0xF0F; ham_lastcolor |= (idx & 0xF) << 4; break;
				}
				ham_linebuf[ham_decode_pixel++] = ham_lastcolor;
			}
		}
	}
}

static void erase_ham_right_border(int pix, int stoppos, bool blank)
{
	if (stoppos < playfield_end)
		return;
	// erase right border in HAM modes or old HAM data may be visible
	// if DDFSTOP < DIWSTOP (Uridium II title screen)
	int todraw_amiga = res_shift_from_window (stoppos - pix);
	while (todraw_amiga-- > 0)
		ham_linebuf[ham_decode_pixel++] = 0;
}

static void gen_pfield_tables(void)
{
	int i;

	for (i = 0; i < 256; i++) {
		int plane1 = ((i >> 0) & 1) | ((i >> 1) & 2) | ((i >> 2) & 4) | ((i >> 3) & 8);
		int plane2 = ((i >> 1) & 1) | ((i >> 2) & 2) | ((i >> 3) & 4) | ((i >> 4) & 8);

		dblpf_2nd1[i] = plane1 == 0 && plane2 != 0;
		dblpf_2nd2[i] = plane2 != 0;

#ifdef AGA
		dblpf_ind1_aga[i] = plane1 == 0 ? plane2 : plane1;
		dblpf_ind2_aga[i] = plane2 == 0 ? plane1 : plane2;
#endif

		dblpf_ms1[i] = plane1 == 0 ? (plane2 == 0 ? 16 : 8) : 0;
		dblpf_ms2[i] = plane2 == 0 ? (plane1 == 0 ? 16 : 0) : 8;
		dblpf_ms[i] = i == 0 ? 16 : 8;

		if (plane2 > 0)
			plane2 += 8;
		// use OCS/ECS unused plane bits 6 and 7 for 
		// dualplayfield BPLCON2 invalid value emulation.
		int plane1x = (i & 0x40) ? 0 : plane1;
		int plane2x = (i & 0x80) ? 0 : plane2;
		dblpf_ind1[i] = plane1 == 0 ? plane2x : plane1x;
		dblpf_ind2[i] = plane2 == 0 ? plane1x : plane2x;

		sprite_offs[i] = (i & 15) ? 0 : 2;

		clxtab[i] = ((((i & 3) && (i & 12)) << 9)
			| (((i & 3) && (i & 48)) << 10)
			| (((i & 3) && (i & 192)) << 11)
			| (((i & 12) && (i & 48)) << 12)
			| (((i & 12) && (i & 192)) << 13)
			| (((i & 48) && (i & 192)) << 14));

	}

	memset(all_ones, 0xff, MAX_PIXELS_PER_LINE);

}

/* When looking at this function and the ones that inline it, bear in mind
what an optimizing compiler will do with this code.  All callers of this
function only pass in constant arguments (except for E).  This means
that many of the if statements will go away completely after inlining.  */
STATIC_INLINE void draw_sprites_1(struct sprite_entry *e, int dualpf, int has_attach)
{
	uae_u16 *buf = spixels + e->first_pixel;
	uae_u8 *stbuf = spixstate.stb + e->first_pixel;
	uae_u16 *stfmbuf = spixstate.stbfm + e->first_pixel;
	int spr_pos, pos;
	int epos = e->pos;
	int emax = e->max;

	buf -= epos;
	stbuf -= epos;
	stfmbuf -= epos;

	spr_pos = epos - ((DISPLAY_LEFT_SHIFT - DIW_DDF_OFFSET) << sprite_buffer_res);

	if (spr_pos < sprite_first_x)
		sprite_first_x = spr_pos;

	for (pos = epos; pos < emax; pos++, spr_pos++) {
		if (spr_pos >= 0 && spr_pos < MAX_PIXELS_PER_LINE) {
			spritepixels[spr_pos].data = buf[pos];
			spritepixels[spr_pos].stdata = stbuf[pos];
			spritepixels[spr_pos].stfmdata = stfmbuf[pos];
			spritepixels[spr_pos].attach = has_attach;
		}
	}

	if (spr_pos > sprite_last_x)
		sprite_last_x = spr_pos;
}

/* See comments above.  Do not touch if you don't know what's going on.
* (We do _not_ want the following to be inlined themselves).  */
/* lores bitplane, lores sprites */
static void NOINLINE draw_sprites_normal_sp_nat(struct sprite_entry *e) { draw_sprites_1(e, 0, 0); }
static void NOINLINE draw_sprites_normal_dp_nat(struct sprite_entry *e) { draw_sprites_1(e, 1, 0); }
static void NOINLINE draw_sprites_normal_sp_at(struct sprite_entry *e) { draw_sprites_1(e, 0, 1); }
static void NOINLINE draw_sprites_normal_dp_at(struct sprite_entry *e) { draw_sprites_1(e, 1, 1); }

#ifdef AGA
/* not very optimized */
STATIC_INLINE void draw_sprites_aga(struct sprite_entry *e)
{
	draw_sprites_1(e, bpldualpf, e->has_attached);
}
#endif

STATIC_INLINE void draw_sprites_ecs(struct sprite_entry *e)
{
	if (e->has_attached) {
		if (bpldualpf)
			draw_sprites_normal_dp_at(e);
		else
			draw_sprites_normal_sp_at(e);
	} else {
		if (bpldualpf)
			draw_sprites_normal_dp_nat(e);
		else
			draw_sprites_normal_sp_nat(e);
	}
}

#ifdef AGA
/* clear possible bitplane data outside DIW area */
static void clear_bitplane_border_aga(void)
{
	int len, shift = res_shift;
	uae_u8 v = 0;

	if (shift < 0) {
		shift = -shift;
		len = (real_playfield_start - playfield_start) << shift;
		int offset = playfield_start << shift;
		memset(pixdata.apixels + pixels_offset + offset, v, len);
		if (bplham)
			memset(ham_linebuf + pixels_offset + offset, v, len * sizeof(uae_u32));

		len = (playfield_end - real_playfield_end) << shift;
		offset = real_playfield_end << shift;
		memset(pixdata.apixels + pixels_offset + offset, v, len);
		if (bplham)
			memset(ham_linebuf + pixels_offset + offset, v, len * sizeof(uae_u32));
	} else {
		len = (real_playfield_start - playfield_start) >> shift;
		int offset = playfield_start >> shift;
		memset(pixdata.apixels + pixels_offset + offset, v, len);
		if (bplham)
			memset(ham_linebuf + pixels_offset + offset, v, len * sizeof(uae_u32));

		len = (playfield_end - real_playfield_end) >> shift;
		offset = real_playfield_end >> shift;
		memset(pixdata.apixels + pixels_offset + offset, v, len);
		if (bplham)
			memset(ham_linebuf + pixels_offset + offset, v, len * sizeof(uae_u32));
	}
}
#endif

static void weird_bitplane_fix(int start, int end)
{
	uae_u8 *p = pixdata.apixels + pixels_offset;

	start = res_shift_from_window(start);
	end = res_shift_from_window(end);

	if (!bpldualpf) {
		// HAM is unaffected (probably because plane 5 is HAM control bit)
		if (bplham)
			return;
		if (bplplanecnt >= 5 && plf2pri >= 5) {
			// Emulate OCS/ECS only undocumented "SWIV" hardware feature:
			// PF2 >= 5 and bit in plane 5 set: other planes are ignored in color selection.
			for (int i = start; i < end; i++) {
				if (p[i] & 0x10)
					p[i] = 0x10;
			}
		}
	} else if (plf1pri >= 5 || plf2pri >= 5) {
		// If PFx is invalid (>=5), matching playfield's color becomes transparent
		// (COLOR00). Priorities keep working normally: "transparent" playfield
		// will still hide lower priority playfield behind it.
		// Logo in Running man / Scoopex
		uae_u8 mask1 = 0x01 | 0x04 | 0x10;
		uae_u8 mask2 = 0x02 | 0x08 | 0x20;
		for (int i = start; i < end; i++) {
			if (plf1pri >= 5 && (p[i] & mask1))
				p[i] |= 0x40;
			if (plf2pri >= 5 && (p[i] & mask2))
				p[i] |= 0x80;
		}
	}
}

/* We use the compiler's inlining ability to ensure that PLANES is in effect a compile time
constant.  That will cause some unnecessary code to be optimized away.
Don't touch this if you don't know what you are doing.  */

#define MERGE(a,b,mask,shift) do {\
	uae_u32 tmp = mask & (a ^ (b >> shift)); \
	a ^= tmp; \
	b ^= (tmp << shift); \
} while (0)

#define MERGE64(a,b,mask,shift) do {\
	uae_u64 tmp = mask & (a ^ (b >> shift)); \
	a ^= tmp; \
	b ^= (tmp << shift); \
} while (0)


#define GETLONG32(P) (*(uae_u32*)P)
#define GETLONG64(P) (*(uae_u64*)P)

STATIC_INLINE void pfield_doline32_1(uae_u32 *pixels, int wordcount, int planes, uae_u8 *real_bplpt[8])
{
	while (wordcount-- > 0) {
		uae_u32 b0, b1, b2, b3, b4, b5, b6, b7;

		b0 = 0, b1 = 0, b2 = 0, b3 = 0, b4 = 0, b5 = 0, b6 = 0, b7 = 0;
		switch (planes) {
#ifdef AGA
		case 8: b0 = GETLONG32(real_bplpt[7]); real_bplpt[7] += 4;
		case 7: b1 = GETLONG32(real_bplpt[6]); real_bplpt[6] += 4;
#endif
		case 6: b2 = GETLONG32(real_bplpt[5]); real_bplpt[5] += 4;
		case 5: b3 = GETLONG32(real_bplpt[4]); real_bplpt[4] += 4;
		case 4: b4 = GETLONG32(real_bplpt[3]); real_bplpt[3] += 4;
		case 3: b5 = GETLONG32(real_bplpt[2]); real_bplpt[2] += 4;
		case 2: b6 = GETLONG32(real_bplpt[1]); real_bplpt[1] += 4;
		case 1: b7 = GETLONG32(real_bplpt[0]); real_bplpt[0] += 4;
		}

		MERGE(b0, b1, 0x55555555, 1);
		MERGE(b2, b3, 0x55555555, 1);
		MERGE(b4, b5, 0x55555555, 1);
		MERGE(b6, b7, 0x55555555, 1);

		MERGE(b0, b2, 0x33333333, 2);
		MERGE(b1, b3, 0x33333333, 2);
		MERGE(b4, b6, 0x33333333, 2);
		MERGE(b5, b7, 0x33333333, 2);

		MERGE(b0, b4, 0x0f0f0f0f, 4);
		MERGE(b1, b5, 0x0f0f0f0f, 4);
		MERGE(b2, b6, 0x0f0f0f0f, 4);
		MERGE(b3, b7, 0x0f0f0f0f, 4);

		MERGE(b0, b1, 0x00ff00ff, 8);
		MERGE(b2, b3, 0x00ff00ff, 8);
		MERGE(b4, b5, 0x00ff00ff, 8);
		MERGE(b6, b7, 0x00ff00ff, 8);

		MERGE(b0, b2, 0x0000ffff, 16);
		do_put_mem_long(pixels + 0, b0);
		do_put_mem_long(pixels + 4, b2);
		MERGE(b1, b3, 0x0000ffff, 16);
		do_put_mem_long(pixels + 2, b1);
		do_put_mem_long(pixels + 6, b3);
		MERGE(b4, b6, 0x0000ffff, 16);
		do_put_mem_long(pixels + 1, b4);
		do_put_mem_long(pixels + 5, b6);
		MERGE(b5, b7, 0x0000ffff, 16);
		do_put_mem_long(pixels + 3, b5);
		do_put_mem_long(pixels + 7, b7);
		pixels += 8;
	}
}


//STATIC_INLINE void pfield_doline64_1(uae_u64 *pixels, int wordcount, int planes)
//{
//	while (wordcount-- > 0) {
//		uae_u64 b0, b1, b2, b3, b4, b5, b6, b7;
//
//		b0 = 0, b1 = 0, b2 = 0, b3 = 0, b4 = 0, b5 = 0, b6 = 0, b7 = 0;
//		switch (planes) {
//#ifdef AGA
//		case 8: b0 = GETLONG64(real_bplpt[7]); real_bplpt[7] += 8;
//		case 7: b1 = GETLONG64(real_bplpt[6]); real_bplpt[6] += 8;
//#endif
//		case 6: b2 = GETLONG64(real_bplpt[5]); real_bplpt[5] += 8;
//		case 5: b3 = GETLONG64(real_bplpt[4]); real_bplpt[4] += 8;
//		case 4: b4 = GETLONG64(real_bplpt[3]); real_bplpt[3] += 8;
//		case 3: b5 = GETLONG64(real_bplpt[2]); real_bplpt[2] += 8;
//		case 2: b6 = GETLONG64(real_bplpt[1]); real_bplpt[1] += 8;
//		case 1: b7 = GETLONG64(real_bplpt[0]); real_bplpt[0] += 8;
//		}
//
//		MERGE64(b0, b1, 0x5555555555555555, 1);
//		MERGE64(b2, b3, 0x5555555555555555, 1);
//		MERGE64(b4, b5, 0x5555555555555555, 1);
//		MERGE64(b6, b7, 0x5555555555555555, 1);
//
//		MERGE64(b0, b2, 0x3333333333333333, 2);
//		MERGE64(b1, b3, 0x3333333333333333, 2);
//		MERGE64(b4, b6, 0x3333333333333333, 2);
//		MERGE64(b5, b7, 0x3333333333333333, 2);
//
//		MERGE64(b0, b4, 0x0f0f0f0f0f0f0f0f, 4);
//		MERGE64(b1, b5, 0x0f0f0f0f0f0f0f0f, 4);
//		MERGE64(b2, b6, 0x0f0f0f0f0f0f0f0f, 4);
//		MERGE64(b3, b7, 0x0f0f0f0f0f0f0f0f, 4);
//
//		MERGE64(b0, b1, 0x00ff00ff00ff00ff, 8);
//		MERGE64(b2, b3, 0x00ff00ff00ff00ff, 8);
//		MERGE64(b4, b5, 0x00ff00ff00ff00ff, 8);
//		MERGE64(b6, b7, 0x00ff00ff00ff00ff, 8);
//
//		MERGE64(b0, b2, 0x0000ffff0000ffff, 16);
//		do_put_mem_quad(pixels + 0, b0);
//		do_put_mem_quad(pixels + 4, b2);
//		MERGE64(b1, b3, 0x0000ffff0000ffff, 16);
//		do_put_mem_quad(pixels + 2, b1);
//		do_put_mem_quad(pixels + 6, b3);
//		MERGE64(b4, b6, 0x0000ffff0000ffff, 16);
//		do_put_mem_quad(pixels + 1, b4);
//		do_put_mem_quad(pixels + 5, b6);
//		MERGE64(b5, b7, 0x0000ffff0000ffff, 16);
//		do_put_mem_quad(pixels + 3, b5);
//		do_put_mem_quad(pixels + 7, b7);
//		pixels += 8;
//	}
//}

/* See above for comments on inlining.  These functions should _not_
be inlined themselves.  */
static void NOINLINE pfield_doline32_n1(uae_u32 *data, int count, uae_u8 *real_bplpt[8]) { pfield_doline32_1(data, count, 1, real_bplpt); }
static void NOINLINE pfield_doline32_n2(uae_u32 *data, int count, uae_u8 *real_bplpt[8]) { pfield_doline32_1(data, count, 2, real_bplpt); }
static void NOINLINE pfield_doline32_n3(uae_u32 *data, int count, uae_u8 *real_bplpt[8]) { pfield_doline32_1(data, count, 3, real_bplpt); }
static void NOINLINE pfield_doline32_n4(uae_u32 *data, int count, uae_u8 *real_bplpt[8]) { pfield_doline32_1(data, count, 4, real_bplpt); }
static void NOINLINE pfield_doline32_n5(uae_u32 *data, int count, uae_u8 *real_bplpt[8]) { pfield_doline32_1(data, count, 5, real_bplpt); }
static void NOINLINE pfield_doline32_n6(uae_u32 *data, int count, uae_u8 *real_bplpt[8]) { pfield_doline32_1(data, count, 6, real_bplpt); }
#ifdef AGA
static void NOINLINE pfield_doline32_n7(uae_u32 *data, int count, uae_u8* real_bplpt[8]) { pfield_doline32_1(data, count, 7, real_bplpt); }
static void NOINLINE pfield_doline32_n8(uae_u32 *data, int count, uae_u8 *real_bplpt[8]) { pfield_doline32_1(data, count, 8, real_bplpt); }
#endif

//static void NOINLINE pfield_doline64_n1(uae_u64 *data, int count) { pfield_doline64_1(data, count, 1); }
//static void NOINLINE pfield_doline64_n2(uae_u64 *data, int count) { pfield_doline64_1(data, count, 2); }
//static void NOINLINE pfield_doline64_n3(uae_u64 *data, int count) { pfield_doline64_1(data, count, 3); }
//static void NOINLINE pfield_doline64_n4(uae_u64 *data, int count) { pfield_doline64_1(data, count, 4); }
//static void NOINLINE pfield_doline64_n5(uae_u64 *data, int count) { pfield_doline64_1(data, count, 5); }
//static void NOINLINE pfield_doline64_n6(uae_u64 *data, int count) { pfield_doline64_1(data, count, 6); }
//#ifdef AGA
//static void NOINLINE pfield_doline64_n7(uae_u64 *data, int count) { pfield_doline64_1(data, count, 7); }
//static void NOINLINE pfield_doline64_n8(uae_u64 *data, int count) { pfield_doline64_1(data, count, 8); }
//#endif

static void pfield_doline(int lineno)
{
	uae_u8 *real_bplpt[8];

#if 0
	int wordcount = (dp_for_drawing->plflinelen + 1) / 2;
	uae_u64 *data = pixdata.apixels_q + MAX_PIXELS_PER_LINE / sizeof(uae_u64);

#define DATA_POINTER(n) ((debug_bpl_mask & (1 << n)) ? (line_data[lineno] + (n) * MAX_WORDS_PER_LINE * 2) : (debug_bpl_mask_one ? all_ones : all_zeros))
	real_bplpt[0] = DATA_POINTER(0);
	real_bplpt[1] = DATA_POINTER(1);
	real_bplpt[2] = DATA_POINTER(2);
	real_bplpt[3] = DATA_POINTER(3);
	real_bplpt[4] = DATA_POINTER(4);
	real_bplpt[5] = DATA_POINTER(5);
#ifdef AGA
	real_bplpt[6] = DATA_POINTER(6);
	real_bplpt[7] = DATA_POINTER(7);
#endif

	switch (bplmaxplanecnt) {
	default: break;
	case 0: memset(data, 0, wordcount * 64); break;
	case 1: pfield_doline64_n1(data, wordcount, real_bplpt); break;
	case 2: pfield_doline64_n2(data, wordcount, real_bplpt); break;
	case 3: pfield_doline64_n3(data, wordcount, real_bplpt); break;
	case 4: pfield_doline64_n4(data, wordcount, real_bplpt); break;
	case 5: pfield_doline64_n5(data, wordcount, real_bplpt); break;
	case 6: pfield_doline64_n6(data, wordcount, real_bplpt); break;
#ifdef AGA
	case 7: pfield_doline64_n7(data, wordcount, real_bplpt); break;
	case 8: pfield_doline64_n8(data, wordcount, real_bplpt); break;
#endif
	}
#else
	int wordcount = dp_for_drawing->plflinelen;
	uae_u32 *data = pixdata.apixels_l + MAX_PIXELS_PER_LINE / sizeof(uae_u32);

#define DATA_POINTER(n) ((debug_bpl_mask & (1 << n)) ? (line_data[lineno] + (n) * MAX_WORDS_PER_LINE * 2) : (debug_bpl_mask_one ? all_ones : all_zeros))
	real_bplpt[0] = DATA_POINTER(0);
	real_bplpt[1] = DATA_POINTER(1);
	real_bplpt[2] = DATA_POINTER(2);
	real_bplpt[3] = DATA_POINTER(3);
	real_bplpt[4] = DATA_POINTER(4);
	real_bplpt[5] = DATA_POINTER(5);
#ifdef AGA
	real_bplpt[6] = DATA_POINTER(6);
	real_bplpt[7] = DATA_POINTER(7);
#endif

	switch (bplmaxplanecnt) {
	default: break;
	case 0: memset(data, 0, wordcount * 32); break;
	case 1: pfield_doline32_n1(data, wordcount, real_bplpt); break;
	case 2: pfield_doline32_n2(data, wordcount, real_bplpt); break;
	case 3: pfield_doline32_n3(data, wordcount, real_bplpt); break;
	case 4: pfield_doline32_n4(data, wordcount, real_bplpt); break;
	case 5: pfield_doline32_n5(data, wordcount, real_bplpt); break;
	case 6: pfield_doline32_n6(data, wordcount, real_bplpt); break;
#ifdef AGA
	case 7: pfield_doline32_n7(data, wordcount, real_bplpt); break;
	case 8: pfield_doline32_n8(data, wordcount, real_bplpt); break;
#endif
	}
#endif

	if (refresh_indicator_buffer && refresh_indicator_height > lineno) {
		uae_u8 *opline = refresh_indicator_buffer + lineno * MAX_PIXELS_PER_LINE * 2;
		wordcount *= 32;
		if (!memcmp(opline, data, wordcount)) {
			if (refresh_indicator_changed[lineno] != 0xff) {
				refresh_indicator_changed[lineno]++;
				if (refresh_indicator_changed[lineno] > refresh_indicator_changed_prev[lineno]) {
					refresh_indicator_changed_prev[lineno] = refresh_indicator_changed[lineno];
				}
			}
		} else {
			memcpy(opline, data, wordcount);
			if (refresh_indicator_changed[lineno] != refresh_indicator_changed_prev[lineno])
				refresh_indicator_changed_prev[lineno] = 0;
			refresh_indicator_changed[lineno] = 0;
		}
	}


}

void init_row_map(void)
{
	struct vidbuf_description *vidinfo = &adisplays[0].gfxvidinfo;
	static uae_u8 *oldbufmem;
	static int oldheight, oldpitch;
	//static bool oldgenlock, oldburst;
	static bool oldburst;
	int i, j;

	if (vidinfo->drawbuffer.height_allocated > max_uae_height) {
		write_log (_T("Resolution too high, aborting\n"));
		abort ();
	}
	if (!row_map) {
		row_map = xmalloc(uae_u8*, max_uae_height + 1);
		row_map_genlock = xmalloc(uae_u8*, max_uae_height + 1);
	}

	if (oldbufmem && oldbufmem == vidinfo->drawbuffer.bufmem &&
		oldheight == vidinfo->drawbuffer.height_allocated &&
		oldpitch == vidinfo->drawbuffer.rowbytes &&
		oldgenlock == init_genlock_data &&
		oldburst == (row_map_color_burst_buffer ? 1 : 0))
		return;
	xfree(row_map_genlock_buffer);
	row_map_genlock_buffer = NULL;
	if (init_genlock_data) {
		row_map_genlock_buffer = xcalloc(uae_u8, vidinfo->drawbuffer.width_allocated * (vidinfo->drawbuffer.height_allocated + 2));
	}
	xfree(row_map_color_burst_buffer);
	row_map_color_burst_buffer = NULL;
	if (currprefs.cs_color_burst) {
		row_map_color_burst_buffer = xcalloc(uae_u8, vidinfo->drawbuffer.height_allocated + 2);
	}
	j = oldheight == 0 ? max_uae_height : oldheight;
	for (i = vidinfo->drawbuffer.height_allocated; i < max_uae_height + 1 && i < j + 1; i++) {
		row_map[i] = row_tmp;
		row_map_genlock[i] = row_tmp;
	}
	for (i = 0, j = 0; i < vidinfo->drawbuffer.height_allocated; i++, j += vidinfo->drawbuffer.rowbytes) {
		row_map[i] = vidinfo->drawbuffer.bufmem + j;
		if (init_genlock_data) {
			row_map_genlock[i] = row_map_genlock_buffer + vidinfo->drawbuffer.width_allocated * (i + 1);
		} else {
			row_map_genlock[i] = NULL;
		}
	}
	oldbufmem = vidinfo->drawbuffer.bufmem;
	oldheight = vidinfo->drawbuffer.height_allocated;
	oldpitch = vidinfo->drawbuffer.rowbytes;
	oldgenlock = init_genlock_data;
	oldburst = row_map_color_burst_buffer ? 1 : 0;
}

static void init_aspect_maps(void)
{
	struct vidbuf_description *vidinfo = &adisplays[0].gfxvidinfo;
	int i, maxl, h;

	linedbld = linedbl = currprefs.gfx_vresolution;
	if (doublescan > 0 && interlace_seen <= 0) {
		linedbl = 0;
		linedbld = 1;
	}
	maxl = (MAXVPOS + 1) << linedbld;
	min_ypos_for_screen = minfirstline << linedbl;
	max_drawn_amiga_line = -1;

	vidinfo->xchange = 1 << (RES_MAX - currprefs.gfx_resolution);
	vidinfo->ychange = linedbl ? 1 : 2;

	visible_left_start = 0;
	visible_right_stop = MAX_STOP;
	visible_top_start = 0;
	visible_bottom_stop = MAX_STOP;

	h = vidinfo->drawbuffer.height_allocated;
	if (h == 0)
		/* Do nothing if the gfx driver hasn't initialized the screen yet */
		return;

	if (native2amiga_line_map)
		xfree (native2amiga_line_map);
	if (amiga2aspect_line_map)
		xfree (amiga2aspect_line_map);

	/* At least for this array the +1 is necessary. */
	native2amiga_line_map_height = h;
	amiga2aspect_line_map = xmalloc (int, (MAXVPOS + 1) * 2 + 1);
	native2amiga_line_map = xmalloc (int, native2amiga_line_map_height);

	for (i = 0; i < maxl; i++) {
		int v = i - min_ypos_for_screen;
		if (v >= h && max_drawn_amiga_line < 0)
			max_drawn_amiga_line = v;
		if (i < min_ypos_for_screen || v >= native2amiga_line_map_height)
			v = -1;
		amiga2aspect_line_map[i] = v;
	}
	if (max_drawn_amiga_line < 0)
		max_drawn_amiga_line = maxl - min_ypos_for_screen;

	for (i = 0; i < native2amiga_line_map_height; i++)
		native2amiga_line_map[i] = -1;

	for (i = maxl - 1; i >= min_ypos_for_screen; i--) {
		int j;
		if (amiga2aspect_line_map[i] == -1)
			continue;
		for (j = amiga2aspect_line_map[i]; j < native2amiga_line_map_height && native2amiga_line_map[j] == -1; j++)
#ifdef AMIBERRY
			native2amiga_line_map[j] = (i + currprefs.gfx_vertical_offset) >> linedbl;
#else
			native2amiga_line_map[j] = i >> linedbl;
#endif
	}
}

static void setbplmode(void)
{
	if (bplham)
		bplmode = CMODE_HAM;
	else if (bpldualpf)
		bplmode = CMODE_DUALPF;
	else if (bplehb > 0)
		bplmode = CMODE_EXTRAHB;
	else if (bplehb < 0)
		bplmode = CMODE_EXTRAHB_ECS_KILLEHB;
	else
		bplmode = CMODE_NORMAL;
}

/* We only save hardware registers during the hardware frame. Now, when
* drawing the frame, we expand the data into a slightly more useful
* form. */
static void pfield_expand_dp_bplcon(void)
{
	bool pfield_mode_changed = false;

	bplres = dp_for_drawing->bplres;
	bplplanecnt = dp_for_drawing->nr_planes;
	bplham = dp_for_drawing->ham_seen;
	bplehb = dp_for_drawing->ehb_seen;
	if (ecs_denise && (dp_for_drawing->bplcon2 & 0x0200)) {
		bplehb = 0;
		if (!aga_mode)
			bplehb = -1;
	}
	bplcolorburst = (dp_for_drawing->bplcon0 & 0x200) != 0;
	if (!bplcolorburst)
		bplcolorburst_field = 0;
#ifdef ECS_DENISE
	int oecsshres = ecsshres;
	ecsshres = bplres == RES_SUPERHIRES && ecs_denise && !aga_mode && (dp_for_drawing->bplcon0 & 0x40);
	pfield_mode_changed = oecsshres != ecsshres;
#endif

	plf1pri = dp_for_drawing->bplcon2 & 7;
	plf2pri = (dp_for_drawing->bplcon2 >> 3) & 7;
	plf_sprite_mask = 0xFFFF0000 << (4 * plf2pri);
	plf_sprite_mask |= (0x0000FFFF << (4 * plf1pri)) & 0xFFFF;
	bpldualpf = (dp_for_drawing->bplcon0 & 0x400) == 0x400;
	bpldualpfpri = (dp_for_drawing->bplcon2 & 0x40) == 0x40;

#ifdef AGA
	// BYPASS: HAM and EHB select bits are ignored
	if (bplbypass != (dp_for_drawing->bplcon0 & 0x20) != 0) {
		bpland = 0xff;
		bplbypass = (dp_for_drawing->bplcon0 & 0x20) != 0;
		pfield_mode_changed = true;
	}
	if (bplbypass) {
		if (bplham && bplplanecnt == 6)
			bpland = 0x0f;
		if (bplham && bplplanecnt == 8)
			bpland = 0xfc;
		bplham = 0;
		if (bplehb)
			bpland = 31;
		bplehb = 0;
	}
	bpldualpf2of = (dp_for_drawing->bplcon3 >> 10) & 7;
	sbasecol[0] = ((dp_for_drawing->bplcon4sp >> 4) & 15) << 4;
	sbasecol[1] = ((dp_for_drawing->bplcon4sp >> 0) & 15) << 4;
	bplxor = dp_for_drawing->bplcon4bm >> 8;
	int sh = (colors_for_drawing.extra >> CE_SHRES_DELAY_SHIFT) & 3;
	if (sh != bpldelay_sh) {
		bpldelay_sh = sh;
		pfield_mode_changed = true;
	}
	if (sprite_smaller_than_64 && (dp_for_drawing->fmode & 0x0c) == 0x0c)
		sprite_smaller_than_64_inuse = true;
	sprite_smaller_than_64 = (dp_for_drawing->fmode & 0x0c) != 0x0c;
#endif
	ecs_genlock_features_active = ecs_denise && ((dp_for_drawing->bplcon2 & 0x0c00) || ce_is_borderntrans(colors_for_drawing.extra)) ? 1 : 0;
	if (ecs_genlock_features_active) {
		ecs_genlock_features_colorkey = false;
		ecs_genlock_features_mask = 0;
		if (dp_for_drawing->bplcon3 & 0x0800) {
			ecs_genlock_features_mask = 1 << ((dp_for_drawing->bplcon2 >> 12) & 7);
		} 
		if (dp_for_drawing->bplcon3 & 0x0400) {
			ecs_genlock_features_colorkey = true;
		}
	}

	if (pfield_mode_changed)
		pfield_set_linetoscr();
	
	setbplmode();
}

static bool isham(uae_u16 bplcon0)
{
	int p = GET_PLANES(bplcon0);
	if (!(bplcon0 & 0x800))
		return 0;
	if (aga_mode) {
		// AGA only has 6 or 8 plane HAM
		if (p == 6 || p == 8)
			return 1;
	} else {
		// OCS/ECS also supports 5 plane HAM
		if (GET_RES_DENISE(bplcon0) > 0)
			return 0;
		if (p >= 5)
			return 1;
	}
	return 0;
}

static void pfield_expand_dp_bplconx (int regno, int v, int hp, int vp)
{
	regno -= RECORDED_REGISTER_CHANGE_OFFSET;
	switch (regno)
	{
	case 0xffff - RECORDED_REGISTER_CHANGE_OFFSET:
		return;
	case 0x100: // BPLCON0
		dp_for_drawing->bplcon0 = v;
		dp_for_drawing->bplres = GET_RES_DENISE(v);
		dp_for_drawing->nr_planes = GET_PLANES(v);
		dp_for_drawing->ham_seen = isham(v);
		if (currprefs.chipset_hr && dp_for_drawing->bplres < currprefs.gfx_resolution)
			dp_for_drawing->bplres = currprefs.gfx_resolution;
		extblankcheck();
		break;
	case 0x101: // BPLCON0 partial
		dp_for_drawing->bplcon0 &= ~(0x0800 | 0x0400 | 0x0080 | 0x0001);
		dp_for_drawing->bplcon0 |= v & (0x0800 | 0x0400 | 0x0080 | 0x0001);
		dp_for_drawing->ham_seen = isham(v);
		extblankcheck();
		break;
	case 0x104: // BPLCON2
		dp_for_drawing->bplcon2 = v;
		break;
#ifdef ECS_DENISE
	case 0x106: // BPLCON3
		dp_for_drawing->bplcon3 = v;
		extblankcheck();
		break;
#endif
#ifdef AGA
	case 0x10c: // BPLCON4 bitplane xor (and sprite if sprite change is not visible)
		dp_for_drawing->bplcon4bm = v;
		dp_for_drawing->bplcon4sp = v;
		break;
	case 0x10c+1: // BPLCON4 sprite bank
		dp_for_drawing->bplcon4sp = v;
		break;
	case 0x1fc: // FMODE
		dp_for_drawing->fmode = v;
		break;
	case 0x200: // hblank
		if (v) {
			if (currprefs.gfx_overscanmode < OVERSCANMODE_ULTRA) {
				exthblanken = true;
			}
			if (vp >= 0) {
				extblankcheck();
			} else {
				exthblank = true;
			}
		} else {
			exthblanken = false;
			exthblank = false;
		}
		return;
#endif
	}
	pfield_expand_dp_bplcon();
	set_res_shift();
}

#ifdef AMIBERRY
// this handles auto-height
STATIC_INLINE void do_flush_screen(int start, int stop)
{
	const struct amigadisplay* ad = &adisplays[0];
	const struct vidbuf_description* vidinfo = &ad->gfxvidinfo;
	const struct vidbuffer* vb = &vidinfo->drawbuffer;
	
	if (start <= stop)
		flush_screen(vb, start, stop);
	else
		flush_screen(vb, 0, 0); /* vsync mode */
}
#endif

static int drawing_color_matches;
static enum { color_match_acolors, color_match_full } color_match_type;

/* Set up colors_for_drawing to the state at the beginning of the currently drawn
line.  Try to avoid copying color tables around whenever possible.  */
static void adjust_drawing_colors (int ctable, int need_full, bool blankcheck)
{
	uae_u16 oe = colors_for_drawing.extra;
	if (drawing_color_matches != ctable || need_full < 0) {
		if (need_full) {
			color_reg_cpy (&colors_for_drawing, curr_color_tables + ctable);
			color_match_type = color_match_full;
		} else {
			memcpy (colors_for_drawing.acolors, curr_color_tables[ctable].acolors, sizeof colors_for_drawing.acolors);
			colors_for_drawing.extra = curr_color_tables[ctable].extra;
			color_match_type = color_match_acolors;
		}
		drawing_color_matches = ctable;
	} else if (need_full && color_match_type != color_match_full) {
		color_reg_cpy (&colors_for_drawing, &curr_color_tables[ctable]);
		color_match_type = color_match_full;
	}
	if (colors_for_drawing.extra != oe) {
		reset_hblanking_limits();
		set_hblanking_limits();
		expand_vb_state();
	}
}

static void playfield_hard_way(line_draw_func worker_pfield, int first, int last)
{
	int stop = last < real_playfield_end ? last : real_playfield_end;

	src_pixel += playfield_diff;
	ham_decode_pixel += playfield_diff;

	if (first < real_playfield_start)  {
		int next = last < real_playfield_start ? last : real_playfield_start;
		// left border sprite
		pfield_do_linetoscr_bordersprite_aga(first, next, false);
		// bitplanes
		if (stop > real_playfield_start) {
			(*worker_pfield)(real_playfield_start, stop, false);
			// right border sprite
			if (last > real_playfield_end) {
				int sfirst = first > real_playfield_end ? first : real_playfield_end;
				pfield_do_linetoscr_bordersprite_aga(sfirst, last, false);
			}
		}
	} else {
		// bitplanes
		if (stop > real_playfield_start) {
			(*worker_pfield)(first, stop, false);
			// right border sprite
			if (last > real_playfield_end) {
				int sfirst = first > real_playfield_end ? first : real_playfield_end;
				pfield_do_linetoscr_bordersprite_aga(sfirst, last, false);
			}
		}
	}

	src_pixel -= playfield_diff;
	ham_decode_pixel -= playfield_diff;
}

static void do_color_changes(line_draw_func worker_border, line_draw_func worker_pfield, int vp)
{
	struct vidbuf_description *vidinfo = &adisplays[0].gfxvidinfo;
	int i;
	int lastpos = visible_left_border;
	int endpos = visible_left_border + vidinfo->drawbuffer.inwidth;
	bool vbarea = vp < vblank_top_start || vp >= vblank_bottom_stop;

	extborder = false; // reset here because it always have start and end in same scanline
	if (!ecs_denise) {
		// used for OCS Denise blanking bug when not ECS Denise or AGA.
		exthblank = false;
	}
	for (i = dip_for_drawing->first_color_change; i <= dip_for_drawing->last_color_change; i++) {
		int regno = curr_color_changes[i].regno;
		uae_u32 value = curr_color_changes[i].value;
		int nextpos, nextpos_in_range;

		if (i == dip_for_drawing->last_color_change) {
			nextpos = endpos;
		} else {
			nextpos = shres_coord_hw_to_window_x(curr_color_changes[i].linepos);
		}

		nextpos_in_range = nextpos;
		if (nextpos > endpos) {
			nextpos_in_range = endpos;
		}

		if (vp >= 0) {

			if (full_blank || vbarea) {
				// vblank + programmed vblank / hardwired vblank

				hposblank = 3;
				if (nextpos_in_range > lastpos) {
					int t = nextpos_in_range;
					(*worker_border)(lastpos, t, 1);
					lastpos = t;
				}

			} else {
				// non-vblank scanline

				// left hblank (left edge to hblank end)
				if (nextpos_in_range > lastpos && lastpos < hblank_left_start) {
					int t = nextpos_in_range <= hblank_left_start ? nextpos_in_range : hblank_left_start;
					(*worker_border)(lastpos, t, 1);
					lastpos = t;
				}

				if (playfield_start_pre >= playfield_start || !ce_is_borderblank(colors_for_drawing.extra)) {

					// normal left border (hblank end to playfield start)
					if (nextpos_in_range > lastpos && lastpos < playfield_start) {
						int t = nextpos_in_range <= playfield_start ? nextpos_in_range : playfield_start;
						(*worker_border)(lastpos, t, 0);
						lastpos = t;
					}

					// playfield
					if (nextpos_in_range > lastpos && lastpos >= playfield_start && lastpos < playfield_end) {
						int t = nextpos_in_range <= playfield_end ? nextpos_in_range : playfield_end;
						if ((plf2pri >= 5 || plf1pri >= 5) && !aga_mode) {
							weird_bitplane_fix(lastpos, t);
						}
						if (may_require_hard_way && (may_require_hard_way < 0 || (bplxor && may_require_hard_way && worker_pfield != pfield_do_linetoscr_bordersprite_aga))) {
							playfield_hard_way(worker_pfield, lastpos, t);
						} else {
							(*worker_pfield)(lastpos, t, 0);
						}
						lastpos = t;
					}

				} else {
					// special AGA borderblank 1 shres pixel delay

					// borderblank left border (hblank end to playfield_start_pre)
					if (nextpos_in_range > lastpos && lastpos < playfield_start_pre) {
						int t = nextpos_in_range <= playfield_start_pre ? nextpos_in_range : playfield_start_pre;
						(*worker_border)(lastpos, t, 0);
						lastpos = t;
					}
					// AGA "buggy" borderblank, real background color visible, single shres pixel wide.
					if (nextpos_in_range > lastpos && lastpos < playfield_start) {
						int t = nextpos_in_range <= playfield_start ? nextpos_in_range : playfield_start;
						(*worker_border)(lastpos, t, -1);
						lastpos = t;
					}

					// playfield with last shres pixel not drawn.
					if (nextpos_in_range > lastpos && lastpos >= playfield_start && lastpos < playfield_end_pre) {
						int t = nextpos_in_range <= playfield_end_pre ? nextpos_in_range : playfield_end_pre;
						if (may_require_hard_way && (may_require_hard_way < 0 || (bplxor && may_require_hard_way && worker_pfield != pfield_do_linetoscr_bordersprite_aga))) {
							playfield_hard_way(worker_pfield, lastpos, t);
						} else {
							(*worker_pfield)(lastpos, t, 0);
						}
						lastpos = t;
					}

					// last shres pixel of playfield blanked
					if (nextpos_in_range > lastpos && lastpos >= playfield_end_pre && lastpos < playfield_end) {
						int t = nextpos_in_range <= playfield_end ? nextpos_in_range : playfield_end;
						(*worker_border)(lastpos, t, 0);
						lastpos = t;
					}
				}

				// right border (playfield end to hblank start)
				if (nextpos_in_range > lastpos && lastpos >= playfield_end_pre) {
					int t = nextpos_in_range <= hblank_right_stop ? nextpos_in_range : hblank_right_stop;
					(*worker_border)(lastpos, t, 0);
					lastpos = t;
				}

				// right hblank (hblank start to right edge, hblank start may be earlier than playfield end)
				if (nextpos_in_range > hblank_right_stop) {
					(*worker_border) (hblank_right_stop, nextpos_in_range, 1);
					lastpos = nextpos_in_range;
				}
			}
		}

		if (i < dip_for_drawing->last_color_change) {
			if (regno >= RECORDED_REGISTER_CHANGE_OFFSET) {
				pfield_expand_dp_bplconx(regno, value, nextpos, vp);
			} else if (regno >= 0 && !(value & COLOR_CHANGE_MASK)) {
				color_reg_set(&colors_for_drawing, regno, value);
				colors_for_drawing.acolors[regno] = getxcolor(value);
			} else if (regno == 0 && (value & COLOR_CHANGE_MASK)) {
				if ((value & COLOR_CHANGE_MASK) == COLOR_CHANGE_ACTBORDER) {
					if (value & 1) {
						extborder = true;
					} else {
						extborder = false;
					}
				} else if (value & COLOR_CHANGE_BLANK) {
					if (value & 1) {
						exthblank = true;
					} else {
						exthblank = false;
					}
				} else if (value & COLOR_CHANGE_BRDBLANK) {
					colors_for_drawing.extra &= ~(1 << CE_BORDERBLANK);
					colors_for_drawing.extra &= ~(1 << CE_BORDERNTRANS);
					colors_for_drawing.extra &= ~(1 << CE_BORDERSPRITE);
					colors_for_drawing.extra &= ~(1 << CE_EXTBLANKSET);
					colors_for_drawing.extra |= (value & 1) != 0 ? (1 << CE_BORDERBLANK) : 0;
					colors_for_drawing.extra |= (value & 3) == 2 ? (1 << CE_BORDERSPRITE) : 0;
					colors_for_drawing.extra |= (value & 5) == 4 ? (1 << CE_BORDERNTRANS) : 0;
					colors_for_drawing.extra |= (value & 8) == 8 ? (1 << CE_EXTBLANKSET) : 0;
				} else if (value & COLOR_CHANGE_SHRES_DELAY) {
					colors_for_drawing.extra &= ~(1 << CE_SHRES_DELAY_SHIFT);
					colors_for_drawing.extra &= ~(1 << (CE_SHRES_DELAY_SHIFT + 1));
					colors_for_drawing.extra |= (value & 3) << CE_SHRES_DELAY_SHIFT;
					pfield_expand_dp_bplcon();
				} else if (value & COLOR_CHANGE_HSYNC_HACK) {
					hsync_shift_hack = (uae_s8)value;
				}
			}
		}
	}
	if (vp >= 0 && hsync_shift_hack > 0) {
		// hpos shift hack
		int shift = (hsync_shift_hack << lores_shift) * vidinfo->drawbuffer.pixbytes;
		if (shift) {
			int firstpos = visible_left_border * vidinfo->drawbuffer.pixbytes;
			int lastpos = (visible_left_border + vidinfo->drawbuffer.inwidth) * vidinfo->drawbuffer.pixbytes;
			memmove(xlinebuffer + firstpos, xlinebuffer + firstpos + shift, lastpos - firstpos - shift);
			memset(xlinebuffer + lastpos - shift, 0, shift);
		}
	}
}

STATIC_INLINE bool is_color_changes(struct draw_info *di)
{
	int regno = curr_color_changes[di->first_color_change].regno;
	int changes = di->nr_color_changes;
	return changes > 1 || (changes == 1 && regno != 0xffff && regno != -1);
}

enum double_how {
	dh_buf,
	dh_line,
	dh_emerg
};

static void pfield_draw_line(struct vidbuffer *vb, int lineno, int gfx_ypos, int follow_ypos)
{
	struct vidbuf_description *vidinfo = &adisplays[0].gfxvidinfo;
	//static int warned = 0;
	int border = 0;
	int do_double = 0;
	bool have_color_changes;
<<<<<<< HEAD
	//enum double_how dh; // performance optimization - we only use bufmen so no need to test
=======
	//enum double_how dh;
>>>>>>> 94155056
	//int ls = linestate[lineno];

	dp_for_drawing = line_decisions + lineno;
	dip_for_drawing = curr_drawinfo + lineno;

	if (dp_for_drawing->plfleft >= 0) {
		lines_count++;
		resolution_count[dp_for_drawing->bplres]++;
	}

	switch (linestate[lineno])
	{
	case LINE_REMEMBERED_AS_PREVIOUS:
//		if (!warned) // happens when program messes up with VPOSW
//			write_log (_T("Shouldn't get here... this is a bug.\n")), warned++;
		return;

	case LINE_BLACK:
		linestate[lineno] = LINE_REMEMBERED_AS_BLACK;
		border = -1;
		break;

	case LINE_REMEMBERED_AS_BLACK:
		return;

	case LINE_AS_PREVIOUS:
		dp_for_drawing--;
		dip_for_drawing--;
		linestate[lineno] = LINE_DONE_AS_PREVIOUS;
		if (dp_for_drawing->plfleft < 0)
			border = 1;
		break;

	case LINE_DONE_AS_PREVIOUS:
		/* fall through */
	case LINE_DONE:
		return;

	case LINE_DECIDED_DOUBLE:
		if (follow_ypos >= 0) {
			do_double = 1;
			linestate[lineno + 1] = LINE_DONE_AS_PREVIOUS;
		}

		/* fall through */
	default:
		if (dp_for_drawing->plfleft < 0) {
			border = 1;
		}
		linestate[lineno] = LINE_DONE;
		break;
	}

	have_color_changes = is_color_changes(dip_for_drawing);
	if (vb_state != dp_for_drawing->vb) {
		vb_state = dp_for_drawing->vb;
		expand_vb_state();
	}
	sprite_smaller_than_64_inuse = false;

	//dh = dh_line;
	//xlinebuffer = vidinfo->drawbuffer.linemem;
	//if (xlinebuffer == 0 && do_double
	//	&& (border == 0 || have_color_changes))
	//	xlinebuffer = vidinfo->drawbuffer.emergmem, dh = dh_emerg;
	//if (xlinebuffer == 0)
	//	xlinebuffer = row_map[gfx_ypos], dh = dh_buf;
	xlinebuffer = row_map[gfx_ypos];
	xlinebuffer -= linetoscr_x_adjust_pixbytes;
	xlinebuffer_genlock = row_map_genlock[gfx_ypos] - linetoscr_x_adjust_pixels;

	if (row_map_color_burst_buffer)
		row_map_color_burst_buffer[gfx_ypos] = bplcolorburst;

	if (border == 0) {

		pfield_expand_dp_bplcon();
		// must be after pfield_expand_dp_bplcon
		adjust_drawing_colors(dp_for_drawing->ctable, dp_for_drawing->ham_seen || bplehb || ecsshres, true);
		pfield_init_linetoscr(lineno, false);
		pfield_doline(lineno);

		/* The problem is that we must call decode_ham() BEFORE we do the sprites. */
		if (dp_for_drawing->ham_seen) {
			int ohposblank = hposblank;
			uae_u16 b0 = dp_for_drawing->bplcon0;
			uae_u16 b2 = dp_for_drawing->bplcon2;
			uae_u16 b3 = dp_for_drawing->bplcon3;
			uae_u16 b4bm = dp_for_drawing->bplcon4bm;
			uae_u16 b4sp = dp_for_drawing->bplcon4sp;
			uae_u16 fm = dp_for_drawing->fmode;
			init_ham_decoding();
			do_color_changes(dummy_worker, decode_ham, lineno);
			if (have_color_changes) {
				// do_color_changes() did color changes and register changes, restore them.
				adjust_drawing_colors(dp_for_drawing->ctable, -1, false);
				dp_for_drawing->bplcon0 = b0;
				dp_for_drawing->bplcon2 = b2;
				dp_for_drawing->bplcon3 = b3;
				dp_for_drawing->bplcon4bm = b4bm;
				dp_for_drawing->bplcon4bm = b4sp;
				dp_for_drawing->fmode = fm;
				dp_for_drawing->bplres = GET_RES_DENISE(dp_for_drawing->bplcon0);
				dp_for_drawing->nr_planes = GET_PLANES(dp_for_drawing->bplcon0);
				dp_for_drawing->ham_seen = isham(dp_for_drawing->bplcon0);
				if (currprefs.chipset_hr && dp_for_drawing->bplres < currprefs.gfx_resolution) {
					dp_for_drawing->bplres = currprefs.gfx_resolution;
				}
				pfield_expand_dp_bplcon();
				set_res_shift();
			}
			hposblank = ohposblank;
			ham_decode_pixel = src_pixel;
			bplham = dp_for_drawing->ham_at_start;
			setbplmode();
		}

		if (dip_for_drawing->nr_sprites) {
			int i;
#ifdef AGA
			if (ce_is_bordersprite(colors_for_drawing.extra) && dp_for_drawing->bordersprite_seen && !ce_is_borderblank(colors_for_drawing.extra))
				clear_bitplane_border_aga();
#endif

			for (i = 0; i < dip_for_drawing->nr_sprites; i++) {
#ifdef AGA
				if (aga_mode)
					draw_sprites_aga(curr_sprite_entries + dip_for_drawing->first_sprite_entry + i);
				else
#endif
					draw_sprites_ecs(curr_sprite_entries + dip_for_drawing->first_sprite_entry + i);
			}
		}

#ifdef AGA
		if (dip_for_drawing->nr_sprites && ce_is_bordersprite(colors_for_drawing.extra) && !ce_is_borderblank(colors_for_drawing.extra) && dp_for_drawing->bordersprite_seen)
			do_color_changes(pfield_do_linetoscr_bordersprite_aga, pfield_do_linetoscr_spr, lineno);
		else
#endif
			do_color_changes(pfield_do_fill_line, dip_for_drawing->nr_sprites ? pfield_do_linetoscr_spr : pfield_do_linetoscr, lineno);

		//if (dh == dh_emerg)
<<<<<<< HEAD
		//	memcpy(row_map[gfx_ypos], xlinebuffer + linetoscr_x_adjust_pixbytes, vidinfo->drawbuffer.pixbytes * vidinfo->drawbuffer.inwidth);

		if (do_double) {
			//if (dh == dh_emerg)
				//memcpy(row_map[follow_ypos], xlinebuffer + linetoscr_x_adjust_pixbytes, vidinfo->drawbuffer.pixbytes * vidinfo->drawbuffer.inwidth);
			//else if (dh == dh_buf)
				memcpy(row_map[follow_ypos], row_map[gfx_ypos], vidinfo->drawbuffer.pixbytes * vidinfo->drawbuffer.inwidth);
			if (need_genlock_data)
				memcpy(row_map_genlock[follow_ypos], row_map_genlock[gfx_ypos], vidinfo->drawbuffer.inwidth);
=======
		//	memcpy (row_map[gfx_ypos], xlinebuffer + linetoscr_x_adjust_pixbytes, vidinfo->drawbuffer.pixbytes * vidinfo->drawbuffer.inwidth);

		if (do_double) {
			//if (dh == dh_emerg)
			//	memcpy (row_map[follow_ypos], xlinebuffer + linetoscr_x_adjust_pixbytes, vidinfo->drawbuffer.pixbytes * vidinfo->drawbuffer.inwidth);
			//else if (dh == dh_buf)
				memcpy (row_map[follow_ypos], row_map[gfx_ypos], vidinfo->drawbuffer.pixbytes * vidinfo->drawbuffer.inwidth);
			//if (need_genlock_data)
				//memcpy(row_map_genlock[follow_ypos], row_map_genlock[gfx_ypos], vidinfo->drawbuffer.inwidth);
>>>>>>> 94155056
		}

		if (dip_for_drawing->nr_sprites) {
			pfield_erase_hborder_sprites();
		}

	} else if (border > 0) { // border > 0: top or bottom border

		bool dosprites = false;

		adjust_drawing_colors(dp_for_drawing->ctable, 0, true);

#ifdef AGA /* this makes things complex.. */
		if (dp_for_drawing->bordersprite_seen && !ce_is_borderblank(colors_for_drawing.extra) && dip_for_drawing->nr_sprites) {
			dosprites = true;
			pfield_expand_dp_bplcon();
			pfield_init_linetoscr(lineno, true);
			pfield_erase_vborder_sprites();
		}
#endif
		if (!dosprites && !have_color_changes) {
			if (dp_for_drawing->plfleft < -1) {
				// blanked border line
				int tmp = hposblank;
				hposblank = 1;
				fill_line_border(lineno);
				hposblank = tmp;
			} else {
				// normal border line
				fill_line_border(lineno);
			}

			if (do_double) {
				//if (dh == dh_buf) {
					xlinebuffer = row_map[follow_ypos] - linetoscr_x_adjust_pixbytes;
					xlinebuffer_genlock = row_map_genlock[follow_ypos] - linetoscr_x_adjust_pixels;
					fill_line_border(lineno);
				//}
				/* If dh == dh_line, do_flush_line will re-use the rendered line
				* from linemem.  */
			}
			return;
		}

#ifdef AGA
		if (dosprites) {

			for (int i = 0; i < dip_for_drawing->nr_sprites; i++)
				draw_sprites_aga(curr_sprite_entries + dip_for_drawing->first_sprite_entry + i);
			do_color_changes(pfield_do_linetoscr_bordersprite_aga, pfield_do_linetoscr_bordersprite_aga, lineno);
#else
		if (0) {
#endif

		} else {

			playfield_start = visible_right_border;
			playfield_end = visible_right_border;
			playfield_start_pre = playfield_start;
			playfield_end_pre = playfield_end;
			do_color_changes(pfield_do_fill_line, pfield_do_fill_line, lineno);

		}

		//if (dh == dh_emerg)
<<<<<<< HEAD
		//	memcpy(row_map[gfx_ypos], xlinebuffer + linetoscr_x_adjust_pixbytes, vidinfo->drawbuffer.pixbytes * vidinfo->drawbuffer.inwidth);
		if (do_double) {
			//if (dh == dh_emerg)
			//	memcpy(row_map[follow_ypos], xlinebuffer + linetoscr_x_adjust_pixbytes, vidinfo->drawbuffer.pixbytes * vidinfo->drawbuffer.inwidth);
			//else if (dh == dh_buf)
				memcpy(row_map[follow_ypos], row_map[gfx_ypos], vidinfo->drawbuffer.pixbytes * vidinfo->drawbuffer.inwidth);
			if (need_genlock_data)
				memcpy(row_map_genlock[follow_ypos], row_map_genlock[gfx_ypos], vidinfo->drawbuffer.inwidth);
=======
		//	memcpy (row_map[gfx_ypos], xlinebuffer + linetoscr_x_adjust_pixbytes, vidinfo->drawbuffer.pixbytes * vidinfo->drawbuffer.inwidth);
		if (do_double) {
			//if (dh == dh_emerg)
			//	memcpy (row_map[follow_ypos], xlinebuffer + linetoscr_x_adjust_pixbytes, vidinfo->drawbuffer.pixbytes * vidinfo->drawbuffer.inwidth);
			//else if (dh == dh_buf)
				memcpy (row_map[follow_ypos], row_map[gfx_ypos], vidinfo->drawbuffer.pixbytes * vidinfo->drawbuffer.inwidth);
			//if (need_genlock_data)
			//	memcpy(row_map_genlock[follow_ypos], row_map_genlock[gfx_ypos], vidinfo->drawbuffer.inwidth);
>>>>>>> 94155056
		}

	} else {

		// top or bottom blanking region
		int tmp = hposblank;
		hposblank = 1;
		fill_line_border(lineno);
		hposblank = tmp;

	}
}

static void center_image (void)
{
	struct amigadisplay *ad = &adisplays[0];
	struct vidbuf_description *vidinfo = &ad->gfxvidinfo;
	int prev_x_adjust = visible_left_border;
	int prev_y_adjust = thisframe_y_adjust;

	int w = vidinfo->drawbuffer.inwidth;
	int ew = vidinfo->drawbuffer.extrawidth;
	int maxdiw = max_diwlastword;

	if (currprefs.gfx_overscanmode <= OVERSCANMODE_OVERSCAN && currprefs.gfx_xcenter && !currprefs.gf[0].gfx_filter_autoscale && max_diwstop > 0) {

		if (max_diwstop - min_diwstart < w && currprefs.gfx_xcenter == 2)
			/* Try to center. */
			visible_left_border = (max_diwstop - min_diwstart - w) / 2 + min_diwstart;
		else
			visible_left_border = max_diwstop - w - (max_diwstop - min_diwstart - w) / 2;
		visible_left_border &= ~((xshift(1, lores_shift)) - 1);

		if (!center_reset && !vertical_changed) {
			/* Would the old value be good enough? If so, leave it as it is if we want to be clever. */
			if (currprefs.gfx_xcenter == 2) {
				if (visible_left_border < prev_x_adjust && prev_x_adjust < min_diwstart && min_diwstart - visible_left_border <= 32)
					visible_left_border = prev_x_adjust;
			}
		}

	} else if (ew == -1) {
		// wide mode
		int hs = hsync_end_left_border * 2;
		visible_left_border = hs << currprefs.gfx_resolution;
		if (visible_left_border + w > maxdiw) {
			visible_left_border += (maxdiw - (visible_left_border + w) - 1) / 2;
		}
		if (visible_left_border < (hs << currprefs.gfx_resolution)) {
			visible_left_border = hs << currprefs.gfx_resolution;
		}
	} else if (ew < -1) {
		// normal
		visible_left_border = maxdiw - w;
	} else {
		if (vidinfo->drawbuffer.inxoffset < 0) {
			visible_left_border = 0;
		} else {
			visible_left_border = (vidinfo->drawbuffer.inxoffset - DISPLAY_LEFT_SHIFT) << currprefs.gfx_resolution;
		}
	}

#ifdef AMIBERRY
	visible_left_border += currprefs.gfx_horizontal_offset;
#endif

	if (visible_left_border > max_diwlastword - 32)
		visible_left_border = max_diwlastword - 32;
	if (visible_left_border < 0)
		visible_left_border = 0;
	visible_left_border &= ~((xshift (1, lores_shift)) - 1);

	//write_log (_T("%d %d %d %d %d\n"), max_diwlastword, vidinfo->drawbuffer.width, lores_shift, currprefs.gfx_resolution, visible_left_border);

	linetoscr_x_adjust_pixels = visible_left_border;
	linetoscr_x_adjust_pixbytes = linetoscr_x_adjust_pixels * vidinfo->drawbuffer.pixbytes;

	visible_right_border = maxdiw + w + ((ew > 0 ? ew : 0) << currprefs.gfx_resolution);
	if (visible_right_border > maxdiw + ((ew > 0 ? ew : 0) << currprefs.gfx_resolution))
		visible_right_border = maxdiw + ((ew > 0 ? ew : 0) << currprefs.gfx_resolution);

	int max_drawn_amiga_line_tmp = max_drawn_amiga_line;
	if (max_drawn_amiga_line_tmp > vidinfo->drawbuffer.inheight)
		max_drawn_amiga_line_tmp = vidinfo->drawbuffer.inheight;
	max_drawn_amiga_line_tmp >>= linedbl;

#ifdef AMIBERRY
	thisframe_y_adjust = minfirstline + currprefs.gfx_vertical_offset;
#else
	thisframe_y_adjust = minfirstline;
#endif
	if (currprefs.gfx_ycenter && !currprefs.gf[0].gfx_filter_autoscale) {

		if (thisframe_first_drawn_line >= 0 && thisframe_last_drawn_line > thisframe_first_drawn_line) {

			if (thisframe_last_drawn_line - thisframe_first_drawn_line < max_drawn_amiga_line_tmp && currprefs.gfx_ycenter == 2)
				thisframe_y_adjust = (thisframe_last_drawn_line - thisframe_first_drawn_line - max_drawn_amiga_line_tmp) / 2 + thisframe_first_drawn_line;
			else
				thisframe_y_adjust = thisframe_first_drawn_line;

			/* Would the old value be good enough? If so, leave it as it is if we want to be clever. */
			if (!center_reset && !horizontal_changed) {
				if (currprefs.gfx_ycenter == 2 && thisframe_y_adjust != prev_y_adjust && abs(thisframe_y_adjust - prev_y_adjust) < 100) {
					if (prev_y_adjust <= thisframe_first_drawn_line && prev_y_adjust + max_drawn_amiga_line_tmp > thisframe_last_drawn_line)
						thisframe_y_adjust = prev_y_adjust;
				}
			}

		} else {

			center_reset = 2;

		}
	}

	/* Make sure the value makes sense */
	if (thisframe_y_adjust + max_drawn_amiga_line_tmp > maxvpos + maxvpos / 2)
		thisframe_y_adjust = maxvpos + maxvpos / 2 - max_drawn_amiga_line_tmp;
	if (thisframe_y_adjust < 0)
		thisframe_y_adjust = 0;

	thisframe_y_adjust_real = thisframe_y_adjust << linedbl;
	max_ypos_thisframe1 = (maxvpos_display - minfirstline + maxvpos_display_vsync) << linedbl;

	if (prev_x_adjust != visible_left_border || prev_y_adjust != thisframe_y_adjust) {
		int redraw = interlace_seen > 0 && linedbl ? 2 : 1;
		if (redraw > ad->frame_redraw_necessary)
			ad->frame_redraw_necessary = redraw;
	}

	max_diwstop = 0;
	min_diwstart = MAX_STOP;

	vidinfo->drawbuffer.xoffset = (DISPLAY_LEFT_SHIFT << RES_MAX) + (visible_left_border << (RES_MAX - currprefs.gfx_resolution));
	vidinfo->drawbuffer.yoffset = thisframe_y_adjust << VRES_MAX;

	if (center_reset > 0) {
		center_reset--;
	}
	horizontal_changed = false;
	vertical_changed = false;
}

static int frame_res_cnt;
static int autoswitch_old_resolution;
static void init_drawing_frame (void)
{
	struct amigadisplay *ad = &adisplays[0];
	struct vidbuf_description *vidinfo = &ad->gfxvidinfo;
	static int frame_res_old;

	int largest_res = 0;
	int largest_count = 0;
	int largest_count_res = 0;
	for (int i = 0; i <= RES_MAX; i++) {
		if (resolution_count[i])
			largest_res = i;
		if (resolution_count[i] >= largest_count) {
			largest_count = resolution_count[i];
			largest_count_res = i;
		}
	}
	if (currprefs.gfx_resolution == changed_prefs.gfx_resolution && lines_count > 0) {
		detected_screen_resolution = largest_res;
	}

	if (currprefs.gfx_resolution == changed_prefs.gfx_resolution && lines_count > 0) {

		if (currprefs.gfx_autoresolution_vga && programmedmode == 1 && vidinfo->gfx_resolution_reserved >= RES_HIRES && vidinfo->gfx_vresolution_reserved >= VRES_DOUBLE) {
			if (largest_res == RES_SUPERHIRES && (vidinfo->gfx_resolution_reserved < RES_SUPERHIRES || vidinfo->gfx_vresolution_reserved < 1)) {
				// enable full doubling/superhires support if programmed mode. It may be "half-width" only and may fit in normal display window.
				vidinfo->gfx_resolution_reserved = RES_SUPERHIRES;
				vidinfo->gfx_vresolution_reserved = VRES_DOUBLE;
				graphics_reset(false);
			}
			int newres = largest_res;
			if (htotal < 190)
				newres = largest_res + 1;
			if (newres < RES_HIRES)
				newres = RES_HIRES;
			if (newres > RES_MAX)
				newres = RES_MAX;
			if (changed_prefs.gfx_resolution != newres) {
				autoswitch_old_resolution = RES_HIRES;
				write_log(_T("Programmed mode autores = %d -> %d (%d)\n"), changed_prefs.gfx_resolution, newres, largest_res);
				changed_prefs.gfx_resolution = newres;
				set_config_changed();
				return;
			}
		} else if (autoswitch_old_resolution == RES_HIRES) {
			autoswitch_old_resolution = 0;
			if (changed_prefs.gfx_resolution != RES_HIRES) {
				changed_prefs.gfx_resolution = RES_HIRES;
				set_config_changed();
				return;
			}
		}

		if (currprefs.gfx_autoresolution) {
			int frame_res_detected;
			int frame_res_lace_detected = frame_res_lace;

			if (currprefs.gfx_autoresolution == 1 || currprefs.gfx_autoresolution >= 100)
				frame_res_detected = largest_res;
			else if (largest_count * 100 / lines_count >= currprefs.gfx_autoresolution)
				frame_res_detected = largest_count_res;
			else
				frame_res_detected = largest_count_res - 1;
			if (frame_res_detected < 0)
				frame_res_detected = 0;
	#if 0
			static int delay;
			delay--;
			if (delay < 0) {
				delay = 50;
				write_log (_T("%d %d, %d %d %d, %d %d, %d %d\n"), currprefs.gfx_autoresolution, lines_count, resolution_count[0], resolution_count[1], resolution_count[2],
					largest_count, largest_count_res, frame_res_detected, frame_res_lace_detected);
			}
	#endif
			if (frame_res_detected >= 0 && frame_res_lace_detected >= 0) {
				if (frame_res_cnt > 0 && frame_res_old == frame_res_detected * 2 + frame_res_lace_detected) {
					frame_res_cnt--;
					if (frame_res_cnt == 0) {
						int m = frame_res_detected * 2 + frame_res_lace_detected;
						struct wh *dst = currprefs.gfx_apmode[0].gfx_fullscreen ? &changed_prefs.gfx_monitor[0].gfx_size_fs : &changed_prefs.gfx_monitor[0].gfx_size_win;
						while (m < 3 * 2) {
							struct wh *src = currprefs.gfx_apmode[0].gfx_fullscreen ? &currprefs.gfx_monitor[0].gfx_size_fs_xtra[m] : &currprefs.gfx_monitor[0].gfx_size_win_xtra[m];
							if ((src->width > 0 && src->height > 0) || (currprefs.gfx_api || currprefs.gf[0].gfx_filter > 0)) {
								int nr = m >> 1;
								int nl = (m & 1) == 0 ? 0 : 1;
								int nr_o = nr;
								int nl_o = nl;

								if (currprefs.gfx_autoresolution >= 100 && nl == 0 && nr > 0) {
									nl = 1;
								}

								if (currprefs.gfx_autoresolution_minh < 0) {
									if (nr < nl)
										nr = nl;
								} else if (nr < currprefs.gfx_autoresolution_minh) {
									nr = currprefs.gfx_autoresolution_minh;
								}
								if (currprefs.gfx_autoresolution_minv < 0) {
									if (nl < nr)
										nl = nr;
								} else if (nl < currprefs.gfx_autoresolution_minv) {
									nl = currprefs.gfx_autoresolution_minv;
								}

								if (nr > vidinfo->gfx_resolution_reserved)
									nr = vidinfo->gfx_resolution_reserved;
								if (nl > vidinfo->gfx_vresolution_reserved)
									nl = vidinfo->gfx_vresolution_reserved;

								if (changed_prefs.gfx_resolution != nr || changed_prefs.gfx_vresolution != nl) {
									changed_prefs.gfx_resolution = nr;
									changed_prefs.gfx_vresolution = nl;

									write_log (_T("RES -> %d (%d) LINE -> %d (%d) (%d - %d, %d - %d)\n"), nr, nr_o, nl, nl_o,
										currprefs.gfx_autoresolution_minh, currprefs.gfx_autoresolution_minv,
										vidinfo->gfx_resolution_reserved, vidinfo->gfx_vresolution_reserved);
									set_config_changed ();
								}
								if (src->width > 0 && src->height > 0) {
									if (memcmp (dst, src, sizeof *dst)) {
										*dst = *src;
										set_config_changed ();
									}
								}
								break;
							}
							m++;
						}
						frame_res_cnt = currprefs.gfx_autoresolution_delay;
					}
				} else {
					frame_res_old = frame_res_detected * 2 + frame_res_lace_detected;
					frame_res_cnt = currprefs.gfx_autoresolution_delay;
					if (frame_res_cnt <= 0)
						frame_res_cnt = 1;
				}
			}
		}
	}
	for (int i = 0; i <= RES_MAX; i++)
		resolution_count[i] = 0;
	lines_count = 0;
	frame_res = -1;
	frame_res_lace = 0;

	if (can_use_lores > AUTO_LORES_FRAMES && 0) {
		lores_factor = 1;
		lores_set(0);
	} else {
		can_use_lores++;
		lores_reset();
	}

	init_hardware_for_drawing_frame ();

#ifdef AMIBERRY
	linestate_first_undecided = 0;
#endif

	if (thisframe_first_drawn_line < 0)
		thisframe_first_drawn_line = minfirstline;
	if (thisframe_first_drawn_line > thisframe_last_drawn_line)
		thisframe_last_drawn_line = thisframe_first_drawn_line;

	int maxline = ((maxvpos_display + maxvpos_display_vsync + 1) << linedbl) + 2;
	for (int i = 0; i < maxline; i++) {
		int ls = linestate[i];
		switch (ls) {
		case LINE_DONE_AS_PREVIOUS:
			linestate[i] = LINE_REMEMBERED_AS_PREVIOUS;
			break;
		case LINE_REMEMBERED_AS_BLACK:
			break;
		default:
			linestate[i] = LINE_UNDECIDED;
			break;
		}
	}
	last_drawn_line = 0;
	first_drawn_line = 32767;

	if (ad->frame_redraw_necessary) {
		reset_decision_table();
		ad->custom_frame_redraw_necessary = 1;
		ad->frame_redraw_necessary--;
	} else {
		ad->custom_frame_redraw_necessary = 0;
	}

	center_image ();

	thisframe_first_drawn_line = -1;
	thisframe_last_drawn_line = -1;

	drawing_color_matches = -1;
}

static int lightpen_y1[2], lightpen_y2[2];
static int statusbar_y1, statusbar_y2;

void putpixel(uae_u8 *buf, uae_u8 *genlockbuf, int bpp, int x, xcolnr c8, int opaq)
{
	if (x <= 0)
		return;

	if (genlockbuf)
		genlockbuf[x] = 0xff;

	switch (bpp) {
	case 1:
		buf[x] = (uae_u8)c8;
		break;
	case 2:
		{
			uae_u16 *p = (uae_u16*)buf + x;
			*p = (uae_u16)c8;
			break;
		}
	case 3:
		/* no 24 bit yet */
		break;
	case 4:
		{
			int i;
			if (1 || opaq || currprefs.gf[0].gfx_filter == 0) {
				uae_u32 *p = (uae_u32*)buf + x;
				*p = c8;
			} else {
				for (i = 0; i < 4; i++) {
					int v1 = buf[i + bpp * x];
					int v2 = (c8 >> (i * 8)) & 255;
					v1 = (v1 * 2 + v2 * 3) / 5;
					if (v1 > 255)
						v1 = 255;
					buf[i + bpp * x] = v1;
				}
			}
			break;
		}
	}
}

static uae_u8 *status_line_ptr(int monid, int line)
{
	struct vidbuf_description *vidinfo = &adisplays[monid].gfxvidinfo;
	int y;

	y = line - (vidinfo->drawbuffer.outheight - TD_TOTAL_HEIGHT);
	xlinebuffer = vidinfo->drawbuffer.linemem;
	if (xlinebuffer == 0)
		xlinebuffer = row_map[line];
	xlinebuffer_genlock = row_map_genlock[line];
	return xlinebuffer;
}

static void draw_status_line(int monid, int line, int statusy)
{
	struct vidbuf_description *vidinfo = &adisplays[monid].gfxvidinfo;
	uae_u8 *buf = status_line_ptr(monid, line);
	if (!buf)
		return;
	if (statusy < 0)
		return; //statusline_render(monid, buf, vidinfo->drawbuffer.pixbytes, vidinfo->drawbuffer.rowbytes, vidinfo->drawbuffer.outwidth, TD_TOTAL_HEIGHT, xredcolors, xgreencolors, xbluecolors, NULL);
	else
		draw_status_line_single(monid, buf, vidinfo->drawbuffer.pixbytes, statusy, vidinfo->drawbuffer.outwidth, xredcolors, xgreencolors, xbluecolors, NULL);
}

static void draw_debug_status_line(int monid, int line)
{
	struct vidbuf_description *vidinfo = &adisplays[monid].gfxvidinfo;
	xlinebuffer = vidinfo->drawbuffer.linemem;
	if (xlinebuffer == 0)
		xlinebuffer = row_map[line];
	//xlinebuffer_genlock = row_map_genlock[line];
	//debug_draw(xlinebuffer, vidinfo->drawbuffer.pixbytes, line, vidinfo->drawbuffer.outwidth, vidinfo->drawbuffer.outheight, xredcolors, xgreencolors, xbluecolors);
}

#define LIGHTPEN_HEIGHT 12
#define LIGHTPEN_WIDTH 17

static const char *lightpen_cursor = {
	"------.....------"
	"------.xxx.------"
	"------.xxx.------"
	"------.xxx.------"
	".......xxx......."
	".xxxxxxxxxxxxxxx."
	".xxxxxxxxxxxxxxx."
	".......xxx......."
	"------.xxx.------"
	"------.xxx.------"
	"------.xxx.------"
	"------.....------"
};

static void draw_lightpen_cursor(int monid, int x, int y, int line, int onscreen, int lpnum)
{
	struct vidbuf_description *vidinfo = &adisplays[monid].gfxvidinfo;
	const char *p;
	int color1 = onscreen ? (lpnum ? 0x0ff : 0xff0) : (lpnum ? 0x0f0 : 0xf00);
	int color2 = (color1 & 0xeee) >> 1;

	xlinebuffer = vidinfo->drawbuffer.linemem;
	if (xlinebuffer == 0)
		xlinebuffer = row_map[line];
	//xlinebuffer_genlock = row_map_genlock[line];

	p = lightpen_cursor + y * LIGHTPEN_WIDTH;
	for (int i = 0; i < LIGHTPEN_WIDTH; i++) {
		int xx = x + i - LIGHTPEN_WIDTH / 2;
		if (*p != '-' && xx >= 0 && xx < vidinfo->drawbuffer.outwidth) {
			putpixel(xlinebuffer, xlinebuffer_genlock, vidinfo->drawbuffer.pixbytes, xx, *p == 'x' ? xcolors[color1] : xcolors[color2], 1);
		}
		p++;
	}
}

static void lightpen_update(struct vidbuffer *vb, int lpnum)
{
	struct vidbuf_description *vidinfo = &adisplays[vb->monitor_id].gfxvidinfo;
	if (lightpen_x[lpnum] < 0 || lightpen_y[lpnum] < 0)
		return;

	if (lightpen_x[lpnum] < LIGHTPEN_WIDTH + 1)
		lightpen_x[lpnum] = LIGHTPEN_WIDTH + 1;
	if (lightpen_x[lpnum] >= vidinfo->drawbuffer.inwidth - LIGHTPEN_WIDTH - 1)
		lightpen_x[lpnum] = vidinfo->drawbuffer.inwidth - LIGHTPEN_WIDTH - 2;
	if (lightpen_y[lpnum] < LIGHTPEN_HEIGHT + 1)
		lightpen_y[lpnum] = LIGHTPEN_HEIGHT + 1;
	if (lightpen_y[lpnum] >= vidinfo->drawbuffer.inheight - LIGHTPEN_HEIGHT - 1)
		lightpen_y[lpnum] = vidinfo->drawbuffer.inheight - LIGHTPEN_HEIGHT - 2;
	if (lightpen_y[lpnum] >= max_ypos_thisframe1 - LIGHTPEN_HEIGHT - 1)
		lightpen_y[lpnum] = max_ypos_thisframe1 - LIGHTPEN_HEIGHT - 2;

	int cx = (((lightpen_x[lpnum] + visible_left_border) >> lores_shift) >> 1) + 29;

	int cy = lightpen_y[lpnum];
	cy >>= linedbl;
	cy += minfirstline;

	cx += currprefs.lightpen_offset[0];
	cy += currprefs.lightpen_offset[1];

	if (cx < 0x18) {
		cx = 0x18;
	}
	if (cy < minfirstline) {
		cy = minfirstline;
	}
	if (cy >= maxvpos) {
		cy = maxvpos - 1;
	}

	if (currprefs.lightpen_crosshair && lightpen_active) {
		for (int i = 0; i < LIGHTPEN_HEIGHT; i++) {
			int line = lightpen_y[lpnum] + i - LIGHTPEN_HEIGHT / 2;
			if (line >= 0 && line < max_ypos_thisframe1) {
				if (lightpen_active & (1 << lpnum)) {
					draw_lightpen_cursor(vb->monitor_id, lightpen_x[lpnum], i, line, cx > 0, lpnum);
				}
			}
		}
	}

	lightpen_y1[lpnum] = lightpen_y[lpnum] - LIGHTPEN_HEIGHT / 2 - 1 + thisframe_y_adjust;
	lightpen_y2[lpnum] = lightpen_y1[lpnum] + LIGHTPEN_HEIGHT + 1 + thisframe_y_adjust;

	lightpen_cx[lpnum] = cx;
	lightpen_cy[lpnum] = cy;
}

static void refresh_indicator_init(void)
{
	xfree(refresh_indicator_buffer);
	refresh_indicator_buffer = NULL;
	xfree(refresh_indicator_changed);
	refresh_indicator_changed = NULL;
	xfree(refresh_indicator_changed_prev);
	refresh_indicator_changed_prev = NULL;

	if (!currprefs.refresh_indicator)
		return;

	refresh_indicator_height = 600;
	refresh_indicator_buffer = xcalloc(uae_u8, MAX_PIXELS_PER_LINE * 2 * refresh_indicator_height);
	refresh_indicator_changed = xcalloc(uae_u8, refresh_indicator_height);
	refresh_indicator_changed_prev = xcalloc(uae_u8, refresh_indicator_height);
}

static const int refresh_indicator_colors[] = { 0x777, 0x0f0, 0x00f, 0xff0, 0xf0f };

static void refresh_indicator_update(struct vidbuffer *vb)
{
	struct vidbuf_description *vidinfo = &adisplays[vb->monitor_id].gfxvidinfo;
	for (int i = 0; i < max_ypos_thisframe1; i++) {
		int i1 = i + min_ypos_for_screen;
		int line = i + thisframe_y_adjust_real;
		int whereline = amiga2aspect_line_map[i1];
		int wherenext = amiga2aspect_line_map[i1 + 1];

		if (whereline >= vb->inheight)
			break;
		if (whereline < 0)
			continue;
		if (line >= refresh_indicator_height)
			break;

		xlinebuffer = row_map[whereline];
		uae_u8 pixel = refresh_indicator_changed_prev[line];
		if (wherenext >= 0) {
			pixel = refresh_indicator_changed_prev[line & ~1];
		}

		int color1 = 0;
		int color2 = 0;
		if (pixel <= 4) {
			color1 = color2 = refresh_indicator_colors[pixel];
		} else if (pixel <= 8) {
			color2 = refresh_indicator_colors[pixel - 5];
		}
		for (int x = 0; x < 8; x++) {
			putpixel(xlinebuffer, NULL, vidinfo->drawbuffer.pixbytes, x, xcolors[color1], 1);
		}
		for (int x = 8; x < 16; x++) {
			putpixel(xlinebuffer, NULL, vidinfo->drawbuffer.pixbytes, x, xcolors[color2], 1);
		}
	}
}

#define LARGEST_LINE_DEBUG 0

static void draw_frame2(struct vidbuffer *vbin, struct vidbuffer *vbout)
{
#if LARGEST_LINE_DEBUG
	int largest = 0;
#endif

	set_vblanking_limits();
	reset_hblanking_limits();
	set_hblanking_limits();
	extblankcheck();
	expand_vb_state();

	bool firstline = true;
	int lastline = thisframe_y_adjust_real - (1 << linedbl);
	for (int i = 0; i < max_ypos_thisframe1; i++) {
		int i1 = i + min_ypos_for_screen;
		int line = i + thisframe_y_adjust_real;
		int whereline = amiga2aspect_line_map[i1];
		int wherenext = amiga2aspect_line_map[i1 + 1];

#ifdef AMIBERRY
		if (whereline >= vbin->inheight || line >= linestate_first_undecided)
#else
		if (whereline >= vbin->inheight)
#endif
			break;
		if (whereline < 0) {
			lastline = line;
			continue;
		}

		if (firstline) {
			if (lastline >= 0) {
				// scan line - 1 events, it might have hblank enable for next line.
				for (int j = 0; j < 2; j++) {
					dip_for_drawing = curr_drawinfo + lastline;
					do_color_changes(NULL, NULL, -1);
					lastline++;
				}
			}
			firstline = false;
		}

#if LARGEST_LINE_DEBUG
		if (largest < whereline)
			largest = whereline;
#endif

		if (ecs_denise) {
			reset_hblanking_limits();
			set_hblanking_limits();
		}

		hposblank = 0;
		pfield_draw_line(vbout, line, whereline, wherenext);
	}

#if LARGEST_LINE_DEBUG
	write_log (_T("%d\n"), largest);
#endif
}

static void draw_frame_extras(struct vidbuffer *vb, int y_start, int y_end)
{
	if ((currprefs.leds_on_screen & STATUSLINE_CHIPSET)) {
		//int slx, sly;
		//int mult = statusline_get_multiplier(vb->monitor_id) / 100;
		//statusline_getpos(vb->monitor_id, &slx, &sly, vb->outwidth, vb->outheight);
		//statusbar_y1 = sly + min_ypos_for_screen - 1;
		//statusbar_y2 = statusbar_y1 + TD_TOTAL_HEIGHT * mult + 1;
		//draw_status_line(vb->monitor_id, sly, -1);
		struct amigadisplay* ad = &adisplays[0];
		struct vidbuf_description* vidinfo = &ad->gfxvidinfo;
		for (int i = 0; i < TD_TOTAL_HEIGHT; i++) {
			int line = vidinfo->drawbuffer.outheight - TD_TOTAL_HEIGHT + i;
			draw_status_line(vb->monitor_id, line, i);
		}
	} else {
		statusbar_y1 = 0;
		statusbar_y1 = 0;
	}
	//if (debug_dma > 1 || debug_heatmap > 1) {
	//	for (int i = 0; i < vb->outheight; i++) {
	//		int line = i;
	//		draw_debug_status_line(vb->monitor_id, line);
	//	}
	//}

	if (lightpen_active) {
		if (lightpen_active & 1) {
			lightpen_update(vb, 0);
		}
		if (inputdevice_get_lightpen_id() >= 0 && (lightpen_active & 2)) {
			lightpen_update(vb, 1);
		}
	}
	if (refresh_indicator_buffer)
		refresh_indicator_update(vb);
}

//extern bool beamracer_debug;

void draw_lines(int end, int section)
{
	int monid = 0;
	struct vidbuf_description *vidinfo = &adisplays[monid].gfxvidinfo;
	struct vidbuffer *vb = &vidinfo->drawbuffer;
	int y_start = -1;
	int y_end = -1;

	static bool section_toggle;

	if (section == 0)
		section_toggle = !section_toggle;

	end -= minfirstline;
	if (end < 0)
		return;
	end <<= linedbl;
	if (min_ypos_for_screen > 0 && thisframe_y_adjust_real > 0) {
		end += min_ypos_for_screen;
		end -= thisframe_y_adjust_real;
		if (end < 0)
			return;
	}

	int section_color_cnt = 4;

	vidinfo->outbuffer = vb;
	if (!lockscr(vb, false, vb->last_drawn_line ? false : true, display_reset > 0))
		return;

	set_vblanking_limits();
	reset_hblanking_limits();
	set_hblanking_limits();

	bool firstline = true;
	int lastline = thisframe_y_adjust_real - (1 << linedbl);
	while (vb->last_drawn_line < end) {
		int i = vb->last_drawn_line;
		int i1 = i + min_ypos_for_screen;
		int line = i + thisframe_y_adjust_real;
		int whereline = amiga2aspect_line_map[i1];
		int wherenext = amiga2aspect_line_map[i1 + 1];

#ifdef AMIBERRY
		if (whereline >= vb->inheight || line >= linestate_first_undecided) {
#else
		if (whereline >= vb->inheight) {
#endif
			y_end = vb->inheight - 1;
			break;
		}
		if (whereline < 0) {
			lastline = line;
			continue;
		}
		if (y_start < 0) {
			y_start = whereline;
		}

		if (firstline) {
			if (lastline >= 0) {
				// scan line - 1 events, it might have hblank enable for next line.
				for (int j = 0; j < 2; j++) {
					dip_for_drawing = curr_drawinfo + lastline;
					do_color_changes(NULL, NULL, -1);
					lastline++;
				}
			}
			firstline = false;
		}

		hposblank = 0;
		pfield_draw_line(vb, line, whereline, wherenext);

#if 0
		if (beamracer_debug) {
			if (vb->last_drawn_line == end - 4) {
				section_color_cnt = 4;
			}
			if (section_color_cnt > 0) {
				section_color_cnt--;
				static const int section_colors[] = { 0x777, 0xf00, 0x0f0, 0x00f };
				int color = section_toggle ? section_colors[section & 3] : 0;
				xlinebuffer = row_map[whereline];
				for (int x = 0; x < 4; x++) {
					putpixel(xlinebuffer, NULL, vidinfo->drawbuffer.pixbytes, x, xcolors[color], 1);
				}
			}
		}
#endif

		vb->last_drawn_line++;
		if (vb->last_drawn_line == end) {
			y_end = whereline;
		}
	}
	draw_frame_extras(vb, y_start, y_end + 1);
	unlockscr(vb, y_start, y_end + 1);
}

bool draw_frame (struct vidbuffer *vb)
{
	struct vidbuf_description *vidinfo = &adisplays[vb->monitor_id].gfxvidinfo;
	uae_u8 oldstate[LINESTATE_SIZE];
	struct vidbuffer oldvb{};

	memcpy (&oldvb, &vidinfo->drawbuffer, sizeof (struct vidbuffer));
	memcpy (&vidinfo->drawbuffer, vb, sizeof (struct vidbuffer));
	clearbuffer (vb);
	init_row_map ();
	memcpy (oldstate, linestate, LINESTATE_SIZE);
	for (int i = 0; i < LINESTATE_SIZE; i++) {
		uae_u8 v = linestate[i];
		if (v == LINE_REMEMBERED_AS_PREVIOUS) {
			if (i > 0)
				linestate[i - 1] = LINE_DECIDED_DOUBLE;
			v = LINE_AS_PREVIOUS;
		} else if (v == LINE_DONE_AS_PREVIOUS) {
			if (i > 0)
				linestate[i - 1] = LINE_DECIDED_DOUBLE;
			v = LINE_AS_PREVIOUS;
		} else if (v == LINE_REMEMBERED_AS_BLACK) {
			v = LINE_BLACK;
		} else if (v == LINE_DONE) {
			v = LINE_DECIDED;
		}
//		if (i < maxvpos)
//			write_log (_T("%d: %d -> %d\n"), i, linestate[i], v);
		linestate[i] = v;
	}
	last_drawn_line = 0;
	first_drawn_line = 32767;
	drawing_color_matches = -1;
	draw_frame2 (vb, NULL);
	last_drawn_line = 0;
	first_drawn_line = 32767;
	drawing_color_matches = -1;
	memcpy (linestate, oldstate, LINESTATE_SIZE);
	memcpy (&vidinfo->drawbuffer, &oldvb, sizeof (struct vidbuffer));
	init_row_map ();
	return true;
}

static void setnativeposition(struct vidbuffer *vb)
{
	struct vidbuf_description *vidinfo = &adisplays[0].gfxvidinfo;
	vb->inwidth = vidinfo->drawbuffer.inwidth;
	vb->inheight = vidinfo->drawbuffer.inheight;
	vb->inwidth2 = vidinfo->drawbuffer.inwidth2;
	vb->inheight2 = vidinfo->drawbuffer.inheight2;
	vb->outwidth = vidinfo->drawbuffer.outwidth;
	vb->outheight = vidinfo->drawbuffer.outheight;
}

static void setspecialmonitorpos(struct vidbuffer *vb)
{
	struct vidbuf_description *vidinfo = &adisplays[0].gfxvidinfo;
	vb->extrawidth = vidinfo->drawbuffer.extrawidth;
	vb->xoffset = vidinfo->drawbuffer.xoffset;
	vb->yoffset = vidinfo->drawbuffer.yoffset;
	vb->inxoffset = vidinfo->drawbuffer.inxoffset;
	vb->inyoffset = vidinfo->drawbuffer.inyoffset;
}

static void finish_drawing_frame(bool drawlines)
{
	int monid = 0;
	struct amigadisplay *ad = &adisplays[monid];
	struct vidbuf_description *vidinfo = &ad->gfxvidinfo;
	struct vidbuffer *vb = &vidinfo->drawbuffer;

	vidinfo->outbuffer = vb;
	vb->last_drawn_line = 0;

	if (!drawlines) {
		return;
	}

	if (!lockscr(vb, false, true, display_reset > 0)) {
		notice_screen_contents_lost(monid);
		return;
	}

	draw_frame2(vb, vb);

	draw_frame_extras(vb, -1, -1);

#ifndef AMIBERRY
	// video port adapters
	if (currprefs.monitoremu) {
		struct vidbuf_description *outvi = &adisplays[currprefs.monitoremu_mon].gfxvidinfo;
		struct vidbuffer *out = &outvi->drawbuffer;
		if (init_genlock_data != specialmonitor_need_genlock()) {
			init_genlock_data = specialmonitor_need_genlock();
			init_row_map();
		}
		bool locked = true;
		bool multimon = currprefs.monitoremu_mon != 0;
		if (multimon) {
			locked = lockscr(out, false, true, display_reset > 0);
			outvi->xchange = vidinfo->xchange;
			outvi->ychange = vidinfo->ychange;
		} else {
			out = &vidinfo->tempbuffer;
		}
		setspecialmonitorpos(out);
		if (locked && emulate_specialmonitors(vb, out)) {
			if (!multimon) {
				vb->tempbufferinuse = true;
				vb = vidinfo->outbuffer = out;
			}
			if (out->nativepositioning) {
				setnativeposition(out);
			}
			if (!ad->specialmonitoron) {
				need_genlock_data = specialmonitor_need_genlock();
				ad->specialmonitoron = true;
				compute_framesync();
				pfield_set_linetoscr();
			}
		} else {
			pfield_set_linetoscr();
			need_genlock_data = false;
			if (ad->specialmonitoron || out->tempbufferinuse) {
				out->tempbufferinuse = false;
				ad->specialmonitoron = false;
				compute_framesync();
			}
		}
		if (multimon && locked) {
			unlockscr(out, -1, -1);
			render_screen(out->monitor_id, 1, true);
			show_screen(out->monitor_id, 0);
		}
	}

	// genlock
	if (currprefs.genlock_image && currprefs.genlock && !currprefs.monitoremu && vidinfo->tempbuffer.bufmem_allocated) {
		setspecialmonitorpos(&vidinfo->tempbuffer);
		if (init_genlock_data != specialmonitor_need_genlock()) {
			need_genlock_data = init_genlock_data = specialmonitor_need_genlock();
			init_row_map();
			pfield_set_linetoscr();
		}
		emulate_genlock(vb, &vidinfo->tempbuffer);
		vb = vidinfo->outbuffer = &vidinfo->tempbuffer;
		if (vb->nativepositioning)
			setnativeposition(vb);
		vidinfo->drawbuffer.tempbufferinuse = true;
	}
#endif
		
#ifdef CD32
	// cd32 fmv
	if (!currprefs.monitoremu && vidinfo->tempbuffer.bufmem_allocated && currprefs.cs_cd32fmv) {
		if (cd32_fmv_active) {
			cd32_fmv_genlock(vb, &vidinfo->tempbuffer);
			vb = vidinfo->outbuffer = &vidinfo->tempbuffer;
			setnativeposition(vb);
			vidinfo->drawbuffer.tempbufferinuse = true;
		} else {
			vidinfo->drawbuffer.tempbufferinuse = false;
		}
	}
#endif

	// grayscale
	//if (!currprefs.monitoremu && vidinfo->tempbuffer.bufmem_allocated &&
	//	((!currprefs.genlock && (!bplcolorburst_field && currprefs.cs_color_burst)) || currprefs.gfx_grayscale)) {
	//	setspecialmonitorpos(&vidinfo->tempbuffer);
	//	emulate_grayscale(vb, &vidinfo->tempbuffer);
	//	vb = vidinfo->outbuffer = &vidinfo->tempbuffer;
	//	if (vb->nativepositioning)
	//		setnativeposition(vb);
	//	vidinfo->drawbuffer.tempbufferinuse = true;
	//}

	unlockscr(vb, display_reset ? -2 : -1, -1);
#ifdef AMIBERRY
	// for auto-height
	do_flush_screen(first_drawn_line, vb->last_drawn_line);
#endif
}

void check_prefs_picasso(void)
{
#ifdef PICASSO96
	for (int monid = 0; monid < MAX_AMIGAMONITORS; monid++) {
		struct amigadisplay *ad = &adisplays[monid];

		if (ad->picasso_on && ad->picasso_redraw_necessary)
			picasso_refresh(monid);
		ad->picasso_redraw_necessary = 0;

		if (ad->picasso_requested_on == ad->picasso_on && !ad->picasso_requested_forced_on)
			continue;
		 
		devices_unsafeperiod();

		if (!ad->picasso_requested_on && monid > 0) {
			ad->picasso_requested_on = ad->picasso_on;
			ad->picasso_requested_forced_on = false;
			continue;
		}

		if (ad->picasso_requested_on) {
			if (!toggle_rtg(monid, -2)) {
				ad->picasso_requested_forced_on = false;
				ad->picasso_on = false;
				ad->picasso_requested_on = false;
				continue;
			}
		}

		ad->picasso_requested_forced_on = false;
		ad->picasso_on = ad->picasso_requested_on;

		if (!ad->picasso_on)
			clear_inhibit_frame(monid, IHF_PICASSO);
		else
			set_inhibit_frame(monid, IHF_PICASSO);

		gfx_set_picasso_state(monid, ad->picasso_on);
		picasso_enablescreen(monid, ad->picasso_requested_on);

		notice_screen_contents_lost(monid);
		notice_new_xcolors();
		count_frame(monid);
		compute_framesync();
	}
#endif
}

void redraw_frame(void)
{
	last_drawn_line = 0;
	first_drawn_line = 32767;
	// do not do full refresh if lagless mode
	// because last line would appear as bright line
	if (isvsync_chipset() < 0)
		return;
	finish_drawing_frame(true);
}

void full_redraw_all(void)
{
	int monid = 0;
	bool redraw = false;
	struct amigadisplay *ad = &adisplays[monid];
	struct vidbuf_description *vidinfo = &adisplays[monid].gfxvidinfo;
	if (vidinfo->drawbuffer.height_allocated && amiga2aspect_line_map) {
		notice_screen_contents_lost(monid);
		if (!ad->picasso_on) {
			redraw_frame();
			redraw = true;
		}
	}
	if (ad->picasso_on) {
		picasso_refresh(monid);
		redraw = true;
	}
	if (redraw) {
		render_screen(0, 1, true);
		show_screen(0, 0);
	}
}

bool vsync_handle_check (void)
{
	int monid = 0;
	struct amigadisplay *ad = &adisplays[monid];
	int changed = check_prefs_changed_gfx ();
	if (changed > 0) {
		reset_drawing ();
		init_row_map ();
		init_aspect_maps ();
		notice_screen_contents_lost(monid);
		notice_new_xcolors ();
	} else if (changed < 0) {
		reset_drawing ();
		init_row_map ();
		init_aspect_maps ();
		notice_screen_contents_lost(monid);
		notice_new_xcolors ();
	}
	if (config_changed) {
		device_check_config();
	}
	return changed != 0;
}

void vsync_handle_redraw(int long_field, int lof_changed, uae_u16 bplcon0p, uae_u16 bplcon3p, bool drawlines)
{
	int monid = 0;
	struct amigadisplay *ad = &adisplays[monid];
	last_redraw_point++;
	if (lof_changed || interlace_seen <= 0 || (currprefs.gfx_iscanlines && interlace_seen > 0) || last_redraw_point >= 2 || long_field || doublescan < 0) {
		last_redraw_point = 0;

		if (ad->framecnt == 0) {
#ifdef AMIBERRY
			if (currprefs.multithreaded_drawing)
			{
				if (render_tid)
				{
					while (render_thread_busy)
						sleep_micros(10);
					write_comm_pipe_u32(render_pipe, RENDER_SIGNAL_FRAME_DONE, 1);
					uae_sem_wait(&render_sem);
				}
			}
			else
			{
				finish_drawing_frame(drawlines);
			}
#else
			finish_drawing_frame(drawlines);
#endif
#ifdef AVIOUTPUT
			if (!ad->picasso_on) {
				frame_drawn(monid);
			}
#endif
		}
#if 0
		if (interlace_seen > 0) {
			interlace_seen = -1;
		}
		else if (interlace_seen == -1) {
			interlace_seen = 0;
			if (currprefs.gfx_scandoubler && currprefs.gfx_vresolution)
				notice_screen_contents_lost();
		}
#endif

		if (quit_program < 0) {
#ifdef AMIBERRY
			if (currprefs.multithreaded_drawing)
			{
				if (render_tid)
				{
					while (render_thread_busy)
						sleep_micros(1);
					write_comm_pipe_u32(render_pipe, RENDER_SIGNAL_QUIT, 1);
					while (render_tid != nullptr) {
						sleep_micros(10);
					}
					destroy_comm_pipe(render_pipe);
					xfree(render_pipe);
					render_pipe = nullptr;
					uae_sem_destroy(&render_sem);
					render_sem = nullptr;
				}
			}
#endif
#ifdef SAVESTATE
			if (!savestate_state) {
				if (currprefs.quitstatefile[0]) {
					savestate_initsave(currprefs.quitstatefile, 1, 1, true);
					save_state(currprefs.quitstatefile, _T(""));
				}
			}
#endif
			quit_program = -quit_program;
			set_inhibit_frame(monid, IHF_QUIT_PROGRAM);
			set_special(SPCFLAG_BRK | SPCFLAG_MODE_CHANGE);
			return;
		}

		count_frame(monid);

		if (ad->framecnt == 0) {
			init_drawing_frame();
		} else if (currprefs.cpu_memory_cycle_exact) {
			init_hardware_for_drawing_frame();
		}
	} else {
#if 0
		if (isvsync_chipset()) {
			flush_screen(vidinfo->inbuffer, 0, 0); /* vsync mode */
		}
#endif
	}

	gui_flicker_led (-1, 0, 0);
}

void hsync_record_line_state (int lineno, enum nln_how how, int changed)
{
	struct amigadisplay *ad = &adisplays[0];
	uae_u8 *state;

	if (ad->framecnt != 0)
		return;

	//write_log("%d:%d:%d ", lineno, how, lof_display);

	state = linestate + lineno;
	changed |= ad->frame_redraw_necessary != 0 || refresh_indicator_buffer != NULL ||
		((lineno >= lightpen_y1[0] && lineno < lightpen_y2[0]) ||
		(lineno >= lightpen_y1[1] && lineno < lightpen_y2[1]) ||
		(lineno >= statusbar_y1 && lineno < statusbar_y2));

	switch (how) {
	case nln_normal:
		*state = changed ? LINE_DECIDED : LINE_DONE;
		break;
	case nln_doubled:
		*state = changed ? LINE_DECIDED_DOUBLE : LINE_DONE;
		changed |= state[1] != LINE_REMEMBERED_AS_PREVIOUS;
		state[1] = changed ? LINE_AS_PREVIOUS : LINE_DONE_AS_PREVIOUS;
		break;
	case nln_nblack:
		*state = changed ? LINE_DECIDED : LINE_DONE;
		if (state[1] != LINE_REMEMBERED_AS_BLACK) {
			state[1] = LINE_BLACK;
		}
		break;
	case nln_lower:
		if (lineno > 0 && state[-1] == LINE_UNDECIDED) {
			state[-1] = LINE_DECIDED; //LINE_BLACK;
		}
		*state = changed ? LINE_DECIDED : LINE_DONE;
		break;
	case nln_upper:
		*state = changed ? LINE_DECIDED : LINE_DONE;
		if (state[1] == LINE_UNDECIDED
			|| state[1] == LINE_REMEMBERED_AS_PREVIOUS
			|| state[1] == LINE_AS_PREVIOUS)
			state[1] = LINE_DECIDED; //LINE_BLACK;
		break;
	case nln_lower_black_always:
		state[1] = LINE_BLACK;
		*state = LINE_DECIDED;
		break;
	case nln_lower_black:
		changed |= state[0] != LINE_DONE;
		*state = changed ? LINE_DECIDED : LINE_DONE;
		state[1] = LINE_DONE;
		break;
	case nln_upper_black_always:
		*state = LINE_DECIDED;
		if (lineno > 0) {
			state[-1] = LINE_BLACK;
		}
		break;
	case nln_upper_black:
		changed |= state[0] != LINE_DONE;
		*state = changed ? LINE_DECIDED : LINE_DONE;
		if (lineno > 0) {
			state[-1] = LINE_DONE;
		}
		break;
	}
#ifdef AMIBERRY
	linestate_first_undecided = lineno + 1;
	if (currprefs.multithreaded_drawing)
	{
		if (render_tid && linestate_first_undecided > 3 && !render_thread_busy) {
			if (currprefs.gfx_vresolution) {
				if (!(linestate_first_undecided & 0x3e))
					write_comm_pipe_u32(render_pipe, RENDER_SIGNAL_PARTIAL, 1);
			}
			else if (!(linestate_first_undecided & 0x1f))
				write_comm_pipe_u32(render_pipe, RENDER_SIGNAL_PARTIAL, 1);
		}
	}
#endif
}

static void dummy_flush_line(struct vidbuf_description *gfxinfo, struct vidbuffer *vb, int line_no)
{
}

static void dummy_flush_block(struct vidbuf_description *gfxinfo, struct vidbuffer *vb, int first_line, int last_line)
{
}

static void dummy_flush_screen(struct vidbuf_description *gfxinfo, struct vidbuffer *vb, int first_line, int last_line)
{
}

static void dummy_flush_clear_screen(struct vidbuf_description *gfxinfo, struct vidbuffer *vb)
{
}

static int  dummy_lock(struct vidbuf_description *gfxinfo, struct vidbuffer *vb)
{
	return 1;
}

static void dummy_unlock(struct vidbuf_description *gfxinfo, struct vidbuffer *vb)
{
}

static void gfxbuffer_reset(int monid)
{
	struct vidbuf_description *vidinfo = &adisplays[monid].gfxvidinfo;
	vidinfo->drawbuffer.flush_line         = dummy_flush_line;
	vidinfo->drawbuffer.flush_block        = dummy_flush_block;
	vidinfo->drawbuffer.flush_screen       = dummy_flush_screen;
	vidinfo->drawbuffer.flush_clear_screen = dummy_flush_clear_screen;
	vidinfo->drawbuffer.lockscr            = dummy_lock;
	vidinfo->drawbuffer.unlockscr          = dummy_unlock;
}

void notice_resolution_seen (int res, bool lace)
{
	if (res > frame_res)
		frame_res = res;
	if (res > 0)
		can_use_lores = 0;
	if (!frame_res_lace && lace)
		frame_res_lace = lace;
}

bool notice_interlace_seen (bool lace)
{
	bool changed = false;
	// non-lace to lace switch (non-lace active at least one frame)?
	if (lace) {
		if (interlace_seen == 0) {
			changed = true;
			//write_log (_T("->lace PC=%x\n"), m68k_getpc ());
		}
		interlace_seen = currprefs.gfx_vresolution ? 1 : -1;
	} else {
		if (interlace_seen) {
			changed = true;
			//write_log (_T("->non-lace PC=%x\n"), m68k_getpc ());
		}
		interlace_seen = 0;
	}
	return changed;
}

void allocvidbuffer(int monid, struct vidbuffer *buf, int width, int height, int depth)
{
	memset(buf, 0, sizeof (struct vidbuffer));
	buf->monitor_id = monid;
	buf->pixbytes = (depth + 7) / 8;
	buf->width_allocated = (width + 7) & ~7;
	buf->height_allocated = height;

	buf->outwidth = buf->width_allocated;
	buf->outheight = buf->height_allocated;
	buf->inwidth = buf->width_allocated;
	buf->inheight = buf->height_allocated;

	buf->rowbytes = buf->width_allocated * buf->pixbytes;
	int size = buf->rowbytes * buf->height_allocated;
	buf->realbufmem = xcalloc(uae_u8, size);
	buf->bufmem_allocated = buf->bufmem = buf->realbufmem;
	buf->bufmemend = buf->realbufmem + size - buf->rowbytes;
	buf->bufmem_lockable = true;
}

void freevidbuffer(int monid, struct vidbuffer *buf)
{
	xfree (buf->realbufmem);
	memset (buf, 0, sizeof (struct vidbuffer));
}

void reset_drawing(void)
{
	int monid = 0;
	struct amigadisplay *ad = &adisplays[monid];
	struct vidbuf_description *vidinfo = &ad->gfxvidinfo;

	max_diwstop = 0;
	vb_state = 0;
	exthblank = false;
	exthblanken = false;
	extborder = false;
	display_reset = 1;

	lores_reset ();

#ifdef AMIBERRY
	linestate_first_undecided = 0;
#endif

	reset_decision_table();

	init_aspect_maps ();

	init_row_map ();

	last_redraw_point = 0;

	memset(spixels, 0, sizeof spixels);
	memset(&spixstate, 0, sizeof spixstate);
	memset(spritepixels_buffer, 0, sizeof(spritepixels_buffer));
	memset(line_data, 0, sizeof(line_data));
	memset(ham_linebuf, 0, sizeof(ham_linebuf));

	init_hardware_for_drawing_frame();
		
	notice_screen_contents_lost(monid);
	init_drawing_frame ();
	pfield_set_linetoscr();

	frame_res_cnt = currprefs.gfx_autoresolution_delay;
	lightpen_y1[0] = lightpen_y2[0] = -1;
	lightpen_y1[1] = lightpen_y2[1] = -1;

	reset_custom_limits ();

	clearbuffer (&vidinfo->drawbuffer);
	clearbuffer (&vidinfo->tempbuffer);

	center_reset = 1;
	ad->specialmonitoron = false;
	bplcolorburst_field = 1;
	hsync_shift_hack = 0;
}

static void gen_direct_drawing_table(void)
{
#ifdef AGA
	// BYPASS color table
	for (int i = 0; i < 256; i++) {
		uae_u32 v = (i << 16) | (i << 8) | i;
		direct_colors_for_drawing.acolors[i] = CONVERT_RGB(v);
	}
#endif
}

#ifdef AMIBERRY
static int render_thread(void *unused)
{
	for (;;) {
		render_thread_busy = false;
		const auto signal = read_comm_pipe_u32_blocking(render_pipe);
		render_thread_busy = true;
		switch (signal) {

		case RENDER_SIGNAL_PARTIAL:
#ifdef USE_DISPMANX
			if (!flip_in_progress)
#endif
				draw_lines(0, 0);
			break;

		case RENDER_SIGNAL_FRAME_DONE:
#ifdef USE_DISPMANX
			while (flip_in_progress)
				sleep_micros(1);
#endif
			finish_drawing_frame(true);
			uae_sem_post(&render_sem);
			break;

		case RENDER_SIGNAL_QUIT:
			render_tid = nullptr;
			return 0;
		default:
			break;
		}
	}
}
#endif

void drawing_init (void)
{
	int monid = 0;
	struct amigadisplay *ad = &adisplays[monid];
	struct vidbuf_description *vidinfo = &ad->gfxvidinfo;

	refresh_indicator_init();

	gen_pfield_tables();

	gen_direct_drawing_table();

	uae_sem_init (&gui_sem, 0, 1);
#ifdef AMIBERRY
	if (currprefs.multithreaded_drawing)
	{
		if (render_pipe == nullptr) {
			render_pipe = xmalloc(smp_comm_pipe, 1);
			init_comm_pipe(render_pipe, 20, 1);
		}
		if (render_sem == nullptr) {
			uae_sem_init(&render_sem, 0, 0);
		}
		if (render_tid == nullptr && render_pipe != nullptr && render_sem != nullptr) {
			uae_start_thread(_T("render"), render_thread, nullptr, &render_tid);
		}
	}
#endif

#ifdef PICASSO96
	if (!isrestore ()) {
		ad->picasso_on = 0;
		ad->picasso_requested_on = 0;
		gfx_set_picasso_state(0, 0);
	}
#endif
	xlinebuffer = vidinfo->drawbuffer.bufmem;
	xlinebuffer_genlock = NULL;

	ad->inhibit_frame = 0;

	gfxbuffer_reset(0);
	reset_drawing();
}

int isvsync_chipset(void)
{
	struct amigadisplay *ad = &adisplays[0];
	if (ad->picasso_on || currprefs.gfx_apmode[0].gfx_vsync <= 0)
		return 0;
	if (currprefs.gfx_apmode[0].gfx_vsyncmode == 0)
		return 1;
	if (currprefs.m68k_speed >= 0)
		return -1;
	return currprefs.cachesize ? -3 : -2;
}

int isvsync_rtg(void)
{
	struct amigadisplay *ad = &adisplays[0];
	if (!ad->picasso_on || currprefs.gfx_apmode[1].gfx_vsync <= 0)
		return 0;
	if (currprefs.gfx_apmode[1].gfx_vsyncmode == 0)
		return 1;
	if (currprefs.m68k_speed >= 0)
		return -1;
	return currprefs.cachesize ? -3 : -2;
}

int isvsync(void)
{
	struct amigadisplay *ad = &adisplays[0];
	if (ad->picasso_on)
		return isvsync_rtg ();
	else
		return isvsync_chipset ();
}<|MERGE_RESOLUTION|>--- conflicted
+++ resolved
@@ -3562,11 +3562,7 @@
 	int border = 0;
 	int do_double = 0;
 	bool have_color_changes;
-<<<<<<< HEAD
 	//enum double_how dh; // performance optimization - we only use bufmen so no need to test
-=======
-	//enum double_how dh;
->>>>>>> 94155056
 	//int ls = linestate[lineno];
 
 	dp_for_drawing = line_decisions + lineno;
@@ -3709,17 +3705,6 @@
 			do_color_changes(pfield_do_fill_line, dip_for_drawing->nr_sprites ? pfield_do_linetoscr_spr : pfield_do_linetoscr, lineno);
 
 		//if (dh == dh_emerg)
-<<<<<<< HEAD
-		//	memcpy(row_map[gfx_ypos], xlinebuffer + linetoscr_x_adjust_pixbytes, vidinfo->drawbuffer.pixbytes * vidinfo->drawbuffer.inwidth);
-
-		if (do_double) {
-			//if (dh == dh_emerg)
-				//memcpy(row_map[follow_ypos], xlinebuffer + linetoscr_x_adjust_pixbytes, vidinfo->drawbuffer.pixbytes * vidinfo->drawbuffer.inwidth);
-			//else if (dh == dh_buf)
-				memcpy(row_map[follow_ypos], row_map[gfx_ypos], vidinfo->drawbuffer.pixbytes * vidinfo->drawbuffer.inwidth);
-			if (need_genlock_data)
-				memcpy(row_map_genlock[follow_ypos], row_map_genlock[gfx_ypos], vidinfo->drawbuffer.inwidth);
-=======
 		//	memcpy (row_map[gfx_ypos], xlinebuffer + linetoscr_x_adjust_pixbytes, vidinfo->drawbuffer.pixbytes * vidinfo->drawbuffer.inwidth);
 
 		if (do_double) {
@@ -3729,7 +3714,6 @@
 				memcpy (row_map[follow_ypos], row_map[gfx_ypos], vidinfo->drawbuffer.pixbytes * vidinfo->drawbuffer.inwidth);
 			//if (need_genlock_data)
 				//memcpy(row_map_genlock[follow_ypos], row_map_genlock[gfx_ypos], vidinfo->drawbuffer.inwidth);
->>>>>>> 94155056
 		}
 
 		if (dip_for_drawing->nr_sprites) {
@@ -3795,16 +3779,6 @@
 		}
 
 		//if (dh == dh_emerg)
-<<<<<<< HEAD
-		//	memcpy(row_map[gfx_ypos], xlinebuffer + linetoscr_x_adjust_pixbytes, vidinfo->drawbuffer.pixbytes * vidinfo->drawbuffer.inwidth);
-		if (do_double) {
-			//if (dh == dh_emerg)
-			//	memcpy(row_map[follow_ypos], xlinebuffer + linetoscr_x_adjust_pixbytes, vidinfo->drawbuffer.pixbytes * vidinfo->drawbuffer.inwidth);
-			//else if (dh == dh_buf)
-				memcpy(row_map[follow_ypos], row_map[gfx_ypos], vidinfo->drawbuffer.pixbytes * vidinfo->drawbuffer.inwidth);
-			if (need_genlock_data)
-				memcpy(row_map_genlock[follow_ypos], row_map_genlock[gfx_ypos], vidinfo->drawbuffer.inwidth);
-=======
 		//	memcpy (row_map[gfx_ypos], xlinebuffer + linetoscr_x_adjust_pixbytes, vidinfo->drawbuffer.pixbytes * vidinfo->drawbuffer.inwidth);
 		if (do_double) {
 			//if (dh == dh_emerg)
@@ -3813,7 +3787,6 @@
 				memcpy (row_map[follow_ypos], row_map[gfx_ypos], vidinfo->drawbuffer.pixbytes * vidinfo->drawbuffer.inwidth);
 			//if (need_genlock_data)
 			//	memcpy(row_map_genlock[follow_ypos], row_map_genlock[gfx_ypos], vidinfo->drawbuffer.inwidth);
->>>>>>> 94155056
 		}
 
 	} else {
