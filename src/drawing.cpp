
/*
* UAE - The Un*x Amiga Emulator
*
* Screen drawing functions
*
* Copyright 1995-2000 Bernd Schmidt
* Copyright 1995 Alessandro Bissacco
* Copyright 2000-2008 Toni Wilen
*/

/* There are a couple of concepts of "coordinates" in this file.
- DIW coordinates
- DDF coordinates (essentially cycles, resolution lower than lores by a factor of 2)
- Pixel coordinates
* in the Amiga's resolution as determined by BPLCON0 ("Amiga coordinates")
* in the window resolution as determined by the preferences ("window coordinates").
* in the window resolution, and with the origin being the topmost left corner of
the window ("native coordinates")
One note about window coordinates.  The visible area depends on the width of the
window, and the centering code.  The first visible horizontal window coordinate is
often _not_ 0, but the value of VISIBLE_LEFT_BORDER instead.

One important thing to remember: DIW coordinates are in the lowest possible
resolution.

To prevent extremely bad things (think pixels cut in half by window borders) from
happening, all ports should restrict window widths to be multiples of 16 pixels.  */

#define SPRITE_DEBUG_HIDE 0
#define BG_COLOR_DEBUG 0

#include "sysconfig.h"
#include "sysdeps.h"

#include <ctype.h>
#include <assert.h>

#include "options.h"
#include "threaddep/thread.h"
#include "uae.h"
#include "memory.h"
#include "custom.h"
#include "newcpu.h"
#include "xwin.h"
#include "autoconf.h"
#include "gui.h"
#include "picasso96.h"
#include "drawing.h"
#include "savestate.h"
#include "statusline.h"
#include "inputdevice.h"
//#include "debug.h"
#ifdef CD32
#include "cd32_fmv.h"
#endif
//#include "specialmonitors.h"
#include "devices.h"
#include "gfxboard.h"

//#define XLINECHECK

struct amigadisplay adisplays[MAX_AMIGADISPLAYS];

typedef enum
{
	CMODE_NORMAL,
	CMODE_DUALPF,
	CMODE_EXTRAHB,
	CMODE_EXTRAHB_ECS_KILLEHB,
	CMODE_HAM
} CMODE_T;

#ifdef AMIBERRY
#define RENDER_SIGNAL_PARTIAL 1
#define RENDER_SIGNAL_FRAME_DONE 2
#define RENDER_SIGNAL_QUIT 3
static uae_thread_id render_tid = nullptr;
static smp_comm_pipe *volatile render_pipe = nullptr;
static uae_sem_t render_sem = nullptr;
static bool volatile render_thread_busy = false;
#endif

extern int sprite_buffer_res;
static int lores_factor;
int lores_shift, shres_shift;

static void pfield_set_linetoscr(void);

int debug_bpl_mask = 0xff, debug_bpl_mask_one;

static struct decision *dp_for_drawing;
static struct draw_info *dip_for_drawing;

static void lores_set(int lores)
{
	int old = lores_shift;
	lores_shift = lores;
	if (lores_shift != old || shres_shift != RES_MAX - lores) {
		shres_shift = RES_MAX - lores;
		pfield_set_linetoscr();
	}
}

static void lores_reset (void)
{
	lores_factor = currprefs.gfx_resolution ? 2 : 1;
	lores_set(currprefs.gfx_resolution);
	if (doublescan > 0) {
		int ls = lores_shift;
		if (ls < 2) {
			ls++;
		}
		lores_factor = 2;
		lores_set(ls);
	}
	sprite_buffer_res = currprefs.gfx_resolution;
	if (doublescan > 0 && sprite_buffer_res < RES_SUPERHIRES)
		sprite_buffer_res++;
}

/* mirror of chipset_mask */
bool ecs_agnus;
bool ecs_denise;
bool aga_mode;

bool direct_rgb;

/* The shift factor to apply when converting between Amiga coordinates and window
coordinates.  Zero if the resolution is the same, positive if window coordinates
have a higher resolution (i.e. we're stretching the image), negative if window
coordinates have a lower resolution (i.e. we're shrinking the image).  */
static int res_shift;

static int linedbl, linedbld;

int interlace_seen;
int detected_screen_resolution;

#define AUTO_LORES_FRAMES 10
static int can_use_lores = 0, frame_res, frame_res_lace;
static int resolution_count[RES_MAX + 1], lines_count;
static int center_reset;
static bool init_genlock_data;
bool need_genlock_data;

/* Lookup tables for dual playfields.  The dblpf_*1 versions are for the case
that playfield 1 has the priority, dbplpf_*2 are used if playfield 2 has
priority.  If we need an array for non-dual playfield mode, it has no number.  */
/* The dbplpf_ms? arrays contain a shift value.  plf_spritemask is initialized
to contain two 16 bit words, with the appropriate mask if pf1 is in the
foreground being at bit offset 0, the one used if pf2 is in front being at
offset 16.  */

static int dblpf_ms1[256], dblpf_ms2[256], dblpf_ms[256];
static int dblpf_ind1[256], dblpf_ind2[256];

static int dblpf_2nd1[256], dblpf_2nd2[256];

static const int dblpfofs[] = { 0, 2, 4, 8, 16, 32, 64, 128 };

static int sprite_offs[256];

static uae_u32 clxtab[256];

/* Video buffer description structure. Filled in by the graphics system
* dependent code. */

/* OCS/ECS color lookup table. */
xcolnr xcolors[4096];

struct spritepixelsbuf {
	bool attach;
	uae_u8 stdata;
	uae_u16 stfmdata;
	uae_u16 data;
};
static struct spritepixelsbuf spritepixels_buffer[MAX_PIXELS_PER_LINE];
static struct spritepixelsbuf *spritepixels;
static int sprite_first_x, sprite_last_x;

#ifdef AGA
/* AGA mode color lookup tables */
unsigned int xredcolors[256], xgreencolors[256], xbluecolors[256];
static int dblpf_ind1_aga[256], dblpf_ind2_aga[256];
#else
static uae_u8 spriteagadpfpixels[1];
static int dblpf_ind1_aga[1], dblpf_ind2_aga[1];
#endif
int xredcolor_s, xredcolor_b, xredcolor_m;
int xgreencolor_s, xgreencolor_b, xgreencolor_m;
int xbluecolor_s, xbluecolor_b, xbluecolor_m;

struct color_entry colors_for_drawing;
xcolnr fullblack;
static struct color_entry direct_colors_for_drawing;

static xcolnr *p_acolors;
static xcolnr *p_xcolors;

/* The size of these arrays is pretty arbitrary; it was chosen to be "more
than enough".  The coordinates used for indexing into these arrays are
almost, but not quite, Amiga coordinates (there's a constant offset).  */
static union {
	uae_u64 apixels_q[MAX_PIXELS_PER_LINE * 2 / sizeof(uae_u64)];
	uae_u32 apixels_l[MAX_PIXELS_PER_LINE * 2 / sizeof(uae_u32)];
	uae_u8  apixels[MAX_PIXELS_PER_LINE * 2];
} pixdata;

static uae_u8 *refresh_indicator_buffer;
static uae_u8 *refresh_indicator_changed, *refresh_indicator_changed_prev;
static int refresh_indicator_height;

#ifdef OS_WITHOUT_MEMORY_MANAGEMENT
uae_u16 *spixels;
#else
uae_u16 spixels[2 * MAX_SPR_PIXELS];
#endif

struct sprite_stb spixstate;

static uae_u32 ham_linebuf[MAX_PIXELS_PER_LINE * 2];

static uae_u8 all_ones[MAX_PIXELS_PER_LINE];
static uae_u8 all_zeros[MAX_PIXELS_PER_LINE];

uae_u8 *xlinebuffer, *xlinebuffer_genlock;

static int *amiga2aspect_line_map, *native2amiga_line_map;
static int native2amiga_line_map_height;
static uae_u8 **row_map;
static uae_u8 *row_map_genlock_buffer;
static uae_u8 row_tmp[MAX_PIXELS_PER_LINE * 32 / 8];
static int max_drawn_amiga_line;
uae_u8 **row_map_genlock;
uae_u8 *row_map_color_burst_buffer;

/* line_draw_funcs: pfield_do_linetoscr, pfield_do_fill_line, decode_ham */
typedef void (*line_draw_func)(int, int, int);

#define LINE_UNDECIDED 1
#define LINE_DECIDED 2
#define LINE_DECIDED_DOUBLE 3
#define LINE_AS_PREVIOUS 4
#define LINE_BLACK 5
#define LINE_REMEMBERED_AS_BLACK 6
#define LINE_DONE 7
#define LINE_DONE_AS_PREVIOUS 8
#define LINE_REMEMBERED_AS_PREVIOUS 9

#define LINESTATE_SIZE ((MAXVPOS + MAXVPOS_WRAPLINES) * 2 + 1)

#ifdef AMIBERRY
static int next_line_to_render = 0;
static int linestate_first_undecided = 0;
#endif

static uae_u8 linestate[LINESTATE_SIZE];

uae_u8 line_data[(MAXVPOS + MAXVPOS_WRAPLINES) * 2][MAX_PLANES * MAX_WORDS_PER_LINE * 2];

/* Centering variables.  */
static int min_diwstart, max_diwstop;
/* The visible window: VISIBLE_LEFT_BORDER contains the left border of the visible
area, VISIBLE_RIGHT_BORDER the right border.  These are in window coordinates.  */
int visible_left_border, visible_right_border;
/* Pixels outside of visible_start and visible_stop are always black */
static int visible_left_start, visible_right_stop;
static int visible_top_start, visible_bottom_stop;
/* same for blank */
static int vblank_top_start, vblank_bottom_stop;
static int hblank_left_start, hblank_right_stop;
static bool exthblank, extborder, exthblanken;

static int linetoscr_x_adjust_pixbytes, linetoscr_x_adjust_pixels;
static int thisframe_y_adjust;
static int thisframe_y_adjust_real, min_ypos_for_screen;
static int max_ypos_thisframe1;
int thisframe_first_drawn_line, thisframe_last_drawn_line;

/* A frame counter that forces a redraw after at least one skipped frame in
interlace mode.  */
static int last_redraw_point;

#define MAX_STOP 30000
static int first_drawn_line, last_drawn_line;

/* These are generated by the drawing code from the line_decisions array for
each line that needs to be drawn.  These are basically extracted out of
bit fields in the hardware registers.  */
static int bplmode, bplehb, bplham, bpldualpf, bpldualpfpri;
static int bpldualpf2of, bplplanecnt, bplmaxplanecnt, ecsshres;
static int bplbypass, bplcolorburst, bplcolorburst_field;
static int bplres;
static int plf1pri, plf2pri, bplxor, bplxorsp, bpland, bpldelay_sh;
static uae_u32 plf_sprite_mask;
static int sbasecol[2] = { 16, 16 };
static int hposblank;
static bool ecs_genlock_features_active;
static uae_u8 ecs_genlock_features_mask;
static bool ecs_genlock_features_colorkey;
static int hsync_shift_hack;
static bool sprite_smaller_than_64, sprite_smaller_than_64_inuse;
static bool full_blank;
static uae_u8 vb_state;

uae_sem_t gui_sem;

void set_inhibit_frame(int monid, int bit)
{
	struct amigadisplay *ad = &adisplays[monid];
	ad->inhibit_frame |= 1 << bit;
}
void clear_inhibit_frame(int monid, int bit)
{
	struct amigadisplay *ad = &adisplays[monid];
	ad->inhibit_frame &= ~(1 << bit);
}
void toggle_inhibit_frame(int monid, int bit)
{
	struct amigadisplay *ad = &adisplays[monid];
	ad->inhibit_frame ^= 1 << bit;
}

#ifdef XLINECHECK
static void xlinecheck (unsigned int start, unsigned int end)
{
	unsigned int xstart = (unsigned int)xlinebuffer + start * vidinfo->drawbuffer.pixbytes;
	unsigned int xend = (unsigned int)xlinebuffer + end * vidinfo->drawbuffer.pixbytes;
	unsigned int end1 = (unsigned int)vidinfo->drawbuffer.bufmem + vidinfo->drawbuffer.rowbytes * vidinfo->drawbuffer.height;
	int min = linetoscr_x_adjust_bytes / vidinfo->drawbuffer.pixbytes;
	int ok = 1;

	if (xstart >= vidinfo->drawbuffer.emergmem && xstart < vidinfo->drawbuffer.emergmem + 4096 * vidinfo->drawbuffer.pixbytes &&
		xend >= vidinfo->drawbuffer.emergmem && xend < vidinfo->drawbuffer.emergmem + 4096 * vidinfo->drawbuffer.pixbytes)
		return;

	if (xstart < (unsigned int)vidinfo->drawbuffer.bufmem || xend < (unsigned int)vidinfo->drawbuffer.bufmem)
		ok = 0;
	if (xend > end1 || xstart >= end1)
		ok = 0;
	xstart -= (unsigned int)vidinfo->drawbuffer.bufmem;
	xend -= (unsigned int)vidinfo->drawbuffer.bufmem;
	if ((xstart % vidinfo->drawbuffer.rowbytes) >= vidinfo->drawbuffer.width * vidinfo->drawbuffer.pixbytes)
		ok = 0;
	if ((xend % vidinfo->drawbuffer.rowbytes) >= vidinfo->drawbuffer.width * vidinfo->drawbuffer.pixbytes)
		ok = 0;
	if (xstart >= xend)
		ok = 0;
	if (xend - xstart > vidinfo->drawbuffer.width * vidinfo->drawbuffer.pixbytes)
		ok = 0;

	if (!ok) {
		write_log (_T("*** %d-%d (%dx%dx%d %d) %p\n"),
			start - min, end - min, vidinfo->drawbuffer.width, vidinfo->drawbuffer.height,
			vidinfo->drawbuffer.pixbytes, vidinfo->drawbuffer.rowbytes,
			xlinebuffer);
	}
}
#else
#define xlinecheck(start, end)
#endif

static void clearbuffer (struct vidbuffer *dst)
{
	if (!dst->bufmem_allocated)
		return;
	uae_u8 *p = dst->bufmem_allocated;
	for (int y = 0; y < dst->height_allocated; y++) {
		memset (p, 0, dst->width_allocated * dst->pixbytes);
		p += dst->rowbytes;
	}
}

static void reset_decision_table (void)
{
	for (int i = 0; i < sizeof linestate / sizeof *linestate; i++) {
		linestate[i] = LINE_UNDECIDED;
	}
}

static void count_frame(int monid)
{
	struct amigadisplay *ad = &adisplays[monid];
	ad->framecnt++;
	if (ad->framecnt >= currprefs.gfx_framerate || currprefs.monitoremu == MONITOREMU_A2024)
		ad->framecnt = 0;
	if (ad->inhibit_frame)
		ad->framecnt = 1;
}

STATIC_INLINE int xshift (int x, int shift)
{
	if (shift < 0)
		return x >> (-shift);
	else
		return x << shift;
}

int coord_native_to_amiga_x (int x)
{
	x += visible_left_border;
	x = xshift (x, 1 - lores_shift);
	return x + 2 * DISPLAY_LEFT_SHIFT - 2 * DIW_DDF_OFFSET;
}

#ifdef AMIBERRY
int coord_native_to_amiga_y (int y)
{
	if (!native2amiga_line_map || y < 0)
		return -1;
	if (y >= native2amiga_line_map_height) 
		return native2amiga_line_map_height;
	return native2amiga_line_map[y] + thisframe_y_adjust - minfirstline;
}
#else
int coord_native_to_amiga_y(int y)
{
	if (!native2amiga_line_map || y < 0 || y >= native2amiga_line_map_height)
		return -1;
	return native2amiga_line_map[y] + thisframe_y_adjust - minfirstline;
}
#endif

STATIC_INLINE int res_shift_from_window (int x)
{
	if (res_shift >= 0)
		return x >> res_shift;
	return x << -res_shift;
}

STATIC_INLINE int res_shift_from_amiga (int x)
{
	if (res_shift >= 0)
		return x >> res_shift;
	return x << -res_shift;
}

void notice_screen_contents_lost(int monid)
{
	struct amigadisplay *ad = &adisplays[monid];
	ad->picasso_redraw_necessary = 1;
	ad->frame_redraw_necessary = 2;
}

bool isnativevidbuf(int monid)
{
	struct vidbuf_description *vidinfo = &adisplays[monid].gfxvidinfo;
	if (vidinfo->outbuffer == NULL)
		return false;
	if (vidinfo->outbuffer == &vidinfo->drawbuffer)
		return true;
	return vidinfo->outbuffer->nativepositioning;
}

extern int plffirstline_total, plflastline_total;
extern int first_planes_vpos, last_planes_vpos;
extern int diwfirstword_total, diwlastword_total;
extern int ddffirstword_total, ddflastword_total;
extern bool vertical_changed, horizontal_changed;
extern int firstword_bplcon1;
extern int lof_display;

#define MIN_DISPLAY_W 256
#define MIN_DISPLAY_H 192
#define MAX_DISPLAY_W 362
#define MAX_DISPLAY_H 283

static int gclow, gcloh, gclox, gcloy, gclorealh;
static int stored_left_start, stored_top_start, stored_width, stored_height;

void get_custom_topedge (int *xp, int *yp, bool max)
{
	if (isnativevidbuf(0) && !max) {
		int x, y;
		x = visible_left_border + (DISPLAY_LEFT_SHIFT << currprefs.gfx_resolution);
		y = minfirstline << currprefs.gfx_vresolution;
#if 0
		int dbl1, dbl2;
		dbl2 = dbl1 = currprefs.gfx_vresolution;
		if (doublescan > 0 && interlace_seen <= 0) {
			dbl1--;
			dbl2--;
		}
		x = -(visible_left_border + (DISPLAY_LEFT_SHIFT << currprefs.gfx_resolution));
		y = -minfirstline << currprefs.gfx_vresolution;
		y = xshift (y, dbl2);
#endif
		*xp = x;
		*yp = y;
	} else {
		*xp = 0;
		*yp = 0;
	}
}

static void reset_custom_limits(void)
{
	gclow = gcloh = gclox = gcloy = 0;
	gclorealh = -1;
	center_reset = 1;
}

static void expand_vb_state(void)
{
	full_blank = vb_state == VB_PRGVB || (vb_state >= VB_XBLANK && vb_state < VB_XBORDER) || (vb_state == VB_XBORDER);
}

static void extblankcheck(void)
{
	if (exthblanken && ((dp_for_drawing->bplcon3 & 1) && (dp_for_drawing->bplcon0 & 1))) {
		exthblank = true;
	}
	if (exthblanken && (!(dp_for_drawing->bplcon3 & 1) || !(dp_for_drawing->bplcon0 & 1))) {
		exthblank = false;
	}
}

static void reset_hblanking_limits(void)
{
	hblank_left_start = visible_left_start;
	hblank_right_stop = visible_right_stop;

	if (hblank_left_start < visible_left_border) {
		hblank_left_start = visible_left_border;
	}
	if (hblank_right_stop > visible_right_border) {
		hblank_right_stop = visible_right_border;
	}
}

static void get_vblanking_limits(int *vbstrtp, int *vbstopp, bool overscanonly)
{
	int vbstrt = vblank_firstline_hw;
	if (!ecs_denise) {
		vbstrt--;
	}
	int vbstop = maxvpos + lof_display;
	if (!ecs_denise && !ecs_agnus) {
		vbstop++;
	} else if (ecs_agnus && !ecs_denise) {
		// hide hblank bug by faking vblank start 1 line earlier
		if (currprefs.gfx_overscanmode < OVERSCANMODE_BROADCAST) {
			vbstrt++;
			vbstop--;
		}
	}
	if (currprefs.gfx_overscanmode < OVERSCANMODE_OVERSCAN && !overscanonly) {
		int mult = (OVERSCANMODE_OVERSCAN - currprefs.gfx_overscanmode) * 5;
		vbstrt += mult;
		vbstop -= mult;
	}
	vbstrt <<= currprefs.gfx_vresolution;
	vbstop <<= currprefs.gfx_vresolution;
	if (vblank_top_start < vbstrt) {
		vblank_top_start = vbstrt;
	}
	if (vblank_bottom_stop > vbstop) {
		vblank_bottom_stop = vbstop;
	}
	*vbstrtp = vbstrt;
	*vbstopp = vbstop;
}

// this handles hardwired vblank
// vb_state in do_color_changes() handles programmed vblank
static void set_vblanking_limits(void)
{
	vblank_top_start = visible_top_start;
	vblank_bottom_stop = visible_bottom_stop;

	if (vblank_top_start < visible_top_start) {
		vblank_top_start = visible_top_start;
	}
	if (vblank_bottom_stop > visible_bottom_stop) {
		vblank_bottom_stop = visible_bottom_stop;
	}

	bool hardwired = true;
	if (ecs_agnus) {
		hardwired = (new_beamcon0 & BEAMCON0_VARVBEN) == 0;
		// ECS Denise with exhblank: always use thisline_decision.vb blanking method
		if (ecs_denise && !aga_mode && exthblank) {
			hardwired = false;
		}
	}
	if (hardwired) {
		int vbstrt, vbstop;
		get_vblanking_limits(&vbstrt, &vbstop, false);
		if (vblank_top_start < vbstrt) {
			vblank_top_start = vbstrt;
		}
		if (vblank_bottom_stop > vbstop) {
			vblank_bottom_stop = vbstop;
		}
	}
}

int get_vertical_visible_height(bool useoldsize)
{
	struct vidbuf_description *vidinfo = &adisplays[0].gfxvidinfo;
	int h = vidinfo->drawbuffer.inheight;
	int vbstrt, vbstop;

	if (programmedmode <= 1) {
		h = maxvpos_display + maxvpos_display_vsync - minfirstline;
		if (useoldsize) {
			// 288/576 or 243/486
			if (h == 288 || h == 243) {
				h--;
			}
		}
		h <<= currprefs.gfx_vresolution;
	}
	if (interlace_seen && currprefs.gfx_vresolution > 0) {
		h -= 1 << (currprefs.gfx_vresolution - 1);
	}
	bool hardwired = true;
	if (ecs_agnus) {
		hardwired = (new_beamcon0 & BEAMCON0_VARVBEN) == 0;
	}
	if (hardwired) {
		get_vblanking_limits(&vbstrt, &vbstop, true);
		int hh = vbstop - vbstrt;
		if (h > hh) {
			h = hh;
		}
	}
	return h;
}

static void set_hblanking_limits(void)
{
	// horizontal blanking
	bool hardwired = !dp_for_drawing || !ce_is_extblankset(colors_for_drawing.extra);
	bool doblank = false;
	int hbstrt = (235 << CCK_SHRES_SHIFT) - 3;
	int hbstop = (47 << CCK_SHRES_SHIFT) - 7;

	if (currprefs.gfx_overscanmode < OVERSCANMODE_OVERSCAN) {
		int mult = (OVERSCANMODE_OVERSCAN - currprefs.gfx_overscanmode) * 4;
		hbstrt -= mult << CCK_SHRES_SHIFT;
		hbstop += mult << CCK_SHRES_SHIFT;
		if (currprefs.gfx_overscanmode == 0) {
			hbstrt += 2 << CCK_SHRES_SHIFT;
			hbstop -= 2 << CCK_SHRES_SHIFT;
		}
	}

	if (hardwired) {
		doblank = true;
	} else if (currprefs.gfx_overscanmode <= OVERSCANMODE_OVERSCAN) {
		doblank = true;
	} else if (currprefs.gfx_overscanmode == OVERSCANMODE_BROADCAST) {
		hbstrt = (239 << CCK_SHRES_SHIFT) - 3;
		doblank = true;
	}

	if (doblank && programmedmode != 1) {
		// reposition to sync
		// use hardwired hblank emulation as overscan blanking.
		if ((new_beamcon0 & (BEAMCON0_VARHSYEN | BEAMCON0_VARCSYEN)) && !hardwired) {
			extern uae_u16 hsstrt;
			hbstrt += (hsstrt - 18) << CCK_SHRES_SHIFT;
			hbstop += (hsstrt - 18) << CCK_SHRES_SHIFT;
		}

		if (currprefs.chipset_hr) {
			hbstrt &= ~(3 >> currprefs.gfx_resolution);
			hbstop &= ~(3 >> currprefs.gfx_resolution);
		} else {
			hbstrt &= ~3;
			hbstop &= ~3;
		}
		if (hblank_left_start < coord_hw_to_window_x_shres(hbstop)) {
			hblank_left_start = coord_hw_to_window_x_shres(hbstop);
		}
		if (hblank_right_stop > coord_hw_to_window_x_shres(hbstrt)) {
			hblank_right_stop = coord_hw_to_window_x_shres(hbstrt);
		}
	}
}

void get_custom_raw_limits(int *pw, int *ph, int *pdx, int *pdy)
{
	if (stored_width > 0) {
		*pw = stored_width;
		*ph = stored_height;
		*pdx = stored_left_start;
		*pdy = stored_top_start;
	} else {
		int x = visible_left_border;
		if (x < visible_left_start)
			x = visible_left_start;
		*pdx = x;
		int x2 = visible_right_border;
		if (x2 > visible_right_stop)
			x2 = visible_right_stop;
		*pw = x2 - x;
		int y = min_ypos_for_screen;
		if (y < visible_top_start)
			y = visible_top_start;
		*pdy = y;
		int y2 = max_ypos_thisframe1;
		if (y2 > visible_bottom_stop)
			y2 = visible_bottom_stop;
		*ph = y2 - y;
	}
}

void check_custom_limits(void)
{
	struct gfx_filterdata *fd = &currprefs.gf[0];
	int vls = visible_left_start;
	int vrs = visible_right_stop;
	int vts = visible_top_start;
	int vbs = visible_bottom_stop;

	int left = fd->gfx_filter_left_border < 0 ? 0 : fd->gfx_filter_left_border >> (RES_MAX - currprefs.gfx_resolution);
	int right = fd->gfx_filter_right_border < 0 ? 0 : fd->gfx_filter_right_border >> (RES_MAX - currprefs.gfx_resolution);
	int top = fd->gfx_filter_top_border < 0 ? 0 : fd->gfx_filter_top_border;
	int bottom = fd->gfx_filter_bottom_border < 0 ? 0 : fd->gfx_filter_bottom_border;

	// backwards compatibility, old 0x38 start is gone.
	if (left > 0) {
		left += (0x38 * 4) >> (RES_MAX - currprefs.gfx_resolution);
		right += (0x38 * 4) >> (RES_MAX - currprefs.gfx_resolution);
	}

	if (left > visible_left_start)
		visible_left_start = left;
	if (right > left && right < visible_right_stop)
		visible_right_stop = right;

	if (top > visible_top_start)
		visible_top_start = top;
	if (bottom > top && bottom < visible_bottom_stop)
		visible_bottom_stop = bottom;
}

void set_custom_limits (int w, int h, int dx, int dy, bool blank)
{
	struct gfx_filterdata *fd = &currprefs.gf[0];
	int vls = visible_left_start;
	int vrs = visible_right_stop;
	int vts = visible_top_start;
	int vbs = visible_bottom_stop;

	if (fd->gfx_filter_left_border == 0) {
		w = 0;
		dx = 0;
	}
	if (fd->gfx_filter_top_border == 0) {
		h = 0;
		dy = 0;
	}

	//if (specialmonitor_uses_control_lines()) {
	//	w = -1;
	//	h = -1;
	//}

	if (w <= 0 || dx < 0) {
		visible_left_start = 0;
		visible_right_stop = MAX_STOP;
	} else {
		visible_left_start = visible_left_border + dx;
		visible_right_stop = visible_left_start + w;
	}
	if (h <= 0 || dy < 0) {
		visible_top_start = 0;
		visible_bottom_stop = MAX_STOP;
	} else {
		visible_top_start = min_ypos_for_screen + dy;
		visible_bottom_stop = visible_top_start + h;
	}

	if ((w >= 0 && h >= 0) &&
		(vls != visible_left_start || vrs != visible_right_stop ||
		vts != visible_top_start || vbs != visible_bottom_stop))
		notice_screen_contents_lost(0);

	check_custom_limits();
}

void store_custom_limits (int w, int h, int x, int y)
{
	stored_left_start = x;
	stored_top_start = y;
	stored_width = w;
	stored_height = h;
#if 0
	write_log (_T("%dx%d %dx%d %dx%d %dx%d %d\n"), x, y, w, h,
	   	currprefs.gfx_xcenter_pos,
		currprefs.gfx_ycenter_pos,
		currprefs.gfx_xcenter_size,
		currprefs.gfx_ycenter_size,
		currprefs.gfx_filter_autoscale);
#endif
}

int get_custom_limits (int *pw, int *ph, int *pdx, int *pdy, int *prealh)
{
	struct vidbuf_description *vidinfo = &adisplays[0].gfxvidinfo;
	int w, h, dx, dy, y1, y2, dbl1, dbl2;
	int ret = 0;

	if (!pw || !ph || !pdx || !pdy) {
		reset_custom_limits ();
		return 0;
	}

	if (!isnativevidbuf(0)) {
		*pw = vidinfo->outbuffer->outwidth;
		*ph = vidinfo->outbuffer->outheight;
		*pdx = 0;
		*pdy = 0;
		*prealh = -1;
		return 1;
	}

	*pw = gclow;
	*ph = gcloh;
	*pdx = gclox;
	*pdy = gcloy;
	*prealh = gclorealh;

	if (gclow > 0 && gcloh > 0)
		ret = -1;

	if (interlace_seen) {
		static int interlace_count;
		// interlace = only use long frames
		if (lof_display && (interlace_count & 1) == 0)
			interlace_count++;
		if (!lof_display && (interlace_count & 1) != 0)
			interlace_count++;
		if (interlace_count < 3)
			return ret;
		if (!lof_display)
			return ret;
		interlace_count = 0;
		/* program may have set last visible line as last possible line (CD32 boot screen) */
		if (last_planes_vpos < maxvpos)
			last_planes_vpos++;
		if (plflastline_total < maxvpos)
			plflastline_total++;
	}

	if (plflastline_total < 4)
		plflastline_total = last_planes_vpos;

	ddffirstword_total = coord_hw_to_window_x_lores(ddffirstword_total * 2 + DIW_DDF_OFFSET);
	ddflastword_total = coord_hw_to_window_x_lores(ddflastword_total * 2 + DIW_DDF_OFFSET);

	if (doublescan <= 0 && !programmedmode) {
		int min = coord_diw_lores_to_window_x(92);
		int max = coord_diw_lores_to_window_x(460);
		if (diwfirstword_total < min)
			diwfirstword_total = min;
		if (diwlastword_total > max)
			diwlastword_total = max;
		if (ddffirstword_total < min)
			ddffirstword_total = min;
		if (ddflastword_total > max)
			ddflastword_total = max;
		if (0 && !aga_mode) {
			if (ddffirstword_total > diwfirstword_total)
				diwfirstword_total = ddffirstword_total;
			if (ddflastword_total < diwlastword_total)
				diwlastword_total = ddflastword_total;
		}
	}

	w = diwlastword_total - diwfirstword_total;
	dx = diwfirstword_total - visible_left_border;

	y2 = plflastline_total;
	if (y2 > last_planes_vpos)
		y2 = last_planes_vpos;
	y1 = plffirstline_total;
	if (first_planes_vpos > y1)
		y1 = first_planes_vpos;
	if (minfirstline > y1)
		y1 = minfirstline;

	dbl2 = dbl1 = currprefs.gfx_vresolution;
	if (doublescan > 0 && interlace_seen <= 0) {
		dbl1--;
		dbl2--;
	}

	h = y2 - y1;
	dy = y1 - minfirstline;

	if (first_planes_vpos == 0) {
		// no planes enabled during frame
		if (ret < 0)
			return 1;
		h = currprefs.ntscmode ? 200 : 240;
		w = 320 << currprefs.gfx_resolution;
		dy = 36 / 2;
		dx = 58;
	}

	if (dx < 0)
		dx = 0;

	*prealh = -1;
	if (programmedmode != 1 && first_planes_vpos) {
		int th = (maxvpos - minfirstline) * 95 / 100;
		if (th > h) {
			th = xshift (th, dbl1);
			*prealh = th;
		}
	}

	dy = xshift (dy, dbl2);
	h = xshift (h, dbl1);

	if (w == 0 || h == 0)
		return 0;

	if (doublescan <= 0 && programmedmode != 1) {
		if ((w >> currprefs.gfx_resolution) < MIN_DISPLAY_W) {
			dx += (w - (MIN_DISPLAY_W << currprefs.gfx_resolution)) / 2;
			w = MIN_DISPLAY_W << currprefs.gfx_resolution;
		}
		if ((h >> dbl1) < MIN_DISPLAY_H) {
			dy += (h - (MIN_DISPLAY_H << dbl1)) / 2;
			h = MIN_DISPLAY_H << dbl1;
		}
		if ((w >> currprefs.gfx_resolution) > MAX_DISPLAY_W) {
			dx += (w - (MAX_DISPLAY_W << currprefs.gfx_resolution)) / 2;
			w = MAX_DISPLAY_W << currprefs.gfx_resolution;
		}
		if ((h >> dbl1) > MAX_DISPLAY_H) {
			dy += (h - (MAX_DISPLAY_H << dbl1)) / 2;
			h = MAX_DISPLAY_H << dbl1;
		}
	}

	if (gclow == w && gcloh == h && gclox == dx && gcloy == dy)
		return ret;

	if (w <= 0 || h <= 0 || dx < 0 || dy < 0)
		return ret;
	if (doublescan <= 0 && programmedmode != 1) {
		if (dx > vidinfo->outbuffer->inwidth / 3)
			return ret;
		if (dy > vidinfo->outbuffer->inheight / 3)
			return ret;
	}

	gclow = w;
	gcloh = h;
	gclox = dx;
	gcloy = dy;
	gclorealh = *prealh;
	*pw = w;
	*ph = h;
	*pdx = dx;
	*pdy = dy;
#if 1
	write_log (_T("Display Size: %dx%d Offset: %dx%d\n"), w, h, dx, dy);
	write_log (_T("First: %d Last: %d MinV: %d MaxV: %d Min: %d\n"),
		plffirstline_total, plflastline_total,
		first_planes_vpos, last_planes_vpos, minfirstline);
#endif
	center_reset = 1;
	return 1;
}

void get_custom_mouse_limits (int *pw, int *ph, int *pdx, int *pdy, int dbl)
{
	int delay1, delay2;
	int w, h, dx, dy, dbl1, dbl2, y1, y2;

	w = diwlastword_total - diwfirstword_total;
	dx = diwfirstword_total - visible_left_border;

	y2 = plflastline_total;
	if (y2 > last_planes_vpos)
		y2 = last_planes_vpos;
	y1 = plffirstline_total;
	if (first_planes_vpos > y1)
		y1 = first_planes_vpos;
	if (minfirstline > y1)
		y1 = minfirstline;

	h = y2 - y1;
	dy = y1 - minfirstline;

	if (*pw > 0)
		w = *pw;

	w = xshift (w, res_shift);

	if (*ph > 0)
		h = *ph;

	delay1 = (firstword_bplcon1 & 0x0f) | ((firstword_bplcon1 & 0x0c00) >> 6);
	delay2 = ((firstword_bplcon1 >> 4) & 0x0f) | (((firstword_bplcon1 >> 4) & 0x0c00) >> 6);
//	if (delay1 == delay2)
//		dx += delay1;

	dx = xshift (dx, res_shift);

	dbl2 = dbl1 = currprefs.gfx_vresolution;
	if ((doublescan > 0 || interlace_seen > 0) && !dbl) {
		dbl1--;
		dbl2--;
	}
	if (interlace_seen > 0)
		dbl2++;
	if (interlace_seen <= 0 && dbl)
		dbl2--;
	h = xshift (h, dbl1);
	dy = xshift (dy, dbl2);

	if (w < 1)
		w = 1;
	if (h < 1)
		h = 1;
	if (dx < 0)
		dx = 0;
	if (dy < 0)
		dy = 0;
	*pw = w; *ph = h;
	*pdx = dx; *pdy = dy;
}

/* Record DIW of the current line for use by centering code.  */
void record_diw_line (int plfstrt, int first, int last)
{
	if (last > max_diwstop)
		max_diwstop = last;
	if (first < min_diwstart) {
		min_diwstart = first;
		/*
		if (plfstrt * 2 > min_diwstart)
		min_diwstart = plfstrt * 2;
		*/
	}
}

STATIC_INLINE int get_shdelay_add(void)
{
	if (bplres == RES_SUPERHIRES)
		return 0;
	if (currprefs.chipset_hr)
		return 0;
	int add = bpldelay_sh;
	add >>= RES_MAX - currprefs.gfx_resolution;
	return add;
}

/*
* Screen update macros/functions
*/

/* The important positions in the line: where do we start drawing the left border,
where do we start drawing the playfield, where do we start drawing the right border.
All of these are forced into the visible window (VISIBLE_LEFT_BORDER .. VISIBLE_RIGHT_BORDER).
PLAYFIELD_START and PLAYFIELD_END are in window coordinates.  */
static int playfield_start_pre, playfield_end_pre;
static int playfield_start, playfield_end;
static int real_playfield_start, real_playfield_end;
static int playfield_diff;
static int sprite_playfield_start, sprite_end;
static int may_require_hard_way;
static int linetoscr_diw_start, linetoscr_diw_end;
static int native_ddf_left, native_ddf_right;
static int hamleftborderhidden;

static int pixels_offset;
static int src_pixel;
/* How many pixels in window coordinates which are to the left of the left border.  */
static int unpainted;

// blank = -1: force normal border color even if borderblank is active
static xcolnr getbgc(int blank)
{
#if BG_COLOR_DEBUG
	if (exthblank)
		return xcolors[0x888];
	else if (blank > 0)
		return xcolors[0x088];
	else if (blank < 0)
		return xcolors[0x0f8];
	else if (hposblank == 1)
		return xcolors[0xf00];
	else if (hposblank == 2)
		return xcolors[0x0f0];
	else if (hposblank == 3)
		return xcolors[0x00f];
	else if (ce_is_borderblank(colors_for_drawing.extra))
		return xcolors[0xc80];
	//return colors_for_drawing.acolors[0];
	return xcolors[0xf0f];
#endif
	if (exthblank) {
		return 0;
	}
	bool extblken = ce_is_extblankset(colors_for_drawing.extra);
	// extblken=1: hblank and vblank = black
	if (!(vb_state & VB_NOVB) && extblken && aga_mode) {
		return 0;
	}
	bool brdblank = ce_is_borderblank(colors_for_drawing.extra);
	if (vb_state & VB_XBORDER) {
		if (brdblank)
			return fullblack;
		return colors_for_drawing.acolors[0];
	}
	if (hposblank) {
		return 0;
	}
#if 0
	if (brdblank && blank == 4) {
		return colors_for_drawing.acolors[0];
	}
#endif
	// borderblank = black (overrides extblken)
	if (brdblank && blank >= 0) {
		return 0;
	}
	if (blank > 0) {
		return 0;
	}
	return colors_for_drawing.acolors[0];
}


static void set_res_shift(void)
{
	int shift = lores_shift - bplres;
	int old = res_shift;
	res_shift = shift;
	if (res_shift != old)
		pfield_set_linetoscr();
}

/* Initialize the variables necessary for drawing a line.
* This involves setting up start/stop positions and display window
* borders.  */
static void pfield_init_linetoscr (int lineno, bool border)
{
	/* First, get data fetch start/stop in DIW coordinates.  */
	int ddf_left = dp_for_drawing->plfleft + DIW_DDF_OFFSET - DDF_OFFSET;
	int ddf_right = dp_for_drawing->plfright + DIW_DDF_OFFSET - DDF_OFFSET;
	int leftborderhidden;
	int native_ddf_left2;
	bool expanded = false;

	hsync_shift_hack = 0;
	bplmaxplanecnt = dp_for_drawing->max_planes;
	
	if (border)
		ddf_left = DISPLAY_LEFT_SHIFT;

	/* Compute datafetch start/stop in pixels; native display coordinates.  */
	native_ddf_left = coord_hw_to_window_x_lores(ddf_left);
	native_ddf_right = coord_hw_to_window_x_lores(ddf_right);

	// Blerkenwiegel/Scoopex workaround
	native_ddf_left2 = native_ddf_left;

	if (native_ddf_left < 0)
		native_ddf_left = 0;
	if (native_ddf_right > MAX_PIXELS_PER_LINE)
		native_ddf_right = MAX_PIXELS_PER_LINE;
	if (native_ddf_right < native_ddf_left)
		native_ddf_right = native_ddf_left;

	linetoscr_diw_start = dp_for_drawing->diwfirstword;
	linetoscr_diw_end = dp_for_drawing->diwlastword;
	if (linetoscr_diw_start < 0) {
		linetoscr_diw_start = 0;
	}
	// OCS Denise shows only background until hpos 95.
	if (!ecs_denise && linetoscr_diw_start < shres_coord_hw_to_window_x(95 << 2)) {
		linetoscr_diw_start = shres_coord_hw_to_window_x(95 << 2);
	}
	/* Perverse cases happen. */
	if (linetoscr_diw_end < linetoscr_diw_start)
		linetoscr_diw_end = linetoscr_diw_start;

	set_res_shift();

	playfield_start = linetoscr_diw_start;
	playfield_end = linetoscr_diw_end;

	if (playfield_start < native_ddf_left)
		playfield_start = native_ddf_left;
	if (playfield_end > native_ddf_right)
		playfield_end = native_ddf_right;

	if (playfield_start < visible_left_border)
		playfield_start = visible_left_border;
	if (playfield_start > visible_right_border)
		playfield_start = visible_right_border;
	if (playfield_end < visible_left_border)
		playfield_end = visible_left_border;
	if (playfield_end > visible_right_border)
		playfield_end = visible_right_border;

	real_playfield_start = playfield_start;
	sprite_playfield_start = playfield_start;
	real_playfield_end = playfield_end;
	sprite_end = linetoscr_diw_end;

	// Sprite hpos don't include DIW_DDF_OFFSET and can appear 1 lores pixel
	// before first bitplane pixel appears.
	// This means "bordersprite" condition is possible under OCS/ECS too. Argh!

	if (dip_for_drawing->nr_sprites) {
		if (!ce_is_borderblank(colors_for_drawing.extra)) {
			/* bordersprite off or not supported: sprites are visible until diw_end */
			if (playfield_end < linetoscr_diw_end && hblank_right_stop > playfield_end) {
				playfield_end = linetoscr_diw_end;
			}
			int plfleft = dp_for_drawing->plfleft - DDF_OFFSET;
			int left = coord_hw_to_window_x_lores(plfleft);
			if (aga_mode) {
				// If AGA: "bordersprite" starts 0.5 lores pixels earlier
				if (currprefs.chipset_hr) {
					left -= lores_shift > 0 ? 1 : 0;
				} else {
					left -= 1 << lores_shift;
				}
			} else if (ecs_denise) {
				// If ECS Denise: "bordersprite" starts 1 lores pixel earlier
				left -= 1 << lores_shift;
			}
			if (left < visible_left_border)
				left = visible_left_border;
			if (left < playfield_start && left >= linetoscr_diw_start) {
				playfield_start = left;
			}
		} else {
			sprite_playfield_start = 0;
			if (playfield_end < linetoscr_diw_end && hblank_right_stop > playfield_end) {
				playfield_end = linetoscr_diw_end;
			}
		}
	}

#ifdef AGA
	// if BPLCON4 is non-zero or borderblank: it can affect background color until end of DIW.
	if (dp_for_drawing->xor_seen || ce_is_borderblank(colors_for_drawing.extra)) {
		if (playfield_end < linetoscr_diw_end && hblank_right_stop > playfield_end) {
			playfield_end = linetoscr_diw_end;
			expanded = true;
		}
	}
	playfield_diff = 0;
	may_require_hard_way = 0;
	if (dp_for_drawing->bordersprite_seen && !ce_is_borderblank(colors_for_drawing.extra) && dip_for_drawing->nr_sprites) {
		int min = visible_right_border, max = visible_left_border, i;
		for (i = 0; i < dip_for_drawing->nr_sprites; i++) {
			int x;
			x = curr_sprite_entries[dip_for_drawing->first_sprite_entry + i].pos;
			if (x < min)
				min = x;
			// include max extra pixels, sprite may be 2x or 4x size: 4x - 1.
			x = curr_sprite_entries[dip_for_drawing->first_sprite_entry + i].max + (4 - 1);
			if (x > max)
				max = x;
		}
#if 0
		min = coord_hw_to_window_x(min >> sprite_buffer_res) + (DIW_DDF_OFFSET << lores_shift);
		if (min < playfield_start)
			playfield_start = min;
		if (playfield_start < visible_left_border)
			playfield_start = visible_left_border;
#endif
		max = coord_hw_to_window_x_lores(max >> sprite_buffer_res) + (DIW_DDF_OFFSET << lores_shift);
		if (max > playfield_end)
			playfield_end = max;
		if (playfield_end > visible_right_border)
			playfield_end = visible_right_border;
		sprite_playfield_start = 0;
		may_require_hard_way = 1;
		sprite_end = max;
	}
#endif

	// AGA borderblank starts horizontally 1 shres pixel before bitplanes start
	playfield_start_pre = playfield_start;
	playfield_end_pre = playfield_end;
	if (currprefs.chipset_hr && aga_mode && bplres > 0) {
		if (currprefs.gfx_resolution == RES_SUPERHIRES) {
			playfield_start_pre -= 1;
			playfield_end_pre -= 1;
		} else {
			playfield_start_pre &= ~1;
			playfield_end_pre &= ~1;
		}
	}

	unpainted = visible_left_border < playfield_start ? 0 : visible_left_border - playfield_start;
	unpainted = res_shift_from_window (unpainted);

	int first_x = sprite_first_x;
	int last_x = sprite_last_x;
	if (first_x < last_x) {
		if (dp_for_drawing->bordersprite_seen && !ce_is_borderblank(colors_for_drawing.extra)) {
			if (first_x > visible_left_border)
				first_x = visible_left_border;
			if (last_x < visible_right_border)
				last_x = visible_right_border;
		}
		if (first_x < 0)
			first_x = 0;
		if (last_x > MAX_PIXELS_PER_LINE - 2)
			last_x = MAX_PIXELS_PER_LINE - 2;
		if (first_x < last_x)
			memset (spritepixels + first_x, 0, sizeof (struct spritepixelsbuf) * (last_x - first_x + 1));
	}

	sprite_last_x = 0;
	sprite_first_x = MAX_PIXELS_PER_LINE - 1;

	/* Now, compute some offsets.  */
	ddf_left -= DISPLAY_LEFT_SHIFT;
	if (ddf_left < 0)
		ddf_left = 0;
	ddf_left <<= bplres;
	pixels_offset = MAX_PIXELS_PER_LINE - ddf_left;

	leftborderhidden = playfield_start - native_ddf_left2;
	hamleftborderhidden = 0;

	if (hblank_left_start > playfield_start) {
		leftborderhidden += hblank_left_start - playfield_start;
		hamleftborderhidden = hblank_left_start - playfield_start;
	}

	src_pixel = MAX_PIXELS_PER_LINE + res_shift_from_window(leftborderhidden);

	if (may_require_hard_way) {
		// must use "hard_way" rendering if negative leftborderhidden
		if (src_pixel < MAX_PIXELS_PER_LINE)
			may_require_hard_way = -1;
		if (playfield_start < real_playfield_start) {
			playfield_diff = res_shift_from_window(real_playfield_start - playfield_start);
		}
	}

	if (dip_for_drawing->nr_sprites == 0 && !expanded)
		return;

	if (dip_for_drawing->nr_sprites && aga_mode) {
		int add = get_shdelay_add();
		if (add) {
			if (sprite_playfield_start > 0) {
				sprite_playfield_start -= add;
			} else {
				;// this is most likely wrong: playfield_start -= add;
			}
		}
	}

	/* We need to clear parts of apixels.  */
	if (linetoscr_diw_start < native_ddf_left) {
		int size = res_shift_from_window (native_ddf_left - linetoscr_diw_start);
		linetoscr_diw_start = native_ddf_left;
		memset (pixdata.apixels + MAX_PIXELS_PER_LINE - size, 0, size);
	}
	if (linetoscr_diw_end > native_ddf_right) {
		int pos = res_shift_from_window(native_ddf_right - native_ddf_left);
		int size = res_shift_from_window(linetoscr_diw_end - native_ddf_right);
		if (pos + size > MAX_PIXELS_PER_LINE)
			size = MAX_PIXELS_PER_LINE - pos;
		if (size > 0)
			memset (pixdata.apixels + MAX_PIXELS_PER_LINE + pos, 0, size);
		linetoscr_diw_start = native_ddf_left;
	}
}

// erase sprite graphics in pixdata if they were outside of ddf
static void pfield_erase_hborder_sprites (void)
{
	if (sprite_first_x < native_ddf_left) {
		int size = res_shift_from_window (native_ddf_left - sprite_first_x);
		memset (pixdata.apixels + MAX_PIXELS_PER_LINE - size, 0, size);
	}
	if (sprite_last_x > native_ddf_right) {
		int pos = res_shift_from_window (native_ddf_right - native_ddf_left);
		int size = res_shift_from_window (sprite_last_x - native_ddf_right);
		if (pos + size > MAX_PIXELS_PER_LINE)
			size = MAX_PIXELS_PER_LINE - pos;
		if (size > 0)
			memset (pixdata.apixels + MAX_PIXELS_PER_LINE + pos, 0, size);
	}
}

// erase whole viewable area if sprite in upper or lower border
static void pfield_erase_vborder_sprites (void)
{
	if (visible_right_border <= visible_left_border)
		return;
	int pos = 0;
	int size = 0;
	if (visible_left_border < native_ddf_left) {
		size = res_shift_from_window (native_ddf_left - visible_left_border);
		pos = -size;
	}
	if (visible_right_border > native_ddf_left)
		size += res_shift_from_window (visible_right_border - native_ddf_left);
	memset (pixdata.apixels + MAX_PIXELS_PER_LINE - pos, 0, size);
}


STATIC_INLINE uae_u16 merge_2pixel16 (uae_u16 p1, uae_u16 p2)
{
	uae_u16 v = ((((p1 >> xredcolor_s) & xredcolor_m) + ((p2 >> xredcolor_s) & xredcolor_m)) / 2) << xredcolor_s;
	v |= ((((p1 >> xbluecolor_s) & xbluecolor_m) + ((p2 >> xbluecolor_s) & xbluecolor_m)) / 2) << xbluecolor_s;
	v |= ((((p1 >> xgreencolor_s) & xgreencolor_m) + ((p2 >> xgreencolor_s) & xgreencolor_m)) / 2) << xgreencolor_s;
	return v;
}
STATIC_INLINE uae_u32 merge_2pixel32 (uae_u32 p1, uae_u32 p2)
{
	uae_u32 v = ((((p1 >> 16) & 0xff) + ((p2 >> 16) & 0xff)) / 2) << 16;
	v |= ((((p1 >> 8) & 0xff) + ((p2 >> 8) & 0xff)) / 2) << 8;
	v |= ((((p1 >> 0) & 0xff) + ((p2 >> 0) & 0xff)) / 2) << 0;
	return v;
}

STATIC_INLINE void fill_line_16 (uae_u8 *buf, int start, int stop, int blank)
{
	uae_u16 *b = (uae_u16 *)buf;
	unsigned int i;
	unsigned int rem = 0;
	xcolnr col = getbgc (blank);
	if (((uintptr_t)&b[start]) & 1)
		b[start++] = (uae_u16) col;
	if (start >= stop)
		return;
	if (((uintptr_t)&b[stop]) & 1) {
		rem++;
		stop--;
	}
	for (i = start; i < stop; i += 2) {
		uae_u32 *b2 = (uae_u32 *)&b[i];
		*b2 = col;
	}
	if (rem)
		b[stop] = (uae_u16)col;
}

STATIC_INLINE void fill_line_32 (uae_u8 *buf, int start, int stop, int blank)
{
	uae_u32 *b = (uae_u32 *)buf;
	unsigned int i;
	xcolnr col = getbgc (blank);
	for (i = start; i < stop; i++)
		b[i] = col;
}

static void pfield_do_fill_line (int start, int stop, int blank)
{
	struct vidbuf_description *vidinfo = &adisplays[0].gfxvidinfo;
	if (stop <= start)
		return;
	switch (vidinfo->drawbuffer.pixbytes) {
	case 2: fill_line_16 (xlinebuffer, start, stop, blank); break;
	case 4: fill_line_32 (xlinebuffer, start, stop, blank); break;
	}
	if (need_genlock_data) {
		memset(xlinebuffer_genlock + start, 0, stop - start);
	}
}

static void fill_line2(int startpos, int len)
{
	struct vidbuf_description *vidinfo = &adisplays[0].gfxvidinfo;
	int shift;
	int nints, nrem;
	int *start;
	xcolnr val;

	shift = 0;
	if (vidinfo->drawbuffer.pixbytes == 2)
		shift = 1;
	if (vidinfo->drawbuffer.pixbytes == 4)
		shift = 2;

	nints = len >> (2 - shift);
	nrem = nints & 7;
	nints &= ~7;
	start = (int *)(((uae_u8*)xlinebuffer) + (startpos << shift));
	val = getbgc(0);
	for (; nints > 0; nints -= 8, start += 8) {
		*start = val;
		*(start+1) = val;
		*(start+2) = val;
		*(start+3) = val;
		*(start+4) = val;
		*(start+5) = val;
		*(start+6) = val;
		*(start+7) = val;
	}

	switch (nrem) {
	case 7:
		*start++ = val;
	case 6:
		*start++ = val;
	case 5:
		*start++ = val;
	case 4:
		*start++ = val;
	case 3:
		*start++ = val;
	case 2:
		*start++ = val;
	case 1:
		*start = val;
	}
}

static void fill_line_border(int lineno)
{
	struct vidbuf_description *vidinfo = &adisplays[0].gfxvidinfo;
	int lastpos = visible_left_border;
	int endpos = visible_left_border + vidinfo->drawbuffer.inwidth;
	int w = endpos - lastpos;

	if (lineno < visible_top_start || lineno < vblank_top_start || lineno >= visible_bottom_stop || lineno >= vblank_bottom_stop || full_blank) {
		int b = hposblank;
		hposblank = 3;
		fill_line2(lastpos, w);
		if (need_genlock_data) {
			memset(xlinebuffer_genlock + lastpos, 0, w);
		}
		hposblank = b;
		return;
	}

	// full hblank
	if (hposblank) {
		hposblank = 3;
		fill_line2(lastpos, w);
		if (need_genlock_data) {
			memset(xlinebuffer_genlock + lastpos, 0, w);
		}
		return;
	}
	// hblank not visible
	if (hblank_left_start <= lastpos && hblank_right_stop >= endpos) {
		fill_line2(lastpos, w);
		if (need_genlock_data) {
			memset(xlinebuffer_genlock + lastpos, 0, w);
		}
		return;
	}

	// left, right or both hblanks visible
	if (lastpos < hblank_left_start) {
		int t = hblank_left_start < endpos ? hblank_left_start : endpos;
		pfield_do_fill_line(lastpos, t, true);
		lastpos = t;
	}
	if (lastpos < hblank_right_stop) {
		int t = hblank_right_stop < endpos ? hblank_right_stop : endpos;
		pfield_do_fill_line(lastpos, t, false);
		lastpos = t;
	}
	if (lastpos < endpos) {
		pfield_do_fill_line(lastpos, endpos, true);
	}
}

static int sprite_shdelay;
#define SPRITE_DEBUG 0
static uae_u8 render_sprites(int pos, int dualpf, uae_u8 apixel, int aga)
{
	struct spritepixelsbuf *spb = &spritepixels[pos];
	unsigned int v = spb->data;
	int *shift_lookup = dualpf ? (bpldualpfpri ? dblpf_ms2 : dblpf_ms1) : dblpf_ms;
	int maskshift, plfmask;

	if (exthblank) {
		return 0;
	}
	if (extborder && (ce_is_borderblank(colors_for_drawing.extra) || !ce_is_bordersprite(colors_for_drawing.extra))) {
		return 0;
	}

	// If 64 pixel wide sprite and FMODE gets lowered when sprite's
	// first 32 pixels are being drawn: matching pixel(s) in second
	// 32 pixel part gets blanked.
	if (aga && spb->stfmdata && sprite_smaller_than_64_inuse && sprite_smaller_than_64) {
		spb[32 << currprefs.gfx_resolution].data &= ~spb->stfmdata;
	}

	// shdelay hack, above &spritepixels[pos] is correct. 
	pos += sprite_shdelay;
	/* The value in the shift lookup table is _half_ the shift count we
	need.  This is because we can't shift 32 bits at once (undefined
	behaviour in C).  */
	maskshift = shift_lookup[apixel];
	plfmask = (plf_sprite_mask >> maskshift) >> maskshift;
	v &= ~plfmask;
	/* Extra 1 sprite pixel at DDFSTRT is only possible if at least 1 plane is active */
	if ((bplplanecnt > 0 || pos >= sprite_playfield_start) && (pos < sprite_end) && (v != 0 || SPRITE_DEBUG)) {
		unsigned int vlo, vhi, col;
		unsigned int v1 = v & 255;
		/* OFFS determines the sprite pair with the highest priority that has
		any bits set.  E.g. if we have 0xFF00 in the buffer, we have sprite
		pairs 01 and 23 cleared, and pairs 45 and 67 set, so OFFS will
		have a value of 4.
		2 * OFFS is the bit number in V of the sprite pair, and it also
		happens to be the color offset for that pair. 
		*/
		int offs;
		if (v1 == 0)
			offs = 4 + sprite_offs[v >> 8];
		else
			offs = sprite_offs[v1];

		/* Shift highest priority sprite pair down to bit zero.  */
		v >>= offs * 2;
		v &= 15;
#if SPRITE_DEBUG > 0
		v ^= 8;
#endif
		if (spb->attach && (spb->stdata & (3 << offs))) {
			col = v;
			if (aga)
				col += sbasecol[1];
			else
				col += 16;
		} else {
			/* This sequence computes the correct color value.  We have to select
			either the lower-numbered or the higher-numbered sprite in the pair.
			We have to select the high one if the low one has all bits zero.
			If the lower-numbered sprite has any bits nonzero, (VLO - 1) is in
			the range of 0..2, and with the mask and shift, VHI will be zero.
			If the lower-numbered sprite is zero, (VLO - 1) is a mask of
			0xFFFFFFFF, and we select the bits of the higher numbered sprite
			in VHI.
			This is _probably_ more efficient than doing it with branches.  */
			vlo = v & 3;
			vhi = (v & (vlo - 1)) >> 2;
			col = (vlo | vhi);
			if (aga) {
				if (vhi > 0)
					col += sbasecol[1];
				else
					col += sbasecol[0];
			} else {
				col += 16;
			}
			col += offs * 2;
		}

#if SPRITE_DEBUG_HIDE
		col = 0;
#endif
		return col;
	}

	return 0;
}

static bool get_genlock_very_rare_and_complex_case(uae_u8 v)
{
	// border color without BRDNTRAN bit set = transparent
	if (v == 0 && !ce_is_borderntrans(colors_for_drawing.extra))
		return false;
	if (ecs_genlock_features_colorkey) {
		// color key match?
		if (aga_mode) {
			if (colors_for_drawing.color_regs_aga[v] & 0x80000000)
				return false;
		} else {
			if (colors_for_drawing.color_regs_ecs[v] & 0x8000)
				return false;
		}
	}
	// plane mask match?
	if (v & ecs_genlock_features_mask)
		return false;
	return true;
}
// false = transparent
STATIC_INLINE bool get_genlock_transparency(uae_u8 v)
{
	if (!ecs_genlock_features_active) {
		if (v == 0)
			return false;
		return true;
	} else {
		return get_genlock_very_rare_and_complex_case(v);
	}
}

#include "linetoscr.cpp.in"

#define LTPARMS src_pixel, start, stop

#ifdef ECS_DENISE
/* ECS SuperHires special cases */

#define PUTBPIX(x) buf[dpix] = (x);

STATIC_INLINE uae_u32 shsprite (int dpix, uae_u32 spix_val, uae_u32 v, int spr)
{
	uae_u8 sprcol;
	uae_u16 scol;
	if (!spr)
		return v;
	sprcol = render_sprites (dpix, 0, spix_val, 0);
	if (!sprcol)
		return v;
	/* good enough for now.. */ 
	scol = colors_for_drawing.color_regs_ecs[sprcol] & 0xccc;
	scol |= scol >> 2;
	return xcolors[scol];
}

static int NOINLINE linetoscr_16_sh_func(int spix, int dpix, int stoppos, int spr)
{
	uae_u16 *buf = (uae_u16 *) xlinebuffer;

	while (dpix < stoppos) {
		uae_u16 spix_val1, spix_val2;
		uae_u16 v;
		int off;
		spix_val1 = pixdata.apixels[spix++];
		spix_val2 = pixdata.apixels[spix++];
		off = ((spix_val2 & 3) * 4) + (spix_val1 & 3) + ((spix_val1 | spix_val2) & 16);
		v = (colors_for_drawing.color_regs_ecs[off] & 0xccc) << 0;
		v |= v >> 2;
		PUTBPIX(shsprite (dpix, spix_val1, xcolors[v], spr));
		dpix++;
		v = (colors_for_drawing.color_regs_ecs[off] & 0x333) << 2;
		v |= v >> 2;
		PUTBPIX(shsprite (dpix, spix_val2, xcolors[v], spr));
		dpix++;
	}
	return spix;
}
static int linetoscr_16_sh_spr(int spix, int dpix, int stoppos)
{
	return linetoscr_16_sh_func(spix, dpix, stoppos, true);
}
static int linetoscr_16_sh(int spix, int dpix, int stoppos)
{
	return linetoscr_16_sh_func(spix, dpix, stoppos, false);
}
static int NOINLINE linetoscr_32_sh_func(int spix, int dpix, int stoppos, int spr)
{
	uae_u32 *buf = (uae_u32 *) xlinebuffer;

	while (dpix < stoppos) {
		uae_u32 spix_val1, spix_val2;
		uae_u16 v;
		int off;
		spix_val1 = pixdata.apixels[spix++];
		spix_val2 = pixdata.apixels[spix++];
		off = ((spix_val2 & 3) * 4) + (spix_val1 & 3) + ((spix_val1 | spix_val2) & 16);
		v = (colors_for_drawing.color_regs_ecs[off] & 0xccc) << 0;
		v |= v >> 2;
		PUTBPIX(shsprite (dpix, spix_val1, xcolors[v], spr));
		dpix++;
		v = (colors_for_drawing.color_regs_ecs[off] & 0x333) << 2;
		v |= v >> 2;
		PUTBPIX(shsprite (dpix, spix_val2, xcolors[v], spr));
		dpix++;
	}
	return spix;
}
static int linetoscr_32_sh_spr(int spix, int dpix, int stoppos)
{
	return linetoscr_32_sh_func(spix, dpix, stoppos, true);
}
static int linetoscr_32_sh(int spix, int dpix, int stoppos)
{
	return linetoscr_32_sh_func(spix, dpix, stoppos, false);
}
static int NOINLINE linetoscr_32_shrink1_sh_func(int spix, int dpix, int stoppos, int spr)
{
	uae_u32 *buf = (uae_u32 *) xlinebuffer;

	while (dpix < stoppos) {
		uae_u32 spix_val1, spix_val2;
		uae_u16 v;
		int off;
		spix_val1 = pixdata.apixels[spix++];
		spix_val2 = pixdata.apixels[spix++];
		off = ((spix_val2 & 3) * 4) + (spix_val1 & 3) + ((spix_val1 | spix_val2) & 16);
		v = (colors_for_drawing.color_regs_ecs[off] & 0xccc) << 0;
		v |= v >> 2;
		PUTBPIX(shsprite (dpix, spix_val1, xcolors[v], spr));
		dpix++;
	}
	return spix;
}
static int linetoscr_32_shrink1_sh_spr(int spix, int dpix, int stoppos)
{
	return linetoscr_32_shrink1_sh_func(spix, dpix, stoppos, true);
}
static int linetoscr_32_shrink1_sh(int spix, int dpix, int stoppos)
{
	return linetoscr_32_shrink1_sh_func(spix, dpix, stoppos, false);
}
static int NOINLINE linetoscr_32_shrink1f_sh_func(int spix, int dpix, int stoppos, int spr)
{
	uae_u32 *buf = (uae_u32 *) xlinebuffer;

	while (dpix < stoppos) {
		uae_u32 spix_val1, spix_val2, dpix_val1, dpix_val2;
		uae_u16 v;
		int off;
		spix_val1 = pixdata.apixels[spix++];
		spix_val2 = pixdata.apixels[spix++];
		off = ((spix_val2 & 3) * 4) + (spix_val1 & 3) + ((spix_val1 | spix_val2) & 16);
		v = (colors_for_drawing.color_regs_ecs[off] & 0xccc) << 0;
		v |= v >> 2;
		dpix_val1 = xcolors[v];
		v = (colors_for_drawing.color_regs_ecs[off] & 0x333) << 2;
		v |= v >> 2;
		dpix_val2 = xcolors[v];
		PUTBPIX(shsprite (dpix, spix_val1, merge_2pixel32 (dpix_val1, dpix_val2), spr));
		dpix++;
	}
	return spix;
}
static int linetoscr_32_shrink1f_sh_spr(int spix, int dpix, int stoppos)
{
	return linetoscr_32_shrink1f_sh_func(spix, dpix, stoppos, true);
}
static int linetoscr_32_shrink1f_sh(int spix, int dpix, int stoppos)
{
	return linetoscr_32_shrink1f_sh_func(spix, dpix, stoppos, false);
}
static int NOINLINE linetoscr_16_shrink1_sh_func(int spix, int dpix, int stoppos, int spr)
{
	uae_u16 *buf = (uae_u16 *) xlinebuffer;

	while (dpix < stoppos) {
		uae_u16 spix_val1, spix_val2;
		uae_u16 v;
		int off;
		spix_val1 = pixdata.apixels[spix++];
		spix_val2 = pixdata.apixels[spix++];
		off = ((spix_val2 & 3) * 4) + (spix_val1 & 3) + ((spix_val1 | spix_val2) & 16);
		v = (colors_for_drawing.color_regs_ecs[off] & 0xccc) << 0;
		v |= v >> 2;
		PUTBPIX(shsprite (dpix, spix_val1, xcolors[v], spr));
		dpix++;
	}
	return spix;
}
static int linetoscr_16_shrink1_sh_spr(int spix, int dpix, int stoppos)
{
	return linetoscr_16_shrink1_sh_func(spix, dpix, stoppos, true);
}
static int linetoscr_16_shrink1_sh(int spix, int dpix, int stoppos)
{
	return linetoscr_16_shrink1_sh_func(spix, dpix, stoppos, false);
}
static int NOINLINE linetoscr_16_shrink1f_sh_func(int spix, int dpix, int stoppos, int spr)
{
	uae_u16 *buf = (uae_u16 *) xlinebuffer;

	while (dpix < stoppos) {
		uae_u16 spix_val1, spix_val2, dpix_val1, dpix_val2;
		uae_u16 v;
		int off;
		spix_val1 = pixdata.apixels[spix++];
		spix_val2 = pixdata.apixels[spix++];
		off = ((spix_val2 & 3) * 4) + (spix_val1 & 3) + ((spix_val1 | spix_val2) & 16);
		v = (colors_for_drawing.color_regs_ecs[off] & 0xccc) << 0;
		v |= v >> 2;
		dpix_val1 = xcolors[v];
		v = (colors_for_drawing.color_regs_ecs[off] & 0x333) << 2;
		v |= v >> 2;
		dpix_val2 = xcolors[v];
		PUTBPIX(shsprite (dpix, spix_val1, merge_2pixel16 (dpix_val1, dpix_val2), spr));
		dpix++;
	}
	return spix;
}
static int linetoscr_16_shrink1f_sh_spr(int spix, int dpix, int stoppos)
{
	return linetoscr_16_shrink1f_sh_func(spix, dpix, stoppos, true);
}
static int linetoscr_16_shrink1f_sh(int spix, int dpix, int stoppos)
{
	return linetoscr_16_shrink1f_sh_func(spix, dpix, stoppos, false);
}
static int NOINLINE linetoscr_32_shrink2_sh_func(int spix, int dpix, int stoppos, int spr)
{
	uae_u32 *buf = (uae_u32 *) xlinebuffer;

	while (dpix < stoppos) {
		uae_u32 spix_val1, spix_val2;
		uae_u16 v;
		int off;
		spix_val1 = pixdata.apixels[spix++];
		spix_val2 = pixdata.apixels[spix++];
		off = ((spix_val2 & 3) * 4) + (spix_val1 & 3) + ((spix_val1 | spix_val2) & 16);
		v = (colors_for_drawing.color_regs_ecs[off] & 0xccc) << 0;
		v |= v >> 2;
		PUTBPIX(shsprite (dpix, spix_val1, xcolors[v], spr));
		spix+=2;
		dpix++;
	}
	return spix;
}
static int linetoscr_32_shrink2_sh_spr(int spix, int dpix, int stoppos)
{
	return linetoscr_32_shrink2_sh_func(spix, dpix, stoppos, true);
}
static int linetoscr_32_shrink2_sh(int spix, int dpix, int stoppos)
{
	return linetoscr_32_shrink2_sh_func(spix, dpix, stoppos, false);
}
static int NOINLINE linetoscr_32_shrink2f_sh_func(int spix, int dpix, int stoppos, int spr)
{
	uae_u32 *buf = (uae_u32 *) xlinebuffer;

	while (dpix < stoppos) {
		uae_u32 spix_val1, spix_val2, dpix_val1, dpix_val2, dpix_val3, dpix_val4;
		uae_u16 v;
		int off;
		spix_val1 = pixdata.apixels[spix++];
		spix_val2 = pixdata.apixels[spix++];
		off = ((spix_val2 & 3) * 4) + (spix_val1 & 3) + ((spix_val1 | spix_val2) & 16);
		v = (colors_for_drawing.color_regs_ecs[off] & 0xccc) << 0;
		v |= v >> 2;
		dpix_val1 = xcolors[v];
		v = (colors_for_drawing.color_regs_ecs[off] & 0x333) << 2;
		v |= v >> 2;
		dpix_val2 = xcolors[v];
		dpix_val3 = merge_2pixel32 (dpix_val1, dpix_val2);
		spix_val1 = pixdata.apixels[spix++];
		spix_val2 = pixdata.apixels[spix++];
		off = ((spix_val2 & 3) * 4) + (spix_val1 & 3) + ((spix_val1 | spix_val2) & 16);
		v = (colors_for_drawing.color_regs_ecs[off] & 0xccc) << 0;
		v |= v >> 2;
		dpix_val1 = xcolors[v];
		v = (colors_for_drawing.color_regs_ecs[off] & 0x333) << 2;
		v |= v >> 2;
		dpix_val2 = xcolors[v];
		dpix_val4 = merge_2pixel32 (dpix_val1, dpix_val2);
		PUTBPIX(shsprite (dpix, spix_val1, merge_2pixel32 (dpix_val3, dpix_val4), spr));
		dpix++;
	}
	return spix;
}
static int linetoscr_32_shrink2f_sh_spr(int spix, int dpix, int stoppos)
{
	return linetoscr_32_shrink2f_sh_func(spix, dpix, stoppos, true);
}
static int linetoscr_32_shrink2f_sh(int spix, int dpix, int stoppos)
{
	return linetoscr_32_shrink2f_sh_func(spix, dpix, stoppos, false);
}
static int NOINLINE linetoscr_16_shrink2_sh_func(int spix, int dpix, int stoppos, int spr)
{
	uae_u16 *buf = (uae_u16 *) xlinebuffer;

	while (dpix < stoppos) {
		uae_u16 spix_val1, spix_val2;
		uae_u16 v;
		int off;
		spix_val1 = pixdata.apixels[spix++];
		spix_val2 = pixdata.apixels[spix++];
		off = ((spix_val2 & 3) * 4) + (spix_val1 & 3) + ((spix_val1 | spix_val2) & 16);
		v = (colors_for_drawing.color_regs_ecs[off] & 0xccc) << 0;
		v |= v >> 2;
		PUTBPIX(shsprite (dpix, spix_val1, xcolors[v], spr));
		spix+=2;
		dpix++;
	}
	return spix;
}
static int linetoscr_16_shrink2_sh_spr(int spix, int dpix, int stoppos)
{
	return linetoscr_16_shrink2_sh_func(spix, dpix, stoppos, true);
}
static int linetoscr_16_shrink2_sh(int spix, int dpix, int stoppos)
{
	return linetoscr_16_shrink2_sh_func(spix, dpix, stoppos, false);
}
static int NOINLINE linetoscr_16_shrink2f_sh_func (int spix, int dpix, int stoppos, int spr)
{
	uae_u16 *buf = (uae_u16 *) xlinebuffer;

	while (dpix < stoppos) {
		uae_u16 spix_val1, spix_val2, dpix_val1, dpix_val2, dpix_val3, dpix_val4;
		uae_u16 v;
		int off;
		spix_val1 = pixdata.apixels[spix++];
		spix_val2 = pixdata.apixels[spix++];
		off = ((spix_val2 & 3) * 4) + (spix_val1 & 3) + ((spix_val1 | spix_val2) & 16);
		v = (colors_for_drawing.color_regs_ecs[off] & 0xccc) << 0;
		v |= v >> 2;
		dpix_val1 = xcolors[v];
		v = (colors_for_drawing.color_regs_ecs[off] & 0x333) << 2;
		v |= v >> 2;
		dpix_val2 = xcolors[v];
		dpix_val3 = merge_2pixel32 (dpix_val1, dpix_val2);
		spix_val1 = pixdata.apixels[spix++];
		spix_val2 = pixdata.apixels[spix++];
		off = ((spix_val2 & 3) * 4) + (spix_val1 & 3) + ((spix_val1 | spix_val2) & 16);
		v = (colors_for_drawing.color_regs_ecs[off] & 0xccc) << 0;
		v |= v >> 2;
		dpix_val1 = xcolors[v];
		v = (colors_for_drawing.color_regs_ecs[off] & 0x333) << 2;
		v |= v >> 2;
		dpix_val2 = xcolors[v];
		dpix_val4 = merge_2pixel32 (dpix_val1, dpix_val2);
		PUTBPIX(shsprite (dpix, spix_val1, merge_2pixel16 (dpix_val3, dpix_val4), spr));
		dpix++;
	}
	return spix;
}
static int linetoscr_16_shrink2f_sh_spr(int spix, int dpix, int stoppos)
{
	return linetoscr_16_shrink2f_sh_func(spix, dpix, stoppos, true);
}
static int linetoscr_16_shrink2f_sh(int spix, int dpix, int stoppos)
{
	return linetoscr_16_shrink2f_sh_func(spix, dpix, stoppos, false);
}
#endif

typedef int(*call_linetoscr)(int spix, int dpix, int dpix_end);
typedef int(*call_linetoscrb)(int spix, int dpix, int dpix_end, int blank);

static call_linetoscr pfield_do_linetoscr_normal, pfield_do_linetoscr_normal2;
static call_linetoscr pfield_do_linetoscr_sprite, pfield_do_linetoscr_sprite2;
static call_linetoscrb pfield_do_linetoscr_spriteonly;

static void pfield_do_linetoscr(int start, int stop, int blank)
{
	int pixel = pfield_do_linetoscr_normal(src_pixel, start, stop);
	if (exthblank) {
		pfield_do_fill_line(start, stop, 1);
	} else if (extborder) {
		bool bb = ce_is_borderblank(colors_for_drawing.extra);
		pfield_do_fill_line(start, stop, bb ? 1 : 0);
	}
	src_pixel = pixel;
}
static void pfield_do_linetoscr_spr(int start, int stop, int blank)
{
	int pixel;
	if (extborder) {
		bool bb = ce_is_borderblank(colors_for_drawing.extra);
		pfield_do_fill_line(start, stop, bb || exthblank ? 1 : 0);
		pixel = pfield_do_linetoscr_spriteonly(src_pixel, start, stop, bb || exthblank);
	} else {
		pixel = pfield_do_linetoscr_sprite(src_pixel, start, stop);
		if (exthblank) {
			pfield_do_fill_line(start, stop, 1);
		}
	}
	src_pixel = pixel;
}
static int pfield_do_nothing(int a, int b, int c)
{
	return a;
}
static int pfield_do_nothingb(int a, int b, int c, int d)
{
	return a;
}

/* AGA subpixel delay hack */
static call_linetoscr pfield_do_linetoscr_shdelay_normal;
static call_linetoscr pfield_do_linetoscr_shdelay_sprite;

static int pfield_do_linetoscr_normal_shdelay(int spix, int dpix, int dpix_end)
{
	struct vidbuf_description *vidinfo = &adisplays[0].gfxvidinfo;
	int add = get_shdelay_add();
	int add2 = add * vidinfo->drawbuffer.pixbytes;
	if (add) {
		// Fill skipped pixel(s).
		pfield_do_linetoscr_shdelay_sprite(spix - 1, dpix, dpix + add);
	}
	xlinebuffer += add2;
	int out = pfield_do_linetoscr_shdelay_normal(spix, dpix, dpix_end);
	xlinebuffer -= add2;
	return out;
}
static int pfield_do_linetoscr_sprite_shdelay(int spix, int dpix, int dpix_end)
{
	struct vidbuf_description *vidinfo = &adisplays[0].gfxvidinfo;
	int out = spix;
	if (dpix < real_playfield_start && dpix_end > real_playfield_start) {
		// Crosses real_playfield_start.
		// Render only from dpix to real_playfield_start.
		int len = real_playfield_start - dpix;
		out = pfield_do_linetoscr_spriteonly(out, dpix, dpix + len, false);
		dpix = real_playfield_start;
	} else if (dpix_end <= real_playfield_start) {
		// Does not cross real_playfield_start, nothing special needed.
		out = pfield_do_linetoscr_spriteonly(out, dpix, dpix_end, false);
		return out;
	}
	// Render bitplane with subpixel scroll, from real_playfield_start to end.
	int add = get_shdelay_add();
	int add2 = add * vidinfo->drawbuffer.pixbytes;
	if (add) {
		pfield_do_linetoscr_shdelay_sprite(out - 1, dpix, dpix + add);
	}
	sprite_shdelay = add;
	spritepixels += add;
	xlinebuffer += add2;
	out = pfield_do_linetoscr_shdelay_sprite(out, dpix, dpix_end);
	xlinebuffer -= add2;
	spritepixels -= add;
	sprite_shdelay = 0;
	return out;
}

static void pfield_set_linetoscr (void)
{
	struct vidbuf_description *vidinfo = &adisplays[0].gfxvidinfo;
	xlinecheck(start, stop);
	p_acolors = colors_for_drawing.acolors;
	p_xcolors = xcolors;
	bpland = 0xff;
	if (bplbypass) {
		p_acolors = direct_colors_for_drawing.acolors;
	}
	spritepixels = spritepixels_buffer;
	pfield_do_linetoscr_spriteonly = pfield_do_nothingb;
#ifdef AGA
	if (aga_mode) {
		if (res_shift == 0) {
			switch (vidinfo->drawbuffer.pixbytes) {
				case 2:
				pfield_do_linetoscr_normal = need_genlock_data ? linetoscr_16_aga_genlock : linetoscr_16_aga;
				pfield_do_linetoscr_sprite = need_genlock_data ? linetoscr_16_aga_spr_genlock : linetoscr_16_aga_spr;
				pfield_do_linetoscr_spriteonly = linetoscr_16_aga_spronly;
				break;
				case 4:
				pfield_do_linetoscr_normal = need_genlock_data ? linetoscr_32_aga_genlock : linetoscr_32_aga;
				pfield_do_linetoscr_sprite = need_genlock_data ? linetoscr_32_aga_spr_genlock : linetoscr_32_aga_spr;
				pfield_do_linetoscr_spriteonly = linetoscr_32_aga_spronly;
				break;
			}
		} else if (res_shift == 2) {
			switch (vidinfo->drawbuffer.pixbytes) {
				case 2:
				pfield_do_linetoscr_normal = need_genlock_data ? linetoscr_16_stretch2_aga_genlock : linetoscr_16_stretch2_aga;
				pfield_do_linetoscr_sprite = need_genlock_data ? linetoscr_16_stretch2_aga_spr_genlock : linetoscr_16_stretch2_aga_spr;
				pfield_do_linetoscr_spriteonly = linetoscr_16_stretch2_aga_spronly;
				break;
				case 4:
				pfield_do_linetoscr_normal = need_genlock_data ? linetoscr_32_stretch2_aga_genlock : linetoscr_32_stretch2_aga;
				pfield_do_linetoscr_sprite = need_genlock_data ? linetoscr_32_stretch2_aga_spr_genlock : linetoscr_32_stretch2_aga_spr;
				pfield_do_linetoscr_spriteonly = linetoscr_32_stretch2_aga_spronly;
				break;
			}
		} else if (res_shift == 1) {
			switch (vidinfo->drawbuffer.pixbytes) {
				case 2:
				pfield_do_linetoscr_normal = need_genlock_data ? linetoscr_16_stretch1_aga_genlock : linetoscr_16_stretch1_aga;
				pfield_do_linetoscr_sprite = need_genlock_data ? linetoscr_16_stretch1_aga_spr_genlock : linetoscr_16_stretch1_aga_spr;
				pfield_do_linetoscr_spriteonly = linetoscr_16_stretch1_aga_spronly;
				break;
				case 4:
				pfield_do_linetoscr_normal = need_genlock_data ? linetoscr_32_stretch1_aga_genlock : linetoscr_32_stretch1_aga;
				pfield_do_linetoscr_sprite = need_genlock_data ? linetoscr_32_stretch1_aga_spr_genlock : linetoscr_32_stretch1_aga_spr;
				pfield_do_linetoscr_spriteonly = linetoscr_32_stretch1_aga_spronly;
				break;
			}
		} else if (res_shift == -1) {
			if (currprefs.gfx_lores_mode) {
				switch (vidinfo->drawbuffer.pixbytes) {
					case 2:
					pfield_do_linetoscr_normal = need_genlock_data ? linetoscr_16_shrink1f_aga_genlock : linetoscr_16_shrink1f_aga;
					pfield_do_linetoscr_sprite = need_genlock_data ? linetoscr_16_shrink1f_aga_spr_genlock : linetoscr_16_shrink1f_aga_spr;
					pfield_do_linetoscr_spriteonly = linetoscr_16_shrink1f_aga_spronly;
					break;
					case 4:
					pfield_do_linetoscr_normal = need_genlock_data ? linetoscr_32_shrink1f_aga_genlock : linetoscr_32_shrink1f_aga;
					pfield_do_linetoscr_sprite = need_genlock_data ? linetoscr_32_shrink1f_aga_spr_genlock : linetoscr_32_shrink1f_aga_spr;
					pfield_do_linetoscr_spriteonly = linetoscr_32_shrink1f_aga_spronly;
					break;
				}
			} else {
				switch (vidinfo->drawbuffer.pixbytes) {
					case 2:
					pfield_do_linetoscr_normal = need_genlock_data ? linetoscr_16_shrink1_aga_genlock : linetoscr_16_shrink1_aga;
					pfield_do_linetoscr_sprite = need_genlock_data ? linetoscr_16_shrink1_aga_spr_genlock : linetoscr_16_shrink1_aga_spr;
					pfield_do_linetoscr_spriteonly = linetoscr_16_shrink1_aga_spronly;
					break;
					case 4:
					pfield_do_linetoscr_normal = need_genlock_data ? linetoscr_32_shrink1_aga_genlock : linetoscr_32_shrink1_aga;
					pfield_do_linetoscr_sprite = need_genlock_data ? linetoscr_32_shrink1_aga_spr_genlock : linetoscr_32_shrink1_aga_spr;
					pfield_do_linetoscr_spriteonly = linetoscr_32_shrink1_aga_spronly;
					break;
				}
			}
		} else if (res_shift == -2) {
			if (currprefs.gfx_lores_mode) {
				switch (vidinfo->drawbuffer.pixbytes) {
					case 2:
					pfield_do_linetoscr_normal = need_genlock_data ? linetoscr_16_shrink2f_aga_genlock : linetoscr_16_shrink2f_aga;
					pfield_do_linetoscr_sprite = need_genlock_data ? linetoscr_16_shrink2f_aga_spr_genlock : linetoscr_16_shrink2f_aga_spr;
					pfield_do_linetoscr_spriteonly = linetoscr_16_shrink2f_aga_spronly;
					break;
					case 4:
					pfield_do_linetoscr_normal = need_genlock_data ? linetoscr_32_shrink2f_aga_genlock : linetoscr_32_shrink2f_aga;
					pfield_do_linetoscr_sprite = need_genlock_data ? linetoscr_32_shrink2f_aga_spr_genlock : linetoscr_32_shrink2f_aga_spr;
					pfield_do_linetoscr_spriteonly = linetoscr_32_shrink2f_aga_spronly;
					break;
				}
			} else {
				switch (vidinfo->drawbuffer.pixbytes) {
					case 2:
					pfield_do_linetoscr_normal = need_genlock_data ? linetoscr_16_shrink2_aga_genlock : linetoscr_16_shrink2_aga;
					pfield_do_linetoscr_sprite = need_genlock_data ? linetoscr_16_shrink2_aga_spr_genlock : linetoscr_16_shrink2_aga_spr;
					pfield_do_linetoscr_spriteonly = linetoscr_16_shrink2_aga_spronly;
					break;
					case 4:
					pfield_do_linetoscr_normal = need_genlock_data ? linetoscr_32_shrink2_aga_genlock : linetoscr_32_shrink2_aga;
					pfield_do_linetoscr_sprite = need_genlock_data ? linetoscr_32_shrink2_aga_spr_genlock : linetoscr_32_shrink2_aga_spr;
					pfield_do_linetoscr_spriteonly = linetoscr_32_shrink2_aga_spronly;
					break;
				}
			}
		}
		if (get_shdelay_add()) {
			pfield_do_linetoscr_shdelay_normal = pfield_do_linetoscr_normal;
			pfield_do_linetoscr_shdelay_sprite = pfield_do_linetoscr_sprite;
			pfield_do_linetoscr_normal = pfield_do_linetoscr_normal_shdelay;
			pfield_do_linetoscr_sprite = pfield_do_linetoscr_sprite_shdelay;
		}
	}
#endif
#ifdef ECS_DENISE
	if (!aga_mode && ecsshres) {
		// TODO: genlock support
		if (res_shift == 0) {
			switch (vidinfo->drawbuffer.pixbytes) {
				case 2:
				pfield_do_linetoscr_normal = linetoscr_16_sh;
				pfield_do_linetoscr_sprite = linetoscr_16_sh_spr;
				break;
				case 4:
				pfield_do_linetoscr_normal = linetoscr_32_sh;
				pfield_do_linetoscr_sprite = linetoscr_32_sh_spr;
				break;
			}
		} else if (res_shift == -1) {
			if (currprefs.gfx_lores_mode) {
				switch (vidinfo->drawbuffer.pixbytes) {
					case 2:
					pfield_do_linetoscr_normal = linetoscr_16_shrink1f_sh;
					pfield_do_linetoscr_sprite = linetoscr_16_shrink1f_sh_spr;
					break;
					case 4:
					pfield_do_linetoscr_normal = linetoscr_32_shrink1f_sh;
					pfield_do_linetoscr_sprite = linetoscr_32_shrink1f_sh_spr;
					break;
				}
			} else {
				switch (vidinfo->drawbuffer.pixbytes) {
					case 2:
					pfield_do_linetoscr_normal = linetoscr_16_shrink1_sh;
					pfield_do_linetoscr_sprite = linetoscr_16_shrink1_sh_spr;
					break;
					case 4:
					pfield_do_linetoscr_normal = linetoscr_32_shrink1_sh;
					pfield_do_linetoscr_sprite = linetoscr_32_shrink1_sh_spr;
					break;
				}
			}
		} else if (res_shift == -2) {
			if (currprefs.gfx_lores_mode) {
				switch (vidinfo->drawbuffer.pixbytes) {
					case 2:
					pfield_do_linetoscr_normal = linetoscr_16_shrink2f_sh;
					pfield_do_linetoscr_sprite = linetoscr_16_shrink2f_sh_spr;
					break;
					case 4:
					pfield_do_linetoscr_normal = linetoscr_32_shrink2f_sh;
					pfield_do_linetoscr_sprite = linetoscr_32_shrink2f_sh_spr;
					break;
				}
			} else {
				switch (vidinfo->drawbuffer.pixbytes) {
					case 2:
					pfield_do_linetoscr_normal = linetoscr_16_shrink2_sh;
					pfield_do_linetoscr_sprite = linetoscr_16_shrink2_sh_spr;
					break;
					case 4:
					pfield_do_linetoscr_normal = linetoscr_32_shrink2_sh;
					pfield_do_linetoscr_sprite = linetoscr_32_shrink2_sh_spr;
					break;
				}
			}
		}
	}
#endif
	if (!aga_mode && !ecsshres) {
		if (res_shift == 0) {
			switch (vidinfo->drawbuffer.pixbytes) {
				case 2:
				pfield_do_linetoscr_normal = need_genlock_data ? linetoscr_16_genlock : linetoscr_16;
				pfield_do_linetoscr_sprite = need_genlock_data ? linetoscr_16_spr_genlock : linetoscr_16_spr;
				break;
				case 4:
				pfield_do_linetoscr_normal = need_genlock_data ? linetoscr_32_genlock : linetoscr_32;
				pfield_do_linetoscr_sprite = need_genlock_data ? linetoscr_32_spr_genlock : linetoscr_32_spr;
				break;
			}
		} else if (res_shift == 2) {
			switch (vidinfo->drawbuffer.pixbytes) {
				case 2:
				pfield_do_linetoscr_normal = need_genlock_data ? linetoscr_16_stretch2_genlock : linetoscr_16_stretch2;
				pfield_do_linetoscr_sprite = need_genlock_data ? linetoscr_16_stretch2_spr_genlock : linetoscr_16_stretch2_spr;
				break;
				case 4:
				pfield_do_linetoscr_normal = need_genlock_data ? linetoscr_32_stretch2_genlock : linetoscr_32_stretch2;
				pfield_do_linetoscr_sprite = need_genlock_data ? linetoscr_32_stretch2_spr_genlock : linetoscr_32_stretch2_spr;
				break;
			}
		} else if (res_shift == 1) {
			switch (vidinfo->drawbuffer.pixbytes) {
				case 2:
				pfield_do_linetoscr_normal = need_genlock_data ? linetoscr_16_stretch1_genlock : linetoscr_16_stretch1;
				pfield_do_linetoscr_sprite = need_genlock_data ? linetoscr_16_stretch1_spr_genlock : linetoscr_16_stretch1_spr;
				break;
				case 4:
				pfield_do_linetoscr_normal = need_genlock_data ? linetoscr_32_stretch1_genlock : linetoscr_32_stretch1;
				pfield_do_linetoscr_sprite = need_genlock_data ? linetoscr_32_stretch1_spr_genlock : linetoscr_32_stretch1_spr;
				break;
			}
		} else if (res_shift == -1) {
				if (currprefs.gfx_lores_mode) {
				switch (vidinfo->drawbuffer.pixbytes) {
					case 2:
					pfield_do_linetoscr_normal = need_genlock_data ? linetoscr_16_shrink1f_genlock : linetoscr_16_shrink1f;
					pfield_do_linetoscr_sprite = need_genlock_data ? linetoscr_16_shrink1f_spr_genlock : linetoscr_16_shrink1f_spr;
					break;
					case 4:
					pfield_do_linetoscr_normal = need_genlock_data ? linetoscr_32_shrink1f_genlock : linetoscr_32_shrink1f;
					pfield_do_linetoscr_sprite = need_genlock_data ? linetoscr_32_shrink1f_spr_genlock : linetoscr_32_shrink1f_spr;
					break;
				}
			} else {
				switch (vidinfo->drawbuffer.pixbytes) {
					case 2:
					pfield_do_linetoscr_normal = need_genlock_data ? linetoscr_16_shrink1_genlock : linetoscr_16_shrink1;
					pfield_do_linetoscr_sprite = need_genlock_data ? linetoscr_16_shrink1_spr_genlock : linetoscr_16_shrink1_spr;
					break;
					case 4:
					pfield_do_linetoscr_normal = need_genlock_data ? linetoscr_32_shrink1_genlock : linetoscr_32_shrink1;
					pfield_do_linetoscr_sprite = need_genlock_data ? linetoscr_32_shrink1_spr_genlock : linetoscr_32_shrink1_spr;
					break;
				}
			}
		}
	}
	pfield_do_linetoscr_normal2 = pfield_do_linetoscr_normal;
	pfield_do_linetoscr_sprite2 = pfield_do_linetoscr_sprite2;
}

// left or right AGA border sprite
static void pfield_do_linetoscr_bordersprite_aga(int start, int stop, int blank)
{
	if (blank || exthblank || extborder) {
		pfield_do_fill_line(start, stop, blank);
		return;
	}
	pfield_do_linetoscr_spriteonly(src_pixel, start, stop, false);
}

static void dummy_worker (int start, int stop, int blank)
{
}

static int ham_decode_pixel;
static unsigned int ham_lastcolor;

/* Decode HAM in the invisible portion of the display (left of VISIBLE_LEFT_BORDER),
 * but don't draw anything in.  This is done to prepare HAM_LASTCOLOR for later,
 * when decode_ham runs.
 *
 */
static void init_ham_decoding(void)
{
	int unpainted_amiga = unpainted + hamleftborderhidden;

	ham_decode_pixel = src_pixel - hamleftborderhidden;
	ham_lastcolor = color_reg_get (&colors_for_drawing, 0);

	if (!bplham) {
		if (unpainted_amiga > 0) {
			int pv = pixdata.apixels[ham_decode_pixel + unpainted_amiga - 1];
#ifdef AGA
			if (aga_mode)
				ham_lastcolor = colors_for_drawing.color_regs_aga[pv ^ bplxor] & 0xffffff;
			else
#endif
				ham_lastcolor = colors_for_drawing.color_regs_ecs[pv] & 0xfff;
		}
#ifdef AGA
	} else if (aga_mode) {
		if (bplplanecnt >= 7) { /* AGA mode HAM8 */
			while (unpainted_amiga-- > 0) {
				int pw = pixdata.apixels[ham_decode_pixel++];
				int pv = pw ^ bplxor;
				int pc = pv >> 2;
				switch (pv & 0x3)
				{
				case 0x0: ham_lastcolor = colors_for_drawing.color_regs_aga[pc] & 0xffffff; break;
				case 0x1: ham_lastcolor &= 0xFFFF03; ham_lastcolor |= (pw & 0xFC); break;
				case 0x2: ham_lastcolor &= 0x03FFFF; ham_lastcolor |= (pw & 0xFC) << 16; break;
				case 0x3: ham_lastcolor &= 0xFF03FF; ham_lastcolor |= (pw & 0xFC) << 8; break;
				}
			}
		} else { /* AGA mode HAM6 */
			while (unpainted_amiga-- > 0) {
				int pw = pixdata.apixels[ham_decode_pixel++];
				int pv = pw ^ bplxor;
				uae_u32 pc = ((pw & 0xf) << 0) | ((pw & 0xf) << 4);
				switch (pv & 0x30)
				{
				case 0x00: ham_lastcolor = colors_for_drawing.color_regs_aga[pv & 0x0f] & 0xffffff; break;
				case 0x10: ham_lastcolor &= 0xFFFF00; ham_lastcolor |= pc << 0; break;
				case 0x20: ham_lastcolor &= 0x00FFFF; ham_lastcolor |= pc << 16; break;
				case 0x30: ham_lastcolor &= 0xFF00FF; ham_lastcolor |= pc << 8; break;
				}
			}
		}
#endif
	} else {
		if (!bpldualpf) {
			/* OCS/ECS mode HAM6 */
			while (unpainted_amiga-- > 0) {
				int pv = pixdata.apixels[ham_decode_pixel++];
				switch (pv & 0x30)
				{
				case 0x00: ham_lastcolor = colors_for_drawing.color_regs_ecs[pv] & 0xfff; break;
				case 0x10: ham_lastcolor &= 0xFF0; ham_lastcolor |= (pv & 0xF); break;
				case 0x20: ham_lastcolor &= 0x0FF; ham_lastcolor |= (pv & 0xF) << 8; break;
				case 0x30: ham_lastcolor &= 0xF0F; ham_lastcolor |= (pv & 0xF) << 4; break;
				}
			}
		} else {
			/* OCS/ECS mode HAM6 + DPF */
			while (unpainted_amiga-- > 0) {
				int pv = pixdata.apixels[ham_decode_pixel++];
				int *lookup = bpldualpfpri ? dblpf_ind2 : dblpf_ind1;
				int idx = lookup[pv];
				switch (pv & 0x30)
				{
				case 0x00: ham_lastcolor = colors_for_drawing.color_regs_ecs[idx] & 0xfff; break;
				case 0x10: ham_lastcolor &= 0xFF0; ham_lastcolor |= (idx & 0xF); break;
				case 0x20: ham_lastcolor &= 0x0FF; ham_lastcolor |= (idx & 0xF) << 8; break;
				case 0x30: ham_lastcolor &= 0xF0F; ham_lastcolor |= (idx & 0xF) << 4; break;
				}
			}
		}
	}
}

static void decode_ham(int pix, int stoppos, int blank)
{
	int todraw_amiga = res_shift_from_window(stoppos - pix);

	if (!bplham) {
		while (todraw_amiga-- > 0) {
			int pv = pixdata.apixels[ham_decode_pixel];
#ifdef AGA
			if (aga_mode)
				ham_lastcolor = colors_for_drawing.color_regs_aga[pv ^ bplxor] & 0xffffff;
			else
#endif
				ham_lastcolor = colors_for_drawing.color_regs_ecs[pv] & 0xfff;

			ham_linebuf[ham_decode_pixel++] = ham_lastcolor;
		}
#ifdef AGA
	} else if (aga_mode) {
		if (bplplanecnt >= 7) { /* AGA mode HAM8 */
			while (todraw_amiga-- > 0) {
				int pw = pixdata.apixels[ham_decode_pixel];
				int pv = pw ^ bplxor;
				int pc = pv >> 2;
				switch (pv & 0x3)
				{
				case 0x0: ham_lastcolor = colors_for_drawing.color_regs_aga[pc] & 0xffffff; break;
				case 0x1: ham_lastcolor &= 0xFFFF03; ham_lastcolor |= (pw & 0xFC); break;
				case 0x2: ham_lastcolor &= 0x03FFFF; ham_lastcolor |= (pw & 0xFC) << 16; break;
				case 0x3: ham_lastcolor &= 0xFF03FF; ham_lastcolor |= (pw & 0xFC) << 8; break;
				}
				ham_linebuf[ham_decode_pixel++] = ham_lastcolor;
			}
		} else { /* AGA mode HAM6 */
			while (todraw_amiga-- > 0) {
				int pw = pixdata.apixels[ham_decode_pixel];
				int pv = pw ^ bplxor;
				uae_u32 pc = ((pw & 0xf) << 0) | ((pw & 0xf) << 4);
				switch (pv & 0x30)
				{
				case 0x00: ham_lastcolor = colors_for_drawing.color_regs_aga[pv & 0x0f] & 0xffffff; break;
				case 0x10: ham_lastcolor &= 0xFFFF00; ham_lastcolor |= pc << 0; break;
				case 0x20: ham_lastcolor &= 0x00FFFF; ham_lastcolor |= pc << 16; break;
				case 0x30: ham_lastcolor &= 0xFF00FF; ham_lastcolor |= pc << 8; break;
				}
				ham_linebuf[ham_decode_pixel++] = ham_lastcolor;
			}
		}
#endif
	} else {
		if (!bpldualpf) {
			/* OCS/ECS mode HAM6 */
			while (todraw_amiga-- > 0) {
				int pv = pixdata.apixels[ham_decode_pixel];
				switch (pv & 0x30)
				{
				case 0x00: ham_lastcolor = colors_for_drawing.color_regs_ecs[pv] & 0xfff; break;
				case 0x10: ham_lastcolor &= 0xFF0; ham_lastcolor |= (pv & 0xF); break;
				case 0x20: ham_lastcolor &= 0x0FF; ham_lastcolor |= (pv & 0xF) << 8; break;
				case 0x30: ham_lastcolor &= 0xF0F; ham_lastcolor |= (pv & 0xF) << 4; break;
				}
				ham_linebuf[ham_decode_pixel++] = ham_lastcolor;
			}
		} else {
			/* OCS/ECS mode HAM6 + DPF */
			while (todraw_amiga-- > 0) {
				int pv = pixdata.apixels[ham_decode_pixel];
				int *lookup = bpldualpfpri ? dblpf_ind2 : dblpf_ind1;
				int idx = lookup[pv];
				switch (pv & 0x30)
				{
				case 0x00: ham_lastcolor = colors_for_drawing.color_regs_ecs[idx] & 0xfff; break;
				case 0x10: ham_lastcolor &= 0xFF0; ham_lastcolor |= (idx & 0xF); break;
				case 0x20: ham_lastcolor &= 0x0FF; ham_lastcolor |= (idx & 0xF) << 8; break;
				case 0x30: ham_lastcolor &= 0xF0F; ham_lastcolor |= (idx & 0xF) << 4; break;
				}
				ham_linebuf[ham_decode_pixel++] = ham_lastcolor;
			}
		}
	}
}

static void erase_ham_right_border(int pix, int stoppos, bool blank)
{
	if (stoppos < playfield_end)
		return;
	// erase right border in HAM modes or old HAM data may be visible
	// if DDFSTOP < DIWSTOP (Uridium II title screen)
	int todraw_amiga = res_shift_from_window (stoppos - pix);
	while (todraw_amiga-- > 0)
		ham_linebuf[ham_decode_pixel++] = 0;
}

static void gen_pfield_tables(void)
{
	int i;

	for (i = 0; i < 256; i++) {
		int plane1 = ((i >> 0) & 1) | ((i >> 1) & 2) | ((i >> 2) & 4) | ((i >> 3) & 8);
		int plane2 = ((i >> 1) & 1) | ((i >> 2) & 2) | ((i >> 3) & 4) | ((i >> 4) & 8);

		dblpf_2nd1[i] = plane1 == 0 && plane2 != 0;
		dblpf_2nd2[i] = plane2 != 0;

#ifdef AGA
		dblpf_ind1_aga[i] = plane1 == 0 ? plane2 : plane1;
		dblpf_ind2_aga[i] = plane2 == 0 ? plane1 : plane2;
#endif

		dblpf_ms1[i] = plane1 == 0 ? (plane2 == 0 ? 16 : 8) : 0;
		dblpf_ms2[i] = plane2 == 0 ? (plane1 == 0 ? 16 : 0) : 8;
		dblpf_ms[i] = i == 0 ? 16 : 8;

		if (plane2 > 0)
			plane2 += 8;
		// use OCS/ECS unused plane bits 6 and 7 for 
		// dualplayfield BPLCON2 invalid value emulation.
		int plane1x = (i & 0x40) ? 0 : plane1;
		int plane2x = (i & 0x80) ? 0 : plane2;
		dblpf_ind1[i] = plane1 == 0 ? plane2x : plane1x;
		dblpf_ind2[i] = plane2 == 0 ? plane1x : plane2x;

		sprite_offs[i] = (i & 15) ? 0 : 2;

		clxtab[i] = ((((i & 3) && (i & 12)) << 9)
			| (((i & 3) && (i & 48)) << 10)
			| (((i & 3) && (i & 192)) << 11)
			| (((i & 12) && (i & 48)) << 12)
			| (((i & 12) && (i & 192)) << 13)
			| (((i & 48) && (i & 192)) << 14));

	}

	memset(all_ones, 0xff, MAX_PIXELS_PER_LINE);

}

/* When looking at this function and the ones that inline it, bear in mind
what an optimizing compiler will do with this code.  All callers of this
function only pass in constant arguments (except for E).  This means
that many of the if statements will go away completely after inlining.  */
STATIC_INLINE void draw_sprites_1(struct sprite_entry *e, int dualpf, int has_attach)
{
	uae_u16 *buf = spixels + e->first_pixel;
	uae_u8 *stbuf = spixstate.stb + e->first_pixel;
	uae_u16 *stfmbuf = spixstate.stbfm + e->first_pixel;
	int spr_pos, pos;
	int epos = e->pos;
	int emax = e->max;

	buf -= epos;
	stbuf -= epos;
	stfmbuf -= epos;

	spr_pos = epos - ((DISPLAY_LEFT_SHIFT - DIW_DDF_OFFSET) << sprite_buffer_res);

	if (spr_pos < sprite_first_x)
		sprite_first_x = spr_pos;

	for (pos = epos; pos < emax; pos++, spr_pos++) {
		if (spr_pos >= 0 && spr_pos < MAX_PIXELS_PER_LINE) {
			spritepixels[spr_pos].data = buf[pos];
			spritepixels[spr_pos].stdata = stbuf[pos];
			spritepixels[spr_pos].stfmdata = stfmbuf[pos];
			spritepixels[spr_pos].attach = has_attach;
		}
	}

	if (spr_pos > sprite_last_x)
		sprite_last_x = spr_pos;
}

/* See comments above.  Do not touch if you don't know what's going on.
* (We do _not_ want the following to be inlined themselves).  */
/* lores bitplane, lores sprites */
static void NOINLINE draw_sprites_normal_sp_nat(struct sprite_entry *e) { draw_sprites_1(e, 0, 0); }
static void NOINLINE draw_sprites_normal_dp_nat(struct sprite_entry *e) { draw_sprites_1(e, 1, 0); }
static void NOINLINE draw_sprites_normal_sp_at(struct sprite_entry *e) { draw_sprites_1(e, 0, 1); }
static void NOINLINE draw_sprites_normal_dp_at(struct sprite_entry *e) { draw_sprites_1(e, 1, 1); }

#ifdef AGA
/* not very optimized */
STATIC_INLINE void draw_sprites_aga(struct sprite_entry *e)
{
	draw_sprites_1(e, bpldualpf, e->has_attached);
}
#endif

STATIC_INLINE void draw_sprites_ecs(struct sprite_entry *e)
{
	if (e->has_attached) {
		if (bpldualpf)
			draw_sprites_normal_dp_at(e);
		else
			draw_sprites_normal_sp_at(e);
	} else {
		if (bpldualpf)
			draw_sprites_normal_dp_nat(e);
		else
			draw_sprites_normal_sp_nat(e);
	}
}

#ifdef AGA
/* clear possible bitplane data outside DIW area */
static void clear_bitplane_border_aga(void)
{
	int len, shift = res_shift;
	uae_u8 v = 0;

	if (shift < 0) {
		shift = -shift;
		len = (real_playfield_start - playfield_start) << shift;
		int offset = playfield_start << shift;
		memset(pixdata.apixels + pixels_offset + offset, v, len);
		if (bplham)
			memset(ham_linebuf + pixels_offset + offset, v, len * sizeof(uae_u32));

		len = (playfield_end - real_playfield_end) << shift;
		offset = real_playfield_end << shift;
		memset(pixdata.apixels + pixels_offset + offset, v, len);
		if (bplham)
			memset(ham_linebuf + pixels_offset + offset, v, len * sizeof(uae_u32));
	} else {
		len = (real_playfield_start - playfield_start) >> shift;
		int offset = playfield_start >> shift;
		memset(pixdata.apixels + pixels_offset + offset, v, len);
		if (bplham)
			memset(ham_linebuf + pixels_offset + offset, v, len * sizeof(uae_u32));

		len = (playfield_end - real_playfield_end) >> shift;
		offset = real_playfield_end >> shift;
		memset(pixdata.apixels + pixels_offset + offset, v, len);
		if (bplham)
			memset(ham_linebuf + pixels_offset + offset, v, len * sizeof(uae_u32));
	}
}
#endif

static void weird_bitplane_fix(int start, int end)
{
	uae_u8 *p = pixdata.apixels + pixels_offset;

	start = res_shift_from_window(start);
	end = res_shift_from_window(end);

	if (!bpldualpf) {
		// HAM is unaffected (probably because plane 5 is HAM control bit)
		if (bplham)
			return;
		if (bplplanecnt >= 5 && plf2pri >= 5) {
			// Emulate OCS/ECS only undocumented "SWIV" hardware feature:
			// PF2 >= 5 and bit in plane 5 set: other planes are ignored in color selection.
			for (int i = start; i < end; i++) {
				if (p[i] & 0x10)
					p[i] = 0x10;
			}
		}
	} else if (plf1pri >= 5 || plf2pri >= 5) {
		// If PFx is invalid (>=5), matching playfield's color becomes transparent
		// (COLOR00). Priorities keep working normally: "transparent" playfield
		// will still hide lower priority playfield behind it.
		// Logo in Running man / Scoopex
		uae_u8 mask1 = 0x01 | 0x04 | 0x10;
		uae_u8 mask2 = 0x02 | 0x08 | 0x20;
		for (int i = start; i < end; i++) {
			if (plf1pri >= 5 && (p[i] & mask1))
				p[i] |= 0x40;
			if (plf2pri >= 5 && (p[i] & mask2))
				p[i] |= 0x80;
		}
	}
}

/* We use the compiler's inlining ability to ensure that PLANES is in effect a compile time
constant.  That will cause some unnecessary code to be optimized away.
Don't touch this if you don't know what you are doing.  */

#define MERGE(a,b,mask,shift) do {\
	uae_u32 tmp = mask & (a ^ (b >> shift)); \
	a ^= tmp; \
	b ^= (tmp << shift); \
} while (0)

#define MERGE64(a,b,mask,shift) do {\
	uae_u64 tmp = mask & (a ^ (b >> shift)); \
	a ^= tmp; \
	b ^= (tmp << shift); \
} while (0)


<<<<<<< HEAD
#define GETLONG32(P) (*(uae_u32*)P)
#define GETLONG64(P) (*(uae_u64*)P)
=======
#define GETLONG(P) (*(uae_u32 *)P)
#define GETLONG64(P) (*(uae_u64 *)P)

#if (defined(CPU_AARCH64) || defined(USE_ARMNEON)) && !defined(ANDROID)

#ifdef __cplusplus
  extern "C" {
#endif
	void ARM_doline_n1(uae_u32 *pixels, int wordcount, int lineno);
	void NEON_doline_n2(uae_u32 *pixels, int wordcount, int lineno);
	void NEON_doline_n3(uae_u32 *pixels, int wordcount, int lineno);
	void NEON_doline_n4(uae_u32 *pixels, int wordcount, int lineno);
	void NEON_doline_n5(uae_u32 *pixels, int wordcount, int lineno);
	void NEON_doline_n6(uae_u32 *pixels, int wordcount, int lineno);
	void NEON_doline_n7(uae_u32 *pixels, int wordcount, int lineno);
	void NEON_doline_n8(uae_u32 *pixels, int wordcount, int lineno);
#ifdef __cplusplus
  }
#endif
>>>>>>> dabcf788

STATIC_INLINE void pfield_doline32_1(uae_u32 *pixels, int wordcount, int planes, uae_u8 *real_bplpt[8])
{
	while (wordcount-- > 0) {
		uae_u32 b0, b1, b2, b3, b4, b5, b6, b7;

		b0 = 0, b1 = 0, b2 = 0, b3 = 0, b4 = 0, b5 = 0, b6 = 0, b7 = 0;
		switch (planes) {
#ifdef AGA
		case 8: b0 = GETLONG32(real_bplpt[7]); real_bplpt[7] += 4;
		case 7: b1 = GETLONG32(real_bplpt[6]); real_bplpt[6] += 4;
#endif
		case 6: b2 = GETLONG32(real_bplpt[5]); real_bplpt[5] += 4;
		case 5: b3 = GETLONG32(real_bplpt[4]); real_bplpt[4] += 4;
		case 4: b4 = GETLONG32(real_bplpt[3]); real_bplpt[3] += 4;
		case 3: b5 = GETLONG32(real_bplpt[2]); real_bplpt[2] += 4;
		case 2: b6 = GETLONG32(real_bplpt[1]); real_bplpt[1] += 4;
		case 1: b7 = GETLONG32(real_bplpt[0]); real_bplpt[0] += 4;
		}

		MERGE(b0, b1, 0x55555555, 1);
		MERGE(b2, b3, 0x55555555, 1);
		MERGE(b4, b5, 0x55555555, 1);
		MERGE(b6, b7, 0x55555555, 1);

		MERGE(b0, b2, 0x33333333, 2);
		MERGE(b1, b3, 0x33333333, 2);
		MERGE(b4, b6, 0x33333333, 2);
		MERGE(b5, b7, 0x33333333, 2);

		MERGE(b0, b4, 0x0f0f0f0f, 4);
		MERGE(b1, b5, 0x0f0f0f0f, 4);
		MERGE(b2, b6, 0x0f0f0f0f, 4);
		MERGE(b3, b7, 0x0f0f0f0f, 4);

		MERGE(b0, b1, 0x00ff00ff, 8);
		MERGE(b2, b3, 0x00ff00ff, 8);
		MERGE(b4, b5, 0x00ff00ff, 8);
		MERGE(b6, b7, 0x00ff00ff, 8);

		MERGE(b0, b2, 0x0000ffff, 16);
		do_put_mem_long(pixels + 0, b0);
		do_put_mem_long(pixels + 4, b2);
		MERGE(b1, b3, 0x0000ffff, 16);
		do_put_mem_long(pixels + 2, b1);
		do_put_mem_long(pixels + 6, b3);
		MERGE(b4, b6, 0x0000ffff, 16);
		do_put_mem_long(pixels + 1, b4);
		do_put_mem_long(pixels + 5, b6);
		MERGE(b5, b7, 0x0000ffff, 16);
		do_put_mem_long(pixels + 3, b5);
		do_put_mem_long(pixels + 7, b7);
		pixels += 8;
	}
}


//STATIC_INLINE void pfield_doline64_1(uae_u64 *pixels, int wordcount, int planes)
//{
//	while (wordcount-- > 0) {
//		uae_u64 b0, b1, b2, b3, b4, b5, b6, b7;
//
//		b0 = 0, b1 = 0, b2 = 0, b3 = 0, b4 = 0, b5 = 0, b6 = 0, b7 = 0;
//		switch (planes) {
//#ifdef AGA
//		case 8: b0 = GETLONG64(real_bplpt[7]); real_bplpt[7] += 8;
//		case 7: b1 = GETLONG64(real_bplpt[6]); real_bplpt[6] += 8;
//#endif
//		case 6: b2 = GETLONG64(real_bplpt[5]); real_bplpt[5] += 8;
//		case 5: b3 = GETLONG64(real_bplpt[4]); real_bplpt[4] += 8;
//		case 4: b4 = GETLONG64(real_bplpt[3]); real_bplpt[3] += 8;
//		case 3: b5 = GETLONG64(real_bplpt[2]); real_bplpt[2] += 8;
//		case 2: b6 = GETLONG64(real_bplpt[1]); real_bplpt[1] += 8;
//		case 1: b7 = GETLONG64(real_bplpt[0]); real_bplpt[0] += 8;
//		}
//
//		MERGE64(b0, b1, 0x5555555555555555, 1);
//		MERGE64(b2, b3, 0x5555555555555555, 1);
//		MERGE64(b4, b5, 0x5555555555555555, 1);
//		MERGE64(b6, b7, 0x5555555555555555, 1);
//
//		MERGE64(b0, b2, 0x3333333333333333, 2);
//		MERGE64(b1, b3, 0x3333333333333333, 2);
//		MERGE64(b4, b6, 0x3333333333333333, 2);
//		MERGE64(b5, b7, 0x3333333333333333, 2);
//
//		MERGE64(b0, b4, 0x0f0f0f0f0f0f0f0f, 4);
//		MERGE64(b1, b5, 0x0f0f0f0f0f0f0f0f, 4);
//		MERGE64(b2, b6, 0x0f0f0f0f0f0f0f0f, 4);
//		MERGE64(b3, b7, 0x0f0f0f0f0f0f0f0f, 4);
//
//		MERGE64(b0, b1, 0x00ff00ff00ff00ff, 8);
//		MERGE64(b2, b3, 0x00ff00ff00ff00ff, 8);
//		MERGE64(b4, b5, 0x00ff00ff00ff00ff, 8);
//		MERGE64(b6, b7, 0x00ff00ff00ff00ff, 8);
//
//		MERGE64(b0, b2, 0x0000ffff0000ffff, 16);
//		do_put_mem_quad(pixels + 0, b0);
//		do_put_mem_quad(pixels + 4, b2);
//		MERGE64(b1, b3, 0x0000ffff0000ffff, 16);
//		do_put_mem_quad(pixels + 2, b1);
//		do_put_mem_quad(pixels + 6, b3);
//		MERGE64(b4, b6, 0x0000ffff0000ffff, 16);
//		do_put_mem_quad(pixels + 1, b4);
//		do_put_mem_quad(pixels + 5, b6);
//		MERGE64(b5, b7, 0x0000ffff0000ffff, 16);
//		do_put_mem_quad(pixels + 3, b5);
//		do_put_mem_quad(pixels + 7, b7);
//		pixels += 8;
//	}
//}

/* See above for comments on inlining.  These functions should _not_
be inlined themselves.  */
static void NOINLINE pfield_doline32_n1(uae_u32 *data, int count, uae_u8 *real_bplpt[8]) { pfield_doline32_1(data, count, 1, real_bplpt); }
static void NOINLINE pfield_doline32_n2(uae_u32 *data, int count, uae_u8 *real_bplpt[8]) { pfield_doline32_1(data, count, 2, real_bplpt); }
static void NOINLINE pfield_doline32_n3(uae_u32 *data, int count, uae_u8 *real_bplpt[8]) { pfield_doline32_1(data, count, 3, real_bplpt); }
static void NOINLINE pfield_doline32_n4(uae_u32 *data, int count, uae_u8 *real_bplpt[8]) { pfield_doline32_1(data, count, 4, real_bplpt); }
static void NOINLINE pfield_doline32_n5(uae_u32 *data, int count, uae_u8 *real_bplpt[8]) { pfield_doline32_1(data, count, 5, real_bplpt); }
static void NOINLINE pfield_doline32_n6(uae_u32 *data, int count, uae_u8 *real_bplpt[8]) { pfield_doline32_1(data, count, 6, real_bplpt); }
#ifdef AGA
static void NOINLINE pfield_doline32_n7(uae_u32 *data, int count, uae_u8* real_bplpt[8]) { pfield_doline32_1(data, count, 7, real_bplpt); }
static void NOINLINE pfield_doline32_n8(uae_u32 *data, int count, uae_u8 *real_bplpt[8]) { pfield_doline32_1(data, count, 8, real_bplpt); }
#endif

//static void NOINLINE pfield_doline64_n1(uae_u64 *data, int count) { pfield_doline64_1(data, count, 1); }
//static void NOINLINE pfield_doline64_n2(uae_u64 *data, int count) { pfield_doline64_1(data, count, 2); }
//static void NOINLINE pfield_doline64_n3(uae_u64 *data, int count) { pfield_doline64_1(data, count, 3); }
//static void NOINLINE pfield_doline64_n4(uae_u64 *data, int count) { pfield_doline64_1(data, count, 4); }
//static void NOINLINE pfield_doline64_n5(uae_u64 *data, int count) { pfield_doline64_1(data, count, 5); }
//static void NOINLINE pfield_doline64_n6(uae_u64 *data, int count) { pfield_doline64_1(data, count, 6); }
//#ifdef AGA
//static void NOINLINE pfield_doline64_n7(uae_u64 *data, int count) { pfield_doline64_1(data, count, 7); }
//static void NOINLINE pfield_doline64_n8(uae_u64 *data, int count) { pfield_doline64_1(data, count, 8); }
//#endif

<<<<<<< HEAD
static void pfield_doline(int lineno)
{
	uae_u8 *real_bplpt[8];

#if 0
	int wordcount = (dp_for_drawing->plflinelen + 1) / 2;
	uae_u64 *data = pixdata.apixels_q + MAX_PIXELS_PER_LINE / sizeof(uae_u64);

#define DATA_POINTER(n) ((debug_bpl_mask & (1 << n)) ? (line_data[lineno] + (n) * MAX_WORDS_PER_LINE * 2) : (debug_bpl_mask_one ? all_ones : all_zeros))
	real_bplpt[0] = DATA_POINTER(0);
	real_bplpt[1] = DATA_POINTER(1);
	real_bplpt[2] = DATA_POINTER(2);
	real_bplpt[3] = DATA_POINTER(3);
	real_bplpt[4] = DATA_POINTER(4);
	real_bplpt[5] = DATA_POINTER(5);
#ifdef AGA
	real_bplpt[6] = DATA_POINTER(6);
	real_bplpt[7] = DATA_POINTER(7);
#endif
=======
#endif /* USE_ARMNEON */
>>>>>>> dabcf788

	switch (bplmaxplanecnt) {
	default: break;
	case 0: memset(data, 0, wordcount * 64); break;
	case 1: pfield_doline64_n1(data, wordcount, real_bplpt); break;
	case 2: pfield_doline64_n2(data, wordcount, real_bplpt); break;
	case 3: pfield_doline64_n3(data, wordcount, real_bplpt); break;
	case 4: pfield_doline64_n4(data, wordcount, real_bplpt); break;
	case 5: pfield_doline64_n5(data, wordcount, real_bplpt); break;
	case 6: pfield_doline64_n6(data, wordcount, real_bplpt); break;
#ifdef AGA
	case 7: pfield_doline64_n7(data, wordcount, real_bplpt); break;
	case 8: pfield_doline64_n8(data, wordcount, real_bplpt); break;
#endif
	}
#else
	int wordcount = dp_for_drawing->plflinelen;
	uae_u32 *data = pixdata.apixels_l + MAX_PIXELS_PER_LINE / sizeof(uae_u32);

#define DATA_POINTER(n) ((debug_bpl_mask & (1 << n)) ? (line_data[lineno] + (n) * MAX_WORDS_PER_LINE * 2) : (debug_bpl_mask_one ? all_ones : all_zeros))
	real_bplpt[0] = DATA_POINTER(0);
	real_bplpt[1] = DATA_POINTER(1);
	real_bplpt[2] = DATA_POINTER(2);
	real_bplpt[3] = DATA_POINTER(3);
	real_bplpt[4] = DATA_POINTER(4);
	real_bplpt[5] = DATA_POINTER(5);
#ifdef AGA
	real_bplpt[6] = DATA_POINTER(6);
	real_bplpt[7] = DATA_POINTER(7);
#endif

	switch (bplmaxplanecnt) {
	default: break;
	case 0: memset(data, 0, wordcount * 32); break;
	case 1: pfield_doline32_n1(data, wordcount, real_bplpt); break;
	case 2: pfield_doline32_n2(data, wordcount, real_bplpt); break;
	case 3: pfield_doline32_n3(data, wordcount, real_bplpt); break;
	case 4: pfield_doline32_n4(data, wordcount, real_bplpt); break;
	case 5: pfield_doline32_n5(data, wordcount, real_bplpt); break;
	case 6: pfield_doline32_n6(data, wordcount, real_bplpt); break;
#ifdef AGA
	case 7: pfield_doline32_n7(data, wordcount, real_bplpt); break;
	case 8: pfield_doline32_n8(data, wordcount, real_bplpt); break;
#endif
	}
#endif

	if (refresh_indicator_buffer && refresh_indicator_height > lineno) {
		uae_u8 *opline = refresh_indicator_buffer + lineno * MAX_PIXELS_PER_LINE * 2;
		wordcount *= 32;
		if (!memcmp(opline, data, wordcount)) {
			if (refresh_indicator_changed[lineno] != 0xff) {
				refresh_indicator_changed[lineno]++;
				if (refresh_indicator_changed[lineno] > refresh_indicator_changed_prev[lineno]) {
					refresh_indicator_changed_prev[lineno] = refresh_indicator_changed[lineno];
				}
			}
		} else {
			memcpy(opline, data, wordcount);
			if (refresh_indicator_changed[lineno] != refresh_indicator_changed_prev[lineno])
				refresh_indicator_changed_prev[lineno] = 0;
			refresh_indicator_changed[lineno] = 0;
		}
	}


}

void init_row_map(void)
{
	struct vidbuf_description *vidinfo = &adisplays[0].gfxvidinfo;
	static uae_u8 *oldbufmem;
	static int oldheight, oldpitch;
	static bool oldgenlock, oldburst;
	int i, j;

	if (vidinfo->drawbuffer.height_allocated > max_uae_height) {
		write_log (_T("Resolution too high, aborting\n"));
		abort ();
	}
	if (!row_map) {
		row_map = xmalloc(uae_u8*, max_uae_height + 1);
		row_map_genlock = xmalloc(uae_u8*, max_uae_height + 1);
	}

	if (oldbufmem && oldbufmem == vidinfo->drawbuffer.bufmem &&
		oldheight == vidinfo->drawbuffer.height_allocated &&
		oldpitch == vidinfo->drawbuffer.rowbytes &&
		oldgenlock == init_genlock_data &&
		oldburst == (row_map_color_burst_buffer ? 1 : 0))
		return;
	xfree(row_map_genlock_buffer);
	row_map_genlock_buffer = NULL;
	if (init_genlock_data) {
		row_map_genlock_buffer = xcalloc(uae_u8, vidinfo->drawbuffer.width_allocated * (vidinfo->drawbuffer.height_allocated + 2));
	}
	xfree(row_map_color_burst_buffer);
	row_map_color_burst_buffer = NULL;
	if (currprefs.cs_color_burst) {
		row_map_color_burst_buffer = xcalloc(uae_u8, vidinfo->drawbuffer.height_allocated + 2);
	}
	j = oldheight == 0 ? max_uae_height : oldheight;
	for (i = vidinfo->drawbuffer.height_allocated; i < max_uae_height + 1 && i < j + 1; i++) {
		row_map[i] = row_tmp;
		row_map_genlock[i] = row_tmp;
	}
	for (i = 0, j = 0; i < vidinfo->drawbuffer.height_allocated; i++, j += vidinfo->drawbuffer.rowbytes) {
		row_map[i] = vidinfo->drawbuffer.bufmem + j;
		if (init_genlock_data) {
			row_map_genlock[i] = row_map_genlock_buffer + vidinfo->drawbuffer.width_allocated * (i + 1);
		} else {
			row_map_genlock[i] = NULL;
		}
	}
	oldbufmem = vidinfo->drawbuffer.bufmem;
	oldheight = vidinfo->drawbuffer.height_allocated;
	oldpitch = vidinfo->drawbuffer.rowbytes;
	oldgenlock = init_genlock_data;
	oldburst = row_map_color_burst_buffer ? 1 : 0;
}

static void init_aspect_maps(void)
{
	struct vidbuf_description *vidinfo = &adisplays[0].gfxvidinfo;
	int i, maxl, h;

	linedbld = linedbl = currprefs.gfx_vresolution;
	if (doublescan > 0 && interlace_seen <= 0) {
		linedbl = 0;
		linedbld = 1;
	}
	maxl = (MAXVPOS + 1) << linedbld;
	min_ypos_for_screen = minfirstline << linedbl;
	max_drawn_amiga_line = -1;

	vidinfo->xchange = 1 << (RES_MAX - currprefs.gfx_resolution);
	vidinfo->ychange = linedbl ? 1 : 2;

	visible_left_start = 0;
	visible_right_stop = MAX_STOP;
	visible_top_start = 0;
	visible_bottom_stop = MAX_STOP;

	h = vidinfo->drawbuffer.height_allocated;
	if (h == 0)
		/* Do nothing if the gfx driver hasn't initialized the screen yet */
		return;

	if (native2amiga_line_map)
		xfree (native2amiga_line_map);
	if (amiga2aspect_line_map)
		xfree (amiga2aspect_line_map);

	/* At least for this array the +1 is necessary. */
	native2amiga_line_map_height = h;
	amiga2aspect_line_map = xmalloc (int, (MAXVPOS + 1) * 2 + 1);
	native2amiga_line_map = xmalloc (int, native2amiga_line_map_height);

	for (i = 0; i < maxl; i++) {
		int v = i - min_ypos_for_screen;
		if (v >= h && max_drawn_amiga_line < 0)
			max_drawn_amiga_line = v;
		if (i < min_ypos_for_screen || v >= native2amiga_line_map_height)
			v = -1;
		amiga2aspect_line_map[i] = v;
	}
	if (max_drawn_amiga_line < 0)
		max_drawn_amiga_line = maxl - min_ypos_for_screen;

	for (i = 0; i < native2amiga_line_map_height; i++)
		native2amiga_line_map[i] = -1;

	for (i = maxl - 1; i >= min_ypos_for_screen; i--) {
		int j;
		if (amiga2aspect_line_map[i] == -1)
			continue;
<<<<<<< HEAD
		for (j = amiga2aspect_line_map[i]; j < native2amiga_line_map_height && native2amiga_line_map[j] == -1; j++)
=======
		for (int j = amiga2aspect_line_map[i]; j < native2amiga_line_map_height && native2amiga_line_map[j] == -1; j++)
>>>>>>> dabcf788
#ifdef AMIBERRY
			native2amiga_line_map[j] = (i + currprefs.gfx_vertical_offset) >> linedbl;
#else
			native2amiga_line_map[j] = i >> linedbl;
#endif
	}
}

static void setbplmode(void)
{
	if (bplham)
		bplmode = CMODE_HAM;
	else if (bpldualpf)
		bplmode = CMODE_DUALPF;
	else if (bplehb > 0)
		bplmode = CMODE_EXTRAHB;
	else if (bplehb < 0)
		bplmode = CMODE_EXTRAHB_ECS_KILLEHB;
	else
		bplmode = CMODE_NORMAL;
}

/* We only save hardware registers during the hardware frame. Now, when
* drawing the frame, we expand the data into a slightly more useful
* form. */
static void pfield_expand_dp_bplcon(void)
{
	bool pfield_mode_changed = false;

	bplres = dp_for_drawing->bplres;
	bplplanecnt = dp_for_drawing->nr_planes;
	bplham = dp_for_drawing->ham_seen;
	bplehb = dp_for_drawing->ehb_seen;
	if (ecs_denise && (dp_for_drawing->bplcon2 & 0x0200)) {
		bplehb = 0;
		if (!aga_mode)
			bplehb = -1;
	}
	bplcolorburst = (dp_for_drawing->bplcon0 & 0x200) != 0;
	if (!bplcolorburst)
		bplcolorburst_field = 0;
#ifdef ECS_DENISE
	int oecsshres = ecsshres;
	ecsshres = bplres == RES_SUPERHIRES && ecs_denise && !aga_mode && (dp_for_drawing->bplcon0 & 0x40);
	pfield_mode_changed = oecsshres != ecsshres;
#endif

	plf1pri = dp_for_drawing->bplcon2 & 7;
	plf2pri = (dp_for_drawing->bplcon2 >> 3) & 7;
	plf_sprite_mask = 0xFFFF0000 << (4 * plf2pri);
	plf_sprite_mask |= (0x0000FFFF << (4 * plf1pri)) & 0xFFFF;
	bpldualpf = (dp_for_drawing->bplcon0 & 0x400) == 0x400;
	bpldualpfpri = (dp_for_drawing->bplcon2 & 0x40) == 0x40;

#ifdef AGA
	// BYPASS: HAM and EHB select bits are ignored
	if (bplbypass != (dp_for_drawing->bplcon0 & 0x20) != 0) {
		bpland = 0xff;
		bplbypass = (dp_for_drawing->bplcon0 & 0x20) != 0;
		pfield_mode_changed = true;
	}
	if (bplbypass) {
		if (bplham && bplplanecnt == 6)
			bpland = 0x0f;
		if (bplham && bplplanecnt == 8)
			bpland = 0xfc;
		bplham = 0;
		if (bplehb)
			bpland = 31;
		bplehb = 0;
	}
	bpldualpf2of = (dp_for_drawing->bplcon3 >> 10) & 7;
	sbasecol[0] = ((dp_for_drawing->bplcon4sp >> 4) & 15) << 4;
	sbasecol[1] = ((dp_for_drawing->bplcon4sp >> 0) & 15) << 4;
	bplxor = dp_for_drawing->bplcon4bm >> 8;
	int sh = (colors_for_drawing.extra >> CE_SHRES_DELAY_SHIFT) & 3;
	if (sh != bpldelay_sh) {
		bpldelay_sh = sh;
		pfield_mode_changed = true;
	}
	if (sprite_smaller_than_64 && (dp_for_drawing->fmode & 0x0c) == 0x0c)
		sprite_smaller_than_64_inuse = true;
	sprite_smaller_than_64 = (dp_for_drawing->fmode & 0x0c) != 0x0c;
#endif
	ecs_genlock_features_active = ecs_denise && ((dp_for_drawing->bplcon2 & 0x0c00) || ce_is_borderntrans(colors_for_drawing.extra)) ? 1 : 0;
	if (ecs_genlock_features_active) {
		ecs_genlock_features_colorkey = false;
		ecs_genlock_features_mask = 0;
		if (dp_for_drawing->bplcon3 & 0x0800) {
			ecs_genlock_features_mask = 1 << ((dp_for_drawing->bplcon2 >> 12) & 7);
		} 
		if (dp_for_drawing->bplcon3 & 0x0400) {
			ecs_genlock_features_colorkey = true;
		}
	}

	if (pfield_mode_changed)
		pfield_set_linetoscr();
	
	setbplmode();
}

static bool isham(uae_u16 bplcon0)
{
	int p = GET_PLANES(bplcon0);
	if (!(bplcon0 & 0x800))
		return 0;
	if (aga_mode) {
		// AGA only has 6 or 8 plane HAM
		if (p == 6 || p == 8)
			return 1;
	} else {
		// OCS/ECS also supports 5 plane HAM
		if (GET_RES_DENISE(bplcon0) > 0)
			return 0;
		if (p >= 5)
			return 1;
	}
	return 0;
}

static void pfield_expand_dp_bplconx (int regno, int v, int hp, int vp)
{
	regno -= RECORDED_REGISTER_CHANGE_OFFSET;
	switch (regno)
	{
	case 0xffff - RECORDED_REGISTER_CHANGE_OFFSET:
		return;
	case 0x100: // BPLCON0
		dp_for_drawing->bplcon0 = v;
		dp_for_drawing->bplres = GET_RES_DENISE(v);
		dp_for_drawing->nr_planes = GET_PLANES(v);
		dp_for_drawing->ham_seen = isham(v);
		if (currprefs.chipset_hr && dp_for_drawing->bplres < currprefs.gfx_resolution)
			dp_for_drawing->bplres = currprefs.gfx_resolution;
		extblankcheck();
		break;
	case 0x101: // BPLCON0 partial
		dp_for_drawing->bplcon0 &= ~(0x0800 | 0x0400 | 0x0080 | 0x0001);
		dp_for_drawing->bplcon0 |= v & (0x0800 | 0x0400 | 0x0080 | 0x0001);
		dp_for_drawing->ham_seen = isham(v);
		extblankcheck();
		break;
	case 0x104: // BPLCON2
		dp_for_drawing->bplcon2 = v;
		break;
#ifdef ECS_DENISE
	case 0x106: // BPLCON3
		dp_for_drawing->bplcon3 = v;
		extblankcheck();
		break;
#endif
#ifdef AGA
	case 0x10c: // BPLCON4 bitplane xor (and sprite if sprite change is not visible)
		dp_for_drawing->bplcon4bm = v;
		dp_for_drawing->bplcon4sp = v;
		break;
	case 0x10c+1: // BPLCON4 sprite bank
		dp_for_drawing->bplcon4sp = v;
		break;
	case 0x1fc: // FMODE
		dp_for_drawing->fmode = v;
		break;
	case 0x200: // hblank
		if (v) {
			exthblanken = true;
			if (vp >= 0) {
				extblankcheck();
			} else {
				exthblank = true;
			}
		} else {
			exthblanken = false;
			exthblank = false;
		}
		return;
#endif
	}
	pfield_expand_dp_bplcon();
	set_res_shift();
}

#ifdef AMIBERRY
// this handles auto-height
STATIC_INLINE void do_flush_screen(int start, int stop)
{
	struct amigadisplay* ad = &adisplays[0];
	struct vidbuf_description* vidinfo = &ad->gfxvidinfo;
	struct vidbuffer* vb = &vidinfo->drawbuffer;
	
	if (start <= stop)
		flush_screen(vb, start, stop);
	else
		flush_screen(vb, 0, 0); /* vsync mode */
}
#endif

static int drawing_color_matches;
static enum { color_match_acolors, color_match_full } color_match_type;

/* Set up colors_for_drawing to the state at the beginning of the currently drawn
line.  Try to avoid copying color tables around whenever possible.  */
static void adjust_drawing_colors (int ctable, int need_full, bool blankcheck)
{
	uae_u16 oe = colors_for_drawing.extra;
	if (drawing_color_matches != ctable || need_full < 0) {
		if (need_full) {
			color_reg_cpy (&colors_for_drawing, curr_color_tables + ctable);
			color_match_type = color_match_full;
		} else {
			memcpy (colors_for_drawing.acolors, curr_color_tables[ctable].acolors, sizeof colors_for_drawing.acolors);
			colors_for_drawing.extra = curr_color_tables[ctable].extra;
			color_match_type = color_match_acolors;
		}
		drawing_color_matches = ctable;
	} else if (need_full && color_match_type != color_match_full) {
		color_reg_cpy (&colors_for_drawing, &curr_color_tables[ctable]);
		color_match_type = color_match_full;
	}
	if (colors_for_drawing.extra != oe) {
		reset_hblanking_limits();
		set_hblanking_limits();
		expand_vb_state();
	}
}

static void playfield_hard_way(line_draw_func worker_pfield, int first, int last)
{
	int stop = last < real_playfield_end ? last : real_playfield_end;

	src_pixel += playfield_diff;
	ham_decode_pixel += playfield_diff;

	if (first < real_playfield_start)  {
		int next = last < real_playfield_start ? last : real_playfield_start;
		// left border sprite
		pfield_do_linetoscr_bordersprite_aga(first, next, false);
		// bitplanes
		if (stop > real_playfield_start) {
			(*worker_pfield)(real_playfield_start, stop, false);
			// right border sprite
			if (last > real_playfield_end) {
				int sfirst = first > real_playfield_end ? first : real_playfield_end;
				pfield_do_linetoscr_bordersprite_aga(sfirst, last, false);
			}
		}
	} else {
		// bitplanes
		if (stop > real_playfield_start) {
			(*worker_pfield)(first, stop, false);
			// right border sprite
			if (last > real_playfield_end) {
				int sfirst = first > real_playfield_end ? first : real_playfield_end;
				pfield_do_linetoscr_bordersprite_aga(sfirst, last, false);
			}
		}
	}

	src_pixel -= playfield_diff;
	ham_decode_pixel -= playfield_diff;
}

static void do_color_changes(line_draw_func worker_border, line_draw_func worker_pfield, int vp)
{
	struct vidbuf_description *vidinfo = &adisplays[0].gfxvidinfo;
	int i;
	int lastpos = visible_left_border;
	int endpos = visible_left_border + vidinfo->drawbuffer.inwidth;
	bool vbarea = vp < vblank_top_start || vp >= vblank_bottom_stop;

	extborder = false; // reset here because it always have start and end in same scanline
	if (!ecs_denise) {
		// used for OCS Denise blanking bug when not ECS Denise or AGA.
		exthblank = false;
	}
	for (i = dip_for_drawing->first_color_change; i <= dip_for_drawing->last_color_change; i++) {
		int regno = curr_color_changes[i].regno;
		uae_u32 value = curr_color_changes[i].value;
		int nextpos, nextpos_in_range;

		if (i == dip_for_drawing->last_color_change) {
			nextpos = endpos;
		} else {
			nextpos = shres_coord_hw_to_window_x(curr_color_changes[i].linepos);
		}

		nextpos_in_range = nextpos;
		if (nextpos > endpos) {
			nextpos_in_range = endpos;
		}

		if (vp >= 0) {

			if (full_blank || vbarea) {
				// vblank + programmed vblank / hardwired vblank

				hposblank = 3;
				if (nextpos_in_range > lastpos) {
					int t = nextpos_in_range;
					(*worker_border)(lastpos, t, 1);
					lastpos = t;
				}

			} else {
				// non-vblank scanline

				// left hblank (left edge to hblank end)
				if (nextpos_in_range > lastpos && lastpos < hblank_left_start) {
					int t = nextpos_in_range <= hblank_left_start ? nextpos_in_range : hblank_left_start;
					(*worker_border)(lastpos, t, 1);
					lastpos = t;
				}

				if (playfield_start_pre >= playfield_start || !ce_is_borderblank(colors_for_drawing.extra)) {

					// normal left border (hblank end to playfield start)
					if (nextpos_in_range > lastpos && lastpos < playfield_start) {
						int t = nextpos_in_range <= playfield_start ? nextpos_in_range : playfield_start;
						(*worker_border)(lastpos, t, 0);
						lastpos = t;
					}

					// playfield
					if (nextpos_in_range > lastpos && lastpos >= playfield_start && lastpos < playfield_end) {
						int t = nextpos_in_range <= playfield_end ? nextpos_in_range : playfield_end;
						if ((plf2pri >= 5 || plf1pri >= 5) && !aga_mode) {
							weird_bitplane_fix(lastpos, t);
						}
						if (may_require_hard_way && (may_require_hard_way < 0 || (bplxor && may_require_hard_way && worker_pfield != pfield_do_linetoscr_bordersprite_aga))) {
							playfield_hard_way(worker_pfield, lastpos, t);
						} else {
							(*worker_pfield)(lastpos, t, 0);
						}
						lastpos = t;
					}

				} else {
					// special AGA borderblank 1 shres pixel delay

					// borderblank left border (hblank end to playfield_start_pre)
					if (nextpos_in_range > lastpos && lastpos < playfield_start_pre) {
						int t = nextpos_in_range <= playfield_start_pre ? nextpos_in_range : playfield_start_pre;
						(*worker_border)(lastpos, t, 0);
						lastpos = t;
					}
					// AGA "buggy" borderblank, real background color visible, single shres pixel wide.
					if (nextpos_in_range > lastpos && lastpos < playfield_start) {
						int t = nextpos_in_range <= playfield_start ? nextpos_in_range : playfield_start;
						(*worker_border)(lastpos, t, -1);
						lastpos = t;
					}

					// playfield with last shres pixel not drawn.
					if (nextpos_in_range > lastpos && lastpos >= playfield_start && lastpos < playfield_end_pre) {
						int t = nextpos_in_range <= playfield_end_pre ? nextpos_in_range : playfield_end_pre;
						if (may_require_hard_way && (may_require_hard_way < 0 || (bplxor && may_require_hard_way && worker_pfield != pfield_do_linetoscr_bordersprite_aga))) {
							playfield_hard_way(worker_pfield, lastpos, t);
						} else {
							(*worker_pfield)(lastpos, t, 0);
						}
						lastpos = t;
					}

					// last shres pixel of playfield blanked
					if (nextpos_in_range > lastpos && lastpos >= playfield_end_pre && lastpos < playfield_end) {
						int t = nextpos_in_range <= playfield_end ? nextpos_in_range : playfield_end;
						(*worker_border)(lastpos, t, 0);
						lastpos = t;
					}
				}

				// right border (playfield end to hblank start)
				if (nextpos_in_range > lastpos && lastpos >= playfield_end_pre) {
					int t = nextpos_in_range <= hblank_right_stop ? nextpos_in_range : hblank_right_stop;
					(*worker_border)(lastpos, t, 0);
					lastpos = t;
				}

				// right hblank (hblank start to right edge, hblank start may be earlier than playfield end)
				if (nextpos_in_range > hblank_right_stop) {
					(*worker_border) (hblank_right_stop, nextpos_in_range, 1);
					lastpos = nextpos_in_range;
				}
			}
		}

		if (i < dip_for_drawing->last_color_change) {
			if (regno >= RECORDED_REGISTER_CHANGE_OFFSET) {
				pfield_expand_dp_bplconx(regno, value, nextpos, vp);
			} else if (regno >= 0 && !(value & COLOR_CHANGE_MASK)) {
				color_reg_set(&colors_for_drawing, regno, value);
				colors_for_drawing.acolors[regno] = getxcolor(value);
			} else if (regno == 0 && (value & COLOR_CHANGE_MASK)) {
				if ((value & COLOR_CHANGE_MASK) == COLOR_CHANGE_ACTBORDER) {
					if (value & 1) {
						extborder = true;
					} else {
						extborder = false;
					}
				} else if (value & COLOR_CHANGE_BLANK) {
					if (value & 1) {
						exthblank = true;
					} else {
						exthblank = false;
					}
				} else if (value & COLOR_CHANGE_BRDBLANK) {
					colors_for_drawing.extra &= ~(1 << CE_BORDERBLANK);
					colors_for_drawing.extra &= ~(1 << CE_BORDERNTRANS);
					colors_for_drawing.extra &= ~(1 << CE_BORDERSPRITE);
					colors_for_drawing.extra &= ~(1 << CE_EXTBLANKSET);
					colors_for_drawing.extra |= (value & 1) != 0 ? (1 << CE_BORDERBLANK) : 0;
					colors_for_drawing.extra |= (value & 3) == 2 ? (1 << CE_BORDERSPRITE) : 0;
					colors_for_drawing.extra |= (value & 5) == 4 ? (1 << CE_BORDERNTRANS) : 0;
					colors_for_drawing.extra |= (value & 8) == 8 ? (1 << CE_EXTBLANKSET) : 0;
				} else if (value & COLOR_CHANGE_SHRES_DELAY) {
					colors_for_drawing.extra &= ~(1 << CE_SHRES_DELAY_SHIFT);
					colors_for_drawing.extra &= ~(1 << (CE_SHRES_DELAY_SHIFT + 1));
					colors_for_drawing.extra |= (value & 3) << CE_SHRES_DELAY_SHIFT;
					pfield_expand_dp_bplcon();
				} else if (value & COLOR_CHANGE_HSYNC_HACK) {
					hsync_shift_hack = (uae_s8)value;
				}
			}
		}
	}
	if (vp >= 0 && hsync_shift_hack > 0) {
		// hpos shift hack
		int shift = (hsync_shift_hack << lores_shift) * vidinfo->drawbuffer.pixbytes;
		if (shift) {
			int firstpos = visible_left_border * vidinfo->drawbuffer.pixbytes;
			int lastpos = (visible_left_border + vidinfo->drawbuffer.inwidth) * vidinfo->drawbuffer.pixbytes;
			memmove(xlinebuffer + firstpos, xlinebuffer + firstpos + shift, lastpos - firstpos - shift);
			memset(xlinebuffer + lastpos - shift, 0, shift);
		}
	}
}

STATIC_INLINE bool is_color_changes(struct draw_info *di)
{
	int regno = curr_color_changes[di->first_color_change].regno;
	int changes = di->nr_color_changes;
	return changes > 1 || (changes == 1 && regno != 0xffff && regno != -1);
}

enum double_how {
	dh_buf,
	dh_line,
	dh_emerg
};

static void pfield_draw_line(struct vidbuffer *vb, int lineno, int gfx_ypos, int follow_ypos)
{
	struct vidbuf_description *vidinfo = &adisplays[0].gfxvidinfo;
	static int warned = 0;
	int border = 0;
	int do_double = 0;
	bool have_color_changes;
	enum double_how dh;
	int ls = linestate[lineno];

	dp_for_drawing = line_decisions + lineno;
	dip_for_drawing = curr_drawinfo + lineno;

	if (dp_for_drawing->plfleft >= 0) {
		lines_count++;
		resolution_count[dp_for_drawing->bplres]++;
	}

	switch (ls)
	{
	case LINE_REMEMBERED_AS_PREVIOUS:
//		if (!warned) // happens when program messes up with VPOSW
//			write_log (_T("Shouldn't get here... this is a bug.\n")), warned++;
		return;

	case LINE_BLACK:
		linestate[lineno] = LINE_REMEMBERED_AS_BLACK;
		border = -1;
		break;

	case LINE_REMEMBERED_AS_BLACK:
		return;

	case LINE_AS_PREVIOUS:
		dp_for_drawing--;
		dip_for_drawing--;
		linestate[lineno] = LINE_DONE_AS_PREVIOUS;
		if (dp_for_drawing->plfleft < 0)
			border = 1;
		break;

	case LINE_DONE_AS_PREVIOUS:
		/* fall through */
	case LINE_DONE:
		return;

	case LINE_DECIDED_DOUBLE:
		if (follow_ypos >= 0) {
			do_double = 1;
			linestate[lineno + 1] = LINE_DONE_AS_PREVIOUS;
		}

		/* fall through */
	default:
		if (dp_for_drawing->plfleft < 0) {
			border = 1;
		}
		linestate[lineno] = LINE_DONE;
		break;
	}

	have_color_changes = is_color_changes(dip_for_drawing);
	if (vb_state != dp_for_drawing->vb) {
		vb_state = dp_for_drawing->vb;
		expand_vb_state();
	}
	sprite_smaller_than_64_inuse = false;

	dh = dh_line;
	xlinebuffer = vidinfo->drawbuffer.linemem;
	if (xlinebuffer == 0 && do_double
		&& (border == 0 || have_color_changes))
		xlinebuffer = vidinfo->drawbuffer.emergmem, dh = dh_emerg;
	if (xlinebuffer == 0)
		xlinebuffer = row_map[gfx_ypos], dh = dh_buf;
	xlinebuffer -= linetoscr_x_adjust_pixbytes;
	xlinebuffer_genlock = row_map_genlock[gfx_ypos] - linetoscr_x_adjust_pixels;

	if (row_map_color_burst_buffer)
		row_map_color_burst_buffer[gfx_ypos] = bplcolorburst;

	if (border == 0) {

		pfield_expand_dp_bplcon();
		// must be after pfield_expand_dp_bplcon
		adjust_drawing_colors(dp_for_drawing->ctable, dp_for_drawing->ham_seen || bplehb || ecsshres, true);
		pfield_init_linetoscr(lineno, false);
		pfield_doline(lineno);

		/* The problem is that we must call decode_ham() BEFORE we do the sprites. */
		if (dp_for_drawing->ham_seen) {
			int ohposblank = hposblank;
			uae_u16 b0 = dp_for_drawing->bplcon0;
			uae_u16 b2 = dp_for_drawing->bplcon2;
			uae_u16 b3 = dp_for_drawing->bplcon3;
			uae_u16 b4bm = dp_for_drawing->bplcon4bm;
			uae_u16 b4sp = dp_for_drawing->bplcon4sp;
			uae_u16 fm = dp_for_drawing->fmode;
			init_ham_decoding();
			do_color_changes(dummy_worker, decode_ham, lineno);
			if (have_color_changes) {
				// do_color_changes() did color changes and register changes, restore them.
				adjust_drawing_colors(dp_for_drawing->ctable, -1, false);
				dp_for_drawing->bplcon0 = b0;
				dp_for_drawing->bplcon2 = b2;
				dp_for_drawing->bplcon3 = b3;
				dp_for_drawing->bplcon4bm = b4bm;
				dp_for_drawing->bplcon4bm = b4sp;
				dp_for_drawing->fmode = fm;
				dp_for_drawing->bplres = GET_RES_DENISE(dp_for_drawing->bplcon0);
				dp_for_drawing->nr_planes = GET_PLANES(dp_for_drawing->bplcon0);
				dp_for_drawing->ham_seen = isham(dp_for_drawing->bplcon0);
				if (currprefs.chipset_hr && dp_for_drawing->bplres < currprefs.gfx_resolution) {
					dp_for_drawing->bplres = currprefs.gfx_resolution;
				}
				pfield_expand_dp_bplcon();
				set_res_shift();
			}
			hposblank = ohposblank;
			ham_decode_pixel = src_pixel;
			bplham = dp_for_drawing->ham_at_start;
			setbplmode();
		}

		if (dip_for_drawing->nr_sprites) {
			int i;
#ifdef AGA
			if (ce_is_bordersprite(colors_for_drawing.extra) && dp_for_drawing->bordersprite_seen && !ce_is_borderblank(colors_for_drawing.extra))
				clear_bitplane_border_aga();
#endif

			for (i = 0; i < dip_for_drawing->nr_sprites; i++) {
#ifdef AGA
				if (aga_mode)
					draw_sprites_aga(curr_sprite_entries + dip_for_drawing->first_sprite_entry + i);
				else
#endif
					draw_sprites_ecs(curr_sprite_entries + dip_for_drawing->first_sprite_entry + i);
			}
		}

#ifdef AGA
		if (dip_for_drawing->nr_sprites && ce_is_bordersprite(colors_for_drawing.extra) && !ce_is_borderblank(colors_for_drawing.extra) && dp_for_drawing->bordersprite_seen)
			do_color_changes(pfield_do_linetoscr_bordersprite_aga, pfield_do_linetoscr_spr, lineno);
		else
#endif
			do_color_changes(pfield_do_fill_line, dip_for_drawing->nr_sprites ? pfield_do_linetoscr_spr : pfield_do_linetoscr, lineno);

		if (dh == dh_emerg)
			memcpy(row_map[gfx_ypos], xlinebuffer + linetoscr_x_adjust_pixbytes, vidinfo->drawbuffer.pixbytes * vidinfo->drawbuffer.inwidth);

		if (do_double) {
			if (dh == dh_emerg)
				memcpy(row_map[follow_ypos], xlinebuffer + linetoscr_x_adjust_pixbytes, vidinfo->drawbuffer.pixbytes * vidinfo->drawbuffer.inwidth);
			else if (dh == dh_buf)
				memcpy(row_map[follow_ypos], row_map[gfx_ypos], vidinfo->drawbuffer.pixbytes * vidinfo->drawbuffer.inwidth);
			if (need_genlock_data)
				memcpy(row_map_genlock[follow_ypos], row_map_genlock[gfx_ypos], vidinfo->drawbuffer.inwidth);
		}

		if (dip_for_drawing->nr_sprites) {
			pfield_erase_hborder_sprites();
		}

	} else if (border > 0) { // border > 0: top or bottom border

		bool dosprites = false;

		adjust_drawing_colors(dp_for_drawing->ctable, 0, true);

#ifdef AGA /* this makes things complex.. */
		if (dp_for_drawing->bordersprite_seen && !ce_is_borderblank(colors_for_drawing.extra) && dip_for_drawing->nr_sprites) {
			dosprites = true;
			pfield_expand_dp_bplcon();
			pfield_init_linetoscr(lineno, true);
			pfield_erase_vborder_sprites();
		}
#endif
		if (!dosprites && !have_color_changes) {
			if (dp_for_drawing->plfleft < -1) {
				// blanked border line
				int tmp = hposblank;
				hposblank = 1;
				fill_line_border(lineno);
				hposblank = tmp;
			} else {
				// normal border line
				fill_line_border(lineno);
			}

			if (do_double) {
				if (dh == dh_buf) {
					xlinebuffer = row_map[follow_ypos] - linetoscr_x_adjust_pixbytes;
					xlinebuffer_genlock = row_map_genlock[follow_ypos] - linetoscr_x_adjust_pixels;
					fill_line_border(lineno);
				}
				/* If dh == dh_line, do_flush_line will re-use the rendered line
				* from linemem.  */
			}
			return;
		}

#ifdef AGA
		if (dosprites) {

			for (int i = 0; i < dip_for_drawing->nr_sprites; i++)
				draw_sprites_aga(curr_sprite_entries + dip_for_drawing->first_sprite_entry + i);
			do_color_changes(pfield_do_linetoscr_bordersprite_aga, pfield_do_linetoscr_bordersprite_aga, lineno);
#else
		if (0) {
#endif

		} else {

			playfield_start = visible_right_border;
			playfield_end = visible_right_border;
			playfield_start_pre = playfield_start;
			playfield_end_pre = playfield_end;
			do_color_changes(pfield_do_fill_line, pfield_do_fill_line, lineno);

		}

		if (dh == dh_emerg)
			memcpy(row_map[gfx_ypos], xlinebuffer + linetoscr_x_adjust_pixbytes, vidinfo->drawbuffer.pixbytes * vidinfo->drawbuffer.inwidth);
		if (do_double) {
			if (dh == dh_emerg)
				memcpy(row_map[follow_ypos], xlinebuffer + linetoscr_x_adjust_pixbytes, vidinfo->drawbuffer.pixbytes * vidinfo->drawbuffer.inwidth);
			else if (dh == dh_buf)
				memcpy(row_map[follow_ypos], row_map[gfx_ypos], vidinfo->drawbuffer.pixbytes * vidinfo->drawbuffer.inwidth);
			if (need_genlock_data)
				memcpy(row_map_genlock[follow_ypos], row_map_genlock[gfx_ypos], vidinfo->drawbuffer.inwidth);
		}

	} else {

		// top or bottom blanking region
		int tmp = hposblank;
		hposblank = 1;
		fill_line_border(lineno);
		hposblank = tmp;

	}
}

static void center_image (void)
{
	struct amigadisplay *ad = &adisplays[0];
	struct vidbuf_description *vidinfo = &ad->gfxvidinfo;
	int prev_x_adjust = visible_left_border;
	int prev_y_adjust = thisframe_y_adjust;

	int w = vidinfo->drawbuffer.inwidth;
	int ew = vidinfo->drawbuffer.extrawidth;
	int maxdiw = max_diwlastword;
	if (currprefs.gfx_overscanmode <= OVERSCANMODE_OVERSCAN && currprefs.gfx_xcenter && !currprefs.gf[0].gfx_filter_autoscale && max_diwstop > 0) {

		if (max_diwstop - min_diwstart < w && currprefs.gfx_xcenter == 2)
			/* Try to center. */
			visible_left_border = (max_diwstop - min_diwstart - w) / 2 + min_diwstart;
		else
			visible_left_border = max_diwstop - w - (max_diwstop - min_diwstart - w) / 2;
		visible_left_border &= ~((xshift(1, lores_shift)) - 1);

		if (!center_reset && !vertical_changed) {
			/* Would the old value be good enough? If so, leave it as it is if we want to be clever. */
			if (currprefs.gfx_xcenter == 2) {
				if (visible_left_border < prev_x_adjust && prev_x_adjust < min_diwstart && min_diwstart - visible_left_border <= 32)
					visible_left_border = prev_x_adjust;
			}
		}

	} else if (ew == -1) {
		// wide mode
		int hs = hsync_end_left_border * 2;
		visible_left_border = hs << currprefs.gfx_resolution;
		if (visible_left_border + w > maxdiw) {
			visible_left_border += (maxdiw - (visible_left_border + w) - 1) / 2;
		}
		if (visible_left_border < (hs << currprefs.gfx_resolution)) {
			visible_left_border = hs << currprefs.gfx_resolution;
		}
	} else if (ew < -1) {
		// normal
		visible_left_border = maxdiw - w;
	} else {
		if (vidinfo->drawbuffer.inxoffset < 0) {
			visible_left_border = 0;
		} else {
			visible_left_border = (vidinfo->drawbuffer.inxoffset - DISPLAY_LEFT_SHIFT) << currprefs.gfx_resolution;
		}
	}

#ifdef AMIBERRY
	visible_left_border += currprefs.gfx_horizontal_offset;
#endif

	if (visible_left_border > max_diwlastword - 32)
		visible_left_border = max_diwlastword - 32;
	if (visible_left_border < 0)
		visible_left_border = 0;
	visible_left_border &= ~((xshift (1, lores_shift)) - 1);

	//write_log (_T("%d %d %d %d %d\n"), max_diwlastword, vidinfo->drawbuffer.width, lores_shift, currprefs.gfx_resolution, visible_left_border);

	linetoscr_x_adjust_pixels = visible_left_border;
	linetoscr_x_adjust_pixbytes = linetoscr_x_adjust_pixels * vidinfo->drawbuffer.pixbytes;

	visible_right_border = maxdiw + w + ((ew > 0 ? ew : 0) << currprefs.gfx_resolution);
	if (visible_right_border > maxdiw + ((ew > 0 ? ew : 0) << currprefs.gfx_resolution))
		visible_right_border = maxdiw + ((ew > 0 ? ew : 0) << currprefs.gfx_resolution);

	int max_drawn_amiga_line_tmp = max_drawn_amiga_line;
	if (max_drawn_amiga_line_tmp > vidinfo->drawbuffer.inheight)
		max_drawn_amiga_line_tmp = vidinfo->drawbuffer.inheight;
	max_drawn_amiga_line_tmp >>= linedbl;

#ifdef AMIBERRY
	thisframe_y_adjust = minfirstline + currprefs.gfx_vertical_offset;
#else
	thisframe_y_adjust = minfirstline;
#endif
<<<<<<< HEAD
	if (currprefs.gfx_ycenter && !currprefs.gf[0].gfx_filter_autoscale) {
=======
	if (currprefs.gfx_ycenter && thisframe_first_drawn_line >= 0 && !currprefs.gf[0].gfx_filter_autoscale) {
>>>>>>> dabcf788

		if (thisframe_first_drawn_line >= 0 && thisframe_last_drawn_line > thisframe_first_drawn_line) {

			if (thisframe_last_drawn_line - thisframe_first_drawn_line < max_drawn_amiga_line_tmp && currprefs.gfx_ycenter == 2)
				thisframe_y_adjust = (thisframe_last_drawn_line - thisframe_first_drawn_line - max_drawn_amiga_line_tmp) / 2 + thisframe_first_drawn_line;
			else
				thisframe_y_adjust = thisframe_first_drawn_line;

			/* Would the old value be good enough? If so, leave it as it is if we want to be clever. */
			if (!center_reset && !horizontal_changed) {
				if (currprefs.gfx_ycenter == 2 && thisframe_y_adjust != prev_y_adjust && abs(thisframe_y_adjust - prev_y_adjust) < 100) {
					if (prev_y_adjust <= thisframe_first_drawn_line && prev_y_adjust + max_drawn_amiga_line_tmp > thisframe_last_drawn_line)
						thisframe_y_adjust = prev_y_adjust;
				}
			}

		} else {

			center_reset = 2;

		}
	}

	/* Make sure the value makes sense */
	if (thisframe_y_adjust + max_drawn_amiga_line_tmp > maxvpos + maxvpos / 2)
		thisframe_y_adjust = maxvpos + maxvpos / 2 - max_drawn_amiga_line_tmp;
	if (thisframe_y_adjust < 0)
		thisframe_y_adjust = 0;

	thisframe_y_adjust_real = thisframe_y_adjust << linedbl;
	max_ypos_thisframe1 = (maxvpos_display - minfirstline + maxvpos_display_vsync) << linedbl;

	if (prev_x_adjust != visible_left_border || prev_y_adjust != thisframe_y_adjust) {
		int redraw = interlace_seen > 0 && linedbl ? 2 : 1;
		if (redraw > ad->frame_redraw_necessary)
			ad->frame_redraw_necessary = redraw;
	}

	max_diwstop = 0;
	min_diwstart = MAX_STOP;

	vidinfo->drawbuffer.xoffset = (DISPLAY_LEFT_SHIFT << RES_MAX) + (visible_left_border << (RES_MAX - currprefs.gfx_resolution));
	vidinfo->drawbuffer.yoffset = thisframe_y_adjust << VRES_MAX;

	if (center_reset > 0) {
		center_reset--;
	}
	horizontal_changed = false;
	vertical_changed = false;
}

static int frame_res_cnt;
static int autoswitch_old_resolution;
static void init_drawing_frame (void)
{
	struct amigadisplay *ad = &adisplays[0];
	struct vidbuf_description *vidinfo = &ad->gfxvidinfo;
	static int frame_res_old;

	int largest_res = 0;
	int largest_count = 0;
	int largest_count_res = 0;
	for (int i = 0; i <= RES_MAX; i++) {
		if (resolution_count[i])
			largest_res = i;
		if (resolution_count[i] >= largest_count) {
			largest_count = resolution_count[i];
			largest_count_res = i;
		}
	}
	if (currprefs.gfx_resolution == changed_prefs.gfx_resolution && lines_count > 0) {
		detected_screen_resolution = largest_res;
	}

	if (currprefs.gfx_resolution == changed_prefs.gfx_resolution && lines_count > 0) {

		if (currprefs.gfx_autoresolution_vga && programmedmode == 1 && vidinfo->gfx_resolution_reserved >= RES_HIRES && vidinfo->gfx_vresolution_reserved >= VRES_DOUBLE) {
			if (largest_res == RES_SUPERHIRES && (vidinfo->gfx_resolution_reserved < RES_SUPERHIRES || vidinfo->gfx_vresolution_reserved < 1)) {
				// enable full doubling/superhires support if programmed mode. It may be "half-width" only and may fit in normal display window.
				vidinfo->gfx_resolution_reserved = RES_SUPERHIRES;
				vidinfo->gfx_vresolution_reserved = VRES_DOUBLE;
				graphics_reset(false);
			}
			int newres = largest_res;
			if (htotal < 190)
				newres = largest_res + 1;
			if (newres < RES_HIRES)
				newres = RES_HIRES;
			if (newres > RES_MAX)
				newres = RES_MAX;
			if (changed_prefs.gfx_resolution != newres) {
				autoswitch_old_resolution = RES_HIRES;
				write_log(_T("Programmed mode autores = %d -> %d (%d)\n"), changed_prefs.gfx_resolution, newres, largest_res);
				changed_prefs.gfx_resolution = newres;
				set_config_changed();
				return;
			}
		} else if (autoswitch_old_resolution == RES_HIRES) {
			autoswitch_old_resolution = 0;
			if (changed_prefs.gfx_resolution != RES_HIRES) {
				changed_prefs.gfx_resolution = RES_HIRES;
				set_config_changed();
				return;
			}
		}

		if (currprefs.gfx_autoresolution) {
			int frame_res_detected;
			int frame_res_lace_detected = frame_res_lace;

			if (currprefs.gfx_autoresolution == 1 || currprefs.gfx_autoresolution >= 100)
				frame_res_detected = largest_res;
			else if (largest_count * 100 / lines_count >= currprefs.gfx_autoresolution)
				frame_res_detected = largest_count_res;
			else
				frame_res_detected = largest_count_res - 1;
			if (frame_res_detected < 0)
				frame_res_detected = 0;
	#if 0
			static int delay;
			delay--;
			if (delay < 0) {
				delay = 50;
				write_log (_T("%d %d, %d %d %d, %d %d, %d %d\n"), currprefs.gfx_autoresolution, lines_count, resolution_count[0], resolution_count[1], resolution_count[2],
					largest_count, largest_count_res, frame_res_detected, frame_res_lace_detected);
			}
	#endif
			if (frame_res_detected >= 0 && frame_res_lace_detected >= 0) {
				if (frame_res_cnt > 0 && frame_res_old == frame_res_detected * 2 + frame_res_lace_detected) {
					frame_res_cnt--;
					if (frame_res_cnt == 0) {
						int m = frame_res_detected * 2 + frame_res_lace_detected;
						struct wh *dst = currprefs.gfx_apmode[0].gfx_fullscreen ? &changed_prefs.gfx_monitor[0].gfx_size_fs : &changed_prefs.gfx_monitor[0].gfx_size_win;
						while (m < 3 * 2) {
							struct wh *src = currprefs.gfx_apmode[0].gfx_fullscreen ? &currprefs.gfx_monitor[0].gfx_size_fs_xtra[m] : &currprefs.gfx_monitor[0].gfx_size_win_xtra[m];
							if ((src->width > 0 && src->height > 0) || (currprefs.gfx_api || currprefs.gf[0].gfx_filter > 0)) {
								int nr = m >> 1;
								int nl = (m & 1) == 0 ? 0 : 1;
								int nr_o = nr;
								int nl_o = nl;

								if (currprefs.gfx_autoresolution >= 100 && nl == 0 && nr > 0) {
									nl = 1;
								}

								if (currprefs.gfx_autoresolution_minh < 0) {
									if (nr < nl)
										nr = nl;
								} else if (nr < currprefs.gfx_autoresolution_minh) {
									nr = currprefs.gfx_autoresolution_minh;
								}
								if (currprefs.gfx_autoresolution_minv < 0) {
									if (nl < nr)
										nl = nr;
								} else if (nl < currprefs.gfx_autoresolution_minv) {
									nl = currprefs.gfx_autoresolution_minv;
								}

								if (nr > vidinfo->gfx_resolution_reserved)
									nr = vidinfo->gfx_resolution_reserved;
								if (nl > vidinfo->gfx_vresolution_reserved)
									nl = vidinfo->gfx_vresolution_reserved;

								if (changed_prefs.gfx_resolution != nr || changed_prefs.gfx_vresolution != nl) {
									changed_prefs.gfx_resolution = nr;
									changed_prefs.gfx_vresolution = nl;

									write_log (_T("RES -> %d (%d) LINE -> %d (%d) (%d - %d, %d - %d)\n"), nr, nr_o, nl, nl_o,
										currprefs.gfx_autoresolution_minh, currprefs.gfx_autoresolution_minv,
										vidinfo->gfx_resolution_reserved, vidinfo->gfx_vresolution_reserved);
									set_config_changed ();
								}
								if (src->width > 0 && src->height > 0) {
									if (memcmp (dst, src, sizeof *dst)) {
										*dst = *src;
										set_config_changed ();
									}
								}
								break;
							}
							m++;
						}
						frame_res_cnt = currprefs.gfx_autoresolution_delay;
					}
				} else {
					frame_res_old = frame_res_detected * 2 + frame_res_lace_detected;
					frame_res_cnt = currprefs.gfx_autoresolution_delay;
					if (frame_res_cnt <= 0)
						frame_res_cnt = 1;
				}
			}
		}
	}
	for (int i = 0; i <= RES_MAX; i++)
		resolution_count[i] = 0;
	lines_count = 0;
	frame_res = -1;
	frame_res_lace = 0;

	if (can_use_lores > AUTO_LORES_FRAMES && 0) {
		lores_factor = 1;
		lores_set(0);
	} else {
		can_use_lores++;
		lores_reset();
	}

	init_hardware_for_drawing_frame ();

#ifdef AMIBERRY
	linestate_first_undecided = 0;
#endif

	if (thisframe_first_drawn_line < 0)
		thisframe_first_drawn_line = minfirstline;
	if (thisframe_first_drawn_line > thisframe_last_drawn_line)
		thisframe_last_drawn_line = thisframe_first_drawn_line;

	int maxline = ((maxvpos_display + maxvpos_display_vsync + 1) << linedbl) + 2;
	for (int i = 0; i < maxline; i++) {
		int ls = linestate[i];
		switch (ls) {
		case LINE_DONE_AS_PREVIOUS:
			linestate[i] = LINE_REMEMBERED_AS_PREVIOUS;
			break;
		case LINE_REMEMBERED_AS_BLACK:
			break;
		default:
			linestate[i] = LINE_UNDECIDED;
			break;
		}
	}
	last_drawn_line = 0;
	first_drawn_line = 32767;

	if (ad->frame_redraw_necessary) {
		reset_decision_table();
		ad->custom_frame_redraw_necessary = 1;
		ad->frame_redraw_necessary--;
	} else {
		ad->custom_frame_redraw_necessary = 0;
	}

	center_image ();

	thisframe_first_drawn_line = -1;
	thisframe_last_drawn_line = -1;

	drawing_color_matches = -1;
}

static int lightpen_y1[2], lightpen_y2[2];
static int statusbar_y1, statusbar_y2;

void putpixel(uae_u8 *buf, uae_u8 *genlockbuf, int bpp, int x, xcolnr c8, int opaq)
{
	if (x <= 0)
		return;

	if (genlockbuf)
		genlockbuf[x] = 0xff;

	switch (bpp) {
	case 1:
		buf[x] = (uae_u8)c8;
		break;
	case 2:
		{
			uae_u16 *p = (uae_u16*)buf + x;
			*p = (uae_u16)c8;
			break;
		}
	case 3:
		/* no 24 bit yet */
		break;
	case 4:
		{
			int i;
			if (1 || opaq || currprefs.gf[0].gfx_filter == 0) {
				uae_u32 *p = (uae_u32*)buf + x;
				*p = c8;
			} else {
				for (i = 0; i < 4; i++) {
					int v1 = buf[i + bpp * x];
					int v2 = (c8 >> (i * 8)) & 255;
					v1 = (v1 * 2 + v2 * 3) / 5;
					if (v1 > 255)
						v1 = 255;
					buf[i + bpp * x] = v1;
				}
			}
			break;
		}
	}
}

static uae_u8 *status_line_ptr(int monid, int line)
{
	struct vidbuf_description *vidinfo = &adisplays[monid].gfxvidinfo;
	int y;

	y = line - (vidinfo->drawbuffer.outheight - TD_TOTAL_HEIGHT);
	xlinebuffer = vidinfo->drawbuffer.linemem;
	if (xlinebuffer == 0)
		xlinebuffer = row_map[line];
	xlinebuffer_genlock = row_map_genlock[line];
	return xlinebuffer;
}

static void draw_status_line(int monid, int line, int statusy)
{
	struct vidbuf_description *vidinfo = &adisplays[monid].gfxvidinfo;
	uae_u8 *buf = status_line_ptr(monid, line);
	if (!buf)
		return;
	if (statusy < 0)
		return; //statusline_render(monid, buf, vidinfo->drawbuffer.pixbytes, vidinfo->drawbuffer.rowbytes, vidinfo->drawbuffer.outwidth, TD_TOTAL_HEIGHT, xredcolors, xgreencolors, xbluecolors, NULL);
	else
		draw_status_line_single(monid, buf, vidinfo->drawbuffer.pixbytes, statusy, vidinfo->drawbuffer.outwidth, xredcolors, xgreencolors, xbluecolors, NULL);
}

static void draw_debug_status_line(int monid, int line)
{
	struct vidbuf_description *vidinfo = &adisplays[monid].gfxvidinfo;
	xlinebuffer = vidinfo->drawbuffer.linemem;
	if (xlinebuffer == 0)
		xlinebuffer = row_map[line];
	xlinebuffer_genlock = row_map_genlock[line];
	//debug_draw(xlinebuffer, vidinfo->drawbuffer.pixbytes, line, vidinfo->drawbuffer.outwidth, vidinfo->drawbuffer.outheight, xredcolors, xgreencolors, xbluecolors);
}

#define LIGHTPEN_HEIGHT 12
#define LIGHTPEN_WIDTH 17

static const char *lightpen_cursor = {
	"------.....------"
	"------.xxx.------"
	"------.xxx.------"
	"------.xxx.------"
	".......xxx......."
	".xxxxxxxxxxxxxxx."
	".xxxxxxxxxxxxxxx."
	".......xxx......."
	"------.xxx.------"
	"------.xxx.------"
	"------.xxx.------"
	"------.....------"
};

static void draw_lightpen_cursor(int monid, int x, int y, int line, int onscreen, int lpnum)
{
	struct vidbuf_description *vidinfo = &adisplays[monid].gfxvidinfo;
	const char *p;
	int color1 = onscreen ? (lpnum ? 0x0ff : 0xff0) : (lpnum ? 0x0f0 : 0xf00);
	int color2 = (color1 & 0xeee) >> 1;

	xlinebuffer = vidinfo->drawbuffer.linemem;
	if (xlinebuffer == 0)
		xlinebuffer = row_map[line];
	xlinebuffer_genlock = row_map_genlock[line];

	p = lightpen_cursor + y * LIGHTPEN_WIDTH;
	for (int i = 0; i < LIGHTPEN_WIDTH; i++) {
		int xx = x + i - LIGHTPEN_WIDTH / 2;
		if (*p != '-' && xx >= 0 && xx < vidinfo->drawbuffer.outwidth) {
			putpixel(xlinebuffer, xlinebuffer_genlock, vidinfo->drawbuffer.pixbytes, xx, *p == 'x' ? xcolors[color1] : xcolors[color2], 1);
		}
		p++;
	}
}

static void lightpen_update(struct vidbuffer *vb, int lpnum)
{
	struct vidbuf_description *vidinfo = &adisplays[vb->monitor_id].gfxvidinfo;
	if (lightpen_x[lpnum] < 0 || lightpen_y[lpnum] < 0)
		return;

	if (lightpen_x[lpnum] < LIGHTPEN_WIDTH + 1)
		lightpen_x[lpnum] = LIGHTPEN_WIDTH + 1;
	if (lightpen_x[lpnum] >= vidinfo->drawbuffer.inwidth - LIGHTPEN_WIDTH - 1)
		lightpen_x[lpnum] = vidinfo->drawbuffer.inwidth - LIGHTPEN_WIDTH - 2;
	if (lightpen_y[lpnum] < LIGHTPEN_HEIGHT + 1)
		lightpen_y[lpnum] = LIGHTPEN_HEIGHT + 1;
	if (lightpen_y[lpnum] >= vidinfo->drawbuffer.inheight - LIGHTPEN_HEIGHT - 1)
		lightpen_y[lpnum] = vidinfo->drawbuffer.inheight - LIGHTPEN_HEIGHT - 2;
	if (lightpen_y[lpnum] >= max_ypos_thisframe1 - LIGHTPEN_HEIGHT - 1)
		lightpen_y[lpnum] = max_ypos_thisframe1 - LIGHTPEN_HEIGHT - 2;

	int cx = (((lightpen_x[lpnum] + visible_left_border) >> lores_shift) >> 1) + 29;

	int cy = lightpen_y[lpnum];
	cy >>= linedbl;
	cy += minfirstline;

	cx += currprefs.lightpen_offset[0];
	cy += currprefs.lightpen_offset[1];

	if (cx < 0x18) {
		cx = 0x18;
	}
	if (cy < minfirstline) {
		cy = minfirstline;
	}
	if (cy >= maxvpos) {
		cy = maxvpos - 1;
	}

	if (currprefs.lightpen_crosshair && lightpen_active) {
		for (int i = 0; i < LIGHTPEN_HEIGHT; i++) {
			int line = lightpen_y[lpnum] + i - LIGHTPEN_HEIGHT / 2;
			if (line >= 0 && line < max_ypos_thisframe1) {
				if (lightpen_active & (1 << lpnum)) {
					draw_lightpen_cursor(vb->monitor_id, lightpen_x[lpnum], i, line, cx > 0, lpnum);
				}
			}
		}
	}

	lightpen_y1[lpnum] = lightpen_y[lpnum] - LIGHTPEN_HEIGHT / 2 - 1 + thisframe_y_adjust;
	lightpen_y2[lpnum] = lightpen_y1[lpnum] + LIGHTPEN_HEIGHT + 1 + thisframe_y_adjust;

	lightpen_cx[lpnum] = cx;
	lightpen_cy[lpnum] = cy;
}

static void refresh_indicator_init(void)
{
	xfree(refresh_indicator_buffer);
	refresh_indicator_buffer = NULL;
	xfree(refresh_indicator_changed);
	refresh_indicator_changed = NULL;
	xfree(refresh_indicator_changed_prev);
	refresh_indicator_changed_prev = NULL;

	if (!currprefs.refresh_indicator)
		return;

	refresh_indicator_height = 600;
	refresh_indicator_buffer = xcalloc(uae_u8, MAX_PIXELS_PER_LINE * 2 * refresh_indicator_height);
	refresh_indicator_changed = xcalloc(uae_u8, refresh_indicator_height);
	refresh_indicator_changed_prev = xcalloc(uae_u8, refresh_indicator_height);
}

static const int refresh_indicator_colors[] = { 0x777, 0x0f0, 0x00f, 0xff0, 0xf0f };

static void refresh_indicator_update(struct vidbuffer *vb)
{
	struct vidbuf_description *vidinfo = &adisplays[vb->monitor_id].gfxvidinfo;
	for (int i = 0; i < max_ypos_thisframe1; i++) {
		int i1 = i + min_ypos_for_screen;
		int line = i + thisframe_y_adjust_real;
		int whereline = amiga2aspect_line_map[i1];
		int wherenext = amiga2aspect_line_map[i1 + 1];

		if (whereline >= vb->inheight)
			break;
		if (whereline < 0)
			continue;
		if (line >= refresh_indicator_height)
			break;

		xlinebuffer = row_map[whereline];
		uae_u8 pixel = refresh_indicator_changed_prev[line];
		if (wherenext >= 0) {
			pixel = refresh_indicator_changed_prev[line & ~1];
		}

		int color1 = 0;
		int color2 = 0;
		if (pixel <= 4) {
			color1 = color2 = refresh_indicator_colors[pixel];
		} else if (pixel <= 8) {
			color2 = refresh_indicator_colors[pixel - 5];
		}
		for (int x = 0; x < 8; x++) {
			putpixel(xlinebuffer, NULL, vidinfo->drawbuffer.pixbytes, x, xcolors[color1], 1);
		}
		for (int x = 8; x < 16; x++) {
			putpixel(xlinebuffer, NULL, vidinfo->drawbuffer.pixbytes, x, xcolors[color2], 1);
		}
	}
}

#define LARGEST_LINE_DEBUG 0

static void draw_frame2(struct vidbuffer *vbin, struct vidbuffer *vbout)
{
#if LARGEST_LINE_DEBUG
	int largest = 0;
#endif

	set_vblanking_limits();
	reset_hblanking_limits();
	set_hblanking_limits();
	extblankcheck();
	expand_vb_state();

	bool firstline = true;
	int lastline = thisframe_y_adjust_real - (1 << linedbl);
	for (int i = 0; i < max_ypos_thisframe1; i++) {
		int i1 = i + min_ypos_for_screen;
		int line = i + thisframe_y_adjust_real;
		int whereline = amiga2aspect_line_map[i1];
		int wherenext = amiga2aspect_line_map[i1 + 1];

#ifdef AMIBERRY
		if (whereline >= vbin->inheight || line >= linestate_first_undecided)
#else
		if (whereline >= vbin->inheight)
#endif
			break;
		if (whereline < 0) {
			lastline = line;
			continue;
		}

		if (firstline) {
			if (lastline >= 0) {
				// scan line - 1 events, it might have hblank enable for next line.
				for (int j = 0; j < 2; j++) {
					dip_for_drawing = curr_drawinfo + lastline;
					do_color_changes(NULL, NULL, -1);
					lastline++;
				}
			}
			firstline = false;
		}

#if LARGEST_LINE_DEBUG
		if (largest < whereline)
			largest = whereline;
#endif

		if (ecs_denise) {
			reset_hblanking_limits();
			set_hblanking_limits();
		}

		hposblank = 0;
		pfield_draw_line(vbout, line, whereline, wherenext);
	}

#if LARGEST_LINE_DEBUG
	write_log (_T("%d\n"), largest);
#endif
}

static void draw_frame_extras(struct vidbuffer *vb, int y_start, int y_end)
{
	if ((currprefs.leds_on_screen & STATUSLINE_CHIPSET)) {
		//int slx, sly;
		//int mult = statusline_get_multiplier(vb->monitor_id) / 100;
		//statusline_getpos(vb->monitor_id, &slx, &sly, vb->outwidth, vb->outheight);
		//statusbar_y1 = sly + min_ypos_for_screen - 1;
		//statusbar_y2 = statusbar_y1 + TD_TOTAL_HEIGHT * mult + 1;
		//draw_status_line(vb->monitor_id, sly, -1);
		struct amigadisplay* ad = &adisplays[0];
		struct vidbuf_description* vidinfo = &ad->gfxvidinfo;
		for (int i = 0; i < TD_TOTAL_HEIGHT; i++) {
			int line = vidinfo->drawbuffer.outheight - TD_TOTAL_HEIGHT + i;
			draw_status_line(vb->monitor_id, line, i);
		}
	} else {
		statusbar_y1 = 0;
		statusbar_y1 = 0;
	}
	//if (debug_dma > 1 || debug_heatmap > 1) {
	//	for (int i = 0; i < vb->outheight; i++) {
	//		int line = i;
	//		draw_debug_status_line(vb->monitor_id, line);
	//	}
	//}

	if (lightpen_active) {
		if (lightpen_active & 1) {
			lightpen_update(vb, 0);
		}
		if (inputdevice_get_lightpen_id() >= 0 && (lightpen_active & 2)) {
			lightpen_update(vb, 1);
		}
	}
	if (refresh_indicator_buffer)
		refresh_indicator_update(vb);
}

//extern bool beamracer_debug;

void draw_lines(int end, int section)
{
	int monid = 0;
	struct vidbuf_description *vidinfo = &adisplays[monid].gfxvidinfo;
	struct vidbuffer *vb = &vidinfo->drawbuffer;
	int y_start = -1;
	int y_end = -1;

	static bool section_toggle;

	if (section == 0)
		section_toggle = !section_toggle;

	end -= minfirstline;
	if (end < 0)
		return;
	end <<= linedbl;
	if (min_ypos_for_screen > 0 && thisframe_y_adjust_real > 0) {
		end += min_ypos_for_screen;
		end -= thisframe_y_adjust_real;
		if (end < 0)
			return;
	}

	int section_color_cnt = 4;

	vidinfo->outbuffer = vb;
	if (!lockscr(vb, false, vb->last_drawn_line ? false : true, display_reset > 0))
		return;

	set_vblanking_limits();
	reset_hblanking_limits();
	set_hblanking_limits();

	bool firstline = true;
	int lastline = thisframe_y_adjust_real - (1 << linedbl);
	while (vb->last_drawn_line < end) {
		int i = vb->last_drawn_line;
		int i1 = i + min_ypos_for_screen;
		int line = i + thisframe_y_adjust_real;
		int whereline = amiga2aspect_line_map[i1];
		int wherenext = amiga2aspect_line_map[i1 + 1];

#ifdef AMIBERRY
		if (whereline >= vb->inheight || line >= linestate_first_undecided) {
#else
		if (whereline >= vb->inheight) {
#endif
			y_end = vb->inheight - 1;
			break;
		}
		if (whereline < 0) {
			lastline = line;
			continue;
		}
		if (y_start < 0) {
			y_start = whereline;
		}

		if (firstline) {
			if (lastline >= 0) {
				// scan line - 1 events, it might have hblank enable for next line.
				for (int j = 0; j < 2; j++) {
					dip_for_drawing = curr_drawinfo + lastline;
					do_color_changes(NULL, NULL, -1);
					lastline++;
				}
			}
			firstline = false;
		}

		hposblank = 0;
		pfield_draw_line(vb, line, whereline, wherenext);

#if 0
		if (beamracer_debug) {
			if (vb->last_drawn_line == end - 4) {
				section_color_cnt = 4;
			}
			if (section_color_cnt > 0) {
				section_color_cnt--;
				static const int section_colors[] = { 0x777, 0xf00, 0x0f0, 0x00f };
				int color = section_toggle ? section_colors[section & 3] : 0;
				xlinebuffer = row_map[whereline];
				for (int x = 0; x < 4; x++) {
					putpixel(xlinebuffer, NULL, vidinfo->drawbuffer.pixbytes, x, xcolors[color], 1);
				}
			}
		}
#endif

		vb->last_drawn_line++;
		if (vb->last_drawn_line == end) {
			y_end = whereline;
		}
	}
	draw_frame_extras(vb, y_start, y_end + 1);
	unlockscr(vb, y_start, y_end + 1);
}

bool draw_frame (struct vidbuffer *vb)
{
	struct vidbuf_description *vidinfo = &adisplays[vb->monitor_id].gfxvidinfo;
	uae_u8 oldstate[LINESTATE_SIZE];
	struct vidbuffer oldvb{};

	memcpy (&oldvb, &vidinfo->drawbuffer, sizeof (struct vidbuffer));
	memcpy (&vidinfo->drawbuffer, vb, sizeof (struct vidbuffer));
	clearbuffer (vb);
	init_row_map ();
	memcpy (oldstate, linestate, LINESTATE_SIZE);
	for (int i = 0; i < LINESTATE_SIZE; i++) {
		uae_u8 v = linestate[i];
		if (v == LINE_REMEMBERED_AS_PREVIOUS) {
			if (i > 0)
				linestate[i - 1] = LINE_DECIDED_DOUBLE;
			v = LINE_AS_PREVIOUS;
		} else if (v == LINE_DONE_AS_PREVIOUS) {
			if (i > 0)
				linestate[i - 1] = LINE_DECIDED_DOUBLE;
			v = LINE_AS_PREVIOUS;
		} else if (v == LINE_REMEMBERED_AS_BLACK) {
			v = LINE_BLACK;
		} else if (v == LINE_DONE) {
			v = LINE_DECIDED;
		}
//		if (i < maxvpos)
//			write_log (_T("%d: %d -> %d\n"), i, linestate[i], v);
		linestate[i] = v;
	}
	last_drawn_line = 0;
	first_drawn_line = 32767;
	drawing_color_matches = -1;
	draw_frame2 (vb, NULL);
	last_drawn_line = 0;
	first_drawn_line = 32767;
	drawing_color_matches = -1;
	memcpy (linestate, oldstate, LINESTATE_SIZE);
	memcpy (&vidinfo->drawbuffer, &oldvb, sizeof (struct vidbuffer));
	init_row_map ();
	return true;
}

static void setnativeposition(struct vidbuffer *vb)
{
	struct vidbuf_description *vidinfo = &adisplays[0].gfxvidinfo;
	vb->inwidth = vidinfo->drawbuffer.inwidth;
	vb->inheight = vidinfo->drawbuffer.inheight;
	vb->inwidth2 = vidinfo->drawbuffer.inwidth2;
	vb->inheight2 = vidinfo->drawbuffer.inheight2;
	vb->outwidth = vidinfo->drawbuffer.outwidth;
	vb->outheight = vidinfo->drawbuffer.outheight;
}

static void setspecialmonitorpos(struct vidbuffer *vb)
{
	struct vidbuf_description *vidinfo = &adisplays[0].gfxvidinfo;
	vb->extrawidth = vidinfo->drawbuffer.extrawidth;
	vb->xoffset = vidinfo->drawbuffer.xoffset;
	vb->yoffset = vidinfo->drawbuffer.yoffset;
	vb->inxoffset = vidinfo->drawbuffer.inxoffset;
	vb->inyoffset = vidinfo->drawbuffer.inyoffset;
}

static void finish_drawing_frame(bool drawlines)
{
	int monid = 0;
	struct amigadisplay *ad = &adisplays[monid];
	struct vidbuf_description *vidinfo = &ad->gfxvidinfo;
	struct vidbuffer *vb = &vidinfo->drawbuffer;

	vidinfo->outbuffer = vb;
	vb->last_drawn_line = 0;

	if (!drawlines) {
		return;
	}

	if (!lockscr(vb, false, true, display_reset > 0)) {
		notice_screen_contents_lost(monid);
		return;
	}

	draw_frame2(vb, vb);

	draw_frame_extras(vb, -1, -1);

#ifndef AMIBERRY
	// video port adapters
	if (currprefs.monitoremu) {
		struct vidbuf_description *outvi = &adisplays[currprefs.monitoremu_mon].gfxvidinfo;
		struct vidbuffer *out = &outvi->drawbuffer;
		if (init_genlock_data != specialmonitor_need_genlock()) {
			init_genlock_data = specialmonitor_need_genlock();
			init_row_map();
		}
		bool locked = true;
		bool multimon = currprefs.monitoremu_mon != 0;
		if (multimon) {
			locked = lockscr(out, false, true, display_reset > 0);
			outvi->xchange = vidinfo->xchange;
			outvi->ychange = vidinfo->ychange;
		} else {
			out = &vidinfo->tempbuffer;
		}
		setspecialmonitorpos(out);
		if (locked && emulate_specialmonitors(vb, out)) {
			if (!multimon) {
				vb->tempbufferinuse = true;
				vb = vidinfo->outbuffer = out;
			}
			if (out->nativepositioning) {
				setnativeposition(out);
			}
			if (!ad->specialmonitoron) {
				need_genlock_data = specialmonitor_need_genlock();
				ad->specialmonitoron = true;
				compute_framesync();
				pfield_set_linetoscr();
			}
		} else {
			pfield_set_linetoscr();
			need_genlock_data = false;
			if (ad->specialmonitoron || out->tempbufferinuse) {
				out->tempbufferinuse = false;
				ad->specialmonitoron = false;
				compute_framesync();
			}
		}
		if (multimon && locked) {
			unlockscr(out, -1, -1);
			render_screen(out->monitor_id, 1, true);
			show_screen(out->monitor_id, 0);
		}
	}

	// genlock
	if (currprefs.genlock_image && currprefs.genlock && !currprefs.monitoremu && vidinfo->tempbuffer.bufmem_allocated) {
		setspecialmonitorpos(&vidinfo->tempbuffer);
		if (init_genlock_data != specialmonitor_need_genlock()) {
			need_genlock_data = init_genlock_data = specialmonitor_need_genlock();
			init_row_map();
			pfield_set_linetoscr();
		}
		emulate_genlock(vb, &vidinfo->tempbuffer);
		vb = vidinfo->outbuffer = &vidinfo->tempbuffer;
		if (vb->nativepositioning)
			setnativeposition(vb);
		vidinfo->drawbuffer.tempbufferinuse = true;
	}
#endif
		
#ifdef CD32
	// cd32 fmv
	if (!currprefs.monitoremu && vidinfo->tempbuffer.bufmem_allocated && currprefs.cs_cd32fmv) {
		if (cd32_fmv_active) {
			cd32_fmv_genlock(vb, &vidinfo->tempbuffer);
			vb = vidinfo->outbuffer = &vidinfo->tempbuffer;
			setnativeposition(vb);
			vidinfo->drawbuffer.tempbufferinuse = true;
		} else {
			vidinfo->drawbuffer.tempbufferinuse = false;
		}
	}
#endif

	// grayscale
	//if (!currprefs.monitoremu && vidinfo->tempbuffer.bufmem_allocated &&
	//	((!currprefs.genlock && (!bplcolorburst_field && currprefs.cs_color_burst)) || currprefs.gfx_grayscale)) {
	//	setspecialmonitorpos(&vidinfo->tempbuffer);
	//	emulate_grayscale(vb, &vidinfo->tempbuffer);
	//	vb = vidinfo->outbuffer = &vidinfo->tempbuffer;
	//	if (vb->nativepositioning)
	//		setnativeposition(vb);
	//	vidinfo->drawbuffer.tempbufferinuse = true;
	//}

	unlockscr(vb, display_reset ? -2 : -1, -1);
#ifdef AMIBERRY
	// for auto-height
	do_flush_screen(first_drawn_line, last_drawn_line);
#endif
}

void check_prefs_picasso(void)
{
#ifdef PICASSO96
	for (int monid = 0; monid < MAX_AMIGAMONITORS; monid++) {
		struct amigadisplay *ad = &adisplays[monid];

		if (ad->picasso_on && ad->picasso_redraw_necessary)
			picasso_refresh(monid);
		ad->picasso_redraw_necessary = 0;

		if (ad->picasso_requested_on == ad->picasso_on && !ad->picasso_requested_forced_on)
			continue;
		 
		devices_unsafeperiod();

		if (!ad->picasso_requested_on && monid > 0) {
			ad->picasso_requested_on = ad->picasso_on;
			ad->picasso_requested_forced_on = false;
			continue;
		}

		if (ad->picasso_requested_on) {
			if (!toggle_rtg(monid, -2)) {
				ad->picasso_requested_forced_on = false;
				ad->picasso_on = false;
				ad->picasso_requested_on = false;
				continue;
			}
		}

		ad->picasso_requested_forced_on = false;
		ad->picasso_on = ad->picasso_requested_on;

		if (!ad->picasso_on)
			clear_inhibit_frame(monid, IHF_PICASSO);
		else
			set_inhibit_frame(monid, IHF_PICASSO);

		gfx_set_picasso_state(monid, ad->picasso_on);
		picasso_enablescreen(monid, ad->picasso_requested_on);

		notice_screen_contents_lost(monid);
		notice_new_xcolors();
		count_frame(monid);
		compute_framesync();
	}
#endif
}

void redraw_frame(void)
{
	last_drawn_line = 0;
	first_drawn_line = 32767;
	// do not do full refresh if lagless mode
	// because last line would appear as bright line
	if (isvsync_chipset() < 0)
		return;
	finish_drawing_frame(true);
}

void full_redraw_all(void)
{
	int monid = 0;
	bool redraw = false;
	struct amigadisplay *ad = &adisplays[monid];
	struct vidbuf_description *vidinfo = &adisplays[monid].gfxvidinfo;
	if (vidinfo->drawbuffer.height_allocated && amiga2aspect_line_map) {
		notice_screen_contents_lost(monid);
		if (!ad->picasso_on) {
			redraw_frame();
			redraw = true;
		}
	}
	if (ad->picasso_on) {
		picasso_refresh(monid);
		redraw = true;
	}
	if (redraw) {
		render_screen(0, 1, true);
		show_screen(0, 0);
	}
}

bool vsync_handle_check (void)
{
	int monid = 0;
	struct amigadisplay *ad = &adisplays[monid];
	int changed = check_prefs_changed_gfx ();
	if (changed > 0) {
		reset_drawing ();
		init_row_map ();
		init_aspect_maps ();
		notice_screen_contents_lost(monid);
		notice_new_xcolors ();
	} else if (changed < 0) {
		reset_drawing ();
		init_row_map ();
		init_aspect_maps ();
		notice_screen_contents_lost(monid);
		notice_new_xcolors ();
	}
	if (config_changed) {
		device_check_config();
	}
	return changed != 0;
}

void vsync_handle_redraw(int long_field, int lof_changed, uae_u16 bplcon0p, uae_u16 bplcon3p, bool drawlines)
{
	int monid = 0;
	struct amigadisplay *ad = &adisplays[monid];
	last_redraw_point++;
	if (lof_changed || interlace_seen <= 0 || (currprefs.gfx_iscanlines && interlace_seen > 0) || last_redraw_point >= 2 || long_field || doublescan < 0) {
		last_redraw_point = 0;

		if (ad->framecnt == 0) {
#ifdef AMIBERRY
			if (currprefs.multithreaded_drawing)
			{
				if (render_tid)
				{
					while (render_thread_busy)
						sleep_micros(10);
					write_comm_pipe_u32(render_pipe, RENDER_SIGNAL_FRAME_DONE, 1);
					uae_sem_wait(&render_sem);
				}
			}
			else
			{
				finish_drawing_frame(drawlines);
			}
#else
			finish_drawing_frame(drawlines);
#endif
#ifdef AVIOUTPUT
			if (!ad->picasso_on) {
				frame_drawn(monid);
			}
#endif
		}
#if 0
		if (interlace_seen > 0) {
			interlace_seen = -1;
		}
		else if (interlace_seen == -1) {
			interlace_seen = 0;
			if (currprefs.gfx_scandoubler && currprefs.gfx_vresolution)
				notice_screen_contents_lost();
		}
#endif

		if (quit_program < 0) {
#ifdef AMIBERRY
			if (currprefs.multithreaded_drawing)
			{
				if (render_tid)
				{
					while (render_thread_busy)
						sleep_micros(1);
					write_comm_pipe_u32(render_pipe, RENDER_SIGNAL_QUIT, 1);
					while (render_tid != nullptr) {
						sleep_micros(10);
					}
					destroy_comm_pipe(render_pipe);
					xfree(render_pipe);
					render_pipe = nullptr;
					uae_sem_destroy(&render_sem);
					render_sem = nullptr;
				}
			}
#endif
#ifdef SAVESTATE
			if (!savestate_state) {
				if (currprefs.quitstatefile[0]) {
					savestate_initsave(currprefs.quitstatefile, 1, 1, true);
					save_state(currprefs.quitstatefile, _T(""));
				}
			}
#endif
			quit_program = -quit_program;
			set_inhibit_frame(monid, IHF_QUIT_PROGRAM);
			set_special(SPCFLAG_BRK | SPCFLAG_MODE_CHANGE);
			return;
		}

		count_frame(monid);

		if (ad->framecnt == 0) {
			init_drawing_frame();
		} else if (currprefs.cpu_memory_cycle_exact) {
			init_hardware_for_drawing_frame();
		}
	} else {
#if 0
		if (isvsync_chipset()) {
			flush_screen(vidinfo->inbuffer, 0, 0); /* vsync mode */
		}
#endif
	}

	gui_flicker_led (-1, 0, 0);
}

void hsync_record_line_state (int lineno, enum nln_how how, int changed)
{
	struct amigadisplay *ad = &adisplays[0];
	uae_u8 *state;

	if (ad->framecnt != 0)
		return;

	//write_log("%d:%d:%d ", lineno, how, lof_display);

	state = linestate + lineno;
	changed |= ad->frame_redraw_necessary != 0 || refresh_indicator_buffer != NULL ||
		((lineno >= lightpen_y1[0] && lineno < lightpen_y2[0]) ||
		(lineno >= lightpen_y1[1] && lineno < lightpen_y2[1]) ||
		(lineno >= statusbar_y1 && lineno < statusbar_y2));

	switch (how) {
	case nln_normal:
		*state = changed ? LINE_DECIDED : LINE_DONE;
		break;
	case nln_doubled:
		*state = changed ? LINE_DECIDED_DOUBLE : LINE_DONE;
		changed |= state[1] != LINE_REMEMBERED_AS_PREVIOUS;
		state[1] = changed ? LINE_AS_PREVIOUS : LINE_DONE_AS_PREVIOUS;
		break;
	case nln_nblack:
		*state = changed ? LINE_DECIDED : LINE_DONE;
		if (state[1] != LINE_REMEMBERED_AS_BLACK) {
			state[1] = LINE_BLACK;
		}
		break;
	case nln_lower:
		if (lineno > 0 && state[-1] == LINE_UNDECIDED) {
			state[-1] = LINE_DECIDED; //LINE_BLACK;
		}
		*state = changed ? LINE_DECIDED : LINE_DONE;
		break;
	case nln_upper:
		*state = changed ? LINE_DECIDED : LINE_DONE;
		if (state[1] == LINE_UNDECIDED
			|| state[1] == LINE_REMEMBERED_AS_PREVIOUS
			|| state[1] == LINE_AS_PREVIOUS)
			state[1] = LINE_DECIDED; //LINE_BLACK;
		break;
	case nln_lower_black_always:
		state[1] = LINE_BLACK;
		*state = LINE_DECIDED;
		break;
	case nln_lower_black:
		changed |= state[0] != LINE_DONE;
		*state = changed ? LINE_DECIDED : LINE_DONE;
		state[1] = LINE_DONE;
		break;
	case nln_upper_black_always:
		*state = LINE_DECIDED;
		if (lineno > 0) {
			state[-1] = LINE_BLACK;
		}
		break;
	case nln_upper_black:
		changed |= state[0] != LINE_DONE;
		*state = changed ? LINE_DECIDED : LINE_DONE;
		if (lineno > 0) {
			state[-1] = LINE_DONE;
		}
		break;
	}
#ifdef AMIBERRY
	linestate_first_undecided = lineno + 1;
	if (currprefs.multithreaded_drawing)
	{
		if (render_tid && linestate_first_undecided > 3 && !render_thread_busy) {
			if (currprefs.gfx_vresolution) {
				if (!(linestate_first_undecided & 0x3e))
					write_comm_pipe_u32(render_pipe, RENDER_SIGNAL_PARTIAL, 1);
			}
			else if (!(linestate_first_undecided & 0x1f))
				write_comm_pipe_u32(render_pipe, RENDER_SIGNAL_PARTIAL, 1);
		}
	}
#endif
}

static void dummy_flush_line(struct vidbuf_description *gfxinfo, struct vidbuffer *vb, int line_no)
{
}

static void dummy_flush_block(struct vidbuf_description *gfxinfo, struct vidbuffer *vb, int first_line, int last_line)
{
}

static void dummy_flush_screen(struct vidbuf_description *gfxinfo, struct vidbuffer *vb, int first_line, int last_line)
{
}

static void dummy_flush_clear_screen(struct vidbuf_description *gfxinfo, struct vidbuffer *vb)
{
}

static int  dummy_lock(struct vidbuf_description *gfxinfo, struct vidbuffer *vb)
{
	return 1;
}

static void dummy_unlock(struct vidbuf_description *gfxinfo, struct vidbuffer *vb)
{
}

static void gfxbuffer_reset(int monid)
{
	struct vidbuf_description *vidinfo = &adisplays[monid].gfxvidinfo;
	vidinfo->drawbuffer.flush_line         = dummy_flush_line;
	vidinfo->drawbuffer.flush_block        = dummy_flush_block;
	vidinfo->drawbuffer.flush_screen       = dummy_flush_screen;
	vidinfo->drawbuffer.flush_clear_screen = dummy_flush_clear_screen;
	vidinfo->drawbuffer.lockscr            = dummy_lock;
	vidinfo->drawbuffer.unlockscr          = dummy_unlock;
}

void notice_resolution_seen (int res, bool lace)
{
	if (res > frame_res)
		frame_res = res;
	if (res > 0)
		can_use_lores = 0;
	if (!frame_res_lace && lace)
		frame_res_lace = lace;
}

bool notice_interlace_seen (bool lace)
{
	bool changed = false;
	// non-lace to lace switch (non-lace active at least one frame)?
	if (lace) {
		if (interlace_seen == 0) {
			changed = true;
			//write_log (_T("->lace PC=%x\n"), m68k_getpc ());
		}
		interlace_seen = currprefs.gfx_vresolution ? 1 : -1;
	} else {
		if (interlace_seen) {
			changed = true;
			//write_log (_T("->non-lace PC=%x\n"), m68k_getpc ());
		}
		interlace_seen = 0;
	}
	return changed;
}

void allocvidbuffer(int monid, struct vidbuffer *buf, int width, int height, int depth)
{
	memset(buf, 0, sizeof (struct vidbuffer));
	buf->monitor_id = monid;
	buf->pixbytes = (depth + 7) / 8;
	buf->width_allocated = (width + 7) & ~7;
	buf->height_allocated = height;

	buf->outwidth = buf->width_allocated;
	buf->outheight = buf->height_allocated;
	buf->inwidth = buf->width_allocated;
	buf->inheight = buf->height_allocated;

	buf->rowbytes = buf->width_allocated * buf->pixbytes;
	int size = buf->rowbytes * buf->height_allocated;
	buf->realbufmem = xcalloc(uae_u8, size);
	buf->bufmem_allocated = buf->bufmem = buf->realbufmem;
	buf->bufmemend = buf->realbufmem + size - buf->rowbytes;
	buf->bufmem_lockable = true;
}

void freevidbuffer(int monid, struct vidbuffer *buf)
{
	xfree (buf->realbufmem);
	memset (buf, 0, sizeof (struct vidbuffer));
}

void reset_drawing(void)
{
	int monid = 0;
	struct amigadisplay *ad = &adisplays[monid];
	struct vidbuf_description *vidinfo = &ad->gfxvidinfo;

	max_diwstop = 0;
	vb_state = 0;
	exthblank = false;
	exthblanken = false;
	extborder = false;
	display_reset = 1;

	lores_reset ();

#ifdef AMIBERRY
	linestate_first_undecided = 0;
#endif

	reset_decision_table();

	init_aspect_maps ();

	init_row_map ();

	last_redraw_point = 0;

	memset(spixels, 0, sizeof spixels);
	memset(&spixstate, 0, sizeof spixstate);
	memset(spritepixels_buffer, 0, sizeof(spritepixels_buffer));
	memset(line_data, 0, sizeof(line_data));
	memset(ham_linebuf, 0, sizeof(ham_linebuf));

	// Suspect #1
	init_hardware_for_drawing_frame();
		
	notice_screen_contents_lost(monid);
	init_drawing_frame ();
	pfield_set_linetoscr();

	frame_res_cnt = currprefs.gfx_autoresolution_delay;
	lightpen_y1[0] = lightpen_y2[0] = -1;
	lightpen_y1[1] = lightpen_y2[1] = -1;

	reset_custom_limits ();

	clearbuffer (&vidinfo->drawbuffer);
	clearbuffer (&vidinfo->tempbuffer);

	center_reset = 1;
	ad->specialmonitoron = false;
	bplcolorburst_field = 1;
	hsync_shift_hack = 0;
}

static void gen_direct_drawing_table(void)
{
#ifdef AGA
	// BYPASS color table
	for (int i = 0; i < 256; i++) {
		uae_u32 v = (i << 16) | (i << 8) | i;
		direct_colors_for_drawing.acolors[i] = CONVERT_RGB(v);
	}
#endif
}

#ifdef AMIBERRY
static int render_thread(void *unused)
{
	for (;;) {
		render_thread_busy = false;
		const auto signal = read_comm_pipe_u32_blocking(render_pipe);
		render_thread_busy = true;
		switch (signal) {

		case RENDER_SIGNAL_PARTIAL:
#ifdef USE_DISPMANX
			if (!flip_in_progress)
#endif
				draw_lines(0, 0);
			break;

		case RENDER_SIGNAL_FRAME_DONE:
#ifdef USE_DISPMANX
			while (flip_in_progress)
				sleep_micros(1);
#endif
			finish_drawing_frame(true);
			uae_sem_post(&render_sem);
			break;

		case RENDER_SIGNAL_QUIT:
			render_tid = nullptr;
			return 0;
		default:
			break;
		}
	}
}
#endif

void drawing_init (void)
{
	int monid = 0;
	struct amigadisplay *ad = &adisplays[monid];
	struct vidbuf_description *vidinfo = &ad->gfxvidinfo;

	refresh_indicator_init();

	gen_pfield_tables();

	gen_direct_drawing_table();

	uae_sem_init (&gui_sem, 0, 1);
#ifdef AMIBERRY
	if (currprefs.multithreaded_drawing)
	{
		if (render_pipe == nullptr) {
			render_pipe = xmalloc(smp_comm_pipe, 1);
			init_comm_pipe(render_pipe, 20, 1);
		}
		if (render_sem == nullptr) {
			uae_sem_init(&render_sem, 0, 0);
		}
		if (render_tid == nullptr && render_pipe != nullptr && render_sem != nullptr) {
			uae_start_thread(_T("render"), render_thread, nullptr, &render_tid);
		}
	}
#endif

#ifdef PICASSO96
	if (!isrestore ()) {
		ad->picasso_on = 0;
		ad->picasso_requested_on = 0;
		gfx_set_picasso_state(0, 0);
	}
#endif
	xlinebuffer = vidinfo->drawbuffer.bufmem;
	xlinebuffer_genlock = NULL;

	ad->inhibit_frame = 0;

	gfxbuffer_reset(0);
	reset_drawing();
}

int isvsync_chipset(void)
{
	struct amigadisplay *ad = &adisplays[0];
	if (ad->picasso_on || currprefs.gfx_apmode[0].gfx_vsync <= 0)
		return 0;
	if (currprefs.gfx_apmode[0].gfx_vsyncmode == 0)
		return 1;
	if (currprefs.m68k_speed >= 0)
		return -1;
	return currprefs.cachesize ? -3 : -2;
}

int isvsync_rtg(void)
{
	struct amigadisplay *ad = &adisplays[0];
	if (!ad->picasso_on || currprefs.gfx_apmode[1].gfx_vsync <= 0)
		return 0;
	if (currprefs.gfx_apmode[1].gfx_vsyncmode == 0)
		return 1;
	if (currprefs.m68k_speed >= 0)
		return -1;
	return currprefs.cachesize ? -3 : -2;
}

int isvsync(void)
{
	struct amigadisplay *ad = &adisplays[0];
	if (ad->picasso_on)
		return isvsync_rtg ();
	else
		return isvsync_chipset ();
}<|MERGE_RESOLUTION|>--- conflicted
+++ resolved
@@ -2760,30 +2760,8 @@
 } while (0)
 
 
-<<<<<<< HEAD
 #define GETLONG32(P) (*(uae_u32*)P)
 #define GETLONG64(P) (*(uae_u64*)P)
-=======
-#define GETLONG(P) (*(uae_u32 *)P)
-#define GETLONG64(P) (*(uae_u64 *)P)
-
-#if (defined(CPU_AARCH64) || defined(USE_ARMNEON)) && !defined(ANDROID)
-
-#ifdef __cplusplus
-  extern "C" {
-#endif
-	void ARM_doline_n1(uae_u32 *pixels, int wordcount, int lineno);
-	void NEON_doline_n2(uae_u32 *pixels, int wordcount, int lineno);
-	void NEON_doline_n3(uae_u32 *pixels, int wordcount, int lineno);
-	void NEON_doline_n4(uae_u32 *pixels, int wordcount, int lineno);
-	void NEON_doline_n5(uae_u32 *pixels, int wordcount, int lineno);
-	void NEON_doline_n6(uae_u32 *pixels, int wordcount, int lineno);
-	void NEON_doline_n7(uae_u32 *pixels, int wordcount, int lineno);
-	void NEON_doline_n8(uae_u32 *pixels, int wordcount, int lineno);
-#ifdef __cplusplus
-  }
-#endif
->>>>>>> dabcf788
 
 STATIC_INLINE void pfield_doline32_1(uae_u32 *pixels, int wordcount, int planes, uae_u8 *real_bplpt[8])
 {
@@ -2920,7 +2898,6 @@
 //static void NOINLINE pfield_doline64_n8(uae_u64 *data, int count) { pfield_doline64_1(data, count, 8); }
 //#endif
 
-<<<<<<< HEAD
 static void pfield_doline(int lineno)
 {
 	uae_u8 *real_bplpt[8];
@@ -2940,9 +2917,6 @@
 	real_bplpt[6] = DATA_POINTER(6);
 	real_bplpt[7] = DATA_POINTER(7);
 #endif
-=======
-#endif /* USE_ARMNEON */
->>>>>>> dabcf788
 
 	switch (bplmaxplanecnt) {
 	default: break;
@@ -3119,11 +3093,7 @@
 		int j;
 		if (amiga2aspect_line_map[i] == -1)
 			continue;
-<<<<<<< HEAD
 		for (j = amiga2aspect_line_map[i]; j < native2amiga_line_map_height && native2amiga_line_map[j] == -1; j++)
-=======
-		for (int j = amiga2aspect_line_map[i]; j < native2amiga_line_map_height && native2amiga_line_map[j] == -1; j++)
->>>>>>> dabcf788
 #ifdef AMIBERRY
 			native2amiga_line_map[j] = (i + currprefs.gfx_vertical_offset) >> linedbl;
 #else
@@ -3895,11 +3865,7 @@
 #else
 	thisframe_y_adjust = minfirstline;
 #endif
-<<<<<<< HEAD
 	if (currprefs.gfx_ycenter && !currprefs.gf[0].gfx_filter_autoscale) {
-=======
-	if (currprefs.gfx_ycenter && thisframe_first_drawn_line >= 0 && !currprefs.gf[0].gfx_filter_autoscale) {
->>>>>>> dabcf788
 
 		if (thisframe_first_drawn_line >= 0 && thisframe_last_drawn_line > thisframe_first_drawn_line) {
 
