/*
  * UAE - The Un*x Amiga Emulator
  *
  * Config file handling
  * This still needs some thought before it's complete...
  *
  * Copyright 1998 Brian King, Bernd Schmidt
  */

#include "sysconfig.h"
#include "sysdeps.h"

#include <ctype.h>

#include "options.h"
#include "uae.h"
#include "audio.h"
#include "custom.h"
#include "inputdevice.h"
#include "savestate.h"
#include "include/memory.h"
#include "autoconf.h"
#include "rommgr.h"
#include "gui.h"
#include "newcpu.h"
#include "zfile.h"
#include "filesys.h"
#include "fsdb.h"
#include "disk.h"
#include "blkdev.h"
#include "calc.h"
#include "gfxboard.h"
#include "native2amiga_api.h"

#define cfgfile_warning write_log
#define cfgfile_warning_obsolete write_log

#ifdef USE_SDL1
#include "SDL_keysym.h"
#endif

static int config_newfilesystem;
static struct strlist* temp_lines;
static struct strlist* error_lines;
static struct zfile *default_file, *configstore;
static int uaeconfig;

/* @@@ need to get rid of this... just cut part of the manual and print that
 * as a help text.  */
struct cfg_lines
{
	const TCHAR *config_label, *config_help;
};

static const TCHAR* guimode1[] = {_T("no"), _T("yes"), _T("nowait"), nullptr};
static const TCHAR* guimode2[] = {_T("false"), _T("true"), _T("nowait"), nullptr};
static const TCHAR* guimode3[] = {_T("0"), _T("1"), _T("nowait"), nullptr};
static const TCHAR* csmode[] = {_T("ocs"), _T("ecs_agnus"), _T("ecs_denise"), _T("ecs"), _T("aga"), nullptr};
static const TCHAR* linemode[] = {
	_T("none"),
	_T("double"), _T("scanlines"), _T("scanlines2p"), _T("scanlines3p"),
	_T("double2"), _T("scanlines2"), _T("scanlines2p2"), _T("scanlines2p3"),
	_T("double3"), _T("scanlines3"), _T("scanlines3p2"), _T("scanlines3p3"),
	nullptr
};
static const TCHAR* speedmode[] = {_T("max"), _T("real"), _T("turbo"), nullptr};
static const TCHAR* soundmode1[] = {_T("none"), _T("interrupts"), _T("normal"), _T("exact"), nullptr};
static const TCHAR* soundmode2[] = {_T("none"), _T("interrupts"), _T("good"), _T("best"), nullptr};
static const TCHAR* stereomode[] = {
	_T("mono"), _T("stereo"), _T("clonedstereo"), _T("4ch"), _T("clonedstereo6ch"), _T("6ch"), _T("mixed"), nullptr
};
static const TCHAR* interpolmode[] = {_T("none"), _T("anti"), _T("sinc"), _T("rh"), _T("crux"), nullptr};
static const TCHAR* collmode[] = {_T("none"), _T("sprites"), _T("playfields"), _T("full"), nullptr};
static const TCHAR* soundfiltermode1[] = {_T("off"), _T("emulated"), _T("on"), nullptr};
static const TCHAR* soundfiltermode2[] = {_T("standard"), _T("enhanced"), nullptr};
static const TCHAR* lorestype1[] = {_T("lores"), _T("hires"), _T("superhires"), nullptr};
static const TCHAR* lorestype2[] = {_T("true"), _T("false"), nullptr};
static const TCHAR* cartsmode[] = {_T("none"), _T("hrtmon"), nullptr};
static const TCHAR* idemode[] = {_T("none"), _T("a600/a1200"), _T("a4000"), nullptr};
static const TCHAR* rtctype[] = {_T("none"), _T("MSM6242B"), _T("RP5C01A"), _T("MSM6242B_A2000"), nullptr};
static const TCHAR* ciaatodmode[] = {_T("vblank"), _T("50hz"), _T("60hz"), nullptr};
static const TCHAR* cscompa[] = {
	_T("-"), _T("Generic"), _T("CD32"), _T("A500"), _T("A500+"), _T("A600"),
	_T("A1200"), _T("A2000"), _T("A4000"),
	nullptr
};
static const TCHAR* qsmodes[] = {
	_T("A500"), _T("A500+"), _T("A600"), _T("A1200"), _T("A4000"), _T("CD32"), nullptr
};
static const TCHAR *fullmodes[] = { _T("false"), _T("true"), /* "FILE_NOT_FOUND", */ _T("fullwindow"), nullptr };
static const TCHAR* abspointers[] = {_T("none"), _T("mousehack"), _T("tablet"), nullptr};
static const TCHAR* joyportmodes[] = {
	_T(""), _T("mouse"), _T("mousenowheel"), _T("djoy"), _T("gamepad"), _T("ajoy"), _T("cdtvjoy"), _T("cd32joy"), nullptr
};
static const TCHAR* mousemaps[] = {_T(""), _T("left"), _T("right"), _T("both"), nullptr};
static const TCHAR* joyaf[] = {_T("none"), _T("normal"), _T("toggle"), _T("always"), nullptr};
static const TCHAR* cdmodes[] = {_T("disabled"), _T(""), _T("image"), _T("ioctl"), _T("spti"), _T("aspi"), nullptr};
static const TCHAR* cdconmodes[] = {_T(""), _T("uae"), _T("ide"), _T("scsi"), _T("cdtv"), _T("cd32"), nullptr};
static const TCHAR* waitblits[] = {_T("disabled"), _T("automatic"), _T("noidleonly"), _T("always"), nullptr};
static const TCHAR* autoext2[] = {_T("disabled"), _T("copy"), _T("replace"), nullptr};
static const TCHAR *unmapped[] = { _T("floating"), _T("zero"), _T("one"), 0 };
static const TCHAR *ciatype[] = { _T("default"), _T("391078-01"), 0 };

static const TCHAR* button_remap_name[] = {
	_T("dpad_up"), _T("dpad_down"), _T("dpad_left"), _T("dpad_right"),
	_T("select"), _T("left_shoulder"), _T("left_stick"),
	_T("north"), _T("south"), _T("east"), _T("west"),
	_T("start"), _T("right_shoulder"), _T("right_stick"), nullptr
};


const TCHAR* find_inputevent_name(int key)
{
	int index = -1;
	const struct inputevent* tempevent;

	const TCHAR* output;

	for (int i = 0; i < RemapEventListSize; ++i)
	{
		if (RemapEventList[i] == key)
		{
			index = i;
			tempevent = inputdevice_get_eventinfo(RemapEventList[i]);
			output = _T(tempevent->name);
			break;
		}
		output = "None";
	}
	return output;
}

static int find_inputevent(TCHAR* key)
{
	int index = -1;
	const struct inputevent* tempevent;
	char tmp1[255], tmp2[255];

	for (int i = 0; i < RemapEventListSize; ++i)
	{
		tempevent = inputdevice_get_eventinfo(RemapEventList[i]);
		snprintf(tmp1, 255, "%s", tempevent->name);
		snprintf(tmp2, 255, "%s", key);

		if (!_tcscmp(tmp1, tmp2))
		{
			index = i;
			break;
		}
	}
	return index;
}


struct hdcontrollerconfig
{
	const TCHAR* label;
	int romtype;
};

static const struct hdcontrollerconfig hdcontrollers[] = {
	{_T("uae"), 0},
	{_T("ide%d"), 0},
	{_T("ide%d_mainboard"), ROMTYPE_MB_IDE},

	{nullptr}
};
static const TCHAR* z3mapping[] = {
	_T("auto"),
	_T("uae"),
	_T("real"),
	nullptr
};
static const TCHAR* uaebootrom[] = {
	_T("automatic"),
	_T("disabled"),
	_T("min"),
	_T("full"),
	nullptr
};
static const TCHAR* uaeboard[] = {
	_T("disabled"),
	_T("min"),
	_T("full"),
	_T("full+indirect"),
	nullptr
};

static const TCHAR* obsolete[] = {
	_T("accuracy"), _T("gfx_opengl"), _T("gfx_32bit_blits"), _T("32bit_blits"),
	_T("gfx_immediate_blits"), _T("gfx_ntsc"), _T("win32"), _T("gfx_filter_bits"),
	_T("sound_pri_cutoff"), _T("sound_pri_time"), _T("sound_min_buff"), _T("sound_bits"),
	_T("gfx_test_speed"), _T("gfxlib_replacement"), _T("enforcer"), _T("catweasel_io"),
	_T("kickstart_key_file"), _T("sound_adjust"), _T("sound_latency"),
	_T("serial_hardware_dtrdsr"), _T("gfx_filter_upscale"),
	_T("gfx_autoscale"), _T("parallel_sampler"), _T("parallel_ascii_emulation"),
	_T("avoid_vid"), _T("avoid_dga"), _T("z3chipmem_size"), _T("state_replay_buffer"), _T("state_replay"),
	_T("z3realmapping"), _T("force_0x10000000_z3"),
	_T("fpu_arithmetic_exceptions"),

	_T("gfx_filter_vert_zoom"),_T("gfx_filter_horiz_zoom"),
	_T("gfx_filter_vert_zoom_mult"), _T("gfx_filter_horiz_zoom_mult"),
	_T("gfx_filter_vert_offset"), _T("gfx_filter_horiz_offset"),

	_T("pcibridge_rom_file"),
	_T("pcibridge_rom_options"),

	_T("cpuboard_ext_rom_file"),
	_T("uaeboard_mode"),

	_T("comp_oldsegv"),
	_T("comp_midopt"),
	_T("comp_lowopt"),
	_T("avoid_cmov"),
	_T("compforcesettings"),
	nullptr
};

#define UNEXPANDED _T("$(FILE_PATH)")


static TCHAR* cfgfile_unescape(const TCHAR* s, const TCHAR** endpos, TCHAR separator, bool min)
{
	bool quoted = false;
	TCHAR* s2 = xmalloc (TCHAR, _tcslen (s) + 1);
	TCHAR* p = s2;
	if (s[0] == '\"')
	{
		s++;
		quoted = true;
	}
	int i;
	for (i = 0; s[i]; i++)
	{
		TCHAR c = s[i];
		if (quoted && c == '\"')
		{
			i++;
			break;
		}
		if (c == separator)
		{
			i++;
			break;
		}
		if (c == '\\' && !min)
		{
			char v = 0;
			TCHAR c2;
			c = s[i + 1];
			switch (c)
			{
			case 'X':
			case 'x':
				c2 = _totupper(s[i + 2]);
				v = ((c2 >= 'A') ? c2 - 'A' : c2 - '0') << 4;
				c2 = _totupper(s[i + 3]);
				v |= (c2 >= 'A') ? c2 - 'A' : c2 - '0';
				*p++ = c2;
				i += 2;
				break;
			case 'r':
				*p++ = '\r';
				break;
			case '\n':
				*p++ = '\n';
				break;
			default:
				*p++ = c;
				break;
			}
			i++;
		}
		else
		{
			*p++ = c;
		}
	}
	*p = 0;
	if (endpos)
		*endpos = &s[i];
	return s2;
}

static TCHAR* cfgfile_unescape(const TCHAR* s, const TCHAR** endpos)
{
	return cfgfile_unescape(s, endpos, 0, false);
}

static TCHAR* cfgfile_unescape_min(const TCHAR* s)
{
	return cfgfile_unescape(s, nullptr, 0, true);
}

static TCHAR* cfgfile_option_find_it(const TCHAR* s, const TCHAR* option, bool checkequals)
{
	TCHAR buf[MAX_DPATH];
	if (!s)
		return nullptr;
	_tcscpy(buf, s);
	_tcscat(buf, _T(","));
	TCHAR* p = buf;
	for (;;)
	{
		TCHAR* tmpp = _tcschr(p, ',');
		TCHAR* tmpp2 = nullptr;
		if (tmpp == nullptr)
			return nullptr;
		*tmpp++ = 0;
		if (checkequals)
		{
			tmpp2 = _tcschr(p, '=');
			if (tmpp2)
				*tmpp2++ = 0;
		}
		if (!_tcsicmp(p, option))
		{
			if (checkequals && tmpp2)
			{
				if (tmpp2[0] == '"')
				{
					TCHAR* n = cfgfile_unescape_min(tmpp2);
					_tcscpy(tmpp2, n);
					xfree(n);
					return tmpp2;
				}
				return tmpp2;
			}
			return p;
		}
		p = tmpp;
	}
}

static bool cfgfile_option_find(const TCHAR* s, const TCHAR* option)
{
	return cfgfile_option_find_it(s, option, false) != nullptr;
}

static TCHAR* cfgfile_option_get(const TCHAR* s, const TCHAR* option)
{
	return cfgfile_option_find_it(s, option, true);
}

static void trimwsa(char* s)
{
	/* Delete trailing whitespace.  */
	int len = strlen(s);
	while (len > 0 && strcspn(s + len - 1, "\t \r\n") == 0)
		s[--len] = '\0';
}

static int match_string(const TCHAR* table[], const TCHAR* str)
{
	int i;
	for (i = 0; table[i] != nullptr; i++)
		if (_tcsicmp(table[i], str) == 0)
			return i;
	return -1;
}

// escape config file separators and control characters
static TCHAR* cfgfile_escape(const TCHAR* s, const TCHAR* escstr, bool quote)
{
	bool doquote = false;
	int cnt = 0;
	for (int i = 0; s[i]; i++)
	{
		TCHAR c = s[i];
		if (c == 0)
			break;
		if (c < 32 || c == '\\' || c == '\"' || c == '\'')
		{
			cnt++;
		}
		for (int j = 0; escstr && escstr[j]; j++)
		{
			if (c == escstr[j])
			{
				cnt++;
				if (quote)
				{
					doquote = true;
					cnt++;
				}
			}
		}
	}
	if (escstr == nullptr && quote)
		doquote = true;
	TCHAR* s2 = xmalloc (TCHAR, _tcslen (s) + cnt * 4 + 1);
	TCHAR* p = s2;
	if (doquote)
		*p++ = '\"';
	for (int i = 0; s[i]; i++)
	{
		TCHAR c = s[i];
		if (c == 0)
			break;
		if (c == '\\' || c == '\"' || c == '\'')
		{
			*p++ = '\\';
			*p++ = c;
		}
		else if (c >= 32 && !quote)
		{
			bool escaped = false;
			for (int j = 0; escstr && escstr[j]; j++)
			{
				if (c == escstr[j])
				{
					*p++ = '\\';
					*p++ = c;
					escaped = true;
					break;
				}
			}
			if (!escaped)
				*p++ = c;
		}
		else if (c < 32)
		{
			*p++ = '\\';
			switch (c)
			{
			case '\t':
				*p++ = 't';
				break;
			case '\n':
				*p++ = 'n';
				break;
			case '\r':
				*p++ = 'r';
				break;
			default:
				*p++ = 'x';
				*p++ = (c >> 4) >= 10 ? (c >> 4) + 'a' : (c >> 4) + '0';
				*p++ = (c & 15) >= 10 ? (c & 15) + 'a' : (c & 15) + '0';
				break;
			}
		}
		else
		{
			*p++ = c;
		}
	}
	if (doquote)
		*p++ = '\"';
	*p = 0;
	return s2;
}

// escape only , and "
static TCHAR* cfgfile_escape_min(const TCHAR* s)
{
	for (int i = 0; s[i]; i++)
	{
		TCHAR c = s[i];
		if (c == ',' || c == '\"')
		{
			return cfgfile_escape(s, _T(","), true);
		}
	}
	return my_strdup(s);
}

static TCHAR* getnextentry(const TCHAR** valuep, const TCHAR separator)
{
	TCHAR* s;
	const TCHAR* value = *valuep;
	if (value[0] == '\"')
	{
		s = cfgfile_unescape(value, valuep);
		value = *valuep;
		if (*value != 0 && *value != separator)
		{
			xfree (s);
			return nullptr;
		}
		value++;
		*valuep = value;
	}
	else
	{
		s = cfgfile_unescape(value, valuep, separator, false);
	}
	return s;
}

static TCHAR* cfgfile_subst_path2(const TCHAR* path, const TCHAR* subst, const TCHAR* file)
{
	/* @@@ use _tcsicmp for some targets.  */
	if (_tcslen(path) > 0 && _tcsncmp(file, path, _tcslen(path)) == 0)
	{
		int l;
		TCHAR *p2, *p = xmalloc (TCHAR, _tcslen (file) + _tcslen (subst) + 2);
		_tcscpy(p, subst);
		l = _tcslen(p);
		while (l > 0 && p[l - 1] == '/')
			p[--l] = '\0';
		l = _tcslen(path);
		while (file[l] == '/')
			l++;
		_tcscat(p, _T("/"));
		_tcscat(p, file + l);
		p2 = target_expand_environment(p, nullptr, 0);
		xfree (p);
		return p2;
	}
	return nullptr;
}

TCHAR* cfgfile_subst_path(const TCHAR* path, const TCHAR* subst, const TCHAR* file)
{
	TCHAR* s = cfgfile_subst_path2(path, subst, file);
	if (s)
		return s;
	s = target_expand_environment(file, nullptr, 0);
	return s;
}

static bool isdefault(const TCHAR* s)
{
	TCHAR tmp[MAX_DPATH];
	if (!default_file || uaeconfig)
		return false;
	zfile_fseek(default_file, 0, SEEK_SET);
	while (zfile_fgets(tmp, sizeof tmp / sizeof (TCHAR), default_file))
	{
		if (tmp[0] && tmp[_tcslen(tmp) - 1] == '\n')
			tmp[_tcslen(tmp) - 1] = 0;
		if (!_tcscmp(tmp, s))
			return true;
	}
	return false;
}

static size_t cfg_write(const void* b, struct zfile* z)
{
	size_t v;
	TCHAR lf = 10;
	v = zfile_fwrite(b, _tcslen((TCHAR*)b), sizeof (TCHAR), z);
	zfile_fwrite(&lf, 1, 1, z);
	return v;
}

#define UTF8NAME _T(".utf8")

static void cfg_dowrite(struct zfile* f, const TCHAR* option, const TCHAR* optionext, const TCHAR* value, int d,
                        int target)
{
	TCHAR tmp[CONFIG_BLEN], tmpext[CONFIG_BLEN];
	const TCHAR* optionp;

	if (value == nullptr)
		return;
	if (optionext)
	{
		_tcscpy(tmpext, option);
		_tcscat(tmpext, optionext);
		optionp = tmpext;
	}
	else
	{
		optionp = option;
	}

	if (target)
		_stprintf(tmp, _T("%s.%s=%s"), TARGET_NAME, optionp, value);
	else
		_stprintf(tmp, _T("%s=%s"), optionp, value);
	if (d && isdefault(tmp))
		return;
	cfg_write(tmp, f);
}

static void cfg_dowrite(struct zfile* f, const TCHAR* option, const TCHAR* value, int d, int target)
{
	cfg_dowrite(f, option, nullptr, value, d, target);
}

void cfgfile_write_bool(struct zfile* f, const TCHAR* option, bool b)
{
	cfg_dowrite(f, option, b ? _T("true") : _T("false"), 0, 0);
}

void cfgfile_dwrite_bool(struct zfile* f, const TCHAR* option, bool b)
{
	cfg_dowrite(f, option, b ? _T("true") : _T("false"), 1, 0);
}

static void cfgfile_dwrite_bool(struct zfile* f, const TCHAR* option, const TCHAR* optionext, bool b)
{
	cfg_dowrite(f, option, optionext, b ? _T("true") : _T("false"), 1, 0);
}

static void cfgfile_dwrite_bool(struct zfile* f, const TCHAR* option, int b)
{
	cfgfile_dwrite_bool(f, option, b != 0);
}

void cfgfile_write_str(struct zfile* f, const TCHAR* option, const TCHAR* value)
{
	cfg_dowrite(f, option, value, 0, 0);
}

static void cfgfile_write_str(struct zfile* f, const TCHAR* option, const TCHAR* optionext, const TCHAR* value)
{
	cfg_dowrite(f, option, optionext, value, 0, 0);
}

void cfgfile_dwrite_str(struct zfile* f, const TCHAR* option, const TCHAR* value)
{
	cfg_dowrite(f, option, value, 1, 0);
}

static void cfgfile_dwrite_str(struct zfile* f, const TCHAR* option, const TCHAR* optionext, const TCHAR* value)
{
	cfg_dowrite(f, option, optionext, value, 1, 0);
}

void cfgfile_target_write_bool(struct zfile* f, const TCHAR* option, bool b)
{
	cfg_dowrite(f, option, b ? _T("true") : _T("false"), 0, 1);
}

void cfgfile_target_dwrite_bool(struct zfile* f, const TCHAR* option, bool b)
{
	cfg_dowrite(f, option, b ? _T("true") : _T("false"), 1, 1);
}

void cfgfile_target_write_str(struct zfile* f, const TCHAR* option, const TCHAR* value)
{
	cfg_dowrite(f, option, value, 0, 1);
}

void cfgfile_target_dwrite_str(struct zfile* f, const TCHAR* option, const TCHAR* value)
{
	cfg_dowrite(f, option, value, 1, 1);
}

static void cfgfile_write_ext(struct zfile* f, const TCHAR* option, const TCHAR* optionext, const TCHAR* format,...)
{
	va_list parms;
	TCHAR tmp[CONFIG_BLEN], tmp2[CONFIG_BLEN];

	if (optionext)
	{
		_tcscpy(tmp2, option);
		_tcscat(tmp2, optionext);
	}
	va_start (parms, format);
	_vsntprintf(tmp, CONFIG_BLEN, format, parms);
	cfg_dowrite(f, optionext ? tmp2 : option, tmp, 0, 0);
	va_end (parms);
}

void cfgfile_write(struct zfile* f, const TCHAR* option, const TCHAR* format,...)
{
	va_list parms;
	TCHAR tmp[CONFIG_BLEN];

	va_start (parms, format);
	_vsntprintf(tmp, CONFIG_BLEN, format, parms);
	cfg_dowrite(f, option, tmp, 0, 0);
	va_end (parms);
}

static void cfgfile_dwrite_ext(struct zfile* f, const TCHAR* option, const TCHAR* optionext, const TCHAR* format,...)
{
	va_list parms;
	TCHAR tmp[CONFIG_BLEN], tmp2[CONFIG_BLEN];

	if (optionext)
	{
		_tcscpy(tmp2, option);
		_tcscat(tmp2, optionext);
	}
	va_start (parms, format);
	_vsntprintf(tmp, CONFIG_BLEN, format, parms);
	cfg_dowrite(f, optionext ? tmp2 : option, tmp, 1, 0);
	va_end (parms);
}

void cfgfile_dwrite(struct zfile* f, const TCHAR* option, const TCHAR* format,...)
{
	va_list parms;
	TCHAR tmp[CONFIG_BLEN];

	va_start (parms, format);
	_vsntprintf(tmp, CONFIG_BLEN, format, parms);
	cfg_dowrite(f, option, tmp, 1, 0);
	va_end (parms);
}

void cfgfile_target_write(struct zfile* f, const TCHAR* option, const TCHAR* format,...)
{
	va_list parms;
	TCHAR tmp[CONFIG_BLEN];

	va_start (parms, format);
	_vsntprintf(tmp, CONFIG_BLEN, format, parms);
	cfg_dowrite(f, option, tmp, 0, 1);
	va_end (parms);
}

void cfgfile_target_dwrite(struct zfile* f, const TCHAR* option, const TCHAR* format,...)
{
	va_list parms;
	TCHAR tmp[CONFIG_BLEN];

	va_start (parms, format);
	_vsntprintf(tmp, CONFIG_BLEN, format, parms);
	cfg_dowrite(f, option, tmp, 1, 1);
	va_end (parms);
}

static void cfgfile_write_rom(struct zfile* f, const TCHAR* path, const TCHAR* romfile, const TCHAR* name)
{
	TCHAR* str = cfgfile_subst_path(path, UNEXPANDED, romfile);
	cfgfile_write_str(f, name, str);
	struct zfile* zf = zfile_fopen(str, _T("rb"), ZFD_ALL);
	if (zf)
	{
		struct romdata* rd = getromdatabyzfile(zf);
		if (rd)
		{
			TCHAR name2[MAX_DPATH], str2[MAX_DPATH];
			_tcscpy(name2, name);
			_tcscat(name2, _T("_id"));
			_stprintf(str2, _T("%08X,%s"), rd->crc32, rd->name);
			cfgfile_write_str(f, name2, str2);
		}
		zfile_fclose(zf);
	}
	xfree (str);
}

static void cfgfile_write_path(struct zfile* f, const TCHAR* path, const TCHAR* option, const TCHAR* value)
{
	TCHAR* s = cfgfile_subst_path(path, UNEXPANDED, value);
	cfgfile_write_str(f, option, s);
	xfree (s);
}

static void write_filesys_config(struct uae_prefs* p, const TCHAR* unexpanded,
                                 const TCHAR* default_path, struct zfile* f)
{
	TCHAR tmp[MAX_DPATH], tmp2[MAX_DPATH], tmp3[MAX_DPATH], hdcs[MAX_DPATH];

	for (int i = 0; i < p->mountitems; i++)
	{
		struct uaedev_config_data* uci = &p->mountconfig[i];
		struct uaedev_config_info* ci = &uci->ci;
		TCHAR *str1, *str1b, *str1c, *str2b;
		const TCHAR* str2;
		int bp = ci->bootpri;

		str2 = _T("");
		if (ci->rootdir[0] == ':')
		{
			TCHAR* ptr;
			// separate harddrive names
			str1 = my_strdup(ci->rootdir);
			ptr = _tcschr(str1 + 1, ':');
			if (ptr)
			{
				*ptr++ = 0;
				str2 = ptr;
				ptr = (TCHAR *)_tcschr(str2, ',');
				if (ptr)
					*ptr = 0;
			}
		}
		else
		{
			str1 = cfgfile_subst_path(default_path, unexpanded, ci->rootdir);
		}
		int ct = ci->controller_type;
		int romtype = 0;
		if (ct >= HD_CONTROLLER_TYPE_SCSI_EXPANSION_FIRST && ct <= HD_CONTROLLER_TYPE_SCSI_LAST)
		{
			_stprintf(hdcs, _T("scsi%d_%s"), ci->controller_unit,
			          expansionroms[ct - HD_CONTROLLER_TYPE_SCSI_EXPANSION_FIRST].name);
			romtype = expansionroms[ct - HD_CONTROLLER_TYPE_SCSI_EXPANSION_FIRST].romtype;
		}
		else if (ct >= HD_CONTROLLER_TYPE_IDE_EXPANSION_FIRST && ct <= HD_CONTROLLER_TYPE_IDE_LAST)
		{
			_stprintf(hdcs, _T("ide%d_%s"), ci->controller_unit,
			          expansionroms[ct - HD_CONTROLLER_TYPE_IDE_EXPANSION_FIRST].name);
			romtype = expansionroms[ct - HD_CONTROLLER_TYPE_IDE_EXPANSION_FIRST].romtype;
		}
		else if (ct == HD_CONTROLLER_TYPE_SCSI_AUTO)
		{
			_stprintf(hdcs, _T("scsi%d"), ci->controller_unit);
		}
		else if (ct == HD_CONTROLLER_TYPE_IDE_AUTO)
		{
			_stprintf(hdcs, _T("ide%d"), ci->controller_unit);
		}
		else if (ct == HD_CONTROLLER_TYPE_PCMCIA)
		{
			if (ci->controller_type_unit == 0)
				_tcscpy(hdcs, _T("scsram"));
			else
				_tcscpy(hdcs, _T("scide"));
		}
		else if (ct == HD_CONTROLLER_TYPE_UAE)
		{
			_stprintf(hdcs, _T("uae%d"), ci->controller_unit);
		}
		if (romtype)
		{
			for (int j = 0; hdcontrollers[j].label; j++)
			{
				if (hdcontrollers[j].romtype == (romtype & ROMTYPE_MASK))
				{
					_stprintf(hdcs, hdcontrollers[j].label, ci->controller_unit);
					break;
				}
			}
		}
		if (ci->controller_type_unit > 0 && ct != HD_CONTROLLER_TYPE_PCMCIA)
			_stprintf(hdcs + _tcslen(hdcs), _T("-%d"), ci->controller_type_unit + 1);

		str1b = cfgfile_escape(str1, _T(":,"), true);
		str1c = cfgfile_escape_min(str1);
		str2b = cfgfile_escape(str2, _T(":,"), true);
		if (ci->type == UAEDEV_DIR)
		{
			_stprintf(tmp, _T("%s,%s:%s:%s,%d"), ci->readonly ? _T("ro") : _T("rw"),
			          ci->devname ? ci->devname : _T(""), ci->volname, str1c, bp);
			cfgfile_write_str(f, _T("filesystem2"), tmp);
			_tcscpy(tmp3, tmp);
		}
		else if (ci->type == UAEDEV_HDF)
		{
			TCHAR filesyspath[MAX_DPATH];
			_tcscpy(filesyspath, ci->filesys);
			TCHAR* sfilesys = cfgfile_escape_min(filesyspath);
			_stprintf(tmp, _T("%s,%s:%s,%d,%d,%d,%d,%d,%s,%s"),
			          ci->readonly ? _T("ro") : _T("rw"),
			          ci->devname ? ci->devname : _T(""), str1c,
			          ci->sectors, ci->surfaces, ci->reserved, ci->blocksize,
			          bp, ci->filesys[0] ? sfilesys : _T(""), hdcs);
			_stprintf(tmp3, _T("%s,%s:%s%s%s,%d,%d,%d,%d,%d,%s,%s"),
			          ci->readonly ? _T("ro") : _T("rw"),
			          ci->devname ? ci->devname : _T(""), str1b, str2b[0] ? _T(":") : _T(""), str2b,
			          ci->sectors, ci->surfaces, ci->reserved, ci->blocksize,
			          bp, ci->filesys[0] ? sfilesys : _T(""), hdcs);
			if (ci->highcyl || ci->physical_geometry)
			{
				TCHAR* s = tmp + _tcslen(tmp);
				TCHAR* s2 = s;
				_stprintf(s2, _T(",%d"), ci->highcyl);
				if (ci->physical_geometry && ci->pheads && ci->psecs)
				{
					s = tmp + _tcslen(tmp);
					_stprintf(s, _T(",%d/%d/%d"), ci->pcyls, ci->pheads, ci->psecs);
				}
				_tcscat(tmp3, s2);
				xfree(sfilesys);
			}
			if (ci->controller_media_type)
			{
				_tcscat(tmp, _T(",CF"));
				_tcscat(tmp3, _T(",CF"));
			}
			const TCHAR* extras = nullptr;
			if (ct >= HD_CONTROLLER_TYPE_IDE_FIRST && ct <= HD_CONTROLLER_TYPE_IDE_LAST)
			{
				if (ci->unit_feature_level == HD_LEVEL_ATA_1)
				{
					extras = _T("ATA1");
				}
				else if (ci->unit_feature_level == HD_LEVEL_ATA_2S)
				{
					extras = _T("ATA2+S");
				}
			}
			if (extras)
			{
				_tcscat(tmp, _T(","));
				_tcscat(tmp3, _T(","));
				_tcscat(tmp, extras);
				_tcscat(tmp3, extras);
			}
			if (ci->unit_special_flags)
			{
				TCHAR tmpx[32];
				_stprintf(tmpx, _T(",flags=0x%x"), ci->unit_special_flags);
				_tcscat(tmp, tmpx);
				_tcscat(tmp3, tmpx);
			}
			if (ci->lock)
			{
				_tcscat(tmp, _T(",lock"));
				_tcscat(tmp3, _T(",lock"));
			}

			if (ci->type == UAEDEV_HDF)
				cfgfile_write_str(f, _T("hardfile2"), tmp);
		}
		_stprintf(tmp2, _T("uaehf%d"), i);
		cfgfile_write(f, tmp2, _T("%s,%s"), ci->type == UAEDEV_HDF ? _T("hdf") : _T("dir"), tmp3);
		if (ci->type == UAEDEV_DIR)
		{
			bool add_extra = false;
			if (ci->inject_icons)
			{
				add_extra = true;
			}
			if (add_extra)
			{
				_stprintf(tmp2, _T("%s,inject_icons=%s"), ci->devname, ci->inject_icons ? _T("true") : _T("false"));
				cfgfile_write(f, _T("filesystem_extra"), tmp2);
			}
		}
		xfree(str1b);
		xfree(str1c);
		xfree(str2b);
		xfree(str1);
	}
}

static void write_compatibility_cpu(struct zfile* f, struct uae_prefs* p)
{
	TCHAR tmp[100];
	int model;

	model = p->cpu_model;
	if (model == 68030)
		model = 68020;
	if (p->address_space_24 && model == 68020)
		_tcscpy(tmp, _T("68ec020"));
	else
		_stprintf(tmp, _T("%d"), model);
	if (model == 68020 && (p->fpu_model == 68881 || p->fpu_model == 68882))
		_tcscat(tmp, _T("/68881"));
	cfgfile_write(f, _T("cpu_type"), tmp);
}

static void write_resolution(struct zfile* f, const TCHAR* ws, const TCHAR* hs, struct wh* wh)
{
	cfgfile_write(f, ws, _T("%d"), wh->width);
	cfgfile_write(f, hs, _T("%d"), wh->height);
}

static void cfgfile_write_board_rom(struct uae_prefs* prefs, struct zfile* f, const TCHAR* path,
                                    struct boardromconfig* br)
{
	TCHAR buf[MAX_DPATH];
	TCHAR name[256];
	const struct expansionromtype* ert;

	if (br->device_type == 0)
		return;
	ert = get_device_expansion_rom(br->device_type);
	if (!ert)
		return;
	for (int i = 0; i < MAX_BOARD_ROMS; i++)
	{
		if (br->device_num == 0)
			_tcscpy(name, ert->name);
		else
			_stprintf(name, _T("%s-%d"), ert->name, br->device_num + 1);
		if (i == 0 || _tcslen(br->roms[i].romfile))
		{
			_stprintf(buf, _T("%s%s_rom_file"), name, i ? _T("_ext") : _T(""));
			cfgfile_write_rom(f, path, br->roms[i].romfile, buf);
			if (br->roms[i].romident[0])
			{
				_stprintf(buf, _T("%s%s_rom"), name, i ? _T("_ext") : _T(""));
				cfgfile_dwrite_str(f, buf, br->roms[i].romident);
			}
			if (br->roms[i].autoboot_disabled || br->device_order > 0)
			{
				TCHAR buf2[256], *p;
				buf2[0] = 0;
				p = buf2;
				_stprintf(buf, _T("%s%s_rom_options"), name, i ? _T("_ext") : _T(""));
				if (br->roms[i].autoboot_disabled)
				{
					if (buf2[0])
						_tcscat(buf2, _T(","));
					_tcscat(buf2, _T("autoboot_disabled=true"));
				}
				if (buf2[0])
					cfgfile_dwrite_str(f, buf, buf2);
			}

			if (br->roms[i].board_ram_size)
			{
				_stprintf(buf, _T("%s%s_mem_size"), name, i ? _T("_ext") : _T(""));
				cfgfile_write(f, buf, _T("%d"), br->roms[i].board_ram_size / 0x40000);
			}
		}
	}
}

static bool cfgfile_readramboard(const TCHAR* option, const TCHAR* value, const TCHAR* name, struct ramboard* rbp)
{
	TCHAR tmp1[MAX_DPATH];
	int v;
	for (int i = 0; i < MAX_RAM_BOARDS; i++)
	{
		struct ramboard* rb = &rbp[i];
		if (i > 0)
			_stprintf(tmp1, _T("%s%d_size"), name, i + 1);
		else
			_stprintf(tmp1, _T("%s_size"), name);
		if (!_tcsicmp(option, tmp1))
		{
			v = 0;
			cfgfile_intval(option, value, tmp1, &v, 0x100000);
			rb->size = v;
			return true;
		}
		if (i > 0)
			_stprintf(tmp1, _T("%s%d_size_k"), name, i + 1);
		else
			_stprintf(tmp1, _T("%s_size_k"), name);
		if (!_tcsicmp(option, tmp1))
		{
			v = 0;
			cfgfile_intval(option, value, tmp1, &v, 1024);
			rb->size = v;
			return true;
		}
	}
	return false;
}

static void cfgfile_writeramboard(struct uae_prefs* prefs, struct zfile* f, const TCHAR* name, int num,
                                  struct ramboard* rb)
{
	TCHAR tmp1[MAX_DPATH], tmp2[MAX_DPATH];
	if (num > 0)
		_stprintf(tmp1, _T("%s%d_options"), name, num + 1);
	else
		_stprintf(tmp1, _T("%s_options"), name);
	tmp2[0] = 0;
	TCHAR* p = tmp2;
	if (rb->manufacturer)
	{
		if (tmp2[0])
			*p++ = ',';
		_stprintf(p, _T("mid=%u,pid=%u"), rb->manufacturer, rb->product);
		p += _tcslen(p);
	}
	if (tmp2[0])
	{
		cfgfile_write(f, tmp1, tmp2);
	}
}

void cfgfile_save_options(struct zfile* f, struct uae_prefs* p, int type)
{
	struct strlist* sl;
	TCHAR tmp[MAX_DPATH];
	int i;

	cfgfile_write_str(f, _T("config_description"), p->description);
	cfgfile_write_bool(f, _T("config_hardware"), type & CONFIG_TYPE_HARDWARE);
	cfgfile_write_bool(f, _T("config_host"), !!(type & CONFIG_TYPE_HOST));
	if (p->info[0])
		cfgfile_write(f, _T("config_info"), p->info);
	cfgfile_write(f, _T("config_version"), _T("%d.%d.%d"), UAEMAJOR, UAEMINOR, UAESUBREV);

	for (sl = p->all_lines; sl; sl = sl->next)
	{
		if (sl->unknown)
		{
			if (sl->option)
				cfgfile_write_str(f, sl->option, sl->value);
		}
	}

	_stprintf(tmp, _T("%s.rom_path"), TARGET_NAME);
	cfgfile_write_str(f, tmp, p->path_rom);
	_stprintf(tmp, _T("%s.floppy_path"), TARGET_NAME);
	cfgfile_write_str(f, tmp, p->path_floppy);
	_stprintf(tmp, _T("%s.hardfile_path"), TARGET_NAME);
	cfgfile_write_str(f, tmp, p->path_hardfile);
	_stprintf(tmp, _T("%s.cd_path"), TARGET_NAME);
	cfgfile_write_str(f, tmp, p->path_cd);

	cfg_write(_T("; "), f);
	cfg_write(_T("; *** Controller/Input Configuration"), f);
	cfg_write(_T("; "), f);

	for (i = 0; i < MAX_JPORTS; i++)
	{
		struct jport* jp = &p->jports[i];
		int v = jp->id;
		TCHAR tmp1[MAX_DPATH], tmp2[MAX_DPATH];
		if (v == JPORT_NONE)
		{
			_tcscpy(tmp2, _T("none"));
		}
		else if (v < JSEM_CUSTOM)
		{
			_stprintf(tmp2, _T("kbd%d"), v + 1);
		}
		else if (v < JSEM_JOYS)
		{
			_stprintf(tmp2, _T("custom%d"), v - JSEM_CUSTOM);
		}
		else if (v < JSEM_MICE)
		{
			_stprintf(tmp2, _T("joy%d"), v - JSEM_JOYS);
		}
		else
		{
			_tcscpy(tmp2, _T("mouse"));
			if (v - JSEM_MICE > 0)
				_stprintf(tmp2, _T("mouse%d"), v - JSEM_MICE);
		}
		if (i < 2 || jp->id >= 0)
		{
			_stprintf(tmp1, _T("joyport%d"), i);
			cfgfile_write(f, tmp1, tmp2);

			_stprintf(tmp1, _T("joyport%d_autofire"), i);
			cfgfile_write(f, tmp1, joyaf[jp->autofire]);

			if (jp->mode > 0)
			{
				_stprintf(tmp1, _T("joyport%d_mode"), i);
				cfgfile_dwrite_str(f, tmp1, joyportmodes[jp->mode]);
			}

			if (jp->mousemap > 0)
			{
				_stprintf(tmp1, _T("joyport%d_mousemap"), i);
				cfgfile_dwrite_str(f, tmp1, mousemaps[jp->mousemap]);
			}

			if (jp->idc.name[0])
			{
				_stprintf(tmp1, _T("joyport%d_friendlyname"), i);
				cfgfile_write(f, tmp1, jp->idc.name);
			}

			if (jp->idc.configname[0])
			{
				_stprintf(tmp1, _T("joyport%d_name"), i);
				cfgfile_write(f, tmp1, jp->idc.configname);
			}

			if (jp->nokeyboardoverride)
			{
				_stprintf(tmp1, _T("joyport%d_keyboardoverride"), i);
				cfgfile_write_bool(f, tmp1, !jp->nokeyboardoverride);
			}
		}

		// custom options SAVING
		if (i < 4)
		{
			struct joypad_map_layout tempcustom;
			const TCHAR* namecustom;

			// this allows us to go through the available function keys
			// currently only 'none' and 'hotkey'
			for (int m = 0; m < 2; ++m)
			{
				switch (m)
				{
				case 0:
					{
						tempcustom = jp->amiberry_custom_none;
						namecustom = _T("_amiberry_custom_none_");
						break;
					}
				case 1:
					{
						tempcustom = jp->amiberry_custom_hotkey;
						namecustom = _T("_amiberry_custom_hotkey_");
						break;
					}
				}

				// get all of the custom actions
				for (int n = 0; n < 14; ++n) // loop through all buttons
				{
					int b = 0;
					switch (n)
					{
					case 0:
						{
							b = tempcustom.dpad_up_action;
							break;
						}
					case 1:
						{
							b = tempcustom.dpad_down_action;
							break;
						}
					case 2:
						{
							b = tempcustom.dpad_left_action;
							break;
						}
					case 3:
						{
							b = tempcustom.dpad_right_action;
							break;
						}
					case 4:
						{
							b = tempcustom.select_action;
							break;
						}
					case 5:
						{
							b = tempcustom.left_shoulder_action;
							break;
						}
					case 6:
						{
							b = tempcustom.lstick_select_action;
							break;
						}
					case 7:
						{
							b = tempcustom.north_action;
							break;
						}
					case 8:
						{
							b = tempcustom.south_action;
							break;
						}
					case 9:
						{
							b = tempcustom.east_action;
							break;
						}
					case 10:
						{
							b = tempcustom.west_action;
							break;
						}
					case 11:
						{
							b = tempcustom.start_action;
							break;
						}
					case 12:
						{
							b = tempcustom.right_shoulder_action;
							break;
						}
					case 13:
						{
							b = tempcustom.rstick_select_action;
							break;
						}
					}

					if (b > 0) { _tcscpy(tmp2, _T(find_inputevent_name(b))); }
					else { snprintf(tmp2, 1, "%s", ""); }

					_stprintf(tmp1, "joyport%d%s%s", i, namecustom, button_remap_name[n]);

					// cfgfile_write (f, tmp1, tmp2); }
					cfgfile_dwrite_str(f, tmp1, tmp2);
				}
			}
		}

		cfg_write(_T("; "), f);
	}

	cfgfile_dwrite_str(f, _T("absolute_mouse"), abspointers[p->input_tablet]);

	write_inputdevice_config(p, f);

	cfgfile_write_str(f, _T("kbd_lang"), (p->keyboard_lang == KBD_LANG_DE
		                                      ? _T("de")
		                                      : p->keyboard_lang == KBD_LANG_DK
		                                      ? _T("dk")
		                                      : p->keyboard_lang == KBD_LANG_ES
		                                      ? _T("es")
		                                      : p->keyboard_lang == KBD_LANG_US
		                                      ? _T("us")
		                                      : p->keyboard_lang == KBD_LANG_SE
		                                      ? _T("se")
		                                      : p->keyboard_lang == KBD_LANG_FR
		                                      ? _T("fr")
		                                      : p->keyboard_lang == KBD_LANG_IT
		                                      ? _T("it")
		                                      : _T("FOO")));

	cfg_write(_T("; "), f);
	cfg_write(_T("; *** Host-Specific"), f);
	cfg_write(_T("; "), f);

	target_save_options(f, p);

	cfg_write(_T("; "), f);
	cfg_write(_T("; *** Common / Paths"), f);
	cfg_write(_T("; "), f);

	cfgfile_write_str(f, _T("use_gui"), guimode1[p->start_gui]);
	cfgfile_dwrite_bool(f, _T("show_leds"), p->leds_on_screen);

	cfgfile_write_rom(f, p->path_rom, p->romfile, _T("kickstart_rom_file"));
	cfgfile_write_rom(f, p->path_rom, p->romextfile, _T("kickstart_ext_rom_file"));
	if (p->romident[0])
		cfgfile_dwrite_str(f, _T("kickstart_rom"), p->romident);
	if (p->romextident[0])
		cfgfile_write_str(f, _T("kickstart_ext_rom="), p->romextident);

	for (int i = 0; i < MAX_EXPANSION_BOARDS; i++)
	{
		cfgfile_write_board_rom(p, f, p->path_rom, &p->expansionboard[i]);
	}

	cfgfile_write_str(f, _T("flash_file"), p->flashfile);
	cfgfile_write_str(f, _T("cart_file"), p->cartfile);
	if (p->cartident[0])
		cfgfile_write_str(f, _T("cart"), p->cartident);

	cfg_write(_T("; "), f);
	cfg_write(_T("; *** Floppy Drives"), f);
	cfg_write(_T("; "), f);

	p->nr_floppies = 4;
	for (i = 0; i < 4; i++)
	{
		_stprintf(tmp, _T("floppy%d"), i);
		cfgfile_write_path(f, p->path_floppy, tmp, p->floppyslots[i].df);
		_stprintf(tmp, _T("floppy%dwp"), i);
		cfgfile_dwrite_bool(f, tmp, p->floppyslots[i].forcedwriteprotect);
		_stprintf(tmp, _T("floppy%dtype"), i);
		cfgfile_dwrite(f, tmp, _T("%d"), p->floppyslots[i].dfxtype);
		if (p->floppyslots[i].dfxtype < 0 && p->nr_floppies > i)
			p->nr_floppies = i;
	}

	for (i = 0; i < MAX_TOTAL_SCSI_DEVICES; i++)
	{
		if (p->cdslots[i].name[0] || p->cdslots[i].inuse)
		{
			TCHAR tmp2[MAX_DPATH];
			_stprintf(tmp, _T("cdimage%d"), i);
			TCHAR* s = cfgfile_subst_path(p->path_cd, UNEXPANDED, p->cdslots[i].name);
			_tcscpy(tmp2, s);
			xfree(s);
			if (p->cdslots[i].type != SCSI_UNIT_DEFAULT || _tcschr(p->cdslots[i].name, ',') || p->cdslots[i].delayed)
			{
				_tcscat(tmp2, _T(","));
				if (p->cdslots[i].delayed)
				{
					_tcscat(tmp2, _T("delay"));
					_tcscat(tmp2, _T(":"));
				}
				if (p->cdslots[i].type != SCSI_UNIT_DEFAULT)
				{
					_tcscat(tmp2, cdmodes[p->cdslots[i].type + 1]);
				}
			}
			cfgfile_write_str(f, tmp, tmp2);
		}
	}

	cfgfile_write(f, _T("nr_floppies"), _T("%d"), p->nr_floppies);
	cfgfile_dwrite_bool(f, _T("floppy_write_protect"), p->floppy_read_only);
	cfgfile_write(f, _T("floppy_speed"), _T("%d"), p->floppy_speed);

	cfg_write(_T("; "), f);
	cfg_write(_T("; *** Hard Drives"), f);
	cfg_write(_T("; "), f);

#ifdef FILESYS
	write_filesys_config(p, UNEXPANDED, p->path_hardfile, f);
	cfgfile_dwrite(f, _T("filesys_max_size"), _T("%d"), p->filesys_limit);
	cfgfile_dwrite(f, _T("filesys_max_name_length"), _T("%d"), p->filesys_max_name);
	cfgfile_dwrite_bool(f, _T("filesys_inject_icons"), p->filesys_inject_icons);
	cfgfile_dwrite_str(f, _T("filesys_inject_icons_drawer"), p->filesys_inject_icons_drawer);
	cfgfile_dwrite_str(f, _T("filesys_inject_icons_project"), p->filesys_inject_icons_project);
	cfgfile_dwrite_str(f, _T("filesys_inject_icons_tool"), p->filesys_inject_icons_tool);
#endif
	cfgfile_dwrite_bool(f, _T("harddrive_write_protect"), p->harddrive_read_only);

	cfg_write(_T("; "), f);
	cfg_write(_T("; *** CD / CD32"), f);
	cfg_write(_T("; "), f);

	cfgfile_write(f, _T("cd_speed"), _T("%d"), p->cd_speed);
	cfgfile_dwrite_bool(f, _T("cd32cd"), p->cs_cd32cd);
	cfgfile_dwrite_bool(f, _T("cd32c2p"), p->cs_cd32c2p);
	cfgfile_dwrite_bool(f, _T("cd32nvram"), p->cs_cd32nvram);
	cfgfile_dwrite(f, _T("cd32nvram_size"), _T("%d"), p->cs_cd32nvram_size / 1024);


	cfg_write(_T("; "), f);
	cfg_write(_T("; *** Display / Screen Setup"), f);
	cfg_write(_T("; "), f);

	cfgfile_write(f, _T("gfx_framerate"), _T("%d"), p->gfx_framerate);
	write_resolution(f, _T("gfx_width"), _T("gfx_height"), &p->gfx_size); /* compatibility with old versions */
	cfgfile_write(f, _T("gfx_refreshrate"), _T("%d"), p->gfx_apmode[0].gfx_refreshrate);
	cfgfile_dwrite(f, _T("gfx_refreshrate_rtg"), _T("%d"), p->gfx_apmode[1].gfx_refreshrate);

	cfgfile_write_bool(f, _T("gfx_lores"), p->gfx_resolution == 0);
	cfgfile_write_str(f, _T("gfx_resolution"), lorestype1[p->gfx_resolution]);
	cfgfile_write_str(f, _T("gfx_linemode"), p->gfx_vresolution > 0 ? linemode[p->gfx_iscanlines * 4 + p->gfx_pscanlines + 1] : linemode[0]);
	cfgfile_write_str(f, _T("gfx_fullscreen_amiga"), fullmodes[p->gfx_apmode[0].gfx_fullscreen]);
	cfgfile_write_str(f, _T("gfx_fullscreen_picasso"), fullmodes[p->gfx_apmode[1].gfx_fullscreen]);

	cfgfile_write_bool(f, _T("ntsc"), p->ntscmode);

	cfg_write(_T("; "), f);
	cfg_write(_T("; *** CPU options"), f);
	cfg_write(_T("; "), f);

	if (p->m68k_speed > 0)
	{
		cfgfile_write(f, _T("finegrain_cpu_speed"), _T("%d"), p->m68k_speed);
	}
	else
	{
		cfgfile_write_str(f, _T("cpu_speed"), (p->m68k_speed > -30 ? (p->m68k_speed < 0 ? _T("max") : _T("real")) : "turbo"));
	}

	/* do not reorder start */
	write_compatibility_cpu(f, p);
	cfgfile_write(f, _T("cpu_model"), _T("%d"), p->cpu_model);
	if (p->fpu_model)
		cfgfile_write(f, _T("fpu_model"), _T("%d"), p->fpu_model);
	cfgfile_write_bool(f, _T("cpu_compatible"), p->cpu_compatible);
	cfgfile_write_bool(f, _T("cpu_24bit_addressing"), p->address_space_24);
	/* do not reorder end */

	cfgfile_dwrite_bool(f, _T("fpu_no_unimplemented"), p->fpu_no_unimplemented);
	cfgfile_write_bool(f, _T("fpu_strict"), p->fpu_strict);

#ifdef USE_JIT_FPU
	cfgfile_write_bool(f, _T("compfpu"), p->compfpu);
#endif
	cfgfile_write(f, _T("cachesize"), _T("%d"), p->cachesize);

	cfg_write(_T("; "), f);
	cfg_write(_T("; *** Memory"), f);
	cfg_write(_T("; "), f);

	cfgfile_write(f, _T("chipmem_size"), _T("%d"),
	              p->chipmem_size == 0x20000 ? -1 : (p->chipmem_size == 0x40000 ? 0 : p->chipmem_size / 0x80000));


	cfgfile_dwrite_bool(f, _T("z3_autoconfig"), p->cs_z3autoconfig);
	cfgfile_dwrite_str(f, _T("z3mapping"), z3mapping[p->z3_mapping_mode]);
	for (int i = 0; i < MAX_RAM_BOARDS; i++)
	{
		if (p->fastmem[i].size < 0x100000 && p->fastmem[i].size)
		{
			if (i > 0)
				_stprintf(tmp, _T("fastmem%d_size_k"), i + 1);
			else
				_tcscpy(tmp, _T("fastmem_size_k"));
			cfgfile_write(f, tmp, _T("%d"), p->fastmem[i].size / 1024);
		}
		else if (p->fastmem[i].size || i == 0)
		{
			if (i > 0)
				_stprintf(tmp, _T("fastmem%d_size"), i + 1);
			else
				_tcscpy(tmp, _T("fastmem_size"));
			cfgfile_write(f, tmp, _T("%d"), p->fastmem[i].size / 0x100000);
		}
		cfgfile_writeramboard(p, f, _T("fastmem"), i, &p->fastmem[i]);
	}
	cfgfile_write(f, _T("a3000mem_size"), _T("%d"), p->mbresmem_low_size / 0x100000);
	cfgfile_write(f, _T("mbresmem_size"), _T("%d"), p->mbresmem_high_size / 0x100000);
	for (int i = 0; i < MAX_RAM_BOARDS; i++)
	{
		if (i == 0 || p->z3fastmem[i].size)
		{
			if (i > 0)
				_stprintf(tmp, _T("z3mem%d_size"), i + 1);
			else
				_tcscpy(tmp, _T("z3mem_size"));
			cfgfile_write(f, tmp, _T("%d"), p->z3fastmem[i].size / 0x100000);
		}
		cfgfile_writeramboard(p, f, _T("z3mem"), i, &p->z3fastmem[i]);
	}
	cfgfile_write(f, _T("z3mem_start"), _T("0x%x"), p->z3autoconfig_start);
	cfgfile_write(f, _T("bogomem_size"), _T("%d"), p->bogomem_size / 0x40000);
	for (int i = 0; i < MAX_RTG_BOARDS; i++)
	{
		struct rtgboardconfig* rbc = &p->rtgboards[i];
		if (rbc->rtgmem_size)
		{
			if (i > 0)
				_stprintf(tmp, _T("gfxcard%d_size"), i + 1);
			else
				_tcscpy(tmp, _T("gfxcard_size"));
			cfgfile_write(f, tmp, _T("%d"), rbc->rtgmem_size / 0x100000);
			if (i > 0)
				_stprintf(tmp, _T("gfxcard%d_type"), i + 1);
			else
				_tcscpy(tmp, _T("gfxcard_type"));
			cfgfile_dwrite_str(f, tmp, gfxboard_get_configname(rbc->rtgmem_type));
		}
	}
	cfgfile_write(f, _T("rtg_modes"), _T("0x%x"), p->picasso96_modeflags);


	// do not save aros rom special space
	if (!(p->custom_memory_sizes[0] == 512 * 1024 && p->custom_memory_sizes[1] == 512 * 1024 && p->custom_memory_addrs[0]
		== 0xa80000 && p->custom_memory_addrs[1] == 0xb00000))
	{
		if (p->custom_memory_sizes[0])
			cfgfile_write(f, _T("addmem1"), _T("0x%x,0x%x"), p->custom_memory_addrs[0], p->custom_memory_sizes[0]);
		if (p->custom_memory_sizes[1])
			cfgfile_write(f, _T("addmem2"), _T("0x%x,0x%x"), p->custom_memory_addrs[1], p->custom_memory_sizes[1]);
	}


	cfg_write(_T("; "), f);
	cfg_write(_T("; *** Chipset"), f);
	cfg_write(_T("; "), f);

	if (p->chipset_mask & CSMASK_AGA)
		cfgfile_write(f, _T("chipset"), _T("aga"));
	else if ((p->chipset_mask & CSMASK_ECS_AGNUS) && (p->chipset_mask & CSMASK_ECS_DENISE))
		cfgfile_write(f, _T("chipset"), _T("ecs"));
	else if (p->chipset_mask & CSMASK_ECS_AGNUS)
		cfgfile_write(f, _T("chipset"), _T("ecs_agnus"));
	else if (p->chipset_mask & CSMASK_ECS_DENISE)
		cfgfile_write(f, _T("chipset"), _T("ecs_denise"));
	else
		cfgfile_write(f, _T("chipset"), _T("ocs"));

	if (p->chipset_refreshrate > 0)
		cfgfile_write(f, _T("chipset_refreshrate"), _T("%f"), p->chipset_refreshrate);

	for (int i = 0; i < MAX_CHIPSET_REFRESH_TOTAL; i++)
	{
		struct chipset_refresh* cr = &p->cr[i];
		if (!cr->inuse)
			continue;
		cr->index = i;
		if (cr->rate == 0)
			_tcscpy(tmp, _T("0"));
		else
			_stprintf(tmp, _T("%f"), cr->rate);
		TCHAR* s = tmp + _tcslen(tmp);
		if (cr->label[0] > 0 && i < MAX_CHIPSET_REFRESH)
			s += _stprintf(s, _T(",t=%s"), cr->label);
		if (cr->horiz > 0)
			s += _stprintf(s, _T(",h=%d"), cr->horiz);
		if (cr->vert > 0)
			s += _stprintf(s, _T(",v=%d"), cr->vert);
		if (cr->locked)
			_tcscat(s, _T(",locked"));
		if (cr->ntsc > 0)
			_tcscat(s, _T(",ntsc"));
		else if (cr->ntsc == 0)
			_tcscat(s, _T(",pal"));
		if (cr->lace > 0)
			_tcscat(s, _T(",lace"));
		else if (cr->lace == 0)
			_tcscat(s, _T(",nlace"));
		if ((cr->resolution & 7) != 7)
		{
			if (cr->resolution & 1)
				_tcscat(s, _T(",lores"));
			if (cr->resolution & 2)
				_tcscat(s, _T(",hires"));
			if (cr->resolution & 4)
				_tcscat(s, _T(",shres"));
		}
		if (cr->vsync > 0)
			_tcscat(s, _T(",vsync"));
		else if (cr->vsync == 0)
			_tcscat(s, _T(",nvsync"));
		if (cr->rtg)
			_tcscat(s, _T(",rtg"));
		if (cr->defaultdata)
			_tcscat(s, _T(",default"));
		if (i == CHIPSET_REFRESH_PAL)
		{
			cfgfile_dwrite(f, _T("displaydata_pal"), tmp);
		}
		else if (i == CHIPSET_REFRESH_NTSC)
		{
			cfgfile_dwrite(f, _T("displaydata_ntsc"), tmp);
		}
		else
		{
			cfgfile_dwrite(f, _T("displaydata"), tmp);
		}
	}

	cfgfile_write_str(f, _T("collision_level"), collmode[p->collision_level]);

	cfgfile_write_str(f, _T("chipset_compatible"), cscompa[p->cs_compatible]);
	cfgfile_dwrite_str(f, _T("ciaatod"), ciaatodmode[p->cs_ciaatod]);
	cfgfile_dwrite_str(f, _T("rtc"), rtctype[p->cs_rtc]);
	cfgfile_dwrite_bool(f, _T("ksmirror_e0"), p->cs_ksmirror_e0);
	cfgfile_dwrite_bool(f, _T("ksmirror_a8"), p->cs_ksmirror_a8);
	cfgfile_dwrite_bool(f, _T("cd32cd"), p->cs_cd32cd);
	cfgfile_dwrite_bool(f, _T("cd32c2p"), p->cs_cd32c2p);
	cfgfile_dwrite_bool(f, _T("cd32nvram"), p->cs_cd32nvram);
	cfgfile_dwrite(f, _T("cd32nvram_size"), _T("%d"), p->cs_cd32nvram_size / 1024);
	cfgfile_dwrite(f, _T("fatgary"), _T("%d"), p->cs_fatgaryrev);
	cfgfile_dwrite(f, _T("ramsey"), _T("%d"), p->cs_ramseyrev);
	cfgfile_dwrite_bool(f, _T("pcmcia"), p->cs_pcmcia);
	cfgfile_dwrite_bool(f, _T("cia_todbug"), p->cs_ciatodbug);
	cfgfile_write_bool(f, _T("immediate_blits"), p->immediate_blits);
	cfgfile_dwrite_str(f, _T("waiting_blits"), waitblits[p->waiting_blits]);
	cfgfile_write_bool(f, _T("fast_copper"), p->fast_copper);


	cfg_write(_T("; "), f);
	cfg_write(_T("; *** Sound Options"), f);
	cfg_write(_T("; "), f);

	cfgfile_write_str(f, _T("sound_output"), soundmode1[p->produce_sound]);
	cfgfile_write_str(f, _T("sound_channels"), stereomode[p->sound_stereo]);
	cfgfile_write(f, _T("sound_stereo_separation"), _T("%d"), p->sound_stereo_separation);
	cfgfile_write(f, _T("sound_stereo_mixing_delay"), _T("%d"),
	              p->sound_mixed_stereo_delay >= 0 ? p->sound_mixed_stereo_delay : 0);
	cfgfile_write(f, _T("sound_frequency"), _T("%d"), p->sound_freq);
	cfgfile_write_str(f, _T("sound_interpol"), interpolmode[p->sound_interpol]);
	cfgfile_write_str(f, _T("sound_filter"), soundfiltermode1[p->sound_filter]);
	cfgfile_write_str(f, _T("sound_filter_type"), soundfiltermode2[p->sound_filter_type]);
	if (p->sound_volume_cd >= 0)
		cfgfile_write(f, _T("sound_volume_cd"), _T("%d"), p->sound_volume_cd);


	cfg_write(_T("; "), f);
	cfg_write(_T("; *** Misc. Options"), f);
	cfg_write(_T("; "), f);

	cfgfile_write_bool(f, _T("bsdsocket_emu"), p->socket_emu);
	cfgfile_dwrite_str(f, _T("boot_rom_uae"), uaebootrom[p->boot_rom]);
	cfgfile_dwrite_str(f, _T("uaeboard"), uaeboard[p->uaeboard]);
}

static int cfgfile_yesno(const TCHAR* option, const TCHAR* value, const TCHAR* name, int* location, bool numbercheck)
{
	if (name != nullptr && _tcscmp(option, name) != 0)
		return 0;
	if (_tcsicmp(value, _T("yes")) == 0 || _tcsicmp(value, _T("y")) == 0
		|| _tcsicmp(value, _T("true")) == 0 || _tcsicmp(value, _T("t")) == 0
		|| (numbercheck && _tcsicmp(value, _T("1")) == 0))
		*location = 1;
	else if (_tcsicmp(value, _T("no")) == 0 || _tcsicmp(value, _T("n")) == 0
		|| _tcsicmp(value, _T("false")) == 0 || _tcsicmp(value, _T("f")) == 0
		|| (numbercheck && _tcsicmp(value, _T("0")) == 0))
		*location = 0;
	else
	{
		cfgfile_warning(_T("Option '%s' requires a value of either 'true' or 'false' (was '%s').\n"), option, value);
		return -1;
	}
	return 1;
}

static int cfgfile_yesno(const TCHAR* option, const TCHAR* value, const TCHAR* name, int* location)
{
	return cfgfile_yesno(option, value, name, location, true);
}

static int cfgfile_yesno(const TCHAR* option, const TCHAR* value, const TCHAR* name, bool* location, bool numbercheck)
{
	int val;
	int ret = cfgfile_yesno(option, value, name, &val, numbercheck);
	if (ret == 0)
		return 0;
	if (ret < 0)
		*location = false;
	else
		*location = val != 0;
	return 1;
}

int cfgfile_yesno(const TCHAR* option, const TCHAR* value, const TCHAR* name, bool* location)
{
	return cfgfile_yesno(option, value, name, location, true);
}

static int cfgfile_doubleval(const TCHAR* option, const TCHAR* value, const TCHAR* name, double* location)
{
	TCHAR* endptr;
	if (name != nullptr && _tcscmp(option, name) != 0)
		return 0;
	*location = _tcstod(value, &endptr);
	return 1;
}

static int cfgfile_floatval(const TCHAR* option, const TCHAR* value, const TCHAR* name, const TCHAR* nameext,
                            float* location)
{
	TCHAR* endptr;
	if (name == nullptr)
		return 0;
	if (nameext)
	{
		TCHAR tmp[MAX_DPATH];
		_tcscpy(tmp, name);
		_tcscat(tmp, nameext);
		if (_tcscmp(tmp, option) != 0)
			return 0;
	}
	else
	{
		if (_tcscmp(option, name) != 0)
			return 0;
	}
	*location = (float)_tcstod(value, &endptr);
	return 1;
}

static int cfgfile_floatval(const TCHAR* option, const TCHAR* value, const TCHAR* name, float* location)
{
	return cfgfile_floatval(option, value, name, nullptr, location);
}

static int cfgfile_intval(const TCHAR* option, const TCHAR* value, const TCHAR* name, const TCHAR* nameext,
                          unsigned int* location, int scale)
{
	int base = 10;
	TCHAR* endptr;
	TCHAR tmp[MAX_DPATH];

	if (name == nullptr)
		return 0;
	if (nameext)
	{
		_tcscpy(tmp, name);
		_tcscat(tmp, nameext);
		if (_tcscmp(tmp, option) != 0)
			return 0;
	}
	else
	{
		if (_tcscmp(option, name) != 0)
			return 0;
	}
	/* I guess octal isn't popular enough to worry about here...  */
	if (value[0] == '0' && _totupper(value[1]) == 'X')
		value += 2, base = 16;
	*location = _tcstol(value, &endptr, base) * scale;

	if (*endptr != '\0' || *value == '\0')
	{
		if (_tcsicmp(value, _T("false")) == 0 || _tcsicmp(value, _T("no")) == 0)
		{
			*location = 0;
			return 1;
		}
		if (_tcsicmp(value, _T("true")) == 0 || _tcsicmp(value, _T("yes")) == 0)
		{
			*location = 1;
			return 1;
		}
		cfgfile_warning(_T("Option '%s' requires a numeric argument but got '%s'\n"), nameext ? tmp : option, value);
		return -1;
	}
	return 1;
}

static int cfgfile_intval(const TCHAR* option, const TCHAR* value, const TCHAR* name, unsigned int* location, int scale)
{
	return cfgfile_intval(option, value, name, nullptr, location, scale);
}

int cfgfile_intval(const TCHAR* option, const TCHAR* value, const TCHAR* name, int* location, int scale)
{
	unsigned int v = 0;
	int r = cfgfile_intval(option, value, name, nullptr, &v, scale);
	if (!r)
		return 0;
	*location = (int)v;
	return r;
}

static int cfgfile_intval(const TCHAR* option, const TCHAR* value, const TCHAR* name, const TCHAR* nameext,
                          int* location, int scale)
{
	unsigned int v = 0;
	int r = cfgfile_intval(option, value, name, nameext, &v, scale);
	if (!r)
		return 0;
	*location = (int)v;
	return r;
}

static int cfgfile_strval(const TCHAR* option, const TCHAR* value, const TCHAR* name, const TCHAR* nameext,
                          int* location, const TCHAR* table[], int more)
{
	int val;
	TCHAR tmp[MAX_DPATH];
	if (name == nullptr)
		return 0;
	if (nameext)
	{
		_tcscpy(tmp, name);
		_tcscat(tmp, nameext);
		if (_tcscmp(tmp, option) != 0)
			return 0;
	}
	else
	{
		if (_tcscmp(option, name) != 0)
			return 0;
	}
	val = match_string(table, value);
	if (val == -1)
	{
		if (more)
			return 0;
		if (!_tcsicmp(value, _T("yes")) || !_tcsicmp(value, _T("true")))
		{
			val = 1;
		}
		else if (!_tcsicmp(value, _T("no")) || !_tcsicmp(value, _T("false")))
		{
			val = 0;
		}
		else
		{
			cfgfile_warning(_T("Unknown value ('%s') for option '%s'.\n"), value, nameext ? tmp : option);
			return -1;
		}
	}
	*location = val;
	return 1;
}

int cfgfile_strval(const TCHAR* option, const TCHAR* value, const TCHAR* name, int* location, const TCHAR* table[],
                   int more)
{
	return cfgfile_strval(option, value, name, nullptr, location, table, more);
}

static int cfgfile_strboolval(const TCHAR* option, const TCHAR* value, const TCHAR* name, bool* location,
                              const TCHAR* table[], int more)
{
	int locationint;
	if (!cfgfile_strval(option, value, name, &locationint, table, more))
		return 0;
	*location = locationint != 0;
	return 1;
}

int cfgfile_string(const TCHAR* option, const TCHAR* value, const TCHAR* name, TCHAR* location, int maxsz)
{
	if (_tcscmp(option, name) != 0)
		return 0;
	_tcsncpy(location, value, maxsz - 1);
	location[maxsz - 1] = '\0';
	return 1;
}

static int cfgfile_string(const TCHAR* option, const TCHAR* value, const TCHAR* name, const TCHAR* nameext,
                          TCHAR* location, int maxsz)
{
	if (nameext)
	{
		TCHAR tmp[MAX_DPATH];
		_tcscpy(tmp, name);
		_tcscat(tmp, nameext);
		if (_tcscmp(tmp, option) != 0)
			return 0;
	}
	else
	{
		if (_tcscmp(option, name) != 0)
			return 0;
	}
	_tcsncpy(location, value, maxsz - 1);
	location[maxsz - 1] = '\0';
	return 1;
}

static int cfgfile_path(const TCHAR* option, const TCHAR* value, const TCHAR* name, TCHAR* location, int maxsz)
{
	if (!cfgfile_string(option, value, name, location, maxsz))
		return 0;
	TCHAR* s = target_expand_environment(location, nullptr, 0);
	_tcsncpy(location, s, maxsz - 1);
	location[maxsz - 1] = 0;
	xfree (s);
	return 1;
}

static int cfgfile_rom(const TCHAR* option, const TCHAR* value, const TCHAR* name, TCHAR* location, int maxsz)
{
	TCHAR id[MAX_DPATH];
	if (!cfgfile_string(option, value, name, id, sizeof id / sizeof (TCHAR)))
		return 0;
	TCHAR* p = _tcschr(id, ',');
	if (p)
	{
		TCHAR *endptr, tmp;
		*p = 0;
		tmp = id[4];
		id[4] = 0;
		uae_u32 crc32 = _tcstol(id, &endptr, 16) << 16;
		id[4] = tmp;
		crc32 |= _tcstol(id + 4, &endptr, 16);
		struct romdata* rd = getromdatabycrc(crc32, true);
		if (rd)
		{
			struct romdata* rd2 = getromdatabyid(rd->id);
			if (rd->group == 0 && rd2 == rd)
			{
				if (zfile_exists(location))
					return 1;
			}
			if (rd->group && rd2)
				rd = rd2;
			struct romlist* rl = getromlistbyromdata(rd);
			if (rl)
			{
				write_log (_T("%s: %s -> %s\n"), name, location, rl->path);
				_tcsncpy(location, rl->path, maxsz);
			}
		}
	}
	return 1;
}

static int getintval(TCHAR** p, int* result, int delim)
{
	TCHAR* value = *p;
	int base = 10;
	TCHAR* endptr;
	TCHAR* p2 = _tcschr(*p, delim);

	if (p2 == nullptr)
		return 0;

	*p2++ = '\0';

	if (value[0] == '0' && _totupper(value[1]) == 'X')
		value += 2, base = 16;
	*result = _tcstol(value, &endptr, base);
	*p = p2;

	if (*endptr != '\0' || *value == '\0')
		return 0;

	return 1;
}

static int getintval2(TCHAR** p, int* result, int delim, bool last)
{
	TCHAR* value = *p;
	int base = 10;
	TCHAR* endptr;
	TCHAR* p2;

	p2 = _tcschr(*p, delim);
	if (p2 == nullptr)
	{
		if (last)
		{
			if (delim != '.')
				p2 = _tcschr(*p, ',');
			if (p2 == nullptr)
			{
				p2 = *p;
				while (*p2)
					p2++;
				if (p2 == *p)
					return 0;
			}
		}
		else
		{
			return 0;
		}
	}
	if (!_istdigit(**p) && **p != '-' && **p != '+')
		return 0;

	if (*p2 != 0)
		*p2++ = '\0';

	if (value[0] == '0' && _totupper(value[1]) == 'X')
		value += 2, base = 16;
	*result = _tcstol(value, &endptr, base);
	*p = p2;

	if (*endptr != '\0' || *value == '\0')
	{
		*p = nullptr;
		return 0;
	}

	return 1;
}

static int cfgfile_option_select(TCHAR* s, const TCHAR* option, const TCHAR* select)
{
	TCHAR buf[MAX_DPATH];
	if (!s)
		return -1;
	_tcscpy(buf, s);
	_tcscat(buf, _T(","));
	TCHAR* p = buf;
	for (;;)
	{
		TCHAR* tmpp = _tcschr(p, ',');
		if (tmpp == nullptr)
			return -1;
		*tmpp++ = 0;
		TCHAR* tmpp2 = _tcschr(p, '=');
		if (!tmpp2)
			return -1;
		*tmpp2++ = 0;
		if (!_tcsicmp(p, option))
		{
			int idx = 0;
			while (select[0])
			{
				if (!_tcsicmp(select, tmpp2))
					return idx;
				idx++;
				select += _tcslen(select) + 1;
			}
		}
		p = tmpp;
	}
}

static int cfgfile_option_bool(TCHAR* s, const TCHAR* option)
{
	TCHAR buf[MAX_DPATH];
	if (!s)
		return -1;
	_tcscpy(buf, s);
	_tcscat(buf, _T(","));
	TCHAR* p = buf;
	for (;;)
	{
		TCHAR* tmpp = _tcschr(p, ',');
		if (tmpp == nullptr)
			return -1;
		*tmpp++ = 0;
		TCHAR* tmpp2 = _tcschr(p, '=');
		if (tmpp2)
			*tmpp2++ = 0;
		if (!_tcsicmp(p, option))
		{
			if (!tmpp2)
				return 0;
			TCHAR* tmpp3 = _tcschr(tmpp2, ',');
			if (tmpp3)
				*tmpp3 = 0;
			if (tmpp2 && !_tcsicmp(tmpp2, _T("true")))
				return 1;
			if (tmpp2 && !_tcsicmp(tmpp2, _T("false")))
				return 0;
			return 1;
		}
		p = tmpp;
	}
}

static void set_chipset_mask(struct uae_prefs* p, int val)
{
	p->chipset_mask = (val == 0
		                   ? 0
		                   : val == 1
		                   ? CSMASK_ECS_AGNUS
		                   : val == 2
		                   ? CSMASK_ECS_DENISE
		                   : val == 3
		                   ? CSMASK_ECS_DENISE | CSMASK_ECS_AGNUS
		                   : CSMASK_AGA | CSMASK_ECS_DENISE | CSMASK_ECS_AGNUS);
}

static int cfgfile_parse_host(struct uae_prefs* p, TCHAR* option, TCHAR* value)
{
	int i;
	bool vb;
	TCHAR* section = nullptr;
	TCHAR* tmpp;
	TCHAR tmpbuf[CONFIG_BLEN];
	const TCHAR* tmp1;
	TCHAR* tmp2;

	if (_tcsncmp(option, _T("input."), 6) == 0)
	{
		read_inputdevice_config(p, option, value);
		return 1;
	}

	// custom options LOADING
	for (int i = 0; i < 4; ++i) // Loop 1 ... all 4 joyports
	{
		struct joypad_map_layout tempcustom = {};

		for (int m = 0; m < 2; ++m) // Loop 2 ... none/hotkey function keys
		{
			if (m == 0)
			{
				tmp1 = "none";
				tempcustom = p->jports[i].amiberry_custom_none;
			}
			else if (m == 1)
			{
				tmp1 = "hotkey";
				tempcustom = p->jports[i].amiberry_custom_hotkey;
			}

			for (int n = 0; n < 14; ++n) // Loop 3 ... all 14 buttons
			{
				_stprintf(tmpbuf, "joyport%d_amiberry_custom_%s_%s", i, tmp1, button_remap_name[n]);

				// this is where we need to check if we have this particular option!!
				if (!_tcsncmp(option, _T(tmpbuf), sizeof(tmpbuf) / sizeof(TCHAR)))
				{
					int b = 0;
					if (find_inputevent(value) > -1) { b = RemapEventList[find_inputevent(value)]; }
					//else {b=0;}

					if (n == 0) { tempcustom.dpad_up_action = b; }
					if (n == 1) { tempcustom.dpad_down_action = b; }
					if (n == 2) { tempcustom.dpad_left_action = b; }
					if (n == 3) { tempcustom.dpad_right_action = b; }
					if (n == 4) { tempcustom.select_action = b; }
					if (n == 5) { tempcustom.left_shoulder_action = b; }
					if (n == 6) { tempcustom.lstick_select_action = b; }
					if (n == 7) { tempcustom.north_action = b; }
					if (n == 8) { tempcustom.south_action = b; }
					if (n == 9) { tempcustom.east_action = b; }
					if (n == 10) { tempcustom.west_action = b; }
					if (n == 11) { tempcustom.start_action = b; }
					if (n == 12) { tempcustom.right_shoulder_action = b; }
					if (n == 13) { tempcustom.rstick_select_action = b; }

					if (m == 0)
					{
						p->jports[i].amiberry_custom_none = tempcustom;
					}

					else if (m == 1)
					{
						p->jports[i].amiberry_custom_hotkey = tempcustom;
					}
					return 1;
				} // close the IF check
			} // close loop 3 
		} // close loop 2
	} // close loop 1

	for (tmpp = option; *tmpp != '\0'; tmpp++)
		if (_istupper(*tmpp))
			*tmpp = _totlower(*tmpp);
	tmpp = _tcschr(option, '.');
	if (tmpp)
	{
		section = option;
		option = tmpp + 1;
		*tmpp = '\0';
		if (_tcscmp(section, TARGET_NAME) == 0)
		{
			/* We special case the various path options here.  */
			if (cfgfile_path(option, value, _T("rom_path"), p->path_rom, sizeof p->path_rom / sizeof(TCHAR))
				|| cfgfile_path(option, value, _T("floppy_path"), p->path_floppy, sizeof p->path_floppy / sizeof(TCHAR))
				|| cfgfile_path(option, value, _T("cd_path"), p->path_cd, sizeof p->path_cd / sizeof(TCHAR))
				|| cfgfile_path(option, value, _T("hardfile_path"), p->path_hardfile, sizeof p->path_hardfile / sizeof(TCHAR)))
				return 1;
			return target_parse_option(p, option, value);
		}
		return 0;
	}

	for (i = 0; i < MAX_TOTAL_SCSI_DEVICES; i++)
	{
		TCHAR tmp[20];
		_stprintf(tmp, _T("cdimage%d"), i);
		if (!_tcsicmp(option, tmp))
		{
			if (!_tcsicmp(value, _T("autodetect")))
			{
				p->cdslots[i].type = SCSI_UNIT_DEFAULT;
				p->cdslots[i].inuse = true;
				p->cdslots[i].name[0] = 0;
			}
			else
			{
				p->cdslots[i].delayed = false;
				TCHAR* next = _tcsrchr(value, ',');
				int type = SCSI_UNIT_DEFAULT;
				int mode = 0;
				int unitnum = 0;
				for (;;)
				{
					if (!next)
						break;
					*next++ = 0;
					TCHAR* next2 = _tcschr(next, ':');
					if (next2)
						*next2++ = 0;
					if (!_tcsicmp(next, _T("delay")))
					{
						p->cdslots[i].delayed = true;
						next = next2;
						if (!next)
							break;
						next2 = _tcschr(next, ':');
						if (next2)
							*next2++ = 0;
					}
					type = match_string(cdmodes, next);
					if (type < 0)
						type = SCSI_UNIT_DEFAULT;
					else
						type--;
					next = next2;
					if (!next)
						break;
					next2 = _tcschr(next, ':');
					if (next2)
						*next2++ = 0;
					mode = match_string(cdconmodes, next);
					if (mode < 0)
						mode = 0;
					next = next2;
					if (!next)
						break;
					next2 = _tcschr(next, ':');
					if (next2)
						*next2++ = 0;
					cfgfile_intval(option, next, tmp, &unitnum, 1);
				}
				if (_tcslen(value) > 0)
				{
					TCHAR* s = cfgfile_subst_path(UNEXPANDED, p->path_cd, value);
					_tcsncpy(p->cdslots[i].name, s, sizeof p->cdslots[i].name / sizeof(TCHAR));
					xfree(s);
				}
				p->cdslots[i].name[sizeof p->cdslots[i].name - 1] = 0;
				p->cdslots[i].inuse = true;
				p->cdslots[i].type = type;
			}
			// disable all following units
			i++;
			while (i < MAX_TOTAL_SCSI_DEVICES)
			{
				p->cdslots[i].type = SCSI_UNIT_DISABLED;
				i++;
			}
			return 1;
		}
	}

	if (cfgfile_intval(option, value, _T("sound_frequency"), &p->sound_freq, 1)
		|| cfgfile_intval(option, value, _T("sound_volume_paula"), &p->sound_volume_paula, 1)
		|| cfgfile_intval(option, value, _T("sound_volume_cd"), &p->sound_volume_cd, 1)
		|| cfgfile_intval(option, value, _T("sound_stereo_separation"), &p->sound_stereo_separation, 1)
		|| cfgfile_intval(option, value, _T("sound_stereo_mixing_delay"), &p->sound_mixed_stereo_delay, 1)

		|| cfgfile_intval(option, value, _T("gfx_framerate"), &p->gfx_framerate, 1)
		|| cfgfile_intval(option, value, _T("gfx_refreshrate"), &p->gfx_apmode[APMODE_NATIVE].gfx_refreshrate, 1)
		|| cfgfile_intval(option, value, _T("gfx_refreshrate_rtg"), &p->gfx_apmode[APMODE_RTG].gfx_refreshrate, 1)

		|| cfgfile_intval(option, value, _T("filesys_max_size"), &p->filesys_limit, 1)
		|| cfgfile_intval(option, value, _T("filesys_max_name_length"), &p->filesys_max_name, 1)
		|| cfgfile_yesno(option, value, _T("filesys_inject_icons"), &p->filesys_inject_icons)
		|| cfgfile_string(option, value, _T("filesys_inject_icons_drawer"), p->filesys_inject_icons_drawer,
		                  sizeof p->filesys_inject_icons_drawer / sizeof(TCHAR))
		|| cfgfile_string(option, value, _T("filesys_inject_icons_project"), p->filesys_inject_icons_project,
		                  sizeof p->filesys_inject_icons_project / sizeof(TCHAR))
		|| cfgfile_string(option, value, _T("filesys_inject_icons_tool"), p->filesys_inject_icons_tool,
		                  sizeof p->filesys_inject_icons_tool / sizeof(TCHAR)))
		return 1;

	if (cfgfile_string(option, value, _T("config_info"), p->info, sizeof p->info / sizeof(TCHAR))
		|| cfgfile_string(option, value, _T("config_description"), p->description, sizeof p->description / sizeof(TCHAR)))
		return 1;

	if (cfgfile_yesno(option, value, _T("floppy0wp"), &p->floppyslots[0].forcedwriteprotect)
		|| cfgfile_yesno(option, value, _T("floppy1wp"), &p->floppyslots[1].forcedwriteprotect)
		|| cfgfile_yesno(option, value, _T("floppy2wp"), &p->floppyslots[2].forcedwriteprotect)
		|| cfgfile_yesno(option, value, _T("floppy3wp"), &p->floppyslots[3].forcedwriteprotect)
		|| cfgfile_yesno(option, value, _T("bsdsocket_emu"), &p->socket_emu))
		return 1;

	if (cfgfile_strval(option, value, _T("sound_output"), &p->produce_sound, soundmode1, 1)
		|| cfgfile_strval(option, value, _T("sound_output"), &p->produce_sound, soundmode2, 0)
		|| cfgfile_strval(option, value, _T("sound_interpol"), &p->sound_interpol, interpolmode, 0)
		|| cfgfile_strval(option, value, _T("sound_filter"), &p->sound_filter, soundfiltermode1, 0)
		|| cfgfile_strval(option, value, _T("sound_filter_type"), &p->sound_filter_type, soundfiltermode2, 0)
		|| cfgfile_strboolval(option, value, _T("use_gui"), &p->start_gui, guimode1, 1)
		|| cfgfile_strboolval(option, value, _T("use_gui"), &p->start_gui, guimode2, 1)
		|| cfgfile_strboolval(option, value, _T("use_gui"), &p->start_gui, guimode3, 0)
		|| cfgfile_strval(option, value, _T("gfx_resolution"), &p->gfx_resolution, lorestype1, 0)
		|| cfgfile_strval(option, value, _T("gfx_lores"), &p->gfx_resolution, lorestype2, 0)
		|| cfgfile_strval(option, value, _T("gfx_fullscreen_amiga"), &p->gfx_apmode[APMODE_NATIVE].gfx_fullscreen, fullmodes, 0)
		|| cfgfile_strval(option, value, _T("gfx_fullscreen_picasso"), &p->gfx_apmode[APMODE_RTG].gfx_fullscreen, fullmodes, 0)
		|| cfgfile_strval(option, value, _T("absolute_mouse"), &p->input_tablet, abspointers, 0))
		return 1;

	if (_tcscmp(option, _T("gfx_width_windowed")) == 0)
	{
		return 1;
	}
	if (_tcscmp(option, _T("gfx_height_windowed")) == 0)
	{
		return 1;
	}

	if (_tcscmp(option, _T("gfx_width_fullscreen")) == 0)
	{
		return 1;
	}
	if (_tcscmp(option, _T("gfx_height_fullscreen")) == 0)
	{
		return 1;
	}

	if (_tcscmp(option, _T("gfx_linemode")) == 0)
	{
		int v;
		p->gfx_vresolution = VRES_DOUBLE;
		p->gfx_pscanlines = 0;
		p->gfx_iscanlines = 0;
		if (cfgfile_strval(option, value, _T("gfx_linemode"), &v, linemode, 0))
		{
			p->gfx_vresolution = VRES_NONDOUBLE;
			if (v > 0)
			{
				p->gfx_iscanlines = (v - 1) / 4;
				p->gfx_pscanlines = (v - 1) % 4;
				p->gfx_vresolution = VRES_DOUBLE;
			}
		}
		return 1;
	}

	if (cfgfile_yesno(option, value, _T("show_leds"), &vb))
	{
		p->leds_on_screen = vb;
		return 1;
	}

	if (_tcscmp(option, _T("gfx_width")) == 0 || _tcscmp(option, _T("gfx_height")) == 0)
	{
		cfgfile_intval(option, value, _T("gfx_width"), &p->gfx_size.width, 1);
		cfgfile_intval(option, value, _T("gfx_height"), &p->gfx_size.height, 1);
		return 1;
	}

	// olde versions (compatibility)

	if (_tcscmp(option, _T("joyportfriendlyname0")) == 0 || _tcscmp(option, _T("joyportfriendlyname1")) == 0)
	{
		inputdevice_joyport_config_store(p, value, _tcscmp(option, _T("joyportfriendlyname0")) == 0 ? 0 : 1, -1, 2);
		return 1;
	}
	if (_tcscmp(option, _T("joyportfriendlyname2")) == 0 || _tcscmp(option, _T("joyportfriendlyname3")) == 0)
	{
		inputdevice_joyport_config_store(p, value, _tcscmp(option, _T("joyportfriendlyname2")) == 0 ? 2 : 3, -1, 2);
		return 1;
	}
	if (_tcscmp(option, _T("joyportname0")) == 0 || _tcscmp(option, _T("joyportname1")) == 0)
	{
		inputdevice_joyport_config_store(p, value, _tcscmp(option, _T("joyportname0")) == 0 ? 0 : 1, -1, 1);
		return 1;
	}
	if (_tcscmp(option, _T("joyportname2")) == 0 || _tcscmp(option, _T("joyportname3")) == 0)
	{
		inputdevice_joyport_config_store(p, value, _tcscmp(option, _T("joyportname2")) == 0 ? 2 : 3, -1, 1);
		return 1;
	}


	// new versions  
	if (_tcscmp(option, _T("joyport0_friendlyname")) == 0 || _tcscmp(option, _T("joyport1_friendlyname")) == 0)
	{
		inputdevice_joyport_config_store(p, value, _tcscmp(option, _T("joyport0_friendlyname")) == 0 ? 0 : 1, -1, 2);
		return 1;
	}
	if (_tcscmp(option, _T("joyport2_friendlyname")) == 0 || _tcscmp(option, _T("joyport3_friendlyname")) == 0)
	{
		inputdevice_joyport_config_store(p, value, _tcscmp(option, _T("joyport2_friendlyname")) == 0 ? 2 : 3, -1, 2);
		return 1;
	}
	if (_tcscmp(option, _T("joyport0_name")) == 0 || _tcscmp(option, _T("joyport1_name")) == 0)
	{
		inputdevice_joyport_config_store(p, value, _tcscmp(option, _T("joyport0_name")) == 0 ? 0 : 1, -1, 1);
		return 1;
	}
	if (_tcscmp(option, _T("joyport2_name")) == 0 || _tcscmp(option, _T("joyport3_name")) == 0)
	{
		inputdevice_joyport_config_store(p, value, _tcscmp(option, _T("joyport2_name")) == 0 ? 2 : 3, -1, 1);
		return 1;
	}

	// old version only 
	if (_tcscmp(option, _T("joyport0")) == 0 || _tcscmp(option, _T("joyport1")) == 0)
	{
		inputdevice_joyport_config_store(p, value, _tcscmp(option, _T("joyport0")) == 0 ? 0 : 1, -1, 0);
		return 1;
	}
	if (_tcscmp(option, _T("joyport2")) == 0 || _tcscmp(option, _T("joyport3")) == 0)
	{
		inputdevice_joyport_config_store(p, value, _tcscmp(option, _T("joyport2")) == 0 ? 2 : 3, -1, 0);
		return 1;
	}

	// shared version
	if (cfgfile_strval(option, value, _T("joyport0_mode"), &p->jports[0].mode, joyportmodes, 0) ||
		cfgfile_strval(option, value, _T("joyport0mode"), &p->jports[0].mode, joyportmodes, 0))
		return 1;
	if (cfgfile_strval(option, value, _T("joyport1_mode"), &p->jports[1].mode, joyportmodes, 0) ||
		cfgfile_strval(option, value, _T("joyport1mode"), &p->jports[1].mode, joyportmodes, 0))
		return 1;

	if (cfgfile_strval(option, value, _T("joyport0autofire"), &p->jports[0].autofire, joyaf, 0) ||
		cfgfile_strval(option, value, _T("joyport0_autofire"), &p->jports[0].autofire, joyaf, 0))
		return 1;
	if (cfgfile_strval(option, value, _T("joyport1autofire"), &p->jports[1].autofire, joyaf, 0) ||
		cfgfile_strval(option, value, _T("joyport1_autofire"), &p->jports[1].autofire, joyaf, 0))
		return 1;
	if (cfgfile_strval(option, value, _T("joyport2autofire"), &p->jports[2].autofire, joyaf, 0) ||
		cfgfile_strval(option, value, _T("joyport2_autofire"), &p->jports[2].autofire, joyaf, 0))
		return 1;
	if (cfgfile_strval(option, value, _T("joyport3autofire"), &p->jports[3].autofire, joyaf, 0) ||
		cfgfile_strval(option, value, _T("joyport3_autofire"), &p->jports[3].autofire, joyaf, 0))
		return 1;

	if (cfgfile_strval(option, value, _T("joyport0_mousemap"), &p->jports[0].mousemap, mousemaps, 0))
		return 1;
	if (cfgfile_strval(option, value, _T("joyport1_mousemap"), &p->jports[1].mousemap, mousemaps, 0))
		return 1;

	// shared version
	if (cfgfile_yesno(option, value, _T("joyport0keyboardoverride"), &vb) ||
		cfgfile_yesno(option, value, _T("joyport0_keyboardoverride"), &vb))
	{
		p->jports[0].nokeyboardoverride = !vb;
		return 1;
	}
	if (cfgfile_yesno(option, value, _T("joyport1keyboardoverride"), &vb) ||
		cfgfile_yesno(option, value, _T("joyport1_keyboardoverride"), &vb))
	{
		p->jports[1].nokeyboardoverride = !vb;
		return 1;
	}
	if (cfgfile_yesno(option, value, _T("joyport2keyboardoverride"), &vb) ||
		cfgfile_yesno(option, value, _T("joyport2_keyboardoverride"), &vb))
	{
		p->jports[2].nokeyboardoverride = !vb;
		return 1;
	}
	if (cfgfile_yesno(option, value, _T("joyport3keyboardoverride"), &vb) ||
		cfgfile_yesno(option, value, _T("joyport3_keyboardoverride"), &vb))
	{
		p->jports[3].nokeyboardoverride = !vb;
		return 1;
	}

	if (cfgfile_string(option, value, _T("statefile"), tmpbuf, sizeof(tmpbuf) / sizeof(TCHAR)))
	{
		_tcscpy(savestate_fname, tmpbuf);
		if (zfile_exists(savestate_fname))
		{
			savestate_state = STATE_DORESTORE;
		}
		else
		{
			int ok = 0;
			if (savestate_fname[0])
			{
				for (;;)
				{
					TCHAR* p;
					if (my_existsdir(savestate_fname))
					{
						ok = 1;
						break;
					}
					p = _tcsrchr(savestate_fname, '\\');
					if (!p)
						p = _tcsrchr(savestate_fname, '/');
					if (!p)
						break;
					*p = 0;
				}
			}
			if (!ok)
			{
				savestate_fname[0] = 0;
			}
		}
		return 1;
	}

	if (cfgfile_strval(option, value, _T("sound_channels"), &p->sound_stereo, stereomode, 1))
	{
		if (p->sound_stereo == SND_NONE)
		{
			/* "mixed stereo" compatibility hack */
			p->sound_stereo = SND_STEREO;
			p->sound_mixed_stereo_delay = 5;
			p->sound_stereo_separation = 7;
		}
		return 1;
	}

	if (_tcscmp(option, _T("kbd_lang")) == 0)
	{
		KbdLang l;
		if ((l = KBD_LANG_DE, _tcsicmp(value, _T("de")) == 0)
			|| (l = KBD_LANG_DK, _tcsicmp(value, _T("dk")) == 0)
			|| (l = KBD_LANG_SE, _tcsicmp(value, _T("se")) == 0)
			|| (l = KBD_LANG_US, _tcsicmp(value, _T("us")) == 0)
			|| (l = KBD_LANG_FR, _tcsicmp(value, _T("fr")) == 0)
			|| (l = KBD_LANG_IT, _tcsicmp(value, _T("it")) == 0)
			|| (l = KBD_LANG_ES, _tcsicmp(value, _T("es")) == 0))
			p->keyboard_lang = l;
		else
		cfgfile_warning(_T("Unknown keyboard language\n"));
		return 1;
	}

	if (cfgfile_string(option, value, _T("config_version"), tmpbuf, sizeof(tmpbuf) / sizeof(TCHAR)))
	{
		TCHAR* tmpp2;
		tmpp = _tcschr(value, '.');
		if (tmpp)
		{
			*tmpp++ = 0;
			tmpp2 = tmpp;
			p->config_version = _tstol(tmpbuf) << 16;
			tmpp = _tcschr(tmpp, '.');
			if (tmpp)
			{
				*tmpp++ = 0;
				p->config_version |= _tstol(tmpp2) << 8;
				p->config_version |= _tstol(tmpp);
			}
		}
		return 1;
	}

	if (_tcscmp(option, _T("displaydata")) == 0 || _tcscmp(option, _T("displaydata_pal")) == 0 || _tcscmp(
		option, _T("displaydata_ntsc")) == 0)
	{
		_tcsncpy(tmpbuf, value, sizeof tmpbuf / sizeof(TCHAR) - 1);
		tmpbuf[sizeof tmpbuf / sizeof(TCHAR) - 1] = '\0';

		int vert = -1, horiz = -1, lace = -1, ntsc = -1, vsync = -1, hres = 0;
		bool locked = false, rtg = false;
		bool defaultdata = false;
		float rate = -1;
		TCHAR label[16] = {0};
		TCHAR* tmpp = tmpbuf;
		TCHAR* end = tmpbuf + _tcslen(tmpbuf);
		for (;;)
		{
			TCHAR* next = _tcschr(tmpp, ',');
			TCHAR* equals = _tcschr(tmpp, '=');

			if (!next)
				next = end;
			if (equals == nullptr || equals > next)
				equals = nullptr;
			else
				equals++;
			*next = 0;

			if (rate < 0)
				rate = _tstof(tmpp);
			else if (!_tcsnicmp(tmpp, _T("v="), 2))
				vert = _tstol(equals);
			else if (!_tcsnicmp(tmpp, _T("h="), 2))
				horiz = _tstol(equals);
			else if (!_tcsnicmp(tmpp, _T("t="), 2))
				_tcsncpy(label, equals, sizeof label / sizeof(TCHAR) - 1);
			if (!_tcsnicmp(tmpp, _T("locked"), 4))
				locked = true;
			if (!_tcsnicmp(tmpp, _T("nlace"), 5))
				lace = 0;
			if (!_tcsnicmp(tmpp, _T("lace"), 4))
				lace = 1;
			if (!_tcsnicmp(tmpp, _T("lores"), 5))
				hres |= 1 << RES_LORES;
			if (!_tcsnicmp(tmpp, _T("hires"), 5))
				hres |= 1 << RES_HIRES;
			if (!_tcsnicmp(tmpp, _T("shres"), 5))
				hres |= 1 << RES_SUPERHIRES;
			if (!_tcsnicmp(tmpp, _T("nvsync"), 5))
				vsync = 0;
			if (!_tcsnicmp(tmpp, _T("vsync"), 4))
				vsync = 1;
			if (!_tcsnicmp(tmpp, _T("ntsc"), 4))
				ntsc = 1;
			if (!_tcsnicmp(tmpp, _T("pal"), 3))
				ntsc = 0;
			if (!_tcsnicmp(tmpp, _T("rtg"), 3))
				rtg = true;
			if (!_tcsnicmp(tmpp, _T("default"), 7))
				defaultdata = true;

			tmpp = next;
			if (tmpp >= end)
				break;
			tmpp++;
		}
		for (int i = 0; i < MAX_CHIPSET_REFRESH; i++)
		{
			struct chipset_refresh* cr = &p->cr[i];
			if (_tcscmp(option, _T("displaydata_pal")) == 0)
			{
				i = CHIPSET_REFRESH_PAL;
				cr = &p->cr[i];
				cr->inuse = false;
				_tcscpy(label, _T("PAL"));
			}
			else if (_tcscmp(option, _T("displaydata_ntsc")) == 0)
			{
				i = CHIPSET_REFRESH_NTSC;
				cr = &p->cr[i];
				cr->inuse = false;
				_tcscpy(label, _T("NTSC"));
			}
			if (!cr->inuse)
			{
				cr->inuse = true;
				cr->horiz = horiz;
				cr->vert = vert;
				cr->lace = lace;
				cr->resolution = hres ? hres : 1 + 2 + 4;
				cr->ntsc = ntsc;
				cr->vsync = vsync;
				cr->locked = locked;
				cr->rtg = rtg;
				cr->rate = rate;
				cr->defaultdata = defaultdata;
				_tcscpy(cr->label, label);
				break;
			}
		}
		return 1;
	}

	return 0;
}

static void decode_rom_ident(TCHAR* romfile, int maxlen, const TCHAR* ident, int romflags)
{
	const TCHAR* p;
	int ver, rev, subver, subrev, round, i;
	TCHAR model[64], *modelp;
	struct romlist** rl;
	TCHAR* romtxt;

	if (!ident[0])
		return;
	romtxt = xmalloc (TCHAR, 10000);
	romtxt[0] = 0;
	for (round = 0; round < 2; round++)
	{
		ver = rev = subver = subrev = -1;
		modelp = nullptr;
		memset(model, 0, sizeof model);
		p = ident;
		while (*p)
		{
			TCHAR c = *p++;
			int *pp1 = nullptr, *pp2 = nullptr;
			if (_totupper(c) == 'V' && _istdigit(*p))
			{
				pp1 = &ver;
				pp2 = &rev;
			}
			else if (_totupper(c) == 'R' && _istdigit(*p))
			{
				pp1 = &subver;
				pp2 = &subrev;
			}
			else if (!_istdigit(c) && c != ' ')
			{
				_tcsncpy(model, p - 1, (sizeof model) / sizeof (TCHAR) - 1);
				p += _tcslen(model);
				modelp = model;
			}
			if (pp1)
			{
				*pp1 = _tstol(p);
				while (*p != 0 && *p != '.' && *p != ' ')
					p++;
				if (*p == '.')
				{
					p++;
					if (pp2)
						*pp2 = _tstol(p);
				}
			}
			if (*p == 0 || *p == ';')
			{
				rl = getromlistbyident(ver, rev, subver, subrev, modelp, romflags, round > 0);
				if (rl)
				{
					for (i = 0; rl[i]; i++)
					{
						if (rl[i]->path && !_tcscmp(rl[i]->path, romfile))
						{
							xfree(rl);
							round = 0;
							goto end;
						}
					}
					if (!rl[i])
					{
						for (i = 0; rl[i]; i++)
						{
							if (round)
							{
								TCHAR romname[MAX_DPATH];
								getromname(rl[i]->rd, romname);
								_tcscat(romtxt, romname);
								_tcscat(romtxt, _T("\n"));
							}
							else
							{
								_tcsncpy(romfile, rl[i]->path, maxlen);
								goto end;
							}
						}
					}
					xfree (rl);
				}
			}
		}
	}
end:
	if (round && romtxt[0])
	{
		notify_user_parms(NUMSG_ROMNEED, romtxt, romtxt);
	}
	xfree (romtxt);
}

static struct uaedev_config_data* getuci(struct uae_prefs* p)
{
	if (p->mountitems < MOUNT_CONFIG_SIZE)
		return &p->mountconfig[p->mountitems++];
	return nullptr;
}

struct uaedev_config_data* add_filesys_config(struct uae_prefs* p, int index, struct uaedev_config_info* ci)
{
	struct uaedev_config_data* uci;
	int i;

	if (index < 0 && (ci->type == UAEDEV_DIR || ci->type == UAEDEV_HDF) && ci->devname && _tcslen(ci->devname) > 0)
	{
		for (i = 0; i < p->mountitems; i++)
		{
			if (p->mountconfig[i].ci.devname && !_tcscmp(p->mountconfig[i].ci.devname, ci->devname))
				return nullptr;
		}
	}

	if (index < 0)
	{
		if (ci->controller_type != HD_CONTROLLER_TYPE_UAE)
		{
			int ctrl = ci->controller_type;
			int ctrlunit = ci->controller_type_unit;
			int cunit = ci->controller_unit;
			for (;;)
			{
				for (i = 0; i < p->mountitems; i++)
				{
					if (p->mountconfig[i].ci.controller_type == ctrl && p->mountconfig[i].ci.controller_type_unit == ctrlunit && p->
						mountconfig[i].ci.controller_unit == cunit)
					{
						cunit++;
						if (ctrl >= HD_CONTROLLER_TYPE_IDE_FIRST && ctrl <= HD_CONTROLLER_TYPE_IDE_LAST && cunit == 4)
							return nullptr;
						if (ctrl >= HD_CONTROLLER_TYPE_SCSI_FIRST && ctrl <= HD_CONTROLLER_TYPE_SCSI_LAST && cunit >= 7)
							return nullptr;
					}
				}
				if (i == p->mountitems)
				{
					ci->controller_unit = cunit;
					break;
				}
			}
		}
		else if (ci->controller_type == HD_CONTROLLER_TYPE_UAE)
		{
			int ctrl = ci->controller_type;
			int ctrlunit = ci->controller_type_unit;
			int cunit = ci->controller_unit;
			for (;;)
			{
				for (i = 0; i < p->mountitems; i++)
				{
					if (p->mountconfig[i].ci.controller_type == ctrl && p->mountconfig[i].ci.controller_type_unit == ctrlunit && p->
						mountconfig[i].ci.controller_unit == cunit)
					{
						cunit++;
						if (cunit >= MAX_FILESYSTEM_UNITS)
							return nullptr;
					}
				}
				if (i == p->mountitems)
				{
					ci->controller_unit = cunit;
					break;
				}
			}
		}
		uci = getuci(p);
		uci->configoffset = -1;
		uci->unitnum = -1;
	}
	else
	{
		uci = &p->mountconfig[index];
	}
	if (!uci)
		return nullptr;

	memcpy(&uci->ci, ci, sizeof (struct uaedev_config_info));
	validatedevicename(uci->ci.devname, nullptr);
	validatevolumename(uci->ci.volname, nullptr);
	if (!uci->ci.devname[0])
	{
		TCHAR base[32];
		TCHAR base2[32];
		int num = 0;
		if (uci->ci.rootdir[0] == 0 && ci->type == UAEDEV_DIR)
			_tcscpy(base, _T("RDH"));
		else
			_tcscpy(base, _T("DH"));
		_tcscpy(base2, base);
		for (i = 0; i < p->mountitems; i++)
		{
			_stprintf(base2, _T("%s%d"), base, num);
			if (!_tcsicmp(base2, p->mountconfig[i].ci.devname))
			{
				num++;
				i = -1;
			}
		}
		_tcscpy(uci->ci.devname, base2);
		validatedevicename(uci->ci.devname, nullptr);
	}
	if (ci->type == UAEDEV_DIR)
	{
		TCHAR* s = filesys_createvolname(uci->ci.volname, uci->ci.rootdir, nullptr, _T("Harddrive"));
		_tcscpy(uci->ci.volname, s);
		xfree (s);
	}
	return uci;
}

static void parse_addmem(struct uae_prefs* p, TCHAR* buf, int num)
{
	int size = 0, addr = 0;

	if (!getintval2(&buf, &addr, ',', false))
		return;
	if (!getintval2(&buf, &size, 0, true))
		return;
	if (addr & 0xffff)
		return;
	if ((size & 0xffff) || (size & 0xffff0000) == 0)
		return;
	p->custom_memory_addrs[num] = addr;
	p->custom_memory_sizes[num] = size;
}

static void get_filesys_controller(const TCHAR* hdc, int* type, int* typenum, int* num)
{
	int hdcv = HD_CONTROLLER_TYPE_UAE;
	int hdunit = 0;
	int idx = 0;
	if (_tcslen(hdc) >= 4 && !_tcsncmp(hdc, _T("ide"), 3))
	{
		hdcv = HD_CONTROLLER_TYPE_IDE_AUTO;
		hdunit = hdc[3] - '0';
		if (hdunit < 0 || hdunit >= 6)
			hdunit = 0;
	}
	else if (_tcslen(hdc) >= 5 && !_tcsncmp(hdc, _T("scsi"), 4))
	{
		hdcv = HD_CONTROLLER_TYPE_SCSI_AUTO;
		hdunit = hdc[4] - '0';
		if (hdunit < 0 || hdunit >= 8 + 2)
			hdunit = 0;
	}
	else if (_tcslen(hdc) >= 6 && !_tcsncmp(hdc, _T("scsram"), 6))
	{
		hdcv = HD_CONTROLLER_TYPE_PCMCIA;
		hdunit = 0;
		idx = 0;
	}
	else if (_tcslen(hdc) >= 5 && !_tcsncmp(hdc, _T("scide"), 5))
	{
		hdcv = HD_CONTROLLER_TYPE_PCMCIA;
		hdunit = 0;
		idx = 1;
	}
	if (hdcv == HD_CONTROLLER_TYPE_UAE)
	{
		hdunit = _tstol(hdc + 3);
		if (hdunit >= MAX_FILESYSTEM_UNITS)
			hdunit = 0;
	}
	else if (hdcv > HD_CONTROLLER_TYPE_UAE)
	{
		TCHAR control[MAX_DPATH];
		bool found = false;
		_tcscpy(control, hdc);
		TCHAR* extend = (TCHAR*)_tcschr(control, ',');
		if (extend)
			extend[0] = 0;
		const TCHAR* ext = _tcsrchr(control, '_');
		if (ext)
		{
			ext++;
			int len = _tcslen(ext);
			if (len > 2 && ext[len - 2] == '-' && ext[len - 1] >= '2' && ext[len - 1] <= '9')
			{
				idx = ext[len - 1] - '1';
				len -= 2;
			}
			for (int i = 0; hdcontrollers[i].label; i++)
			{
				const TCHAR* ext2 = _tcsrchr(hdcontrollers[i].label, '_');
				if (ext2)
				{
					ext2++;
					if (_tcslen(ext2) == len && !_tcsnicmp(ext, ext2, len) && hdc[0] == hdcontrollers[i].label[0])
					{
						if (hdcontrollers[i].romtype)
						{
							for (int j = 0; expansionroms[j].name; j++)
							{
								if ((expansionroms[j].romtype & ROMTYPE_MASK) == hdcontrollers[i].romtype)
								{
									hdcv = hdcv == HD_CONTROLLER_TYPE_IDE_AUTO
										       ? j + HD_CONTROLLER_TYPE_IDE_EXPANSION_FIRST
										       : j + HD_CONTROLLER_TYPE_SCSI_EXPANSION_FIRST;
									break;
								}
							}
						}
						if (hdcv == HD_CONTROLLER_TYPE_IDE_AUTO)
						{
							hdcv = i;
						}
						else if (hdcv == HD_CONTROLLER_TYPE_SCSI_AUTO)
						{
							hdcv = i + HD_CONTROLLER_EXPANSION_MAX;
						}
						found = true;
						break;
					}
				}
			}
			if (!found)
			{
				for (int i = 0; expansionroms[i].name; i++)
				{
					const struct expansionromtype* ert = &expansionroms[i];
					if (_tcslen(ert->name) == len && !_tcsnicmp(ext, ert->name, len))
					{
						if (hdcv == HD_CONTROLLER_TYPE_IDE_AUTO)
						{
							hdcv = HD_CONTROLLER_TYPE_IDE_EXPANSION_FIRST + i;
						}
						else
						{
							hdcv = HD_CONTROLLER_TYPE_SCSI_EXPANSION_FIRST + i;
						}
						break;
					}
				}
			}
		}
	}
	if (idx >= MAX_DUPLICATE_EXPANSION_BOARDS)
		idx = MAX_DUPLICATE_EXPANSION_BOARDS - 1;
	if (hdunit < 0)
		hdunit = 0;
	*type = hdcv;
	*typenum = idx;
	*num = hdunit;
}

static int cfgfile_parse_partial_newfilesys(struct uae_prefs* p, int nr, int type, const TCHAR* value, int unit,
                                            bool uaehfentry)
{
	TCHAR* tmpp;
	TCHAR *name = nullptr, *path = nullptr;

	// read only harddrive name
	if (!uaehfentry)
		return 0;
	if (type != 1)
		return 0;
	tmpp = getnextentry(&value, ',');
	if (!tmpp)
		return 0;
	xfree (tmpp);
	tmpp = getnextentry(&value, ':');
	if (!tmpp)
		return 0;
	xfree (tmpp);
	name = getnextentry(&value, ':');
	if (name && _tcslen(name) > 0)
	{
		path = getnextentry(&value, ',');
		if (path && _tcslen(path) > 0)
		{
			for (int i = 0; i < MAX_FILESYSTEM_UNITS; i++)
			{
				struct uaedev_config_info* uci = &p->mountconfig[i].ci;
				if (_tcsicmp(uci->rootdir, name) == 0)
				{
					_tcscat(uci->rootdir, _T(":"));
					_tcscat(uci->rootdir, path);
				}
			}
		}
	}
	xfree (path);
	xfree (name);
	return 1;
}

static int cfgfile_parse_newfilesys(struct uae_prefs* p, int nr, int type, TCHAR* value, int unit, bool uaehfentry)
{
	struct uaedev_config_info uci;
	TCHAR *tmpp = _tcschr(value, ','), *tmpp2;
	TCHAR* str = nullptr;
	TCHAR devname[MAX_DPATH], volname[MAX_DPATH];

	devname[0] = volname[0] = 0;
	uci_set_defaults(&uci, false);

	config_newfilesystem = 1;
	if (tmpp == nullptr)
		goto invalid_fs;

	*tmpp++ = '\0';
	if (_tcsicmp(value, _T("ro")) == 0)
		uci.readonly = true;
	else if (_tcsicmp(value, _T("rw")) == 0)
		uci.readonly = false;
	else
		goto invalid_fs;

	value = tmpp;
	if (type == 0)
	{
		uci.type = UAEDEV_DIR;
		tmpp = _tcschr(value, ':');
		if (tmpp == nullptr)
			goto empty_fs;
		*tmpp++ = 0;
		_tcscpy(devname, value);
		tmpp2 = tmpp;
		tmpp = _tcschr(tmpp, ':');
		if (tmpp == nullptr)
			goto empty_fs;
		*tmpp++ = 0;
		_tcscpy(volname, tmpp2);
		tmpp2 = tmpp;
		// quoted special case
		if (tmpp2[0] == '\"')
		{
			const TCHAR* end;
			TCHAR* n = cfgfile_unescape(tmpp2, &end, 0, false);
			if (!n)
				goto invalid_fs;
			_tcscpy(uci.rootdir, n);
			xfree(n);
			tmpp = (TCHAR*)end;
			*tmpp++ = 0;
		}
		else
		{
			tmpp = _tcschr(tmpp, ',');
			if (tmpp == nullptr)
				goto empty_fs;
			*tmpp++ = 0;
			_tcscpy(uci.rootdir, tmpp2);
		}
		_tcscpy(uci.volname, volname);
		_tcscpy(uci.devname, devname);
		if (! getintval(&tmpp, &uci.bootpri, 0))
			goto empty_fs;
	}
	else if (type == 1 || ((type == 2 || type == 3) && uaehfentry))
	{
		tmpp = _tcschr(value, ':');
		if (tmpp == nullptr)
			goto invalid_fs;
		*tmpp++ = '\0';
		_tcscpy(devname, value);
		tmpp2 = tmpp;
		// quoted special case
		if (tmpp2[0] == '\"')
		{
			const TCHAR* end;
			TCHAR* n = cfgfile_unescape(tmpp2, &end, 0, false);
			if (!n)
				goto invalid_fs;
			_tcscpy(uci.rootdir, n);
			xfree(n);
			tmpp = (TCHAR*)end;
			*tmpp++ = 0;
		}
		else
		{
			tmpp = _tcschr(tmpp, ',');
			if (tmpp == nullptr)
				goto invalid_fs;
			*tmpp++ = 0;
			_tcscpy(uci.rootdir, tmpp2);
		}
		_tcscpy(uci.devname, devname);
		if (! getintval(&tmpp, &uci.sectors, ',')
			|| ! getintval(&tmpp, &uci.surfaces, ',')
			|| ! getintval(&tmpp, &uci.reserved, ',')
			|| ! getintval(&tmpp, &uci.blocksize, ','))
			goto invalid_fs;
		if (getintval2(&tmpp, &uci.bootpri, ',', false))
		{
			tmpp2 = tmpp;
			// quoted special case
			if (tmpp2[0] == '\"')
			{
				const TCHAR* end;
				TCHAR* n = cfgfile_unescape(tmpp2, &end, 0, false);
				if (!n)
					goto invalid_fs;
				_tcscpy(uci.filesys, n);
				xfree(n);
				tmpp = (TCHAR*)end;
				*tmpp++ = 0;
			}
			else
			{
				tmpp = _tcschr(tmpp, ',');
				if (tmpp == nullptr)
					goto empty_fs;
				*tmpp++ = 0;
				_tcscpy(uci.filesys, tmpp2);
			}
			get_filesys_controller(tmpp, &uci.controller_type, &uci.controller_type_unit, &uci.controller_unit);
			tmpp2 = _tcschr(tmpp, ',');
			if (tmpp2)
			{
				tmpp2++;
				if (getintval2(&tmpp2, &uci.highcyl, ',', false))
				{
					getintval(&tmpp2, &uci.pcyls, '/');
					getintval(&tmpp2, &uci.pheads, '/');
					getintval2(&tmpp2, &uci.psecs, '/', true);
					if (uci.pheads && uci.psecs)
					{
						uci.physical_geometry = true;
					}
					else
					{
						uci.pheads = uci.psecs = uci.pcyls = 0;
						uci.physical_geometry = false;
					}
				}
			}
			uci.controller_media_type = 0;
			uci.unit_feature_level = 1;

			if (cfgfile_option_find(tmpp2, _T("CF")))
				uci.controller_media_type = 1;
			else if (cfgfile_option_find(tmpp2, _T("HD")))
				uci.controller_media_type = 0;

			TCHAR* pflags;
			if ((pflags = cfgfile_option_get(tmpp2, _T("flags"))))
			{
				getintval(&pflags, &uci.unit_special_flags, 0);
			}

			if (cfgfile_option_find(tmpp2, _T("lock")))
				uci.lock = true;

			if (cfgfile_option_find(tmpp2, _T("SCSI2")))
				uci.unit_feature_level = HD_LEVEL_SCSI_2;
			else if (cfgfile_option_find(tmpp2, _T("SCSI1")))
				uci.unit_feature_level = HD_LEVEL_SCSI_1;
			else if (cfgfile_option_find(tmpp2, _T("SASIE")))
				uci.unit_feature_level = HD_LEVEL_SASI_ENHANCED;
			else if (cfgfile_option_find(tmpp2, _T("SASI")))
				uci.unit_feature_level = HD_LEVEL_SASI;
			else if (cfgfile_option_find(tmpp2, _T("SASI_CHS")))
				uci.unit_feature_level = HD_LEVEL_SASI_CHS;
			else if (cfgfile_option_find(tmpp2, _T("ATA2+S")))
				uci.unit_feature_level = HD_LEVEL_ATA_2S;
			else if (cfgfile_option_find(tmpp2, _T("ATA2+")))
				uci.unit_feature_level = HD_LEVEL_ATA_2;
			else if (cfgfile_option_find(tmpp2, _T("ATA1")))
				uci.unit_feature_level = HD_LEVEL_ATA_1;
		}
		uci.type = UAEDEV_HDF;
	}
	else
	{
		goto invalid_fs;
	}
empty_fs:
	if (uci.rootdir[0])
	{
		if (_tcslen(uci.rootdir) > 3 && uci.rootdir[0] == 'H' && uci.rootdir[1] == 'D' && uci.rootdir[2] == '_')
		{
			memmove(uci.rootdir, uci.rootdir + 2, (_tcslen(uci.rootdir + 2) + 1) * sizeof (TCHAR));
			uci.rootdir[0] = ':';
		}
		str = cfgfile_subst_path(UNEXPANDED, p->path_hardfile, uci.rootdir);
		_tcscpy(uci.rootdir, str);
	}
#ifdef FILESYS
	add_filesys_config(p, nr, &uci);
#endif
	xfree (str);
	return 1;

invalid_fs:
	cfgfile_warning(_T("Invalid filesystem/hardfile/cd specification.\n"));
	return 1;
}

static int cfgfile_parse_filesys(struct uae_prefs* p, const TCHAR* option, TCHAR* value)
{
	int i;

	for (i = 0; i < MAX_FILESYSTEM_UNITS; i++)
	{
		TCHAR tmp[100];
		_stprintf(tmp, _T("uaehf%d"), i);
		if (!_tcscmp(option, tmp))
		{
			for (;;)
			{
				int type = -1;
				int unit = -1;
				TCHAR* tmpp = _tcschr(value, ',');
				if (tmpp == nullptr)
					return 1;
				*tmpp++ = 0;
				if (_tcsicmp(value, _T("hdf")) == 0)
				{
					type = 1;
					cfgfile_parse_partial_newfilesys(p, -1, type, tmpp, unit, true);
					return 1;
				}
				if (_tcsnicmp(value, _T("cd"), 2) == 0 && (value[2] == 0 || value[3] == 0))
				{
					unit = 0;
					if (value[2] > 0)
						unit = value[2] - '0';
					if (unit >= 0 && unit <= MAX_TOTAL_SCSI_DEVICES)
					{
						type = 2;
					}
				}
				else if (_tcsicmp(value, _T("dir")) != 0)
				{
					type = 0;
					return 1; /* ignore for now */
				}
				if (type >= 0)
					cfgfile_parse_newfilesys(p, -1, type, tmpp, unit, true);
				return 1;
			}
			return 1;
		}
		if (!_tcsncmp(option, tmp, _tcslen(tmp)) && option[_tcslen(tmp)] == '_')
		{
			struct uaedev_config_info* uci = &currprefs.mountconfig[i].ci;
			if (uci->devname)
			{
				const TCHAR* s = &option[_tcslen(tmp) + 1];
				if (!_tcscmp(s, _T("bootpri")))
				{
					getintval(&value, &uci->bootpri, 0);
				}
				else if (!_tcscmp(s, _T("read-only")))
				{
					cfgfile_yesno(nullptr, value, nullptr, &uci->readonly);
				}
				else if (!_tcscmp(s, _T("volumename")))
				{
					_tcscpy(uci->volname, value);
				}
				else if (!_tcscmp(s, _T("devicename")))
				{
					_tcscpy(uci->devname, value);
				}
				else if (!_tcscmp(s, _T("root")))
				{
					_tcscpy(uci->rootdir, value);
				}
				else if (!_tcscmp(s, _T("filesys")))
				{
					_tcscpy(uci->filesys, value);
				}
				else if (!_tcscmp(s, _T("controller")))
				{
					get_filesys_controller(value, &uci->controller_type, &uci->controller_type_unit, &uci->controller_unit);
				}
			}
		}
	}

	if (_tcscmp(option, _T("filesystem")) == 0
		|| _tcscmp(option, _T("hardfile")) == 0)
	{
		struct uaedev_config_info uci;
		TCHAR* tmpp = _tcschr(value, ',');
		TCHAR* str;
		bool hdf;

		uci_set_defaults(&uci, false);

		if (config_newfilesystem)
			return 1;

		if (tmpp == nullptr)
			goto invalid_fs;

		*tmpp++ = '\0';
		if (_tcscmp(value, _T("1")) == 0 || _tcsicmp(value, _T("ro")) == 0
			|| _tcsicmp(value, _T("readonly")) == 0
			|| _tcsicmp(value, _T("read-only")) == 0)
			uci.readonly = true;
		else if (_tcscmp(value, _T("0")) == 0 || _tcsicmp(value, _T("rw")) == 0
			|| _tcsicmp(value, _T("readwrite")) == 0
			|| _tcsicmp(value, _T("read-write")) == 0)
			uci.readonly = false;
		else
			goto invalid_fs;

		value = tmpp;
		if (_tcscmp(option, _T("filesystem")) == 0)
		{
			hdf = false;
			tmpp = _tcschr(value, ':');
			if (tmpp == nullptr)
				goto invalid_fs;
			*tmpp++ = '\0';
			_tcscpy(uci.volname, value);
			_tcscpy(uci.rootdir, tmpp);
		}
		else
		{
			hdf = true;
			if (! getintval(&value, &uci.sectors, ',')
				|| ! getintval(&value, &uci.surfaces, ',')
				|| ! getintval(&value, &uci.reserved, ',')
				|| ! getintval(&value, &uci.blocksize, ','))
				goto invalid_fs;
			_tcscpy(uci.rootdir, value);
		}
		str = cfgfile_subst_path(UNEXPANDED, p->path_hardfile, uci.rootdir);
#ifdef FILESYS
		uci.type = hdf ? UAEDEV_HDF : UAEDEV_DIR;
		add_filesys_config(p, -1, &uci);
#endif
		xfree (str);
		return 1;
	invalid_fs:
		cfgfile_warning(_T("Invalid filesystem/hardfile specification.\n"));
		return 1;
	}

	if (_tcscmp(option, _T("filesystem2")) == 0)
		return cfgfile_parse_newfilesys(p, -1, 0, value, -1, false);
	if (_tcscmp(option, _T("hardfile2")) == 0)
		return cfgfile_parse_newfilesys(p, -1, 1, value, -1, false);
	if (_tcscmp(option, _T("filesystem_extra")) == 0)
	{
		int idx = 0;
		TCHAR* s = value;
		_tcscat(s, _T(","));
		struct uaedev_config_info* ci = nullptr;
		for (;;)
		{
			TCHAR* tmpp = _tcschr(s, ',');
			if (tmpp == nullptr)
				return 1;
			*tmpp++ = 0;
			if (idx == 0)
			{
				for (i = 0; i < p->mountitems; i++)
				{
					if (p->mountconfig[i].ci.devname && !_tcscmp(p->mountconfig[i].ci.devname, s))
					{
						ci = &p->mountconfig[i].ci;
						break;
					}
				}
				if (!ci || ci->type != UAEDEV_DIR)
					return 1;
			}
			else
			{
				bool b = true;
				TCHAR* tmpp2 = _tcschr(s, '=');
				if (tmpp2)
				{
					*tmpp2++ = 0;
					if (!_tcsicmp(tmpp2, _T("false")))
						b = false;
				}
				if (!_tcsicmp(s, _T("inject_icons")))
				{
					ci->inject_icons = b;
				}
			}
			idx++;
			s = tmpp;
		}
	}

	return 0;
}

static bool cfgfile_read_board_rom(struct uae_prefs* p, const TCHAR* option, const TCHAR* value)
{
	TCHAR buf[256], buf2[MAX_DPATH], buf3[MAX_DPATH];
	bool dummy;
	int val;
	const struct expansionromtype* ert;

	for (int i = 0; expansionroms[i].name; i++)
	{
		struct boardromconfig* brc;
		int idx;
		ert = &expansionroms[i];

		for (int j = 0; j < MAX_DUPLICATE_EXPANSION_BOARDS; j++)
		{
			TCHAR name[256];

			if (j == 0)
				_tcscpy(name, ert->name);
			else
				_stprintf(name, _T("%s-%d"), ert->name, j + 1);

			_stprintf(buf, _T("scsi_%s"), name);
			if (cfgfile_yesno(option, value, buf, &dummy))
			{
				return true;
			}

			_stprintf(buf, _T("%s_rom_file"), name);
			if (cfgfile_path(option, value, buf, buf2, MAX_DPATH / sizeof (TCHAR)))
			{
				if (buf2[0])
				{
					brc = get_device_rom_new(p, ert->romtype, j, &idx);
					_tcscpy(brc->roms[idx].romfile, buf2);
				}
				return true;
			}

			_stprintf(buf, _T("%s_rom_file_id"), name);
			buf2[0] = 0;
			if (cfgfile_rom(option, value, buf, buf2, MAX_DPATH / sizeof (TCHAR)))
			{
				if (buf2[0])
				{
					brc = get_device_rom_new(p, ert->romtype, j, &idx);
					_tcscpy(brc->roms[idx].romfile, buf2);
				}
				return true;
			}

			_stprintf(buf, _T("%s_rom"), name);
			if (cfgfile_string(option, value, buf, buf2, sizeof buf2 / sizeof (TCHAR)))
			{
				if (buf2[0])
				{
					decode_rom_ident(buf3, sizeof(buf3) / sizeof (TCHAR), buf2, ert->romtype);
					if (buf3[0])
					{
						brc = get_device_rom_new(p, ert->romtype, j, &idx);
						_tcscpy(brc->roms[idx].romident, buf3);
					}
				}
				return true;
			}

			_stprintf(buf, _T("%s_rom_options"), name);
			if (cfgfile_string(option, value, buf, buf2, sizeof buf2 / sizeof (TCHAR)))
			{
				brc = get_device_rom(p, ert->romtype, j, &idx);
				if (brc)
				{
					TCHAR* p;
					if (cfgfile_option_bool(buf2, _T("autoboot_disabled")) == 1)
					{
						brc->roms[idx].autoboot_disabled = true;
					}
					p = cfgfile_option_get(buf2, _T("order"));
					if (p)
					{
						brc->device_order = _tstol(p);
					}
				}
				return true;
			}
		}

		_stprintf(buf, _T("%s_mem_size"), ert->name);
		if (cfgfile_intval(option, value, buf, &val, 0x40000))
		{
			if (val)
			{
				brc = get_device_rom_new(p, ert->romtype, 0, &idx);
				brc->roms[idx].board_ram_size = val;
			}
			return true;
		}
	}
	return false;
}

static void addbcromtype(struct uae_prefs* p, int romtype, bool add, const TCHAR* romfile, int devnum)
{
	if (!add)
	{
		clear_device_rom(p, romtype, devnum, true);
	}
	else
	{
		struct boardromconfig* brc = get_device_rom_new(p, romtype, devnum, nullptr);
		if (brc && !brc->roms[0].romfile[0])
		{
			_tcscpy(brc->roms[0].romfile, romfile ? romfile : _T(":ENABLED"));
		}
	}
}

static int cfgfile_parse_hardware(struct uae_prefs* p, const TCHAR* option, TCHAR* value)
{
	int tmpval, dummyint, i;
	TCHAR tmpbuf[CONFIG_BLEN];

	if (cfgfile_yesno(option, value, _T("immediate_blits"), &p->immediate_blits)
		|| cfgfile_yesno(option, value, _T("fast_copper"), &p->fast_copper)
		|| cfgfile_yesno(option, value, _T("fpu_no_unimplemented"), &p->fpu_no_unimplemented)
		|| cfgfile_yesno(option, value, _T("cd32cd"), &p->cs_cd32cd)
		|| cfgfile_yesno(option, value, _T("cd32c2p"), &p->cs_cd32c2p)
		|| cfgfile_yesno(option, value, _T("cd32nvram"), &p->cs_cd32nvram)
		|| cfgfile_yesno(option, value, _T("cia_overlay"), &p->cs_ciaoverlay)
		|| cfgfile_yesno(option, value, _T("ksmirror_e0"), &p->cs_ksmirror_e0)
		|| cfgfile_yesno(option, value, _T("ksmirror_a8"), &p->cs_ksmirror_a8)
		|| cfgfile_yesno(option, value, _T("cia_todbug"), &p->cs_ciatodbug)
		|| cfgfile_yesno(option, value, _T("z3_autoconfig"), &p->cs_z3autoconfig)

		|| cfgfile_yesno(option, value, _T("ntsc"), &p->ntscmode)
		|| cfgfile_yesno(option, value, _T("cpu_compatible"), &p->cpu_compatible)
		|| cfgfile_yesno(option, value, _T("cpu_24bit_addressing"), &p->address_space_24)
		|| cfgfile_yesno(option, value, _T("fpu_strict"), &p->fpu_strict)
#ifdef USE_JIT_FPU
		|| cfgfile_yesno(option, value, _T("compfpu"), &p->compfpu)
#endif
		|| cfgfile_yesno(option, value, _T("floppy_write_protect"), &p->floppy_read_only)
		|| cfgfile_yesno(option, value, _T("harddrive_write_protect"), &p->harddrive_read_only))
		return 1;

	if (cfgfile_intval(option, value, _T("cachesize"), &p->cachesize, 1)
		|| cfgfile_intval(option, value, _T("cd32nvram_size"), &p->cs_cd32nvram_size, 1024)
		|| cfgfile_intval(option, value, _T("fatgary"), &p->cs_fatgaryrev, 1)
		|| cfgfile_intval(option, value, _T("ramsey"), &p->cs_ramseyrev, 1)
		|| cfgfile_doubleval(option, value, _T("chipset_refreshrate"), &p->chipset_refreshrate)
		|| cfgfile_intval(option, value, _T("a3000mem_size"), &p->mbresmem_low_size, 0x100000)
		|| cfgfile_intval(option, value, _T("mbresmem_size"), &p->mbresmem_high_size, 0x100000)
		|| cfgfile_intval(option, value, _T("z3mem_start"), &p->z3autoconfig_start, 1)
		|| cfgfile_intval(option, value, _T("bogomem_size"), &p->bogomem_size, 0x40000)
		|| cfgfile_intval(option, value, _T("rtg_modes"), &p->picasso96_modeflags, 1)
		|| cfgfile_intval(option, value, _T("floppy_speed"), &p->floppy_speed, 1)
		|| cfgfile_intval(option, value, _T("cd_speed"), &p->cd_speed, 1)
		|| cfgfile_intval(option, value, _T("floppy_write_length"), &p->floppy_write_length, 1)
		|| cfgfile_intval(option, value, _T("nr_floppies"), &p->nr_floppies, 1)
		|| cfgfile_intval(option, value, _T("floppy0type"), &p->floppyslots[0].dfxtype, 1)
		|| cfgfile_intval(option, value, _T("floppy1type"), &p->floppyslots[1].dfxtype, 1)
		|| cfgfile_intval(option, value, _T("floppy2type"), &p->floppyslots[2].dfxtype, 1)
		|| cfgfile_intval(option, value, _T("floppy3type"), &p->floppyslots[3].dfxtype, 1))
		return 1;

	if (cfgfile_strval(option, value, _T("rtc"), &p->cs_rtc, rtctype, 0)
		|| cfgfile_strval(option, value, _T("ciaatod"), &p->cs_ciaatod, ciaatodmode, 0)
		|| cfgfile_strval(option, value, _T("collision_level"), &p->collision_level, collmode, 0)
		|| cfgfile_strval(option, value, _T("waiting_blits"), &p->waiting_blits, waitblits, 0)
		|| cfgfile_strval(option, value, _T("floppy_auto_extended_adf"), &p->floppy_auto_ext2, autoext2, 0)
		|| cfgfile_strval(option, value, _T("z3mapping"), &p->z3_mapping_mode, z3mapping, 0)
		|| cfgfile_strval(option, value, _T("boot_rom_uae"), &p->boot_rom, uaebootrom, 0)
		|| cfgfile_strval(option, value, _T("unmapped_address_space"), &p->cs_unmapped_space, unmapped, 0)
		|| cfgfile_strval(option, value, _T("ciaa_type"), &p->cs_ciatype[0], ciatype, 0)
		|| cfgfile_strval(option, value, _T("ciab_type"), &p->cs_ciatype[1], ciatype, 0))
		return 1;

	if (cfgfile_strval(option, value, _T("uaeboard"), &p->uaeboard, uaeboard, 0))
	{
		return 1;
	}

	if (cfgfile_path(option, value, _T("kickstart_rom_file"), p->romfile, sizeof p->romfile / sizeof (TCHAR))
		|| cfgfile_path(option, value, _T("kickstart_ext_rom_file"), p->romextfile, sizeof p->romextfile / sizeof (TCHAR))
		|| cfgfile_path(option, value, _T("flash_file"), p->flashfile, sizeof p->flashfile / sizeof (TCHAR))
		|| cfgfile_path(option, value, _T("cart_file"), p->cartfile, sizeof p->cartfile / sizeof (TCHAR)))
		return 1;

	if (cfgfile_string(option, value, _T("uaeboard_options"), tmpbuf, sizeof tmpbuf / sizeof(TCHAR)))
	{
		TCHAR* s = cfgfile_option_get(value, _T("order"));
		if (s)
			p->uaeboard_order = _tstol(s);
		return 1;
	}

	if (cfgfile_readramboard(option, value, _T("fastmem"), &p->fastmem[0]))
	{
		return 1;
	}
	if (cfgfile_readramboard(option, value, _T("z3mem"), &p->z3fastmem[0]))
	{
		return 1;
	}

	if (cfgfile_yesno(option, value, _T("pcmcia"), &p->cs_pcmcia))
	{
		if (p->cs_pcmcia)
			addbcromtype(p, ROMTYPE_MB_PCMCIA, true, nullptr, 0);
		return 1;
	}
	if (cfgfile_strval(option, value, _T("ide"), &p->cs_ide, idemode, 0))
	{
		if (p->cs_ide)
			addbcromtype(p, ROMTYPE_MB_IDE, true, nullptr, 0);
		return 1;
	}
	if (cfgfile_yesno(option, value, _T("cd32fmv"), &p->cs_cd32fmv))
	{
		if (p->cs_cd32fmv)
		{
			addbcromtype(p, ROMTYPE_CD32CART, true, p->cartfile, 0);
		}
		return 1;
	}

	for (int i = 0; i < MAX_RTG_BOARDS; i++)
	{
		struct rtgboardconfig* rbc = &p->rtgboards[i];
		TCHAR tmp[100];
		if (i > 0)
			_stprintf(tmp, _T("gfxcard%d_size"), i + 1);
		else
			_tcscpy(tmp, _T("gfxcard_size"));
		if (cfgfile_intval(option, value, tmp, &rbc->rtgmem_size, 0x100000))
			return 1;
		if (i > 0)
			_stprintf(tmp, _T("gfxcard%d_options"), i + 1);
		else
			_tcscpy(tmp, _T("gfxcard_options"));
		if (!_tcsicmp(option, tmp))
		{
			TCHAR* s = cfgfile_option_get(value, _T("order"));
			if (s)
			{
				rbc->device_order = _tstol(s);
			}
			return 1;
		}
		if (i > 0)
			_stprintf(tmp, _T("gfxcard%d_type"), i + 1);
		else
			_tcscpy(tmp, _T("gfxcard_type"));
		if (cfgfile_string(option, value, tmp, tmpbuf, sizeof tmpbuf / sizeof(TCHAR)))
		{
			rbc->rtgmem_type = 0;
			int j = 0;
			for (;;)
			{
				const TCHAR* t = gfxboard_get_configname(j);
				if (!t)
				{
					break;
				}
				if (!_tcsicmp(t, tmpbuf))
				{
					rbc->rtgmem_type = j;
					break;
				}
				j++;
			}
			return 1;
		}
	}

	if (cfgfile_strval(option, value, _T("chipset_compatible"), &p->cs_compatible, cscompa, 0))
	{
		built_in_chipset_prefs(p);
		return 1;
	}

	if (cfgfile_strval(option, value, _T("cart_internal"), &p->cart_internal, cartsmode, 0))
	{
		if (p->cart_internal)
		{
			struct romdata* rd = getromdatabyid(63);
			if (rd)
				_stprintf(p->cartfile, _T(":%s"), rd->configname);
		}
		return 1;
	}
	if (cfgfile_string(option, value, _T("kickstart_rom"), p->romident, sizeof p->romident / sizeof (TCHAR)))
	{
		decode_rom_ident(p->romfile, sizeof p->romfile / sizeof (TCHAR), p->romident, ROMTYPE_ALL_KICK);
		return 1;
	}
	if (cfgfile_string(option, value, _T("kickstart_ext_rom"), p->romextident, sizeof p->romextident / sizeof (TCHAR)))
	{
		decode_rom_ident(p->romextfile, sizeof p->romextfile / sizeof (TCHAR), p->romextident, ROMTYPE_ALL_EXT);
		return 1;
	}

	if (cfgfile_string(option, value, _T("cart"), p->cartident, sizeof p->cartident / sizeof (TCHAR)))
	{
		decode_rom_ident(p->cartfile, sizeof p->cartfile / sizeof (TCHAR), p->cartident, ROMTYPE_ALL_CART);
		return 1;
	}

	if (cfgfile_read_board_rom(p, option, value))
		return 1;

	for (i = 0; i < 4; i++)
	{
		_stprintf(tmpbuf, _T("floppy%d"), i);
		if (cfgfile_path(option, value, tmpbuf, p->floppyslots[i].df, sizeof p->floppyslots[i].df / sizeof (TCHAR)))
			return 1;
	}

	if (cfgfile_intval(option, value, _T("chipmem_size"), &dummyint, 1))
	{
		if (dummyint < 0)
			p->chipmem_size = 0x20000; /* 128k, prototype support */
		else if (dummyint == 0)
			p->chipmem_size = 0x40000; /* 256k */
		else
			p->chipmem_size = dummyint * 0x80000;
		return 1;
	}

	if (cfgfile_string(option, value, _T("addmem1"), tmpbuf, sizeof tmpbuf / sizeof (TCHAR)))
	{
		parse_addmem(p, tmpbuf, 0);
		return 1;
	}
	if (cfgfile_string(option, value, _T("addmem2"), tmpbuf, sizeof tmpbuf / sizeof (TCHAR)))
	{
		parse_addmem(p, tmpbuf, 1);
		return 1;
	}

	if (cfgfile_strval(option, value, _T("chipset"), &tmpval, csmode, 0))
	{
		set_chipset_mask(p, tmpval);
		return 1;
	}

	if (cfgfile_string(option, value, _T("fpu_model"), tmpbuf, sizeof tmpbuf / sizeof (TCHAR)))
	{
		p->fpu_model = _tstol(tmpbuf);
		return 1;
	}

	if (cfgfile_string(option, value, _T("cpu_model"), tmpbuf, sizeof tmpbuf / sizeof (TCHAR)))
	{
		p->cpu_model = _tstol(tmpbuf);
		p->fpu_model = 0;
		return 1;
	}

	/* old-style CPU configuration */
	if (cfgfile_string(option, value, _T("cpu_type"), tmpbuf, sizeof tmpbuf / sizeof (TCHAR)))
	{
		// 68000/010 32-bit addressing was not available until 2.8.2
		bool force24bit = p->config_version <= ((2 << 16) | (8 << 8) | (1 << 0));
		p->fpu_model = 0;
		p->address_space_24 = false;
		p->cpu_model = 680000;
		if (!_tcscmp(tmpbuf, _T("68000")))
		{
			p->cpu_model = 68000;
			if (force24bit)
				p->address_space_24 = true;
		}
		else if (!_tcscmp(tmpbuf, _T("68010")))
		{
			p->cpu_model = 68010;
			if (force24bit)
				p->address_space_24 = true;
		}
		else if (!_tcscmp(tmpbuf, _T("68ec020")))
		{
			p->cpu_model = 68020;
		}
		else if (!_tcscmp(tmpbuf, _T("68020")))
		{
			p->cpu_model = 68020;
		}
		else if (!_tcscmp(tmpbuf, _T("68ec020/68881")))
		{
			p->cpu_model = 68020;
			p->fpu_model = 68881;
			p->address_space_24 = true;
		}
		else if (!_tcscmp(tmpbuf, _T("68020/68881")))
		{
			p->cpu_model = 68020;
			p->fpu_model = 68881;
		}
		else if (!_tcscmp(tmpbuf, _T("68040")))
		{
			p->cpu_model = 68040;
			p->fpu_model = 68040;
		}
		return 1;
	}

	/* Broken earlier versions used to write this out as a string.  */
	if (cfgfile_strval(option, value, _T("finegraincpu_speed"), &p->m68k_speed, speedmode, 1))
	{
		p->m68k_speed--;
		return 1;
	}

	if (cfgfile_strval(option, value, _T("cpu_speed"), &p->m68k_speed, speedmode, 1))
	{
		if (_tcsicmp(value, _T("max")) == 0)
			p->m68k_speed = -1;
		else if (_tcsicmp(value, _T("turbo")) == 0)
			p->m68k_speed = -30;
<<<<<<< HEAD
		else 
=======
		else
>>>>>>> a8815b21
			p->m68k_speed--;
		return 1;
	}
	if (cfgfile_intval(option, value, _T("cpu_speed"), &p->m68k_speed, 1))
	{
		p->m68k_speed *= CYCLE_UNIT;
		return 1;
	}
	if (cfgfile_intval(option, value, _T("finegrain_cpu_speed"), &p->m68k_speed, 1))
	{
		if (OFFICIAL_CYCLE_UNIT > CYCLE_UNIT)
		{
			int factor = OFFICIAL_CYCLE_UNIT / CYCLE_UNIT;
			p->m68k_speed = (p->m68k_speed + factor - 1) / factor;
		}
		if (_tcsicmp(value, _T("max")) == 0)
			p->m68k_speed = -1;
		if (_tcsicmp(value, _T("turbo")) == 0)
			p->m68k_speed = -30;
		return 1;
	}

	if (_tcsicmp(option, _T("quickstart")) == 0)
	{
		int model = 0;
		TCHAR* tmpp = _tcschr(value, ',');
		if (tmpp)
		{
			*tmpp++ = 0;
			TCHAR* tmpp2 = _tcschr(value, ',');
			if (tmpp2)
				*tmpp2 = 0;
			cfgfile_strval(option, value, option, &model, qsmodes, 0);
			if (model >= 0)
			{
				int config = _tstol(tmpp);
				built_in_prefs(p, model, config, 0, 0);
			}
		}
		return 1;
	}

	if (cfgfile_parse_filesys(p, option, value))
		return 1;

	return 0;
}

void cfgfile_compatibility_rtg(struct uae_prefs* p)
{
	int uaegfx = -1;
	// only one uaegfx
	for (int i = 0; i < MAX_RTG_BOARDS; i++)
	{
		struct rtgboardconfig* rbc = &p->rtgboards[i];
		if (rbc->rtgmem_size)
		{
			if (uaegfx >= 0)
			{
				rbc->rtgmem_size = 0;
				rbc->rtgmem_type = 0;
			}
			else
			{
				uaegfx = i;
			}
		}
	}
	// uaegfx must be first
	if (uaegfx > 0)
	{
		struct rtgboardconfig* rbc = &p->rtgboards[uaegfx];
		struct rtgboardconfig* rbc2 = &p->rtgboards[0];
		int size = rbc->rtgmem_size;
		int type = rbc->rtgmem_type;
		rbc->rtgmem_size = rbc2->rtgmem_size;
		rbc->rtgmem_type = rbc2->rtgmem_type;
		rbc2->rtgmem_size = size;
		rbc2->rtgmem_type = type;
	}
	// empty slots last
	bool reorder = true;
	while (reorder)
	{
		reorder = false;
		for (int i = 0; i < MAX_RTG_BOARDS; i++)
		{
			struct rtgboardconfig* rbc = &p->rtgboards[i];
			if (i > 0 && rbc->rtgmem_size && p->rtgboards[i - 1].rtgmem_size == 0)
			{
				struct rtgboardconfig* rbc2 = &p->rtgboards[i - 1];
				rbc2->rtgmem_size = rbc->rtgmem_size;
				rbc2->rtgmem_type = rbc->rtgmem_type;
				rbc2->device_order = rbc->device_order;
				rbc->rtgmem_size = 0;
				rbc->rtgmem_type = 0;
				rbc->device_order = 0;
				reorder = true;
				break;
			}
		}
	}
}

void cfgfile_compatibility_romtype(struct uae_prefs* p)
{
	addbcromtype(p, ROMTYPE_MB_PCMCIA, p->cs_pcmcia, nullptr, 0);

	addbcromtype(p, ROMTYPE_MB_IDE, p->cs_ide != 0, nullptr, 0);

	addbcromtype(p, ROMTYPE_CD32CART, p->cs_cd32fmv, p->cartfile, 0);
}

static bool createconfigstore(struct uae_prefs*);
static int getconfigstoreline(const TCHAR* option, TCHAR* value);

static void calcformula(struct uae_prefs* prefs, TCHAR* in)
{
	TCHAR out[MAX_DPATH], configvalue[CONFIG_BLEN];
	TCHAR* p = out;
	double val;
	int cnt1, cnt2;
	static bool updatestore;

	if (_tcslen(in) < 2 || in[0] != '[' || in[_tcslen(in) - 1] != ']')
		return;
	if (!configstore || updatestore)
		createconfigstore(prefs);
	updatestore = false;
	if (!configstore)
		return;
	cnt1 = cnt2 = 0;
	for (int i = 1; i < _tcslen(in) - 1; i++)
	{
		TCHAR c = _totupper(in[i]);
		if (c >= 'A' && c <= 'Z')
		{
			TCHAR* start = &in[i];
			while (_istalnum (c) || c == '_' || c == '.')
			{
				i++;
				c = in[i];
			}
			TCHAR store = in[i];
			in[i] = 0;
			//write_log (_T("'%s'\n"), start);
			if (!getconfigstoreline(start, configvalue))
				return;
			_tcscpy(p, configvalue);
			p += _tcslen(p);
			in[i] = store;
			i--;
			cnt1++;
		}
		else
		{
			cnt2++;
			*p ++ = c;
		}
	}
	*p = 0;
	if (cnt1 == 0 && cnt2 == 0)
		return;
	/* single config entry only? */
	if (cnt1 == 1 && cnt2 == 0)
	{
		_tcscpy(in, out);
		updatestore = true;
		return;
	}
	if (calc(out, &val))
	{
		if (val - (int)val != 0.0f)
			_stprintf(in, _T("%f"), val);
		else
			_stprintf(in, _T("%d"), (int)val);
		updatestore = true;
	}
}

int cfgfile_parse_option(struct uae_prefs* p, const TCHAR* option, TCHAR* value, int type)
{
	calcformula(p, value);

	if (!_tcscmp(option, _T("config_hardware")))
		return 1;
	if (!_tcscmp(option, _T("config_host")))
		return 1;
	if (type == 0 || (type & CONFIG_TYPE_HARDWARE))
	{
		if (cfgfile_parse_hardware(p, option, value))
			return 1;
	}
	if (type == 0 || (type & CONFIG_TYPE_HOST))
	{
		// cfgfile_parse_host may modify the option (convert to lowercase).
		TCHAR* writable_option = my_strdup(option);
		if (cfgfile_parse_host(p, writable_option, value))
		{
			free(writable_option);
			return 1;
		}
		free(writable_option);
	}
	if (type > 0 && (type & (CONFIG_TYPE_HARDWARE | CONFIG_TYPE_HOST)) != (CONFIG_TYPE_HARDWARE | CONFIG_TYPE_HOST))
		return 1;
	return 0;
}

static int isutf8ext(TCHAR* s)
{
	if (_tcslen(s) > _tcslen(UTF8NAME) && !_tcscmp(s + _tcslen(s) - _tcslen(UTF8NAME), UTF8NAME))
	{
		s[_tcslen(s) - _tcslen(UTF8NAME)] = 0;
		return 1;
	}
	return 0;
}

int cfgfile_separate_linea(const TCHAR* filename, char* line, TCHAR* line1b, TCHAR* line2b)
{
	char *line1, *line2;
	int i;

	line1 = line;
	line1 += strspn(line1, "\t \r\n");
	if (*line1 == ';')
		return 0;
	line2 = strchr(line, '=');
	if (! line2)
	{
		TCHAR* s = au(line1);
		cfgfile_warning(_T("CFGFILE: '%s', linea was incomplete with only %s\n"), filename, s);
		xfree (s);
		return 0;
	}
	*line2++ = '\0';

	/* Get rid of whitespace.  */
	i = strlen(line2);
	while (i > 0 && (line2[i - 1] == '\t' || line2[i - 1] == ' '
		|| line2[i - 1] == '\r' || line2[i - 1] == '\n'))
		line2[--i] = '\0';
	line2 += strspn(line2, "\t \r\n");

	i = strlen(line);
	while (i > 0 && (line[i - 1] == '\t' || line[i - 1] == ' '
		|| line[i - 1] == '\r' || line[i - 1] == '\n'))
		line[--i] = '\0';
	line += strspn(line, "\t \r\n");
	au_copy(line1b, MAX_DPATH, line);
	if (isutf8ext(line1b))
	{
		if (line2[0])
		{
			TCHAR* s = utf8u(line2);
			_tcscpy(line2b, s);
			xfree (s);
		}
	}
	else
	{
		au_copy(line2b, MAX_DPATH, line2);
	}
	return 1;
}

static int cfgfile_separate_line(TCHAR* line, TCHAR* line1b, TCHAR* line2b)
{
	TCHAR *line1, *line2;
	int i;

	line1 = line;
	line1 += _tcsspn(line1, _T("\t \r\n"));
	if (*line1 == ';')
		return 0;
	line2 = _tcschr(line, '=');
	if (! line2)
	{
		cfgfile_warning(_T("CFGFILE: line was incomplete with only %s\n"), line1);
		return 0;
	}
	*line2++ = '\0';

	/* Get rid of whitespace.  */
	i = _tcslen(line2);
	while (i > 0 && (line2[i - 1] == '\t' || line2[i - 1] == ' '
		|| line2[i - 1] == '\r' || line2[i - 1] == '\n'))
		line2[--i] = '\0';
	line2 += _tcsspn(line2, _T("\t \r\n"));
	_tcscpy(line2b, line2);
	i = _tcslen(line);
	while (i > 0 && (line[i - 1] == '\t' || line[i - 1] == ' '
		|| line[i - 1] == '\r' || line[i - 1] == '\n'))
		line[--i] = '\0';
	line += _tcsspn(line, _T("\t \r\n"));
	_tcscpy(line1b, line);

	if (line2b[0] == '"' || line2b[0] == '\"')
	{
		TCHAR c = line2b[0];
		int i = 0;
		memmove(line2b, line2b + 1, (_tcslen(line2b) + 1) * sizeof (TCHAR));
		while (line2b[i] != 0 && line2b[i] != c)
			i++;
		line2b[i] = 0;
	}

	if (isutf8ext(line1b))
		return 0;
	return 1;
}

static int isobsolete(TCHAR* s)
{
	int i = 0;
	while (obsolete[i])
	{
		if (!_tcsicmp(s, obsolete[i]))
		{
			cfgfile_warning_obsolete(_T("obsolete config entry '%s'\n"), s);
			return 1;
		}
		i++;
	}
	if (_tcslen(s) > 2 && !_tcsncmp(s, _T("w."), 2))
		return 1;
	if (_tcslen(s) >= 10 && !_tcsncmp(s, _T("gfx_opengl"), 10))
	{
		cfgfile_warning_obsolete(_T("obsolete config entry '%s\n"), s);
		return 1;
	}
	if (_tcslen(s) >= 6 && !_tcsncmp(s, _T("gfx_3d"), 6))
	{
		cfgfile_warning_obsolete(_T("obsolete config entry '%s\n"), s);
		return 1;
	}
	return 0;
}

static void cfgfile_parse_separated_line(struct uae_prefs* p, TCHAR* line1b, TCHAR* line2b, int type)
{
	TCHAR line3b[CONFIG_BLEN], line4b[CONFIG_BLEN];
	struct strlist* sl;
	int ret;

	_tcscpy(line3b, line1b);
	_tcscpy(line4b, line2b);
	ret = cfgfile_parse_option(p, line1b, line2b, type);
	if (!isobsolete(line3b))
	{
		for (sl = p->all_lines; sl; sl = sl->next)
		{
			if (sl->option && !_tcsicmp(line1b, sl->option)) break;
		}
		if (!sl)
		{
			struct strlist* u = xcalloc (struct strlist, 1);
			u->option = my_strdup(line3b);
			u->value = my_strdup(line4b);
			u->next = p->all_lines;
			p->all_lines = u;
			if (!ret)
			{
				u->unknown = 1;
				cfgfile_warning(_T("unknown config entry: '%s=%s'\n"), u->option, u->value);
			}
		}
	}
}

void cfgfile_parse_line(struct uae_prefs* p, TCHAR* line, int type)
{
	TCHAR line1b[CONFIG_BLEN], line2b[CONFIG_BLEN];

	if (!cfgfile_separate_line(line, line1b, line2b))
		return;
	cfgfile_parse_separated_line(p, line1b, line2b, type);
}

static void subst(TCHAR* p, TCHAR* f, int n)
{
	if (_tcslen(p) == 0 || _tcslen(f) == 0)
		return;
	TCHAR* str = cfgfile_subst_path(UNEXPANDED, p, f);
	_tcsncpy(f, str, n - 1);
	f[n - 1] = '\0';
	free(str);
}

static int getconfigstoreline(const TCHAR* option, TCHAR* value)
{
	TCHAR tmp[CONFIG_BLEN * 2], tmp2[CONFIG_BLEN * 2];

	if (!configstore)
		return 0;
	zfile_fseek(configstore, 0, SEEK_SET);
	for (;;)
	{
		if (!zfile_fgets(tmp, sizeof tmp / sizeof (TCHAR), configstore))
			return 0;
		if (!cfgfile_separate_line(tmp, tmp2, value))
			continue;
		if (!_tcsicmp(option, tmp2))
			return 1;
	}
}

static bool createconfigstore(struct uae_prefs* p)
{
	uae_u8 zeros[4] = {0};
	zfile_fclose(configstore);
	configstore = zfile_fopen_empty(nullptr, _T("configstore"), 50000);
	if (!configstore)
		return false;
	zfile_fseek(configstore, 0, SEEK_SET);
	uaeconfig++;
	cfgfile_save_options(configstore, p, 0);
	uaeconfig--;
	zfile_fwrite(zeros, 1, sizeof zeros, configstore);
	zfile_fseek(configstore, 0, SEEK_SET);
	return true;
}

static char* cfg_fgets(char* line, int max, struct zfile* fh)
{
	if (fh)
		return zfile_fgetsa(line, max, fh);
	return nullptr;
}

static int cfgfile_load_2(struct uae_prefs* p, const TCHAR* filename, bool real, int* type)
{
	int i;
	struct zfile* fh;
	char linea[CONFIG_BLEN];
	TCHAR line[CONFIG_BLEN], line1b[CONFIG_BLEN], line2b[CONFIG_BLEN];
	struct strlist* sl;
	bool type1 = false, type2 = false;
	int askedtype = 0;

	if (type)
	{
		askedtype = *type;
		*type = 0;
	}
	if (real)
	{
		p->config_version = 0;
		config_newfilesystem = 0;
		//reset_inputdevice_config (p);
	}

	fh = zfile_fopen(filename, _T("r"), ZFD_NORMAL);
	if (! fh)
		return 0;

	while (cfg_fgets(linea, sizeof (linea), fh) != nullptr)
	{
		trimwsa(linea);
		if (strlen(linea) > 0)
		{
			if (linea[0] == '#' || linea[0] == ';')
			{
				struct strlist* u = xcalloc (struct strlist, 1);
				u->option = nullptr;
				TCHAR* com = au(linea);
				u->value = my_strdup(com);
				xfree (com);
				u->unknown = 1;
				u->next = p->all_lines;
				p->all_lines = u;
				continue;
			}
			if (!cfgfile_separate_linea(filename, linea, line1b, line2b))
				continue;
			type1 = type2 = false;
			if (cfgfile_yesno(line1b, line2b, _T("config_hardware"), &type1) ||
				cfgfile_yesno(line1b, line2b, _T("config_host"), &type2))
			{
				if (type1 && type)
					*type |= CONFIG_TYPE_HARDWARE;
				if (type2 && type)
					*type |= CONFIG_TYPE_HOST;
				continue;
			}
			if (real)
			{
				cfgfile_parse_separated_line(p, line1b, line2b, askedtype);
			}
			else
			{
				cfgfile_string(line1b, line2b, _T("config_description"), p->description, sizeof p->description / sizeof (TCHAR));
			}
		}
	}

	if (type && *type == 0)
		*type = CONFIG_TYPE_HARDWARE | CONFIG_TYPE_HOST;
	zfile_fclose(fh);

	if (!real)
		return 1;

	for (sl = temp_lines; sl; sl = sl->next)
	{
		_stprintf(line, _T("%s=%s"), sl->option, sl->value);
		cfgfile_parse_line(p, line, 0);
	}

	for (i = 0; i < 4; i++)
	{
		subst(p->path_floppy, p->floppyslots[i].df, sizeof p->floppyslots[i].df / sizeof (TCHAR));
		if (i >= p->nr_floppies)
			p->floppyslots[i].dfxtype = DRV_NONE;
	}
	subst(p->path_rom, p->romfile, sizeof p->romfile / sizeof (TCHAR));
	subst(p->path_rom, p->romextfile, sizeof p->romextfile / sizeof (TCHAR));

	for (i = 0; i < MAX_EXPANSION_BOARDS; i++)
	{
		for (int j = 0; j < MAX_BOARD_ROMS; j++)
		{
			subst(p->path_rom, p->expansionboard[i].roms[j].romfile, MAX_DPATH / sizeof(TCHAR));
		}
	}

	return 1;
}

int cfgfile_load(struct uae_prefs* p, const TCHAR* filename, int* type, int ignorelink, int userconfig)
{
	int v;
	static int recursive;

	if (recursive > 1)
		return 0;
	recursive++;
	write_log (_T("load config '%s':%d\n"), filename, type ? *type : -1);
	v = cfgfile_load_2(p, filename, true, type);
	if (!v)
	{
		cfgfile_warning(_T("cfgfile_load_2 failed\n"));
		goto end;
	}
	if (userconfig)
		target_addtorecent(filename, 0);
end:
	recursive--;
	fixup_prefs(p, userconfig != 0);
	return v;
}

int cfgfile_save(struct uae_prefs* p, const TCHAR* filename, int type)
{
	struct zfile* fh;

	fh = zfile_fopen(filename, _T("w"), ZFD_NORMAL);
	if (! fh)
		return 0;

	if (!type)
		type = CONFIG_TYPE_HARDWARE | CONFIG_TYPE_HOST;
	cfgfile_save_options(fh, p, type);
	zfile_fclose(fh);
	return 1;
}

int cfgfile_get_description(const TCHAR* filename, TCHAR* description)
{
	int result = 0;
	struct uae_prefs* p = xmalloc (struct uae_prefs, 1);

	p->description[0] = 0;
	if (cfgfile_load_2(p, filename, false, nullptr))
	{
		result = 1;
		if (description)
			_tcscpy(description, p->description);
	}
	xfree (p);
	return result;
}

int cfgfile_configuration_change(int v)
{
	static int mode;
	if (v >= 0)
		mode = v;
	return mode;
}

static void parse_sound_spec(struct uae_prefs* p, const TCHAR* spec)
{
	TCHAR* x0 = my_strdup(spec);
	TCHAR *x1, *x2 = nullptr, *x3 = nullptr;

	x1 = _tcschr(x0, ':');
	if (x1 != nullptr)
	{
		*x1++ = '\0';
		x2 = _tcschr(x1 + 1, ':');
		if (x2 != nullptr)
		{
			*x2++ = '\0';
			x3 = _tcschr(x2 + 1, ':');
			if (x3 != nullptr)
			{
				*x3++ = '\0';
			}
		}
	}
	p->produce_sound = _tstoi(x0);
	if (x1)
	{
		p->sound_stereo_separation = 0;
		if (*x1 == 'S')
		{
			p->sound_stereo = SND_STEREO;
			p->sound_stereo_separation = 7;
		}
		else if (*x1 == 's')
			p->sound_stereo = SND_STEREO;
		else
			p->sound_stereo = SND_MONO;
	}
	if (x3)
		p->sound_freq = _tstoi(x3);
	free(x0);
}

static void parse_joy_spec(struct uae_prefs* p, const TCHAR* spec)
{
	int v0 = 2, v1 = 0;
	if (_tcslen(spec) != 2)
		goto bad;

	switch (spec[0])
	{
	case '0': v0 = JSEM_JOYS;
		break;
	case '1': v0 = JSEM_JOYS + 1;
		break;
	case 'M': case 'm': v0 = JSEM_MICE;
		break;
	case 'A': case 'a': v0 = JSEM_KBDLAYOUT;
		break;
	case 'B': case 'b': v0 = JSEM_KBDLAYOUT + 1;
		break;
	case 'C': case 'c': v0 = JSEM_KBDLAYOUT + 2;
		break;
	default: goto bad;
	}

	switch (spec[1])
	{
	case '0': v1 = JSEM_JOYS;
		break;
	case '1': v1 = JSEM_JOYS + 1;
		break;
	case 'M': case 'm': v1 = JSEM_MICE;
		break;
	case 'A': case 'a': v1 = JSEM_KBDLAYOUT;
		break;
	case 'B': case 'b': v1 = JSEM_KBDLAYOUT + 1;
		break;
	case 'C': case 'c': v1 = JSEM_KBDLAYOUT + 2;
		break;
	default: goto bad;
	}
	if (v0 == v1)
		goto bad;
	/* Let's scare Pascal programmers */
	if (false)
	bad:
		write_log (_T("Bad joystick mode specification. Use -J xy, where x and y\n")
			_T("can be 0 for joystick 0, 1 for joystick 1, M for mouse, and\n")
			_T("a, b or c for different keyboard settings.\n"));

	p->jports[0].id = v0;
	p->jports[1].id = v1;
}

static void parse_filesys_spec(struct uae_prefs* p, bool readonly, const TCHAR* spec)
{
	struct uaedev_config_info uci;
	TCHAR buf[256];
	TCHAR* s2;

	uci_set_defaults(&uci, false);
	_tcsncpy(buf, spec, 255);
	buf[255] = 0;
	s2 = _tcschr(buf, ':');
	if (s2)
	{
		*s2++ = '\0';
#ifdef __DOS__
	  {
      TCHAR *tmp;

      while ((tmp = _tcschr (s2, '\\')))
    		*tmp = '/';
	  }
#endif
#ifdef FILESYS
		_tcscpy(uci.volname, buf);
		_tcscpy(uci.rootdir, s2);
		uci.readonly = readonly;
		uci.type = UAEDEV_DIR;
		add_filesys_config(p, -1, &uci);
#endif
	}
	else
	{
		write_log (_T("Usage: [-m | -M] VOLNAME:mount_point\n"));
	}
}

static void parse_hardfile_spec(struct uae_prefs* p, const TCHAR* spec)
{
	struct uaedev_config_info uci;
	TCHAR* x0 = my_strdup(spec);
	TCHAR *x1, *x2, *x3, *x4;

	uci_set_defaults(&uci, false);
	x1 = _tcschr(x0, ':');
	if (x1 == nullptr)
		goto argh;
	*x1++ = '\0';
	x2 = _tcschr(x1 + 1, ':');
	if (x2 == nullptr)
		goto argh;
	*x2++ = '\0';
	x3 = _tcschr(x2 + 1, ':');
	if (x3 == nullptr)
		goto argh;
	*x3++ = '\0';
	x4 = _tcschr(x3 + 1, ':');
	if (x4 == nullptr)
		goto argh;
	*x4++ = '\0';
#ifdef FILESYS
	_tcscpy(uci.rootdir, x4);
	//add_filesys_config (p, -1, NULL, NULL, x4, 0, 0, _tstoi (x0), _tstoi (x1), _tstoi (x2), _tstoi (x3), 0, 0, 0, 0, 0, 0, 0);
#endif
	free(x0);
	return;

argh:
	free(x0);
	cfgfile_warning(_T("Bad hardfile parameter specified\n"));
}

static void parse_cpu_specs(struct uae_prefs* p, const TCHAR* spec)
{
	if (*spec < '0' || *spec > '4')
	{
		cfgfile_warning(_T("CPU parameter string must begin with '0', '1', '2', '3' or '4'.\n"));
		return;
	}

	p->cpu_model = (*spec++) * 10 + 68000;
	p->address_space_24 = p->cpu_model < 68020;
	p->cpu_compatible = false;
	while (*spec != '\0')
	{
		switch (*spec)
		{
		case 'a':
			if (p->cpu_model < 68020)
			cfgfile_warning(_T("In 68000/68010 emulation, the address space is always 24 bit.\n"));
			else if (p->cpu_model >= 68040)
			cfgfile_warning(_T("In 68040/060 emulation, the address space is always 32 bit.\n"));
			else
				p->address_space_24 = true;
			break;
		case 'c':
			if (p->cpu_model != 68000)
			cfgfile_warning(_T("The more compatible CPU emulation is only available for 68000\n")
				_T("emulation, not for 68010 upwards.\n"));
			else
				p->cpu_compatible = true;
			break;
		default:
			cfgfile_warning(_T("Bad CPU parameter specified.\n"));
			break;
		}
		spec++;
	}
}

static void cmdpath(TCHAR* dst, const TCHAR* src, int maxsz)
{
	TCHAR* s = target_expand_environment(src, nullptr, 0);
	_tcsncpy(dst, s, maxsz);
	dst[maxsz] = 0;
	xfree (s);
}

/* Returns the number of args used up (0 or 1).  */
int parse_cmdline_option(struct uae_prefs* p, TCHAR c, const TCHAR* arg)
{
	struct strlist* u = xcalloc (struct strlist, 1);
	const TCHAR arg_required[] = _T("0123rKpImWSAJwNCZUFcblOdHRv");

	if (_tcschr(arg_required, c) && ! arg)
	{
		write_log (_T("Missing argument for option `-%c'!\n"), c);
		return 0;
	}

	u->option = xmalloc (TCHAR, 2);
	u->option[0] = c;
	u->option[1] = 0;
	if (arg)
		u->value = my_strdup(arg);
	u->next = p->all_lines;
	p->all_lines = u;

	switch (c)
	{
	case '0': cmdpath(p->floppyslots[0].df, arg, 255);
		break;
	case '1': cmdpath(p->floppyslots[1].df, arg, 255);
		break;
	case '2': cmdpath(p->floppyslots[2].df, arg, 255);
		break;
	case '3': cmdpath(p->floppyslots[3].df, arg, 255);
		break;
	case 'r': cmdpath(p->romfile, arg, 255);
		break;
	case 'K': cmdpath(p->romextfile, arg, 255);
		break;
	case 'm': case 'M': parse_filesys_spec(p, c == 'M', arg);
		break;
	case 'W': parse_hardfile_spec(p, arg);
		break;
	case 'S': parse_sound_spec(p, arg);
		break;
	case 'R': p->gfx_framerate = _tstoi(arg);
		break;
	case 'J': parse_joy_spec(p, arg);
		break;

	case 'w': p->m68k_speed = _tstoi(arg);
		break;

	case 'G': p->start_gui = false;
		break;

	case 'n':
		if (_tcschr(arg, 'i') != nullptr)
			p->immediate_blits = true;
		break;

	case 'v':
		set_chipset_mask(p, _tstoi(arg));
		break;

	case 'C':
		parse_cpu_specs(p, arg);
		break;

	case 'Z':
		p->z3fastmem[0].size = _tstoi(arg) * 0x100000;
		break;

	case 'U':
		p->rtgboards[0].rtgmem_size = _tstoi(arg) * 0x100000;
		break;

	case 'F':
		p->fastmem[0].size = _tstoi(arg) * 0x100000;
		break;

	case 'b':
		p->bogomem_size = _tstoi(arg) * 0x40000;
		break;

	case 'c':
		p->chipmem_size = _tstoi(arg) * 0x80000;
		break;

	case 'l':
		if (0 == _tcsicmp(arg, _T("de")))
			p->keyboard_lang = KBD_LANG_DE;
		else if (0 == _tcsicmp(arg, _T("dk")))
			p->keyboard_lang = KBD_LANG_DK;
		else if (0 == _tcsicmp(arg, _T("us")))
			p->keyboard_lang = KBD_LANG_US;
		else if (0 == _tcsicmp(arg, _T("se")))
			p->keyboard_lang = KBD_LANG_SE;
		else if (0 == _tcsicmp(arg, _T("fr")))
			p->keyboard_lang = KBD_LANG_FR;
		else if (0 == _tcsicmp(arg, _T("it")))
			p->keyboard_lang = KBD_LANG_IT;
		else if (0 == _tcsicmp(arg, _T("es")))
			p->keyboard_lang = KBD_LANG_ES;
		break;

	default:
		write_log (_T("Unknown option `-%c'!\n"), c);
		break;
	}
	return !! _tcschr(arg_required, c);
}

void cfgfile_addcfgparam(TCHAR* line)
{
	struct strlist* u;
	TCHAR line1b[CONFIG_BLEN], line2b[CONFIG_BLEN];

	if (!line)
	{
		struct strlist** ps = &temp_lines;
		while (*ps)
		{
			struct strlist* s = *ps;
			*ps = s->next;
			xfree (s->value);
			xfree (s->option);
			xfree (s);
		}
		temp_lines = nullptr;
		return;
	}
	if (!cfgfile_separate_line(line, line1b, line2b))
		return;
	u = xcalloc (struct strlist, 1);
	u->option = my_strdup(line1b);
	u->value = my_strdup(line2b);
	u->next = temp_lines;
	temp_lines = u;
}

static int cmdlineparser(const TCHAR* s, TCHAR* outp[], int max)
{
	int j, cnt = 0;
	int slash = 0;
	int quote = 0;
	TCHAR tmp1[MAX_DPATH];
	const TCHAR* prev;
	int doout;

	doout = 0;
	prev = s;
	j = 0;
	outp[0] = nullptr;
	while (cnt < max)
	{
		TCHAR c = *s++;
		if (!c)
			break;
		if (c < 32)
			continue;
		if (c == '\\')
			slash = 1;
		if (!slash && c == '"')
		{
			if (quote)
			{
				quote = 0;
				doout = 1;
			}
			else
			{
				quote = 1;
				j = -1;
			}
		}
		if (!quote && c == ' ')
			doout = 1;
		if (!doout)
		{
			if (j >= 0)
			{
				tmp1[j] = c;
				tmp1[j + 1] = 0;
			}
			j++;
		}
		if (doout)
		{
			if (_tcslen(tmp1) > 0)
			{
				outp[cnt++] = my_strdup(tmp1);
				outp[cnt] = nullptr;
			}
			tmp1[0] = 0;
			doout = 0;
			j = 0;
		}
		slash = 0;
	}
	if (j > 0 && cnt < max)
	{
		outp[cnt++] = my_strdup(tmp1);
		outp[cnt] = nullptr;
	}
	return cnt;
}

#define UAELIB_MAX_PARSE 100

static bool cfgfile_parse_uaelib_option(struct uae_prefs* p, TCHAR* option, TCHAR* value, int type)
{
	return false;
}

static int cfgfile_searchconfig(const TCHAR* in, int index, TCHAR* out, int outsize)
{
	TCHAR tmp[CONFIG_BLEN];
	int j = 0;
	int inlen = _tcslen(in);
	int joker = 0;
	uae_u32 err = 0;
	bool configsearchfound = false;

	if (in[inlen - 1] == '*')
	{
		joker = 1;
		inlen--;
	}
	*out = 0;

	if (!configstore)
		createconfigstore(&currprefs);
	if (!configstore)
		return 20;

	if (index < 0)
		zfile_fseek(configstore, 0, SEEK_SET);

	for (;;)
	{
		uae_u8 b = 0;

		if (zfile_fread(&b, 1, 1, configstore) != 1)
		{
			err = 10;
			if (configsearchfound)
				err = 0;
			goto end;
		}
		if (j >= sizeof (tmp) / sizeof (TCHAR) - 1)
			j = sizeof (tmp) / sizeof (TCHAR) - 1;
		if (b == 0)
		{
			err = 10;
			if (configsearchfound)
				err = 0;
			goto end;
		}
		if (b == '\n')
		{
			if (!_tcsncmp(tmp, in, inlen) && ((inlen > 0 && _tcslen(tmp) > inlen && tmp[inlen] == '=') || (joker)))
			{
				TCHAR* p;
				if (joker)
					p = tmp - 1;
				else
					p = _tcschr(tmp, '=');
				if (p)
				{
					for (int i = 0; out && i < outsize - 1; i++)
					{
						TCHAR b = *++p;
						out[i] = b;
						out[i + 1] = 0;
						if (!b)
							break;
					}
				}
				err = 0xffffffff;
				configsearchfound = true;
				goto end;
			}
			j = 0;
		}
		else
		{
			tmp[j++] = b;
			tmp[j] = 0;
		}
	}
end:
	return err;
}

uae_u32 cfgfile_modify(uae_u32 index, const TCHAR* parms, uae_u32 size, TCHAR* out, uae_u32 outsize)
{
	TCHAR* p;
	TCHAR* argc[UAELIB_MAX_PARSE];
	int argv, i;
	uae_u32 err;
	static TCHAR* configsearch;

	*out = 0;
	err = 0;
	argv = 0;
	p = nullptr;
	if (index != 0xffffffff)
	{
		if (!configstore)
		{
			err = 20;
			goto end;
		}
		if (configsearch)
		{
			err = cfgfile_searchconfig(configsearch, index, out, outsize);
			goto end;
		}
		err = 0xffffffff;
		for (i = 0; out && i < outsize - 1; i++)
		{
			uae_u8 b = 0;
			if (zfile_fread(&b, 1, 1, configstore) != 1)
				err = 0;
			if (b == 0)
				err = 0;
			if (b == '\n')
				b = 0;
			out[i] = b;
			out[i + 1] = 0;
			if (!b)
				break;
		}
		goto end;
	}

	if (size > 10000)
		return 10;
	argv = cmdlineparser(parms, argc, UAELIB_MAX_PARSE);

	if (argv <= 1 && index == 0xffffffff)
	{
		createconfigstore(&currprefs);
		xfree (configsearch);
		configsearch = nullptr;
		if (!configstore)
		{
			err = 20;
			goto end;
		}
		if (argv > 0 && _tcslen(argc[0]) > 0)
			configsearch = my_strdup(argc[0]);
		err = 0xffffffff;
		goto end;
	}

	for (i = 0; i < argv; i++)
	{
		if (i + 2 <= argv)
		{
			if (!inputdevice_uaelib(argc[i], argc[i + 1]))
			{
				if (!cfgfile_parse_uaelib_option(&changed_prefs, argc[i], argc[i + 1], 0))
				{
					if (!cfgfile_parse_option(&changed_prefs, argc[i], argc[i + 1], 0))
					{
						err = 5;
						break;
					}
				}
			}
			inputdevice_fix_prefs(&changed_prefs, false);
			set_config_changed();
			set_special(SPCFLAG_MODE_CHANGE);
			i++;
		}
	}
end:
	for (i = 0; i < argv; i++)
		xfree (argc[i]);
	xfree (p);
	return err;
}

uae_u32 cfgfile_uaelib_modify(TrapContext* ctx, uae_u32 index, uae_u32 parms, uae_u32 size, uae_u32 out,
                              uae_u32 outsize)
{
	uae_char *p, *parms_p = nullptr, *parms_out = nullptr;
	int i, ret;
	TCHAR *out_p = nullptr, *parms_in = nullptr;

	if (out)
		trap_put_byte(ctx, out, 0);
	if (size == 0)
	{
		while (trap_get_byte(ctx, parms + size) != 0)
			size++;
	}
	parms_p = xmalloc (uae_char, size + 1);
	if (!parms_p)
	{
		ret = 10;
		goto end;
	}
	if (out)
	{
		out_p = xmalloc (TCHAR, outsize + 1);
		if (!out_p)
		{
			ret = 10;
			goto end;
		}
		out_p[0] = 0;
	}
	p = parms_p;
	for (i = 0; i < size; i++)
	{
		p[i] = trap_get_byte(ctx, parms + i);
		if (p[i] == 10 || p[i] == 13 || p[i] == 0)
			break;
	}
	p[i] = 0;
	parms_in = au(parms_p);
	ret = cfgfile_modify(index, parms_in, size, out_p, outsize);
	xfree (parms_in);
	if (out)
	{
		parms_out = ua(out_p);
		trap_put_string(ctx, parms_out, out, outsize - 1);
	}
	xfree (parms_out);
end:
	xfree (out_p);
	xfree (parms_p);
	return ret;
}

static const TCHAR* cfgfile_read_config_value(const TCHAR* option)
{
	struct strlist* sl;
	for (sl = currprefs.all_lines; sl; sl = sl->next)
	{
		if (sl->option && !_tcsicmp(sl->option, option))
			return sl->value;
	}
	return nullptr;
}

uae_u32 cfgfile_uaelib(TrapContext* ctx, int mode, uae_u32 name, uae_u32 dst, uae_u32 maxlen)
{
	TCHAR* str;
	uae_char tmpa[CONFIG_BLEN];

	if (mode)
		return 0;

	trap_get_string(ctx, tmpa, name, sizeof tmpa);
	str = au(tmpa);
	if (str[0] == 0)
	{
		xfree(str);
		return 0;
	}
	const TCHAR* value = cfgfile_read_config_value(str);
	xfree(str);
	if (value)
	{
		char* s = ua(value);
		trap_put_string(ctx, s, dst, maxlen);
		xfree (s);
		return dst;
	}
	return 0;
}

#include "sounddep/sound.h"

void default_prefs(struct uae_prefs* p, bool reset, int type)
{
	int roms[] = {6, 7, 8, 9, 10, 14, 5, 4, 3, 2, 1, -1};
	TCHAR zero = 0;

	reset_inputdevice_config(p, reset);
	memset(p, 0, sizeof(struct uae_prefs));
	_tcscpy(p->description, _T("UAE default configuration"));

	p->start_gui = true;

	p->all_lines = nullptr;

	p->z3_mapping_mode = Z3MAPPING_AUTO;

	p->mountitems = 0;
	for (int i = 0; i < MOUNT_CONFIG_SIZE; i++)
	{
		p->mountconfig[i].configoffset = -1;
		p->mountconfig[i].unitnum = -1;
	}

	p->jports[0].id = -1;
	p->jports[1].id = -1;
	p->jports[2].id = -1;
	p->jports[3].id = -1;
	if (reset)
	{
		inputdevice_joyport_config_store(p, _T("mouse"), 0, -1, 0);
		inputdevice_joyport_config_store(p, _T("joy1"), 1, -1, 0);
	}
	p->keyboard_lang = KBD_LANG_US;

	p->produce_sound = 3;
	p->sound_stereo = SND_STEREO;
	p->sound_stereo_separation = 7;
	p->sound_mixed_stereo_delay = 0;
	p->sound_freq = DEFAULT_SOUND_FREQ;
	p->sound_interpol = 0;
	p->sound_filter = FILTER_SOUND_OFF;
	p->sound_filter_type = 0;
	p->sound_volume_cd = 20;

#ifdef USE_JIT_FPU
	p->compfpu = 1;
#else
	p->compfpu = 0;
#endif
	p->cachesize = 0;

	p->gfx_framerate = 1;

	p->gfx_size.width = 640; //TODO: Default WinUAE prefs indicate this should be 720x568
	p->gfx_size.height = 256;
	p->gfx_resolution = RES_HIRES;
	p->gfx_vresolution = VRES_NONDOUBLE;
	p->gfx_iscanlines = 1;
	p->gfx_apmode[0].gfx_fullscreen = GFX_WINDOW;
	p->gfx_apmode[1].gfx_fullscreen = GFX_WINDOW;

	p->immediate_blits = false;
	p->waiting_blits = 0;
	p->chipset_refreshrate = 50;
	p->collision_level = 2;
	p->leds_on_screen = 0;
	p->boot_rom = 0;

	p->cart_internal = 1;

	p->cs_compatible = CP_GENERIC;
	p->cs_rtc = 2;
	p->cs_df0idhw = true;
	p->cs_fatgaryrev = -1;
	p->cs_ramseyrev = -1;
	p->cs_cd32c2p = p->cs_cd32cd = p->cs_cd32nvram = p->cs_cd32fmv = false;
	p->cs_cd32nvram_size = 1024;
	p->cs_pcmcia = false;
	p->cs_ksmirror_e0 = true;
	p->cs_ksmirror_a8 = false;
	p->cs_ciaoverlay = true;
	p->cs_ciaatod = 0;
	p->cs_df0idhw = true;
	p->cs_ciatodbug = false;
	p->cs_unmapped_space = 0;
	p->cs_ciatype[0] = 0;
	p->cs_ciatype[1] = 0;

	_tcscpy(p->floppyslots[0].df, _T(""));
	_tcscpy(p->floppyslots[1].df, _T(""));
	_tcscpy(p->floppyslots[2].df, _T(""));
	_tcscpy(p->floppyslots[3].df, _T(""));

	configure_rom(p, roms, 0);
	_tcscpy(p->romextfile, _T(""));
	_tcscpy(p->flashfile, _T(""));
	_tcscpy(p->cartfile, _T(""));

	sprintf(p->path_rom, _T("%s/kickstarts/"), start_path_data);
	sprintf(p->path_floppy, _T("%s/disks/"), start_path_data);
	sprintf(p->path_hardfile, _T("%s/"), start_path_data);
	sprintf(p->path_cd, _T("%s/cd32/"), start_path_data);

	p->fpu_model = 0;
	p->cpu_model = 68000;
	p->fpu_no_unimplemented = false;
	p->fpu_strict = false;
	p->m68k_speed = 0;
	p->cpu_compatible = false;
	p->address_space_24 = true;
	p->chipset_mask = CSMASK_ECS_AGNUS;
	p->ntscmode = false;
	p->filesys_limit = 0;
	p->filesys_max_name = 107;

	p->fastmem[0].size = 0x00000000;
	p->mbresmem_low_size = 0x00000000;
	p->mbresmem_high_size = 0x00000000;
	p->z3fastmem[0].size = 0x00000000;
	p->z3autoconfig_start = 0x10000000;
	p->chipmem_size = 0x00080000;
	p->bogomem_size = 0x00080000;
	p->rtgboards[0].rtgmem_size = 0x00000000;
	p->rtgboards[0].rtgmem_type = GFXBOARD_UAE_Z3;
	p->custom_memory_addrs[0] = 0;
	p->custom_memory_sizes[0] = 0;
	p->custom_memory_addrs[1] = 0;
	p->custom_memory_sizes[1] = 0;

	p->nr_floppies = 2;
	p->floppy_read_only = false;
	p->floppyslots[0].dfxtype = DRV_35_DD;
	p->floppyslots[1].dfxtype = DRV_35_DD;
	p->floppyslots[2].dfxtype = DRV_NONE;
	p->floppyslots[3].dfxtype = DRV_NONE;
	p->floppy_speed = 100;
	p->floppy_write_length = 0;
	p->cd_speed = 100;

	p->socket_emu = false;

	p->input_tablet = TABLET_OFF;

	inputdevice_default_prefs(p);
	blkdev_default_prefs(p);

	p->cr_selected = -1;
	struct chipset_refresh* cr;
	for (int i = 0; i < MAX_CHIPSET_REFRESH_TOTAL; i++)
	{
		cr = &p->cr[i];
		cr->index = i;
		cr->rate = -1;
	}
	cr = &p->cr[CHIPSET_REFRESH_PAL];
	cr->index = CHIPSET_REFRESH_PAL;
	cr->horiz = -1;
	cr->vert = -1;
	cr->lace = -1;
	cr->vsync = -1;
	cr->rate = 50.0;
	cr->ntsc = 0;
	cr->locked = false;
	cr->inuse = true;
	_tcscpy(cr->label, _T("PAL"));
	cr = &p->cr[CHIPSET_REFRESH_NTSC];
	cr->index = CHIPSET_REFRESH_NTSC;
	cr->horiz = -1;
	cr->vert = -1;
	cr->lace = -1;
	cr->vsync = -1;
	cr->rate = 60.0;
	cr->ntsc = 1;
	cr->locked = false;
	cr->inuse = true;
	_tcscpy(cr->label, _T("NTSC"));

	savestate_state = 0;

	target_default_options(p, type);

	zfile_fclose(default_file);
	default_file = nullptr;
	struct zfile* f = zfile_fopen_empty(nullptr, _T("configstore"));
	if (f)
	{
		uaeconfig++;
		cfgfile_save_options(f, p, 0);
		uaeconfig--;
		cfg_write(&zero, f);
		default_file = f;
	}
}

static void buildin_default_prefs_68020(struct uae_prefs* p)
{
	p->cpu_model = 68020;
	p->address_space_24 = true;
	p->cpu_compatible = false;
	p->chipset_mask = CSMASK_ECS_AGNUS | CSMASK_ECS_DENISE | CSMASK_AGA;
	p->chipmem_size = 0x200000;
	p->bogomem_size = 0;
	p->m68k_speed = -1;
}

static void buildin_default_prefs(struct uae_prefs* p)
{
	p->floppyslots[0].dfxtype = DRV_35_DD;
	if (p->nr_floppies != 1 && p->nr_floppies != 2)
		p->nr_floppies = 2;
	p->floppyslots[1].dfxtype = p->nr_floppies >= 2 ? DRV_35_DD : DRV_NONE;
	p->floppyslots[2].dfxtype = DRV_NONE;
	p->floppyslots[3].dfxtype = DRV_NONE;
	p->floppy_speed = 100;

	p->fpu_model = 0;
	p->cpu_model = 68000;
	p->m68k_speed = 0;
	p->cpu_compatible = true;
	p->address_space_24 = true;
	p->chipset_mask = CSMASK_ECS_AGNUS;
	p->immediate_blits = false;
	p->waiting_blits = 0;
	p->collision_level = 2;
	if (p->produce_sound < 1)
		p->produce_sound = 1;
	p->cachesize = 0;
	p->socket_emu = false;
	p->sound_volume_cd = 0;

	p->chipmem_size = 0x00080000;
	p->bogomem_size = 0x00080000;
	for (int i = 0; i < MAX_RAM_BOARDS; i++)
	{
		memset(p->fastmem, 0, sizeof(struct ramboard));
		memset(p->z3fastmem, 0, sizeof(struct ramboard));
	}
	p->mbresmem_low_size = 0x00000000;
	p->mbresmem_high_size = 0x00000000;
	for (int i = 0; i < MAX_RTG_BOARDS; i++)
	{
		p->rtgboards[i].rtgmem_size = 0x00000000;
		p->rtgboards[i].rtgmem_type = GFXBOARD_UAE_Z3;
	}
	for (int i = 0; i < MAX_EXPANSION_BOARDS; i++)
	{
		memset(&p->expansionboard[i], 0, sizeof(struct boardromconfig));
	}

	p->cs_rtc = 0;
	p->cs_fatgaryrev = -1;
	p->cs_ramseyrev = -1;
	p->cs_cd32c2p = p->cs_cd32cd = p->cs_cd32nvram = p->cs_cd32fmv = false;
	p->cs_ide = 0;
	p->cs_pcmcia = false;
	p->cs_ksmirror_e0 = true;
	p->cs_ksmirror_a8 = false;
	p->cs_ciaoverlay = true;
	p->cs_ciaatod = 0;
	p->cs_df0idhw = true;
	p->cs_ciatodbug = false;

	_tcscpy(p->romextfile, _T(""));

	p->mountitems = 0;

	target_default_options(p, 1);
	cfgfile_compatibility_romtype(p);
}

static void set_68020_compa(struct uae_prefs* p, int compa, int cd32)
{
	switch (compa)
	{
	case 0:
		p->cpu_compatible = false;
		p->m68k_speed = 0;
		break;
	case 1:
		p->cpu_compatible = false;
		p->m68k_speed = 0;
		break;
	case 2:
		p->cpu_compatible = false;
		p->m68k_speed = -1;
		p->address_space_24 = false;
		break;
	case 3:
		p->cpu_compatible = false;
		p->address_space_24 = false;
		p->cachesize = MAX_JIT_CACHE;
		break;
	}
	if (p->cpu_model >= 68030)
		p->address_space_24 = false;
}

/* 0: cycle-exact
* 1: more compatible
* 2: no more compatible, no 100% sound
* 3: no more compatible, waiting blits, no 100% sound
*/

static void set_68000_compa(struct uae_prefs* p, int compa)
{
	switch (compa)
	{
	case 0:
		break;
	case 1:
		break;
	case 2:
		p->cpu_compatible = false;
		break;
	case 3:
		p->produce_sound = 2;
		p->cpu_compatible = false;
		break;
	}
}

static int bip_a4000(struct uae_prefs* p, int config, int compa, int romcheck)
{
	int roms[8];

	roms[0] = 16;
	roms[1] = 31;
	roms[2] = 13;
	roms[3] = 12;
	roms[4] = -1;

	p->bogomem_size = 0;
	p->chipmem_size = 0x200000;
	p->mbresmem_low_size = 8 * 1024 * 1024;
	p->cpu_model = 68030;
	p->fpu_model = 68882;
	switch (config)
	{
	case 1:
		p->cpu_model = 68040;
		p->fpu_model = 68040;
		break;
	}
	p->chipset_mask = CSMASK_AGA | CSMASK_ECS_AGNUS | CSMASK_ECS_DENISE;
	p->cpu_compatible = p->address_space_24 = false;
	p->m68k_speed = -1;
	p->immediate_blits = false;
	p->produce_sound = 2;
	p->cachesize = MAX_JIT_CACHE;

	p->nr_floppies = 2;
	p->floppyslots[0].dfxtype = DRV_35_HD;
	p->floppyslots[1].dfxtype = DRV_35_HD;
	p->floppy_speed = 0;
	p->cs_compatible = CP_A4000;
	built_in_chipset_prefs(p);
	p->cs_ciaatod = p->ntscmode ? 2 : 1;
	return configure_rom(p, roms, romcheck);
}

static int bip_cd32(struct uae_prefs* p, int config, int compa, int romcheck)
{
	int roms[3];

	buildin_default_prefs_68020(p);
	p->cs_cd32c2p = p->cs_cd32cd = p->cs_cd32nvram = true;
	p->nr_floppies = 0;
	p->floppyslots[0].dfxtype = DRV_NONE;
	p->floppyslots[1].dfxtype = DRV_NONE;
	p->cs_unmapped_space = 1;
	set_68020_compa(p, compa, 1);
	p->cs_compatible = CP_CD32;
	built_in_chipset_prefs(p);
	fetch_datapath(p->flashfile, sizeof(p->flashfile) / sizeof(TCHAR));
	_tcscat(p->flashfile, _T("cd32.nvr"));

	roms[0] = 64;
	roms[1] = -1;
	if (!configure_rom(p, roms, 0))
	{
		roms[0] = 18;
		roms[1] = -1;
		if (!configure_rom(p, roms, romcheck))
			return 0;
		roms[0] = 19;
		if (!configure_rom(p, roms, romcheck))
			return 0;
	}
	if (config > 0)
	{
		p->cs_cd32fmv = true;
		roms[0] = 74;
		roms[1] = 23;
		roms[2] = -1;
		if (!configure_rom(p, roms, romcheck))
			return 0;
	}

	p->cdslots[0].inuse = true;
	p->cdslots[0].type = SCSI_UNIT_IMAGE;
	p->m68k_speed = M68K_SPEED_14MHZ_CYCLES;

	return 1;
}

static int bip_a1200(struct uae_prefs* p, int config, int compa, int romcheck)
{
	int roms[4];

	buildin_default_prefs_68020(p);
	roms[0] = 11;
	roms[1] = 15;
	roms[2] = 31;
	roms[3] = -1;

	p->cs_rtc = 0;
	p->cs_compatible = CP_A1200;
	built_in_chipset_prefs(p);
	switch (config)
	{
	case 1:
		p->fastmem[0].size = 0x400000;
		p->cs_rtc = 1;
		break;
	}
	set_68020_compa(p, compa, 0);

	p->m68k_speed = M68K_SPEED_14MHZ_CYCLES;

	p->nr_floppies = 1;
	p->floppyslots[1].dfxtype = DRV_NONE;

	return configure_rom(p, roms, romcheck);
}

static int bip_a600(struct uae_prefs* p, int config, int compa, int romcheck)
{
	int roms[4];

	roms[0] = 10;
	roms[1] = 9;
	roms[2] = 8;
	roms[3] = -1;
	set_68000_compa(p, compa);
	p->cs_compatible = CP_A600;
	built_in_chipset_prefs(p);
	p->bogomem_size = 0;
	p->chipmem_size = 0x100000;
	if (config > 0)
		p->cs_rtc = 1;
	if (config == 1)
		p->chipmem_size = 0x200000;
	if (config == 2)
		p->fastmem[0].size = 0x400000;
	p->chipset_mask = CSMASK_ECS_AGNUS | CSMASK_ECS_DENISE;
	return configure_rom(p, roms, romcheck);
}

static int bip_a500p(struct uae_prefs* p, int config, int compa, int romcheck)
{
	int roms[2];

	roms[0] = 7;
	roms[1] = -1;
	set_68000_compa(p, compa);
	p->cs_compatible = CP_A500P;
	built_in_chipset_prefs(p);
	p->bogomem_size = 0;
	p->chipmem_size = 0x100000;
	if (config > 0)
		p->cs_rtc = 1;
	if (config == 1)
		p->chipmem_size = 0x200000;
	if (config == 2)
		p->fastmem[0].size = 0x400000;
	p->chipset_mask = CSMASK_ECS_AGNUS | CSMASK_ECS_DENISE;
	return configure_rom(p, roms, romcheck);
}

static int bip_a500(struct uae_prefs* p, int config, int compa, int romcheck)
{
	int roms[4];

	roms[0] = roms[1] = roms[2] = roms[3] = -1;
	switch (config)
	{
	case 0: // KS 1.3, OCS Agnus, 0.5M Chip + 0.5M Slow
		roms[0] = 6;
		roms[1] = 32;
		p->chipset_mask = 0;
		break;
	case 1: // KS 1.3, ECS Agnus, 0.5M Chip + 0.5M Slow
		roms[0] = 6;
		roms[1] = 32;
		break;
	case 2: // KS 1.3, ECS Agnus, 1.0M Chip
		roms[0] = 6;
		roms[1] = 32;
		p->bogomem_size = 0;
		p->chipmem_size = 0x100000;
		break;
	case 3: // KS 1.3, OCS Agnus, 0.5M Chip
		roms[0] = 6;
		roms[1] = 32;
		p->bogomem_size = 0;
		p->chipset_mask = 0;
		p->cs_rtc = 0;
		p->floppyslots[1].dfxtype = DRV_NONE;
		break;
	case 4: // KS 1.2, OCS Agnus, 0.5M Chip
		roms[0] = 5;
		roms[1] = 4;
		roms[2] = 3;
		p->bogomem_size = 0;
		p->chipset_mask = 0;
		p->cs_rtc = 0;
		p->floppyslots[1].dfxtype = DRV_NONE;
		break;
	case 5: // KS 1.2, OCS Agnus, 0.5M Chip + 0.5M Slow
		roms[0] = 5;
		roms[1] = 4;
		roms[2] = 3;
		p->chipset_mask = 0;
		break;
	}
	p->fast_copper = 0;
	set_68000_compa(p, compa);
	p->cs_compatible = CP_A500;
	built_in_chipset_prefs(p);
	return configure_rom(p, roms, romcheck);
}

int built_in_prefs(struct uae_prefs* p, int model, int config, int compa, int romcheck)
{
	int v = 0;

	buildin_default_prefs(p);
	switch (model)
	{
	case 0:
		v = bip_a500(p, config, compa, romcheck);
		break;
	case 1:
		v = bip_a500p(p, config, compa, romcheck);
		break;
	case 2:
		v = bip_a600(p, config, compa, romcheck);
		break;
	case 3:
		v = bip_a1200(p, config, compa, romcheck);
		break;
	case 4:
		v = bip_a4000(p, config, compa, romcheck);
		break;
	case 5:
		v = bip_cd32(p, config, compa, romcheck);
		break;
	}
	if (!p->immediate_blits)
		p->waiting_blits = 1;
	if (p->sound_filter_type == FILTER_SOUND_TYPE_A500 && (p->chipset_mask & CSMASK_AGA))
		p->sound_filter_type = FILTER_SOUND_TYPE_A1200;
	else if (p->sound_filter_type == FILTER_SOUND_TYPE_A1200 && !(p->chipset_mask & CSMASK_AGA))
		p->sound_filter_type = FILTER_SOUND_TYPE_A500;
	if (p->cpu_model >= 68040)
		p->cs_bytecustomwritebug = true;
	cfgfile_compatibility_romtype(p);
	return v;
}

int built_in_chipset_prefs(struct uae_prefs* p)
{
	if (!p->cs_compatible)
		return 1;

	p->cs_cd32c2p = p->cs_cd32cd = p->cs_cd32nvram = false;
	p->cs_fatgaryrev = -1;
	p->cs_ide = 0;
	p->cs_ramseyrev = -1;
	p->cs_pcmcia = false;
	p->cs_ksmirror_e0 = true;
	p->cs_ksmirror_a8 = false;
	p->cs_ciaoverlay = true;
	p->cs_ciaatod = 0;
	p->cs_rtc = 0;
	p->cs_df0idhw = true;
	p->cs_ciatodbug = false;
	p->cs_z3autoconfig = false;
	p->cs_bytecustomwritebug = false;
	p->cs_unmapped_space = 0;

	switch (p->cs_compatible)
	{
	case CP_GENERIC: // generic
		if (p->cpu_model >= 68020)
		{
			// big box-like
			p->cs_rtc = 2;
			p->cs_fatgaryrev = 0;
			p->cs_ide = -1;
			p->cs_ramseyrev = 0x0f;
			p->cs_unmapped_space = 1;
		}
		else if (p->cpu_compatible)
		{
			// very A500-like
			p->cs_df0idhw = false;
			if (p->bogomem_size || p->chipmem_size > 0x80000 || p->fastmem[0].size)
				p->cs_rtc = 1;
			p->cs_ciatodbug = true;
		}
		else
		{
			// sort of A500-like
			p->cs_ide = -1;
			p->cs_rtc = 1;
		}
		break;
	case CP_CD32: // CD32
		p->cs_cd32c2p = p->cs_cd32cd = p->cs_cd32nvram = true;
		p->cs_ksmirror_e0 = false;
		p->cs_ksmirror_a8 = true;
		p->cs_ciaoverlay = false;
		p->cs_unmapped_space = 1;
		break;
	case CP_A500: // A500
		p->cs_df0idhw = false;
		if (p->bogomem_size || p->chipmem_size > 0x80000 || p->fastmem[0].size)
			p->cs_rtc = 1;
		p->cs_ciatodbug = true;
		break;
	case CP_A500P: // A500+
		p->cs_rtc = 1;
		p->cs_ciatodbug = true;
		break;
	case CP_A600: // A600
		p->cs_ide = IDE_A600A1200;
		p->cs_pcmcia = true;
		p->cs_ksmirror_a8 = true;
		p->cs_ciaoverlay = false;
		p->cs_ciatodbug = true;
		p->cs_ciatype[0] = p->cs_ciatype[1] = 1;
		break;
	case CP_A1200: // A1200
		p->cs_ide = IDE_A600A1200;
		p->cs_pcmcia = true;
		p->cs_ksmirror_a8 = true;
		p->cs_ciaoverlay = false;
		if (p->fastmem[0].size || p->z3fastmem[0].size)
			p->cs_rtc = 1;
		break;
	case CP_A2000: // A2000
		p->cs_rtc = 1;
		p->cs_ciaatod = p->ntscmode ? 2 : 1;
		p->cs_ciatodbug = true;
		p->cs_unmapped_space = 1;
		break;
	case CP_A4000: // A4000
		p->cs_rtc = 2;
		p->cs_fatgaryrev = 0;
		p->cs_ramseyrev = 0x0f;
		p->cs_ide = IDE_A4000;
		p->cs_ksmirror_a8 = false;
		p->cs_ksmirror_e0 = false;
		p->cs_ciaoverlay = false;
		p->cs_z3autoconfig = true;
		p->cs_unmapped_space = 1;
		break;
	}
	if (p->cpu_model >= 68040)
		p->cs_bytecustomwritebug = true;
	return 1;
}

void set_config_changed(void)
{
	config_changed = 1;
}

void config_check_vsync(void)
{
	if (config_changed)
	{
		config_changed++;
		if (config_changed >= 3)
			config_changed = 0;
	}
}

bool is_error_log(void)
{
	return error_lines != nullptr;
}

TCHAR* get_error_log(void)
{
	strlist* sl;
	int len = 0;
	for (sl = error_lines; sl; sl = sl->next)
	{
		len += _tcslen(sl->option) + 1;
	}
	if (!len)
		return nullptr;
	TCHAR* s = xcalloc(TCHAR, len + 1);
	for (sl = error_lines; sl; sl = sl->next)
	{
		_tcscat(s, sl->option);
		_tcscat(s, _T("\n"));
	}
	return s;
}

void error_log(const TCHAR* format, ...)
{
	TCHAR buffer[256], *bufp;
	int bufsize = 256;
	va_list parms;

	if (format == nullptr)
	{
		struct strlist** ps = &error_lines;
		while (*ps)
		{
			struct strlist* s = *ps;
			*ps = s->next;
			xfree(s->value);
			xfree(s->option);
			xfree(s);
		}
		return;
	}

	va_start(parms, format);
	bufp = buffer;
	for (;;)
	{
		int count = _vsntprintf(bufp, bufsize - 1, format, parms);
		if (count < 0)
		{
			bufsize *= 10;
			if (bufp != buffer)
				xfree(bufp);
			bufp = xmalloc(TCHAR, bufsize);
			continue;
		}
		break;
	}
	bufp[bufsize - 1] = 0;
	write_log(_T("%s\n"), bufp);
	va_end(parms);

	strlist* u = xcalloc(struct strlist, 1);
	u->option = my_strdup(bufp);
	u->next = error_lines;
	error_lines = u;

	if (bufp != buffer)
		xfree(bufp);
}

int bip_a4000(struct uae_prefs* p, int rom)
{
	return bip_a4000(p, 0, 0, 0);
}

int bip_cd32(struct uae_prefs* p, int rom)
{
	return bip_cd32(p, 0, 0, 0);
}

int bip_a1200(struct uae_prefs* p, int rom)
{
	int roms[4];

	int v = bip_a1200(p, 0, 0, 0);
	if (rom == 310)
	{
		roms[0] = 15;
		roms[1] = 11;
		roms[2] = 31;
		roms[3] = -1;
		v = configure_rom(p, roms, 0);
	}

	return v;
}

int bip_a500plus(struct uae_prefs* p, int rom)
{
	int roms[4];

	int v = bip_a500p(p, 0, 0, 0);
	if (rom == 130)
	{
		roms[0] = 6;
		roms[1] = 5;
		roms[2] = 4;
		roms[3] = -1;
	}
	else
	{
		roms[0] = 7;
		roms[1] = 6;
		roms[2] = 5;
		roms[3] = -1;
	}
	return configure_rom(p, roms, 0);
}

int bip_a500(struct uae_prefs* p, int rom)
{
	int roms[4];

	int v = bip_a500(p, 0, 0, 0);
	if (rom == 130)
	{
		roms[0] = 6;
		roms[1] = 5;
		roms[2] = 4;
		roms[3] = -1;
	}
	else
	{
		roms[0] = 5;
		roms[1] = 4;
		roms[2] = 3;
		roms[3] = -1;
	}
	return configure_rom(p, roms, 0);
}

int bip_a2000(struct uae_prefs* p, int rom)
{
	int roms[4];

	if (rom == 130)
	{
		roms[0] = 6;
		roms[1] = 5;
		roms[2] = 4;
		roms[3] = -1;
	}
	else
	{
		roms[0] = 5;
		roms[1] = 4;
		roms[2] = 3;
		roms[3] = -1;
	}
	p->cs_compatible = CP_A2000;
	built_in_chipset_prefs(p);
	p->chipmem_size = 0x00080000;
	p->bogomem_size = 0x00080000;
	p->chipset_mask = 0;
	p->cpu_compatible = false;
	p->fast_copper = 0;
	p->nr_floppies = 1;
	p->floppyslots[1].dfxtype = DRV_NONE;
	return configure_rom(p, roms, 0);
}<|MERGE_RESOLUTION|>--- conflicted
+++ resolved
@@ -3858,11 +3858,7 @@
 			p->m68k_speed = -1;
 		else if (_tcsicmp(value, _T("turbo")) == 0)
 			p->m68k_speed = -30;
-<<<<<<< HEAD
-		else 
-=======
 		else
->>>>>>> a8815b21
 			p->m68k_speed--;
 		return 1;
 	}
