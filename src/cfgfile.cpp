/*
* UAE - The Un*x Amiga Emulator
*
* Config file handling
* This still needs some thought before it's complete...
*
* Copyright 1998 Brian King, Bernd Schmidt
*/

#include "sysconfig.h"
#include "sysdeps.h"

#include "options.h"
#include "memory.h"
#include "uae.h"
#include "audio.h"
#include "custom.h"
#include "inputdevice.h"
#include "savestate.h"
#include "autoconf.h"
#include "rommgr.h"
#include "gui.h"
#include "newcpu.h"
#include "zfile.h"
#include "filesys.h"
#include "fsdb.h"
#include "disk.h"
#include "blkdev.h"
#include "calc.h"
#include "gfxboard.h"

#define cfgfile_warning write_log
#define cfgfile_warning_obsolete write_log

static int config_newfilesystem;
static struct strlist* temp_lines;
static struct strlist* error_lines;
static struct zfile *default_file, *configstore;
static int uaeconfig;
static int unicode_config = 0;

/* @@@ need to get rid of this... just cut part of the manual and print that
 * as a help text.  */
struct cfg_lines
{
	const TCHAR *config_label, *config_help;
};

static const struct cfg_lines opttable[] =
{
	{_T("help"), _T("Prints this help") },
	{_T("config_description"), _T("") },
	{_T("config_info"), _T("") },
	{_T("use_gui"), _T("Enable the GUI?  If no, then goes straight to emulator") },
	{_T("use_debugger"), _T("Enable the debugger?") },
	{_T("cpu_speed"), _T("can be max, real, or a number between 1 and 20") },
	{_T("cpu_model"), _T("Can be 68000, 68010, 68020, 68030, 68040, 68060") },
	{_T("fpu_model"), _T("Can be 68881, 68882, 68040, 68060") },
	{_T("cpu_compatible"), _T("yes enables compatibility-mode") },
	{_T("cpu_24bit_addressing"), _T("must be set to 'no' in order for Z3mem or P96mem to work") },
	{_T("autoconfig"), _T("yes = add filesystems and extra ram") },
	{_T("log_illegal_mem"), _T("print illegal memory access by Amiga software?") },
	{_T("fastmem_size"), _T("Size in megabytes of fast-memory") },
	{_T("chipmem_size"), _T("Size in megabytes of chip-memory") },
	{_T("bogomem_size"), _T("Size in megabytes of bogo-memory at 0xC00000") },
	{_T("a3000mem_size"), _T("Size in megabytes of A3000 memory") },
	{_T("gfxcard_size"), _T("Size in megabytes of Picasso96 graphics-card memory") },
	{_T("z3mem_size"), _T("Size in megabytes of Zorro-III expansion memory") },
	{_T("gfx_test_speed"), _T("Test graphics speed?") },
	{_T("gfx_framerate"), _T("Print every nth frame") },
	{_T("gfx_width"), _T("Screen width") },
	{_T("gfx_height"), _T("Screen height") },
	{_T("gfx_refreshrate"), _T("Fullscreen refresh rate") },
	{_T("gfx_vsync"), _T("Sync screen refresh to refresh rate") },
	{_T("gfx_lores"), _T("Treat display as lo-res?") },
	{_T("gfx_linemode"), _T("Can be none, double, or scanlines") },
	{_T("gfx_fullscreen_amiga"), _T("Amiga screens are fullscreen?") },
	{_T("gfx_fullscreen_picasso"), _T("Picasso screens are fullscreen?") },
	{_T("gfx_center_horizontal"), _T("Center display horizontally?") },
	{_T("gfx_center_vertical"), _T("Center display vertically?") },
	{_T("gfx_colour_mode"), _T("") },
	{_T("32bit_blits"), _T("Enable 32 bit blitter emulation") },
	{_T("immediate_blits"), _T("Perform blits immediately") },
	{_T("show_leds"), _T("LED display") },
	{_T("keyboard_leds"), _T("Keyboard LEDs") },
	{_T("gfxlib_replacement"), _T("Use graphics.library replacement?") },
	{_T("sound_output"), _T("") },
	{_T("sound_frequency"), _T("") },
	{_T("sound_bits"), _T("") },
	{_T("sound_channels"), _T("") },
	{_T("sound_max_buff"), _T("") },
	{_T("comp_trustbyte"), _T("How to access bytes in compiler (direct/indirect/indirectKS/afterPic") },
	{_T("comp_trustword"), _T("How to access words in compiler (direct/indirect/indirectKS/afterPic") },
	{_T("comp_trustlong"), _T("How to access longs in compiler (direct/indirect/indirectKS/afterPic") },
	{_T("comp_nf"), _T("Whether to optimize away flag generation where possible") },
	{_T("comp_fpu"), _T("Whether to provide JIT FPU emulation") },
	{_T("cachesize"), _T("How many MB to use to buffer translated instructions")},
	{_T("override_dga_address"),_T("Address from which to map the frame buffer (upper 16 bits) (DANGEROUS!)")},
	{_T("avoid_dga"), _T("Set to yes if the use of DGA extension creates problems") },
	{_T("avoid_vid"), _T("Set to yes if the use of the Vidmode extension creates problems") },
	{_T("parallel_on_demand"), _T("") },
	{_T("serial_on_demand"), _T("") },
	{_T("scsi"), _T("scsi.device emulation") },
	{_T("joyport0"), _T("") },
	{_T("joyport1"), _T("") },
	{_T("pci_devices"), _T("List of PCI devices to make visible to the emulated Amiga") },
	{_T("kickstart_rom_file"), _T("Kickstart ROM image, (C) Copyright Amiga, Inc.") },
	{_T("kickstart_ext_rom_file"), _T("Extended Kickstart ROM image, (C) Copyright Amiga, Inc.") },
	{_T("kickstart_key_file"), _T("Key-file for encrypted ROM images (from Cloanto's Amiga Forever)") },
	{_T("flash_ram_file"), _T("Flash/battery backed RAM image file.") },
	{_T("cart_file"), _T("Freezer cartridge ROM image file.") },
	{_T("floppy0"), _T("Diskfile for drive 0") },
	{_T("floppy1"), _T("Diskfile for drive 1") },
	{_T("floppy2"), _T("Diskfile for drive 2") },
	{_T("floppy3"), _T("Diskfile for drive 3") },
	{_T("hardfile"), _T("access,sectors, surfaces, reserved, blocksize, path format") },
	{_T("filesystem"), _T("access,'Amiga volume-name':'host directory path' - where 'access' can be 'read-only' or 'read-write'") },
	{_T("catweasel"), _T("Catweasel board io base address") }
};

static const TCHAR *guimode1[] = { _T("no"), _T("yes"), _T("nowait"), 0 };
static const TCHAR *guimode2[] = { _T("false"), _T("true"), _T("nowait"), 0 };
static const TCHAR *guimode3[] = { _T("0"), _T("1"), _T("nowait"), 0 };
static const TCHAR *csmode[] = { _T("ocs"), _T("ecs_agnus"), _T("ecs_denise"), _T("ecs"), _T("aga"), 0 };
static const TCHAR *linemode[] = {
	_T("none"),
	_T("double"), _T("scanlines"), _T("scanlines2p"), _T("scanlines3p"),
	_T("double2"), _T("scanlines2"), _T("scanlines2p2"), _T("scanlines2p3"),
	_T("double3"), _T("scanlines3"), _T("scanlines3p2"), _T("scanlines3p3"),
	nullptr
};
static const TCHAR* speedmode[] = {_T("max"), _T("real"), _T("turbo"), nullptr};
static const TCHAR* colormode1[] = { _T("8bit"), _T("15bit"), _T("16bit"), _T("8bit_dither"), _T("4bit_dither"), _T("32bit"), 0 };
static const TCHAR* colormode2[] = { _T("8"), _T("15"), _T("16"), _T("8d"), _T("4d"), _T("32"), 0 };
static const TCHAR* soundmode1[] = {_T("none"), _T("interrupts"), _T("normal"), _T("exact"), nullptr};
static const TCHAR* soundmode2[] = {_T("none"), _T("interrupts"), _T("good"), _T("best"), nullptr};
static const TCHAR* centermode1[] = { _T("none"), _T("simple"), _T("smart"), 0 };
static const TCHAR* centermode2[] = { _T("false"), _T("true"), _T("smart"), 0 };
static const TCHAR* stereomode[] = { _T("mono"), _T("stereo"), _T("clonedstereo"), _T("4ch"), _T("clonedstereo6ch"), _T("6ch"), _T("mixed"), nullptr};
static const TCHAR* interpolmode[] = {_T("none"), _T("anti"), _T("sinc"), _T("rh"), _T("crux"), nullptr};
static const TCHAR* collmode[] = {_T("none"), _T("sprites"), _T("playfields"), _T("full"), nullptr};
static const TCHAR* soundfiltermode1[] = {_T("off"), _T("emulated"), _T("on"), nullptr};
static const TCHAR* soundfiltermode2[] = {_T("standard"), _T("enhanced"), nullptr};
static const TCHAR* lorestype1[] = {_T("lores"), _T("hires"), _T("superhires"), nullptr};
static const TCHAR* lorestype2[] = {_T("true"), _T("false"), nullptr};
static const TCHAR *loresmode[] = { _T("normal"), _T("filtered"), 0 };
static const TCHAR *horizmode[] = { _T("vertical"), _T("lores"), _T("hires"), _T("superhires"), 0 };
static const TCHAR *vertmode[] = { _T("horizontal"), _T("single"), _T("double"), _T("quadruple"), 0 };
static const TCHAR* cartsmode[] = {_T("none"), _T("hrtmon"), nullptr};
static const TCHAR* idemode[] = {_T("none"), _T("a600/a1200"), _T("a4000"), nullptr};
static const TCHAR* rtctype[] = {_T("none"), _T("MSM6242B"), _T("RP5C01A"), _T("MSM6242B_A2000"), nullptr};
static const TCHAR* ciaatodmode[] = {_T("vblank"), _T("50hz"), _T("60hz"), nullptr};
static const TCHAR *cscompa[] = {
	_T("-"), _T("Generic"), _T("CDTV"), _T("CDTV-CR"), _T("CD32"), _T("A500"), _T("A500+"), _T("A600"),
	_T("A1000"), _T("A1200"), _T("A2000"), _T("A3000"), _T("A3000T"), _T("A4000"), _T("A4000T"),
	_T("Velvet"), _T("Casablanca"), _T("DraCo"),
	NULL
};
static const TCHAR *qsmodes[] = {
	_T("A500"), _T("A500+"), _T("A600"), _T("A1000"), _T("A1200"), _T("A3000"), _T("A4000"), _T(""), _T("CD32"), _T("CDTV"), _T("CDTV-CR"), _T("ARCADIA"), NULL };
/* 3-state boolean! */
static const TCHAR *fullmodes[] = { _T("false"), _T("true"), /* "FILE_NOT_FOUND", */ _T("fullwindow"), nullptr };
static const TCHAR* scsimode[] = { _T("false"), _T("true"), _T("scsi"), 0 };
static const TCHAR* maxhoriz[] = { _T("lores"), _T("hires"), _T("superhires"), 0 };
static const TCHAR* maxvert[] = { _T("nointerlace"), _T("interlace"), 0 };
static const TCHAR* abspointers[] = {_T("none"), _T("mousehack"), _T("tablet"), nullptr};
static const TCHAR* joyportmodes[] = {
	_T(""), _T("mouse"), _T("mousenowheel"), _T("djoy"), _T("gamepad"), _T("ajoy"), _T("cdtvjoy"), _T("cd32joy"), nullptr
};
static const TCHAR* mousemaps[] = {_T(""), _T("left"), _T("right"), _T("both"), nullptr};
static const TCHAR* joyaf[] = {_T("none"), _T("normal"), _T("toggle"), _T("always"), nullptr};
static const TCHAR* cdmodes[] = {_T("disabled"), _T(""), _T("image"), _T("ioctl"), _T("spti"), _T("aspi"), nullptr};
static const TCHAR* cdconmodes[] = {_T(""), _T("uae"), _T("ide"), _T("scsi"), _T("cdtv"), _T("cd32"), nullptr};
static const TCHAR* waitblits[] = {_T("disabled"), _T("automatic"), _T("noidleonly"), _T("always"), nullptr};
static const TCHAR* autoext2[] = {_T("disabled"), _T("copy"), _T("replace"), nullptr};
static const TCHAR *leds[] = { _T("power"), _T("df0"), _T("df1"), _T("df2"), _T("df3"), _T("hd"), _T("cd"), _T("fps"), _T("cpu"), _T("snd"), _T("md"), _T("net"), 0 };
static const int leds_order[] = { 3, 6, 7, 8, 9, 4, 5, 2, 1, 0, 9, 10 };
static const TCHAR *lacer[] = { _T("off"), _T("i"), _T("p"), 0 };
/* another boolean to choice update.. */
static const TCHAR *cycleexact[] = { _T("false"), _T("memory"), _T("true"), 0 };
static const TCHAR *unmapped[] = { _T("floating"), _T("zero"), _T("one"), 0 };
static const TCHAR *ciatype[] = { _T("default"), _T("391078-01"), 0 };

static const TCHAR* button_remap_name[] = {
	_T("dpad_up"), _T("dpad_down"), _T("dpad_left"), _T("dpad_right"),
	_T("select"), _T("left_shoulder"), _T("left_stick"),
	_T("north"), _T("south"), _T("east"), _T("west"),
	_T("start"), _T("right_shoulder"), _T("right_stick"), nullptr
};


const TCHAR* find_inputevent_name(int key)
{
	int index = -1;
	const struct inputevent* tempevent;

	const TCHAR* output;

	for (int i = 0; i < RemapEventListSize; ++i)
	{
		if (RemapEventList[i] == key)
		{
			index = i;
			tempevent = inputdevice_get_eventinfo(RemapEventList[i]);
			output = _T(tempevent->name);
			break;
		}
		output = "None";
	}
	return output;
}

static int find_inputevent(TCHAR* key)
{
	int index = -1;
	const struct inputevent* tempevent;
	char tmp1[255], tmp2[255];

	for (int i = 0; i < RemapEventListSize; ++i)
	{
		tempevent = inputdevice_get_eventinfo(RemapEventList[i]);
		snprintf(tmp1, 255, "%s", tempevent->name);
		snprintf(tmp2, 255, "%s", key);

		if (!_tcscmp(tmp1, tmp2))
		{
			index = i;
			break;
		}
	}
	return index;
}


struct hdcontrollerconfig
{
	const TCHAR* label;
	int romtype;
};

static const struct hdcontrollerconfig hdcontrollers[] = {
	{_T("uae"), 0},
	{_T("ide%d"), 0},
	{_T("ide%d_mainboard"), ROMTYPE_MB_IDE},

	{nullptr}
};
static const TCHAR* z3mapping[] = {
	_T("auto"),
	_T("uae"),
	_T("real"),
	nullptr
};
static const TCHAR* uaebootrom[] = {
	_T("automatic"),
	_T("disabled"),
	_T("min"),
	_T("full"),
	nullptr
};
static const TCHAR* uaeboard[] = {
	_T("disabled"),
	_T("min"),
	_T("full"),
	_T("full+indirect"),
	nullptr
};

static const TCHAR* obsolete[] = {
	_T("accuracy"), _T("gfx_opengl"), _T("gfx_32bit_blits"), _T("32bit_blits"),
	_T("gfx_immediate_blits"), _T("gfx_ntsc"), _T("win32"), _T("gfx_filter_bits"),
	_T("sound_pri_cutoff"), _T("sound_pri_time"), _T("sound_min_buff"), _T("sound_bits"),
	_T("gfx_test_speed"), _T("gfxlib_replacement"), _T("enforcer"), _T("catweasel_io"),
	_T("kickstart_key_file"), _T("sound_adjust"), _T("sound_latency"),
	_T("serial_hardware_dtrdsr"), _T("gfx_filter_upscale"),
	_T("gfx_autoscale"), _T("parallel_sampler"), _T("parallel_ascii_emulation"),
	_T("avoid_vid"), _T("avoid_dga"), _T("z3chipmem_size"), _T("state_replay_buffer"), _T("state_replay"),
	_T("z3realmapping"), _T("force_0x10000000_z3"),
	_T("fpu_arithmetic_exceptions"),

	_T("gfx_filter_vert_zoom"),_T("gfx_filter_horiz_zoom"),
	_T("gfx_filter_vert_zoom_mult"), _T("gfx_filter_horiz_zoom_mult"),
	_T("gfx_filter_vert_offset"), _T("gfx_filter_horiz_offset"),
	_T("gfx_tearing"), _T("gfx_tearing_rtg"),
	
	// created by some buggy beta
	_T("uaehf0%s,%s"),
	_T("uaehf1%s,%s"),
	_T("uaehf2%s,%s"),
	_T("uaehf3%s,%s"),
	_T("uaehf4%s,%s"),
	_T("uaehf5%s,%s"),
	_T("uaehf6%s,%s"),
	_T("uaehf7%s,%s"),

	_T("pcibridge_rom_file"),
	_T("pcibridge_rom_options"),

	_T("cpuboard_ext_rom_file"),
	_T("uaeboard_mode"),

	_T("comp_oldsegv"),
	_T("comp_midopt"),
	_T("comp_lowopt"),
	_T("avoid_cmov"),
	_T("compforcesettings"),
	nullptr
};

#define UNEXPANDED _T("$(FILE_PATH)")


static TCHAR* cfgfile_unescape(const TCHAR* s, const TCHAR** endpos, TCHAR separator, bool min)
{
	bool quoted = false;
	TCHAR* s2 = xmalloc (TCHAR, _tcslen (s) + 1);
	TCHAR* p = s2;
	if (s[0] == '\"')
	{
		s++;
		quoted = true;
	}
	int i;
	for (i = 0; s[i]; i++)
	{
		TCHAR c = s[i];
		if (quoted && c == '\"')
		{
			i++;
			break;
		}
		if (c == separator)
		{
			i++;
			break;
		}
		if (c == '\\' && !min)
		{
			char v = 0;
			TCHAR c2;
			c = s[i + 1];
			switch (c)
			{
			case 'X':
			case 'x':
				c2 = _totupper(s[i + 2]);
				v = ((c2 >= 'A') ? c2 - 'A' : c2 - '0') << 4;
				c2 = _totupper(s[i + 3]);
				v |= (c2 >= 'A') ? c2 - 'A' : c2 - '0';
				*p++ = c2;
				i += 2;
				break;
			case 'r':
				*p++ = '\r';
				break;
			case '\n':
				*p++ = '\n';
				break;
			default:
				*p++ = c;
				break;
			}
			i++;
		}
		else
		{
			*p++ = c;
		}
	}
	*p = 0;
	if (endpos)
		*endpos = &s[i];
	return s2;
}

static TCHAR* cfgfile_unescape(const TCHAR* s, const TCHAR** endpos)
{
	return cfgfile_unescape(s, endpos, 0, false);
}

static TCHAR* cfgfile_unescape_min(const TCHAR* s)
{
	return cfgfile_unescape(s, nullptr, 0, true);
}

static TCHAR* cfgfile_option_find_it(const TCHAR* s, const TCHAR* option, bool checkequals)
{
	TCHAR buf[MAX_DPATH];
	if (!s)
		return nullptr;
	_tcscpy(buf, s);
	_tcscat(buf, _T(","));
	TCHAR* p = buf;
	for (;;)
	{
		TCHAR* tmpp = _tcschr(p, ',');
		TCHAR* tmpp2 = nullptr;
		if (tmpp == nullptr)
			return nullptr;
		*tmpp++ = 0;
		if (checkequals)
		{
			tmpp2 = _tcschr(p, '=');
			if (tmpp2)
				*tmpp2++ = 0;
		}
		if (!_tcsicmp(p, option))
		{
			if (checkequals && tmpp2)
			{
				if (tmpp2[0] == '"')
				{
					TCHAR* n = cfgfile_unescape_min(tmpp2);
					_tcscpy(tmpp2, n);
					xfree(n);
					return tmpp2;
				}
				return tmpp2;
			}
			return p;
		}
		p = tmpp;
	}
}

bool cfgfile_option_find(const TCHAR *s, const TCHAR *option)
{
	TCHAR *ss = cfgfile_option_find_it(s, option, false);
	xfree(ss);
	return ss != NULL;
}

TCHAR *cfgfile_option_get(const TCHAR *s, const TCHAR *option)
{
	return cfgfile_option_find_it(s, option, true);
}

static void trimwsa(char* s)
{
	/* Delete trailing whitespace.  */
	int len = strlen(s);
	while (len > 0 && strcspn(s + len - 1, "\t \r\n") == 0)
		s[--len] = '\0';
}

static int match_string(const TCHAR* table[], const TCHAR* str)
{
	int i;
	for (i = 0; table[i] != nullptr; i++)
		if (_tcsicmp(table[i], str) == 0)
			return i;
	return -1;
}

// escape config file separators and control characters
static TCHAR* cfgfile_escape(const TCHAR* s, const TCHAR* escstr, bool quote)
{
	bool doquote = false;
	int cnt = 0;
	for (int i = 0; s[i]; i++)
	{
		TCHAR c = s[i];
		if (c == 0)
			break;
		if (c < 32 || c == '\\' || c == '\"' || c == '\'')
		{
			cnt++;
		}
		for (int j = 0; escstr && escstr[j]; j++)
		{
			if (c == escstr[j])
			{
				cnt++;
				if (quote)
				{
					doquote = true;
					cnt++;
				}
			}
		}
	}
	if (escstr == nullptr && quote)
		doquote = true;
	TCHAR* s2 = xmalloc (TCHAR, _tcslen (s) + cnt * 4 + 1);
	TCHAR* p = s2;
	if (doquote)
		*p++ = '\"';
	for (int i = 0; s[i]; i++)
	{
		TCHAR c = s[i];
		if (c == 0)
			break;
		if (c == '\\' || c == '\"' || c == '\'')
		{
			*p++ = '\\';
			*p++ = c;
		}
		else if (c >= 32 && !quote)
		{
			bool escaped = false;
			for (int j = 0; escstr && escstr[j]; j++)
			{
				if (c == escstr[j])
				{
					*p++ = '\\';
					*p++ = c;
					escaped = true;
					break;
				}
			}
			if (!escaped)
				*p++ = c;
		}
		else if (c < 32)
		{
			*p++ = '\\';
			switch (c)
			{
			case '\t':
				*p++ = 't';
				break;
			case '\n':
				*p++ = 'n';
				break;
			case '\r':
				*p++ = 'r';
				break;
			default:
				*p++ = 'x';
				*p++ = (c >> 4) >= 10 ? (c >> 4) + 'a' : (c >> 4) + '0';
				*p++ = (c & 15) >= 10 ? (c & 15) + 'a' : (c & 15) + '0';
				break;
			}
		}
		else
		{
			*p++ = c;
		}
	}
	if (doquote)
		*p++ = '\"';
	*p = 0;
	return s2;
}

// escape only , and "
static TCHAR* cfgfile_escape_min(const TCHAR* s)
{
	for (int i = 0; s[i]; i++)
	{
		TCHAR c = s[i];
		if (c == ',' || c == '\"')
		{
			return cfgfile_escape(s, _T(","), true);
		}
	}
	return my_strdup(s);
}

static TCHAR* getnextentry(const TCHAR** valuep, const TCHAR separator)
{
	TCHAR* s;
	const TCHAR* value = *valuep;
	if (value[0] == '\"')
	{
		s = cfgfile_unescape(value, valuep);
		value = *valuep;
		if (*value != 0 && *value != separator)
		{
			xfree (s);
			return nullptr;
		}
		value++;
		*valuep = value;
	}
	else
	{
		s = cfgfile_unescape(value, valuep, separator, false);
	}
	return s;
}

static TCHAR* cfgfile_subst_path2(const TCHAR* path, const TCHAR* subst, const TCHAR* file)
{
	/* @@@ use _tcsicmp for some targets.  */
	if (_tcslen(path) > 0 && _tcsncmp(file, path, _tcslen(path)) == 0)
	{
		int l;
		TCHAR *p2, *p = xmalloc (TCHAR, _tcslen (file) + _tcslen (subst) + 2);
		_tcscpy(p, subst);
		l = _tcslen(p);
		while (l > 0 && p[l - 1] == '/')
			p[--l] = '\0';
		l = _tcslen(path);
		while (file[l] == '/')
			l++;
		_tcscat(p, _T("/"));
		_tcscat(p, file + l);
		p2 = target_expand_environment(p, nullptr, 0);
		xfree (p);
		if (p2 && p2[0] == '$') {
			xfree(p2);
			return NULL;
		}
		return p2;
	}
	return nullptr;
}

TCHAR* cfgfile_subst_path(const TCHAR* path, const TCHAR* subst, const TCHAR* file)
{
	TCHAR* s = cfgfile_subst_path2(path, subst, file);
	if (s)
		return s;
	s = target_expand_environment(file, nullptr, 0);
	return s;
}

static TCHAR *cfgfile_get_multipath2 (struct multipath *mp, const TCHAR *path, const TCHAR *file, bool dir)
{
	for (int i = 0; i < MAX_PATHS; i++) {
		if (mp->path[i][0] && _tcscmp (mp->path[i], _T(".\\")) != 0 && _tcscmp (mp->path[i], _T("./")) != 0 && (file[0] != '/' && file[0] != '\\' && !_tcschr(file, ':'))) {
			TCHAR *s = NULL;
			if (path)
				s = cfgfile_subst_path2 (path, mp->path[i], file);
			if (!s) {
				TCHAR np[MAX_DPATH];
				_tcscpy (np, mp->path[i]);
				fixtrailing (np);
				_tcscat (np, file);
				//fullpath (np, sizeof np / sizeof (TCHAR));
				s = my_strdup (np);
			}
			if (dir) {
				if (my_existsdir (s))
					return s;
			} else {
				if (zfile_exists (s))
					return s;
			}
			xfree (s);
		}
	}
	return NULL;
}

static TCHAR *cfgfile_get_multipath (struct multipath *mp, const TCHAR *path, const TCHAR *file, bool dir)
{
	TCHAR *s = cfgfile_get_multipath2 (mp, path, file, dir);
	if (s)
		return s;
	return my_strdup (file);
}

static TCHAR *cfgfile_put_multipath (struct multipath *mp, const TCHAR *s)
{
	for (int i = 0; i < MAX_PATHS; i++) {
		if (mp->path[i][0] && _tcscmp (mp->path[i], _T(".\\")) != 0 && _tcscmp (mp->path[i], _T("./")) != 0) {
			if (_tcsnicmp (mp->path[i], s, _tcslen (mp->path[i])) == 0) {
				return my_strdup (s + _tcslen (mp->path[i]));
			}
		}
	}
	return my_strdup (s);
}


static TCHAR *cfgfile_subst_path_load (const TCHAR *path, struct multipath *mp, const TCHAR *file, bool dir)
{
	TCHAR *s = cfgfile_get_multipath2 (mp, path, file, dir);
	if (s)
		return s;
	return cfgfile_subst_path (path, mp->path[0], file);
}

static bool isdefault(const TCHAR* s)
{
	TCHAR tmp[MAX_DPATH];
	if (!default_file || uaeconfig)
		return false;
	zfile_fseek(default_file, 0, SEEK_SET);
	while (zfile_fgets(tmp, sizeof tmp / sizeof (TCHAR), default_file))
	{
		if (tmp[0] && tmp[_tcslen(tmp) - 1] == '\n')
			tmp[_tcslen(tmp) - 1] = 0;
		if (!_tcscmp(tmp, s))
			return true;
	}
	return false;
}

static size_t cfg_write(const void* b, struct zfile* z)
{
	size_t v;
	TCHAR lf = 10;
	v = zfile_fwrite(b, _tcslen((TCHAR*)b), sizeof (TCHAR), z);
	zfile_fwrite(&lf, 1, 1, z);
	return v;
}

#define UTF8NAME _T(".utf8")

static void cfg_dowrite(struct zfile* f, const TCHAR* option, const TCHAR* optionext, const TCHAR* value, int d,
                        int target)
{
	TCHAR tmp[CONFIG_BLEN], tmpext[CONFIG_BLEN];
	const TCHAR* optionp;

	if (value == nullptr)
		return;
	if (optionext)
	{
		_tcscpy(tmpext, option);
		_tcscat(tmpext, optionext);
		optionp = tmpext;
	}
	else
	{
		optionp = option;
	}

	if (target)
		_stprintf(tmp, _T("%s.%s=%s"), TARGET_NAME, optionp, value);
	else
		_stprintf(tmp, _T("%s=%s"), optionp, value);
	if (d && isdefault(tmp))
		return;
	cfg_write(tmp, f);
}
static void cfgfile_dwrite_coords(struct zfile *f, const TCHAR *option, int x, int y)
{
	if (x || y)
		cfgfile_dwrite(f, option, _T("%d,%d"), x, y);
}
static void cfg_dowrite(struct zfile* f, const TCHAR* option, const TCHAR* value, int d, int target)
{
	cfg_dowrite(f, option, nullptr, value, d, target);
}

void cfgfile_write_bool(struct zfile* f, const TCHAR* option, bool b)
{
	cfg_dowrite(f, option, b ? _T("true") : _T("false"), 0, 0);
}

void cfgfile_dwrite_bool(struct zfile* f, const TCHAR* option, bool b)
{
	cfg_dowrite(f, option, b ? _T("true") : _T("false"), 1, 0);
}

static void cfgfile_dwrite_bool(struct zfile* f, const TCHAR* option, const TCHAR* optionext, bool b)
{
	cfg_dowrite(f, option, optionext, b ? _T("true") : _T("false"), 1, 0);
}

static void cfgfile_dwrite_bool(struct zfile* f, const TCHAR* option, int b)
{
	cfgfile_dwrite_bool(f, option, b != 0);
}

void cfgfile_write_str(struct zfile* f, const TCHAR* option, const TCHAR* value)
{
	cfg_dowrite(f, option, value, 0, 0);
}

static void cfgfile_write_str(struct zfile* f, const TCHAR* option, const TCHAR* optionext, const TCHAR* value)
{
	cfg_dowrite(f, option, optionext, value, 0, 0);
}

void cfgfile_dwrite_str(struct zfile* f, const TCHAR* option, const TCHAR* value)
{
	cfg_dowrite(f, option, value, 1, 0);
}

static void cfgfile_dwrite_str(struct zfile* f, const TCHAR* option, const TCHAR* optionext, const TCHAR* value)
{
	cfg_dowrite(f, option, optionext, value, 1, 0);
}

void cfgfile_target_write_bool(struct zfile* f, const TCHAR* option, bool b)
{
	cfg_dowrite(f, option, b ? _T("true") : _T("false"), 0, 1);
}

void cfgfile_target_dwrite_bool(struct zfile* f, const TCHAR* option, bool b)
{
	cfg_dowrite(f, option, b ? _T("true") : _T("false"), 1, 1);
}

void cfgfile_target_write_str(struct zfile* f, const TCHAR* option, const TCHAR* value)
{
	cfg_dowrite(f, option, value, 0, 1);
}

void cfgfile_target_dwrite_str(struct zfile* f, const TCHAR* option, const TCHAR* value)
{
	cfg_dowrite(f, option, value, 1, 1);
}

static void cfgfile_write_ext(struct zfile* f, const TCHAR* option, const TCHAR* optionext, const TCHAR* format,...)
{
	va_list parms;
	TCHAR tmp[CONFIG_BLEN], tmp2[CONFIG_BLEN];

	if (optionext)
	{
		_tcscpy(tmp2, option);
		_tcscat(tmp2, optionext);
	}
	va_start (parms, format);
	_vsntprintf(tmp, CONFIG_BLEN, format, parms);
	cfg_dowrite(f, optionext ? tmp2 : option, tmp, 0, 0);
	va_end (parms);
}

void cfgfile_write(struct zfile* f, const TCHAR* option, const TCHAR* format,...)
{
	va_list parms;
	TCHAR tmp[CONFIG_BLEN];

	va_start (parms, format);
	_vsntprintf(tmp, CONFIG_BLEN, format, parms);
	cfg_dowrite(f, option, tmp, 0, 0);
	va_end (parms);
}

static void cfgfile_dwrite_ext(struct zfile* f, const TCHAR* option, const TCHAR* optionext, const TCHAR* format,...)
{
	va_list parms;
	TCHAR tmp[CONFIG_BLEN], tmp2[CONFIG_BLEN];

	if (optionext)
	{
		_tcscpy(tmp2, option);
		_tcscat(tmp2, optionext);
	}
	va_start (parms, format);
	_vsntprintf(tmp, CONFIG_BLEN, format, parms);
	cfg_dowrite(f, optionext ? tmp2 : option, tmp, 1, 0);
	va_end (parms);
}

void cfgfile_dwrite(struct zfile* f, const TCHAR* option, const TCHAR* format,...)
{
	va_list parms;
	TCHAR tmp[CONFIG_BLEN];

	va_start (parms, format);
	_vsntprintf(tmp, CONFIG_BLEN, format, parms);
	cfg_dowrite(f, option, tmp, 1, 0);
	va_end (parms);
}

void cfgfile_target_write(struct zfile* f, const TCHAR* option, const TCHAR* format,...)
{
	va_list parms;
	TCHAR tmp[CONFIG_BLEN];

	va_start (parms, format);
	_vsntprintf(tmp, CONFIG_BLEN, format, parms);
	cfg_dowrite(f, option, tmp, 0, 1);
	va_end (parms);
}

void cfgfile_target_dwrite(struct zfile* f, const TCHAR* option, const TCHAR* format,...)
{
	va_list parms;
	TCHAR tmp[CONFIG_BLEN];

	va_start (parms, format);
	_vsntprintf(tmp, CONFIG_BLEN, format, parms);
	cfg_dowrite(f, option, tmp, 1, 1);
	va_end (parms);
}

static void cfgfile_write_rom (struct zfile *f, struct multipath *mp, const TCHAR *romfile, const TCHAR *name)
{
	TCHAR *str = cfgfile_subst_path (mp->path[0], UNEXPANDED, romfile);
	str = cfgfile_put_multipath (mp, str);
	cfgfile_write_str(f, name, str);
	struct zfile* zf = zfile_fopen(str, _T("rb"), ZFD_ALL);
	if (zf)
	{
		struct romdata* rd = getromdatabyzfile(zf);
		if (rd)
		{
			TCHAR name2[MAX_DPATH], str2[MAX_DPATH];
			_tcscpy(name2, name);
			_tcscat(name2, _T("_id"));
			_stprintf(str2, _T("%08X,%s"), rd->crc32, rd->name);
			cfgfile_write_str(f, name2, str2);
		}
		zfile_fclose(zf);
	}
	xfree (str);

}

static void cfgfile_to_path_save(const TCHAR *in, TCHAR *out, int type)
{
	if (_tcschr(in, '%')) {
		_tcscpy(out, in);
	} else {
		cfgfile_resolve_path_out_save(in, out, MAX_DPATH, type);
	}
}

static void cfgfile_write_path2(struct zfile *f, const TCHAR *option, const TCHAR *value, int type)
{
	if (_tcschr(value, '%')) {
		cfgfile_write_str(f, option, value);
	} else {
		TCHAR path[MAX_DPATH];
		cfgfile_resolve_path_out_save(value, path, MAX_DPATH, type);
		cfgfile_write_str(f, option, path);
	}
}
static void cfgfile_dwrite_path2(struct zfile *f, const TCHAR *option, const TCHAR *value, int type)
{
	if (_tcschr(value, '%')) {
		cfgfile_dwrite_str(f, option, value);
	} else {
		TCHAR path[MAX_DPATH];
		cfgfile_resolve_path_out_save(value, path, MAX_DPATH, type);
		cfgfile_dwrite_str(f, option, path);
	}
}

static void cfgfile_write_path (struct zfile *f, struct multipath *mp, const TCHAR *option, const TCHAR *value)
{
	TCHAR *s = cfgfile_put_multipath (mp, value);
	cfgfile_write_str(f, option, s);
	xfree (s);
}
static void cfgfile_dwrite_path (struct zfile *f, struct multipath *mp, const TCHAR *option, const TCHAR *value)
{
	TCHAR *s = cfgfile_put_multipath (mp, value);
	cfgfile_dwrite_str (f, option, s);
	xfree (s);
}

static void cfgfile_write_multichoice(struct zfile *f, const TCHAR *option, const TCHAR *table[], int value)
{
	TCHAR tmp[MAX_DPATH];
	if (!value)
		return;
	tmp[0] = 0;
	int i = 0;
	while (value && table[i]) {
		if (value & (1 << i) && table[i][0] && table[i][0] != '|') {
			if (tmp[0])
				_tcscat(tmp, _T(","));
			_tcscat(tmp, table[i]);
		}
		i++;
	}
	if (tmp[0])
		cfgfile_write(f, option, tmp);
}


static void cfgfile_adjust_path(TCHAR *path, int maxsz, struct multipath *mp)
{
	if (path[0] == 0)
		return;
	TCHAR *s = target_expand_environment(path, NULL, 0);
	_tcsncpy(path, s, maxsz - 1);
	path[maxsz - 1] = 0;
	if (mp) {
		for (int i = 0; i < MAX_PATHS; i++) {
			if (mp->path[i][0] && _tcscmp(mp->path[i], _T(".\\")) != 0 && _tcscmp(mp->path[i], _T("./")) != 0 && (path[0] != '/' && path[0] != '\\' && !_tcschr(path, ':'))) {
				TCHAR np[MAX_DPATH];
				_tcscpy(np, mp->path[i]);
				fixtrailing(np);
				_tcscat(np, s);
				//fullpath(np, sizeof np / sizeof(TCHAR));
				if (zfile_exists(np)) {
					_tcsncpy(path, np, maxsz - 1);
					path[maxsz - 1] = 0;
					xfree(s);
					return;
				}
			}
		}
	}
	//fullpath(path, maxsz);
	xfree(s);
}

static void cfgfile_resolve_path_out_all(const TCHAR *path, TCHAR *out, int size, int type, bool save)
{
	struct uae_prefs *p = &currprefs;
	TCHAR *s = NULL;
	switch (type)
	{
	case PATH_DIR:
		s = cfgfile_subst_path_load(UNEXPANDED, &p->path_hardfile, path, true);
		break;
	case PATH_HDF:
		s = cfgfile_subst_path_load(UNEXPANDED, &p->path_hardfile, path, false);
		break;
	case PATH_CD:
		s = cfgfile_subst_path_load(UNEXPANDED, &p->path_cd, path, false);
		break;
	case PATH_ROM:
		s = cfgfile_subst_path_load(UNEXPANDED, &p->path_rom, path, false);
		break;
	case PATH_FLOPPY:
		_tcscpy(out, path);
		cfgfile_adjust_path(out, MAX_DPATH, &p->path_floppy);
		break;
	default:
		s = cfgfile_subst_path(NULL, NULL, path);
		break;
	}
	if (s) {
		_tcscpy(out, s);
		xfree(s);
	}
	//if (!save) {
	//	my_resolvesoftlink(out, size, true);
	//}
}

void cfgfile_resolve_path_out_load(const TCHAR *path, TCHAR *out, int size, int type)
{
	cfgfile_resolve_path_out_all(path, out, size, type, false);
}
void cfgfile_resolve_path_load(TCHAR *path, int size, int type)
{
	cfgfile_resolve_path_out_all(path, path, size, type, false);
}
void cfgfile_resolve_path_out_save(const TCHAR *path, TCHAR *out, int size, int type)
{
	cfgfile_resolve_path_out_all(path, out, size, type, true);
}
void cfgfile_resolve_path_save(TCHAR *path, int size, int type)
{
	cfgfile_resolve_path_out_all(path, path, size, type, true);
}


static void write_filesys_config (struct uae_prefs *p, struct zfile *f)
	{
	TCHAR tmp[MAX_DPATH], tmp2[MAX_DPATH], tmp3[MAX_DPATH], str1[MAX_DPATH], hdcs[MAX_DPATH];

	for (int i = 0; i < p->mountitems; i++) {
		struct uaedev_config_data* uci = &p->mountconfig[i];
		struct uaedev_config_info* ci = &uci->ci;
		TCHAR *str1b, *str1c, *str2b;
		const TCHAR* str2;
		int bp = ci->bootpri;

		str2 = _T("");
		if (ci->rootdir[0] == ':')
		{
			TCHAR* ptr;
			// separate harddrive names
			_tcscpy(str1, ci->rootdir);
			ptr = _tcschr(str1 + 1, ':');
			if (ptr)
			{
				*ptr++ = 0;
				str2 = ptr;
				ptr = (TCHAR *)_tcschr(str2, ',');
				if (ptr)
					*ptr = 0;
			}
		} else {
			cfgfile_to_path_save(ci->rootdir, str1, ci->type == UAEDEV_DIR ? PATH_DIR : (ci->type == UAEDEV_CD ? PATH_CD : (ci->type == UAEDEV_HDF ? PATH_HDF : PATH_TAPE)));
		}
		int ct = ci->controller_type;
		int romtype = 0;
		if (ct >= HD_CONTROLLER_TYPE_SCSI_EXPANSION_FIRST && ct <= HD_CONTROLLER_TYPE_SCSI_LAST) {
			_stprintf(hdcs, _T("scsi%d_%s"), ci->controller_unit, expansionroms[ct - HD_CONTROLLER_TYPE_SCSI_EXPANSION_FIRST].name);
			romtype = expansionroms[ct - HD_CONTROLLER_TYPE_SCSI_EXPANSION_FIRST].romtype;
		} else if (ct >= HD_CONTROLLER_TYPE_IDE_EXPANSION_FIRST && ct <= HD_CONTROLLER_TYPE_IDE_LAST) {
			_stprintf(hdcs, _T("ide%d_%s"), ci->controller_unit, expansionroms[ct - HD_CONTROLLER_TYPE_IDE_EXPANSION_FIRST].name);
			romtype = expansionroms[ct - HD_CONTROLLER_TYPE_IDE_EXPANSION_FIRST].romtype;
		//} else if (ct >= HD_CONTROLLER_TYPE_CUSTOM_FIRST && ct <= HD_CONTROLLER_TYPE_CUSTOM_LAST) {
		//	_stprintf(hdcs, _T("custom%d_%s"), ci->controller_unit, expansionroms[ct - HD_CONTROLLER_TYPE_CUSTOM_FIRST].name);
		//	romtype = expansionroms[ct - HD_CONTROLLER_TYPE_CUSTOM_FIRST].romtype;
		} else if (ct == HD_CONTROLLER_TYPE_SCSI_AUTO) {
			_stprintf(hdcs, _T("scsi%d"), ci->controller_unit);
		} else if (ct == HD_CONTROLLER_TYPE_IDE_AUTO) {
			_stprintf(hdcs, _T("ide%d"), ci->controller_unit);
		} else if (ct == HD_CONTROLLER_TYPE_UAE) {
			_stprintf(hdcs, _T("uae%d"), ci->controller_unit);
		}
		if (romtype) {
			for (int j = 0; hdcontrollers[j].label; j++) {
				if (hdcontrollers[j].romtype == (romtype & ROMTYPE_MASK)) {
					_stprintf(hdcs, hdcontrollers[j].label, ci->controller_unit);
					break;
				}
			}
		}
		if (ci->controller_type_unit > 0)
			_stprintf(hdcs + _tcslen(hdcs), _T("-%d"), ci->controller_type_unit + 1);

		str1b = cfgfile_escape(str1, _T(":,"), true);
		str1c = cfgfile_escape_min(str1);
		str2b = cfgfile_escape(str2, _T(":,"), true);
		if (ci->type == UAEDEV_DIR) {
			_stprintf(tmp, _T("%s,%s:%s:%s,%d"), ci->readonly ? _T("ro") : _T("rw"),
			          ci->devname ? ci->devname : _T(""), ci->volname, str1c, bp);
			cfgfile_write_str(f, _T("filesystem2"), tmp);
			_tcscpy(tmp3, tmp);
		} else if (ci->type == UAEDEV_HDF || ci->type == UAEDEV_CD || ci->type == UAEDEV_TAPE) {
			TCHAR filesyspath[MAX_DPATH];
			cfgfile_to_path_save(ci->filesys, filesyspath, PATH_HDF);
			TCHAR* sfilesys = cfgfile_escape_min(filesyspath);
			_stprintf(tmp, _T("%s,%s:%s,%d,%d,%d,%d,%d,%s,%s"),
			          ci->readonly ? _T("ro") : _T("rw"),
			          ci->devname ? ci->devname : _T(""), str1c,
			          ci->sectors, ci->surfaces, ci->reserved, ci->blocksize,
			          bp, ci->filesys[0] ? sfilesys : _T(""), hdcs);
			_stprintf(tmp3, _T("%s,%s:%s%s%s,%d,%d,%d,%d,%d,%s,%s"),
			          ci->readonly ? _T("ro") : _T("rw"),
			          ci->devname ? ci->devname : _T(""), str1b, str2b[0] ? _T(":") : _T(""), str2b,
			          ci->sectors, ci->surfaces, ci->reserved, ci->blocksize,
			          bp, ci->filesys[0] ? sfilesys : _T(""), hdcs);
			if (ci->highcyl || ci->physical_geometry)
			{
				TCHAR* s = tmp + _tcslen(tmp);
				TCHAR* s2 = s;
				_stprintf(s2, _T(",%d"), ci->highcyl);
				if (ci->physical_geometry && ci->pheads && ci->psecs)
				{
					s = tmp + _tcslen(tmp);
					_stprintf(s, _T(",%d/%d/%d"), ci->pcyls, ci->pheads, ci->psecs);
				}
				_tcscat(tmp3, s2);
				xfree(sfilesys);
			}
			if (ci->controller_media_type)
			{
				_tcscat(tmp, _T(",CF"));
				_tcscat(tmp3, _T(",CF"));
			}
			const TCHAR *extras = NULL;
			if (ct >= HD_CONTROLLER_TYPE_SCSI_FIRST && ct <= HD_CONTROLLER_TYPE_SCSI_LAST) {
				if (ci->unit_feature_level == HD_LEVEL_SCSI_1){
					extras = _T("SCSI1");
				}	else if (ci->unit_feature_level == HD_LEVEL_SASI) {
					extras = _T("SASI");
				} else if (ci->unit_feature_level == HD_LEVEL_SASI_ENHANCED) {
					extras = _T("SASIE");
				} else if (ci->unit_feature_level == HD_LEVEL_SASI_CHS) {
					extras = _T("SASI_CHS");
				}
			} else if (ct >= HD_CONTROLLER_TYPE_IDE_FIRST && ct <= HD_CONTROLLER_TYPE_IDE_LAST) {
				if (ci->unit_feature_level == HD_LEVEL_ATA_1) {
					extras = _T("ATA1");
				} else if (ci->unit_feature_level == HD_LEVEL_ATA_2S) {
					extras = _T("ATA2+S");
				}
			}
			if (extras)
			{
				_tcscat(tmp, _T(","));
				_tcscat(tmp3, _T(","));
				_tcscat(tmp, extras);
				_tcscat(tmp3, extras);
			}
			if (ci->unit_special_flags)
			{
				TCHAR tmpx[32];
				_stprintf(tmpx, _T(",flags=0x%x"), ci->unit_special_flags);
				_tcscat(tmp, tmpx);
				_tcscat(tmp3, tmpx);
			}
			if (ci->lock)
			{
				_tcscat(tmp, _T(",lock"));
				_tcscat(tmp3, _T(",lock"));
			}

			if (ci->type == UAEDEV_HDF)
				cfgfile_write_str(f, _T("hardfile2"), tmp);
		}
		_stprintf(tmp2, _T("uaehf%d"), i);
		if (ci->type == UAEDEV_CD) {
			cfgfile_write (f, tmp2, _T("cd%d,%s"), ci->device_emu_unit, tmp);
		} else if (ci->type == UAEDEV_TAPE) {
			cfgfile_write (f, tmp2, _T("tape%d,%s"), ci->device_emu_unit, tmp);
		} else {
		cfgfile_write(f, tmp2, _T("%s,%s"), ci->type == UAEDEV_HDF ? _T("hdf") : _T("dir"), tmp3);
		}
		if (ci->type == UAEDEV_DIR) {
			bool add_extra = false;
			if (ci->inject_icons) {
				add_extra = true;
			}
			if (add_extra) {
				_stprintf(tmp2, _T("%s,inject_icons=%s"), ci->devname, ci->inject_icons ? _T("true") : _T("false"));
				cfgfile_write(f, _T("filesystem_extra"), tmp2);
			}
		}
		xfree(str1b);
		xfree(str1c);
		xfree(str2b);
	}
}

static void write_compatibility_cpu(struct zfile* f, struct uae_prefs* p)
{
	TCHAR tmp[100];
	int model;

	model = p->cpu_model;
	if (model == 68030)
		model = 68020;
	if (model == 68060)
		model = 68040;
	if (p->address_space_24 && model == 68020)
		_tcscpy(tmp, _T("68ec020"));
	else
		_stprintf(tmp, _T("%d"), model);
	if (model == 68020 && (p->fpu_model == 68881 || p->fpu_model == 68882))
		_tcscat(tmp, _T("/68881"));
	cfgfile_write(f, _T("cpu_type"), tmp);
}

static void write_leds (struct zfile *f, const TCHAR *name, int mask)
{
	TCHAR tmp[MAX_DPATH];
	tmp[0] = 0;
	for (int i = 0; leds[i]; i++) {
		bool got = false;
		for (int j = 0; leds[j]; j++) {
			if (leds_order[j] == i) {
				if (mask & (1 << j)) {
					if (got)
						_tcscat (tmp, _T(":"));
					_tcscat (tmp, leds[j]);
					got = true;
				}
			}
		}
		if (leds[i + 1] && got)
			_tcscat (tmp, _T(","));
	}
	while (tmp[0] && tmp[_tcslen (tmp) - 1] == ',')
		tmp[_tcslen (tmp) - 1] = 0;
	cfgfile_dwrite_str (f, name, tmp);
}

static void write_resolution(struct zfile* f, const TCHAR* ws, const TCHAR* hs, struct wh* wh)
{
	cfgfile_write(f, ws, _T("%d"), wh->width);
	cfgfile_write(f, hs, _T("%d"), wh->height);
}

#ifndef AMIBERRY
static int cfgfile_read_rom_settings(const struct expansionboardsettings *ebs, const TCHAR *buf, TCHAR *configtext)
{
	int settings = 0;
	int bitcnt = 0;
	int sstr = 0;
	if (configtext)
		configtext[0] = 0;
	TCHAR *ct = configtext;
	for (int i = 0; ebs[i].name; i++) {
		const struct expansionboardsettings *eb = &ebs[i];
		bitcnt += eb->bitshift;
		if (eb->type == EXPANSIONBOARD_STRING) {
			TCHAR *p = cfgfile_option_get(buf, eb->configname);
			if (p) {
				_tcscpy(ct, p);
				ct += _tcslen(ct);
				xfree(p);
			}
			*ct++ = 0;
		} else if (eb->type == EXPANSIONBOARD_MULTI) {
			int itemcnt = -1;
			int itemfound = 0;
			const TCHAR *p = eb->configname;
			while (p[0]) {
				if (itemcnt >= 0) {
					if (cfgfile_option_find(buf, p)) {
						itemfound = itemcnt;
					}
				}
				itemcnt++;
				p += _tcslen(p) + 1;
			}
			int cnt = 1;
			int bits = 1;
			for (int i = 0; i < 8; i++) {
				if ((1 << i) >= itemcnt) {
					cnt = 1 << i;
					bits = i;
					break;
				}
			}
			int multimask = cnt - 1;
			if (eb->invert)
				itemfound ^= 0x7fffffff;
			itemfound &= multimask;
			settings |= itemfound << bitcnt;
			bitcnt += bits;
		} else {
			int mask = 1 << bitcnt;
			if (cfgfile_option_find(buf, eb->configname)) {
				settings |= mask;
			}
			if (eb->invert)
				settings ^= mask;
			bitcnt++;
		}
	}
	return settings;
}

static void cfgfile_write_rom_settings(const struct expansionboardsettings *ebs, TCHAR *buf, int settings, const TCHAR *settingstring)
{
	int bitcnt = 0;
	int sstr = 0;
	for (int j = 0; ebs[j].name; j++) {
		const struct expansionboardsettings *eb = &ebs[j];
		bitcnt += eb->bitshift;
		if (eb->type == EXPANSIONBOARD_STRING) {
			if (settingstring) {
				TCHAR tmp[MAX_DPATH];
				const TCHAR *p = settingstring;
				for (int i = 0; i < sstr; i++) {
					p += _tcslen(p) + 1;
				}
				if (buf[0])
					_tcscat(buf, _T(","));
				TCHAR *cs = cfgfile_escape_min(p);
				_stprintf(tmp, _T("%s=%s"), eb->configname, cs);
				_tcscat(buf, tmp);
				xfree(cs);
				sstr++;
			}
		} else if (eb->type == EXPANSIONBOARD_MULTI) {
			int itemcnt = -1;
			const TCHAR *p = eb->configname;
			while (p[0]) {
				itemcnt++;
				p += _tcslen(p) + 1;
			}
			int cnt = 1;
			int bits = 1;
			for (int i = 0; i < 8; i++) {
				if ((1 << i) >= itemcnt) {
					cnt = 1 << i;
					bits = i;
					break;
				}
			}
			int multimask = cnt - 1;
			int multivalue = settings;
			if (eb->invert)
				multivalue ^= 0x7fffffff;
			multivalue = (multivalue >> bitcnt) & multimask;
			p = eb->configname;
			while (multivalue >= 0) {
				multivalue--;
				p += _tcslen(p) + 1;
			}
			if (buf[0])
				_tcscat(buf, _T(","));
			_tcscat(buf, p);
			bitcnt += bits;
		} else {
			int value = settings;
			if (eb->invert)
				value ^= 0x7fffffff;
			if (value & (1 << bitcnt)) {
				if (buf[0])
					_tcscat(buf, _T(","));
				_tcscat(buf, eb->configname);
			}
			bitcnt++;
		}
	}
}
#endif

static bool is_custom_romboard(struct boardromconfig *br)
{
	return ((br->device_type & ROMTYPE_MASK) == ROMTYPE_UAEBOARDZ2 || (br->device_type & ROMTYPE_MASK) == ROMTYPE_UAEBOARDZ3);
}

static void cfgfile_write_board_rom(struct uae_prefs *prefs, struct zfile *f, struct multipath *mp, struct boardromconfig *br)
{
	TCHAR buf[MAX_DPATH];
	TCHAR name[256];
	const struct expansionromtype* ert;

	if (br->device_type == 0)
		return;
	ert = get_device_expansion_rom(br->device_type);
	if (!ert)
		return;
	for (int i = 0; i < MAX_BOARD_ROMS; i++) {
		struct romconfig *rc = &br->roms[i];
		if (br->device_num == 0)
			_tcscpy(name, ert->name);
		else
			_stprintf(name, _T("%s-%d"), ert->name, br->device_num + 1);
		if (i == 0 || _tcslen(br->roms[i].romfile)) {
			_stprintf(buf, _T("%s%s_rom_file"), name, i ? _T("_ext") : _T(""));
			cfgfile_write_rom (f, mp, br->roms[i].romfile, buf);
			if (rc->romident[0]) {
				_stprintf(buf, _T("%s%s_rom"), name, i ? _T("_ext") : _T(""));
				cfgfile_dwrite_str (f, buf, rc->romident);
			}
#ifndef AMIBERRY			
			if (rc->autoboot_disabled || rc->inserted || ert->subtypes || ert->settings || ert->id_jumper || br->device_order > 0 || is_custom_romboard(br)) {
				TCHAR buf2[256], *p;
				buf2[0] = 0;
				p = buf2;
				_stprintf(buf, _T("%s%s_rom_options"), name, i ? _T("_ext") : _T(""));
				if (ert->subtypes) {
					const struct expansionsubromtype *srt = ert->subtypes;
					int k = rc->subtype;
					while (k && srt[1].name) {
						srt++;
						k--;
					}
					_stprintf(p, _T("subtype=%s"), srt->configname);
				}
				if (br->device_order > 0 && prefs->autoconfig_custom_sort) {
					if (buf2[0])
						_tcscat(buf2, _T(","));
					TCHAR *p2 = buf2 + _tcslen(buf2);
					_stprintf(p2, _T("order=%d"), br->device_order);
				}
				if (rc->autoboot_disabled) {
					if (buf2[0])
						_tcscat(buf2, _T(","));
					_tcscat(buf2, _T("autoboot_disabled=true"));
				}
				if (buf2[0])
					cfgfile_dwrite_str(f, buf, buf2);
			}
#endif
			if (rc->board_ram_size) {
				_stprintf(buf, _T("%s%s_mem_size"), name, i ? _T("_ext") : _T(""));
				cfgfile_write(f, buf, _T("%d"), rc->board_ram_size / 0x40000);
			}
		}
	}
}

static bool cfgfile_readromboard(const TCHAR *option, const TCHAR *value, struct romboard *rbp)
{
	TCHAR tmp1[MAX_DPATH];
	int v;
	for (int i = 0; i < MAX_ROM_BOARDS; i++) {
		struct romboard *rb = &rbp[i];
		if (i > 0)
			_stprintf(tmp1, _T("romboard%d_options"), i + 1);
		else
			_tcscpy(tmp1, _T("romboard_options"));
		if (!_tcsicmp(option, tmp1)) {
			TCHAR *endptr;
			TCHAR *s1, *s2;
			s1 = cfgfile_option_get(value, _T("start"));
			s2 = cfgfile_option_get(value, _T("end"));
			rb->size = 0;
			if (s1 && s2) {
				rb->start_address = _tcstol(s1, &endptr, 16);
				rb->end_address = _tcstol(s2, &endptr, 16);
				if (rb->end_address && rb->end_address > rb->start_address) {
					rb->size = (rb->end_address - rb->start_address + 65535) & ~65535;
				}
			}
			xfree(s1);
			xfree(s2);
			s1 = cfgfile_option_get(value, _T("file"));
			if (s1) {
				TCHAR *p = cfgfile_unescape(s1, NULL);
				_tcscpy(rb->lf.loadfile, p);
				xfree(p);
			}
			xfree(s1);
			s1 = cfgfile_option_get(value, _T("offset"));
			if (s1) {
				rb->lf.loadoffset = _tcstol(s1, &endptr, 16);
			}
			xfree(s1);
			s1 = cfgfile_option_get(value, _T("fileoffset"));
			if (s1) {
				rb->lf.fileoffset = _tcstol(s1, &endptr, 16);
			}
			xfree(s1);
			s1 = cfgfile_option_get(value, _T("filesize"));
			if (s1) {
				rb->lf.filesize = _tcstol(s1, &endptr, 16);
			}
			xfree(s1);
			return true;
		}
	}
	return false;
}

static bool cfgfile_readramboard(const TCHAR *option, const TCHAR *value, const TCHAR *name, struct ramboard *rbp)
{
	TCHAR tmp1[MAX_DPATH];
	int v;
	for (int i = 0; i < MAX_RAM_BOARDS; i++) {
		struct ramboard *rb = &rbp[i];
		if (i > 0)
			_stprintf(tmp1, _T("%s%d_size"), name, i + 1);
		else
			_stprintf(tmp1, _T("%s_size"), name);
		if (!_tcsicmp(option, tmp1)) {
			v = 0;
			cfgfile_intval(option, value, tmp1, &v, 0x100000);
			rb->size = v;
			return true;
		}
		if (i > 0)
			_stprintf(tmp1, _T("%s%d_size_k"), name, i + 1);
		else
			_stprintf(tmp1, _T("%s_size_k"), name);
		if (!_tcsicmp(option, tmp1)) {
			v = 0;
			cfgfile_intval(option, value, tmp1, &v, 1024);
			rb->size = v;
			return true;
		}
		if (i > 0)
			_stprintf(tmp1, _T("%s%d_options"), name, i + 1);
		else
			_stprintf(tmp1, _T("%s_options"), name);
		if (!_tcsicmp(option, tmp1)) {
			TCHAR *endptr;
			TCHAR *s, *s1, *s2;
			s = cfgfile_option_get(value, _T("order"));
			if (s)
				rb->device_order = _tstol(s);
			xfree(s);
			s = cfgfile_option_get(value, _T("mid"));
			if (s)
				rb->manufacturer = (uae_u16)_tstol(s);
			xfree(s);
			s = cfgfile_option_get(value, _T("pid"));
			if (s)
				rb->product = (uae_u8)_tstol(s);
			xfree(s);
			s = cfgfile_option_get(value, _T("no_reset_unmap"));
			if (s)
				rb->no_reset_unmap = true;
			xfree(s);
			s = cfgfile_option_get(value, _T("data"));
			if (s && _tcslen(s) >= 3 * 16 - 1) {
				rb->autoconfig_inuse = true;
				for (int i = 0; i < sizeof rb->autoconfig; i++) {
					TCHAR *s2 = &s[i * 3];
					if (i + 1 < sizeof rb->autoconfig && s2[2] != '.')
						break;
					TCHAR *endptr;
					s[2] = 0;
					rb->autoconfig[i] = (uae_u8)_tcstol(s2, &endptr, 16);
				}
			}
			xfree(s);
			s1 = cfgfile_option_get(value, _T("start"));
			s2 = cfgfile_option_get(value, _T("end"));
			if (s1 && s2) {
				rb->start_address = _tcstol(s1, &endptr, 16);
				rb->end_address = _tcstol(s2, &endptr, 16);
				if (rb->start_address && rb->end_address > rb->start_address) {
					rb->manual_config = true;
					rb->autoconfig_inuse = false;
				}
			}
			xfree(s1);
			xfree(s2);
			s1 = cfgfile_option_get(value, _T("write_address"));
			if (s1) {
				TCHAR *endptr;
				rb->write_address = _tcstol(s1, &endptr, 16);
			}
			xfree(s1);
			s1 = cfgfile_option_get(value, _T("file"));
			if (s1) {
				TCHAR *p = cfgfile_unescape(s1, NULL);
				_tcscpy(rb->lf.loadfile, p);
				xfree(p);
			}
			xfree(s1);
			s1 = cfgfile_option_get(value, _T("offset"));
			if (s1) {
				rb->lf.loadoffset = _tcstol(s1, &endptr, 16);
			}
			xfree(s1);
			s1 = cfgfile_option_get(value, _T("fileoffset"));
			if (s1) {
				rb->lf.fileoffset = _tcstol(s1, &endptr, 16);
			}
			xfree(s1);
			s1 = cfgfile_option_get(value, _T("filesize"));
			if (s1) {
				rb->lf.filesize = _tcstol(s1, &endptr, 16);
			}
			xfree(s1);
			rb->readonly = cfgfile_option_find(value, _T("read-only"));
			return true;
		}
	}
	return false;
}

static void cfgfile_writeromboard(struct uae_prefs *prefs, struct zfile *f, int num, struct romboard *rb)
{
	TCHAR tmp1[MAX_DPATH], tmp2[MAX_DPATH];
	if (!rb->end_address)
		return;
	if (num > 0)
		_stprintf(tmp1, _T("romboard%d_options"), num + 1);
	else
		_tcscpy(tmp1, _T("romboard_options"));
	tmp2[0] = 0;
	TCHAR *p = tmp2;
	_stprintf(p, _T("start=%08x,end=%08x"), rb->start_address, rb->end_address);
	p += _tcslen(p);
	if (rb->lf.loadfile[0]) {
		_tcscat(p, _T(","));
		p += _tcslen(p);
		TCHAR *path = cfgfile_escape(rb->lf.loadfile, NULL, true);
		if (rb->lf.loadoffset || rb->lf.fileoffset || rb->lf.filesize) {
			_stprintf(p, _T("offset=%u,fileoffset=%u,filesize=%u,"), rb->lf.loadoffset, rb->lf.fileoffset, rb->lf.filesize);
			p += _tcslen(p);
		}
		_stprintf(p, _T("file=%s"), path);
		xfree(path);
	}
	if (tmp2[0]) {
		cfgfile_write(f, tmp1, tmp2);
	}
}

static void cfgfile_writeramboard(struct uae_prefs *prefs, struct zfile *f, const TCHAR *name, int num, struct ramboard *rb)
{
	TCHAR tmp1[MAX_DPATH], tmp2[MAX_DPATH];
	if (num > 0)
		_stprintf(tmp1, _T("%s%d_options"), name, num + 1);
	else
		_stprintf(tmp1, _T("%s_options"), name);
	tmp2[0] = 0;
	TCHAR *p = tmp2;
	if (rb->device_order > 0 && prefs->autoconfig_custom_sort) {
		if (tmp2[0])
			*p++ = ',';
		_stprintf(p, _T("order=%d"), rb->device_order);
		p += _tcslen(p);
	}
	if (rb->manufacturer) {
		if (tmp2[0])
			*p++ = ',';
		_stprintf(p, _T("mid=%u,pid=%u"), rb->manufacturer, rb->product);
		p += _tcslen(p);
	}
	if (rb->no_reset_unmap) {
		if (tmp2[0])
			*p++ = ',';
		_tcscpy(p, _T("no_reset_unmap=true"));
		p += _tcslen(p);
	}
	if (rb->autoconfig_inuse) {
		uae_u8 *ac = rb->autoconfig;
		if (tmp2[0])
			*p++ = ',';
		_stprintf(p, _T("data=%02x.%02x.%02x.%02x.%02x.%02x.%02x.%02x.%02x.%02x.%02x.%02x.%02x.%02x.%02x.%02x"),
			ac[0], ac[1], ac[2], ac[3], ac[4], ac[5], ac[6], ac[7],
			ac[8], ac[9], ac[10], ac[11], ac[12], ac[13], ac[14], ac[15]);
		p += _tcslen(p);
	}
	if (rb->manual_config && rb->start_address && rb->end_address) {
		if (tmp2[0])
			*p++ = ',';
		_stprintf(p, _T("start=%08x,end=%08x"), rb->start_address, rb->end_address);
		p += _tcslen(p);
	}
	if (rb->write_address) {
		_stprintf(p, _T(",write_address=%08x"), rb->write_address);
		p += _tcslen(p);
	}
	if (rb->lf.loadfile[0]) {
		if (tmp2[0]) {
			_tcscat(p, _T(","));
			p += _tcslen(p);
		}
		TCHAR *path = cfgfile_escape(rb->lf.loadfile, NULL, true);
		_stprintf(p, _T("offset=%u,fileoffset=%u,filesize=%u,file=%s"), rb->lf.loadoffset, rb->lf.fileoffset, rb->lf.filesize, path);
		xfree(path);
	}
	if (rb->readonly) {
		if (tmp2[0])
			_tcscat(p, _T(","));
		_tcscat(p, _T("readonly"));
	}
	if (tmp2[0]) {
		cfgfile_write(f, tmp1, tmp2);
	}
}

void cfgfile_save_options(struct zfile* f, struct uae_prefs* p, int type)
{
	struct strlist* sl;
	TCHAR tmp[MAX_DPATH];
	int i;

	cfgfile_write_str(f, _T("config_description"), p->description);
	if (p->category[0])
		cfgfile_write_str(f, _T("config_category"), p->category);
	if (p->tags[0])
		cfgfile_write_str(f, _T("config_tags"), p->tags);
	cfgfile_write_bool(f, _T("config_hardware"), type & CONFIG_TYPE_HARDWARE);
	cfgfile_write_bool(f, _T("config_host"), !!(type & CONFIG_TYPE_HOST));
	if (p->info[0])
		cfgfile_write(f, _T("config_info"), p->info);
	cfgfile_write(f, _T("config_version"), _T("%d.%d.%d"), UAEMAJOR, UAEMINOR, UAESUBREV);
	cfgfile_write_str (f, _T("config_hardware_path"), p->config_hardware_path);
	cfgfile_write_str (f, _T("config_host_path"), p->config_host_path);
	cfgfile_write_str (f, _T("config_all_path"), p->config_all_path);
	if (p->config_window_title[0])
		cfgfile_write_str (f, _T("config_window_title"), p->config_window_title);

	for (sl = p->all_lines; sl; sl = sl->next) {
		if (sl->unknown) {
			if (sl->option)
				cfgfile_write_str(f, sl->option, sl->value);
		}
	}

	for (i = 0; i < MAX_PATHS; i++) {
		if (p->path_rom.path[i][0]) {
			_stprintf (tmp, _T("%s.rom_path"), TARGET_NAME);
			cfgfile_write_str (f, tmp, p->path_rom.path[i]);
		}
	}
	for (i = 0; i < MAX_PATHS; i++) {
		if (p->path_floppy.path[i][0]) {
			_stprintf (tmp, _T("%s.floppy_path"), TARGET_NAME);
			cfgfile_write_str (f, tmp, p->path_floppy.path[i]);
		}
	}
	for (i = 0; i < MAX_PATHS; i++) {
		if (p->path_hardfile.path[i][0]) {
			_stprintf (tmp, _T("%s.hardfile_path"), TARGET_NAME);
			cfgfile_write_str (f, tmp, p->path_hardfile.path[i]);
		}
	}
	for (i = 0; i < MAX_PATHS; i++) {
		if (p->path_cd.path[i][0]) {
			_stprintf (tmp, _T("%s.cd_path"), TARGET_NAME);
			cfgfile_write_str (f, tmp, p->path_cd.path[i]);
		}
	}
	
#ifdef AMIBERRY
	cfg_write(_T("; "), f);
	cfg_write(_T("; *** Controller/Input Configuration"), f);
	cfg_write(_T("; "), f);

	for (i = 0; i < MAX_JPORTS; i++)
	{
		auto* jp = &p->jports[i];
		auto v = jp->id;
		TCHAR tmp1[MAX_DPATH], tmp2[MAX_DPATH];
		if (v == JPORT_NONE)
		{
			_tcscpy(tmp2, _T("none"));
		}
		else if (v < JSEM_CUSTOM)
		{
			_stprintf(tmp2, _T("kbd%d"), v + 1);
		}
		else if (v < JSEM_JOYS)
		{
			_stprintf(tmp2, _T("custom%d"), v - JSEM_CUSTOM);
		}
		else if (v < JSEM_MICE)
		{
			_stprintf(tmp2, _T("joy%d"), v - JSEM_JOYS);
		}
		else
		{
			_tcscpy(tmp2, _T("mouse"));
			if (v - JSEM_MICE > 0)
				_stprintf(tmp2, _T("mouse%d"), v - JSEM_MICE);
		}
		if (i < 2 || jp->id >= 0)
		{
			_stprintf(tmp1, _T("joyport%d"), i);
			cfgfile_write(f, tmp1, tmp2);

			_stprintf(tmp1, _T("joyport%d_autofire"), i);
			cfgfile_write(f, tmp1, joyaf[jp->autofire]);

			if (jp->mode > 0)
			{
				_stprintf(tmp1, _T("joyport%d_mode"), i);
				cfgfile_dwrite_str(f, tmp1, joyportmodes[jp->mode]);
			}

			if (jp->mousemap > 0)
			{
				_stprintf(tmp1, _T("joyport%d_mousemap"), i);
				cfgfile_dwrite_str(f, tmp1, mousemaps[jp->mousemap]);
			}

			if (jp->idc.name[0])
			{
				_stprintf(tmp1, _T("joyport%d_friendlyname"), i);
				cfgfile_write(f, tmp1, jp->idc.name);
			}

			if (jp->idc.configname[0])
			{
				_stprintf(tmp1, _T("joyport%d_name"), i);
				cfgfile_write(f, tmp1, jp->idc.configname);
			}

			if (jp->nokeyboardoverride)
			{
				_stprintf(tmp1, _T("joyport%d_keyboardoverride"), i);
				cfgfile_write_bool(f, tmp1, !jp->nokeyboardoverride);
			}
		}

		// custom options SAVING
		if (i < 4)
		{
			struct joypad_map_layout tempcustom;
			const TCHAR* namecustom;

			// this allows us to go through the available function keys
			// currently only 'none' and 'hotkey'
			for (auto m = 0; m < 2; ++m)
			{
				switch (m)
				{
				case 0:
					{
						tempcustom = jp->amiberry_custom_none;
						namecustom = _T("_amiberry_custom_none_");
						break;
					}
				case 1:
					{
						tempcustom = jp->amiberry_custom_hotkey;
						namecustom = _T("_amiberry_custom_hotkey_");
						break;
					}
				}

				// get all of the custom actions
				for (auto n = 0; n < 14; ++n) // loop through all buttons
				{
					auto b = 0;
					switch (n)
					{
					case 0:
						{
							b = tempcustom.dpad_up_action;
							break;
						}
					case 1:
						{
							b = tempcustom.dpad_down_action;
							break;
						}
					case 2:
						{
							b = tempcustom.dpad_left_action;
							break;
						}
					case 3:
						{
							b = tempcustom.dpad_right_action;
							break;
						}
					case 4:
						{
							b = tempcustom.select_action;
							break;
						}
					case 5:
						{
							b = tempcustom.left_shoulder_action;
							break;
						}
					case 6:
						{
							b = tempcustom.lstick_select_action;
							break;
						}
					case 7:
						{
							b = tempcustom.north_action;
							break;
						}
					case 8:
						{
							b = tempcustom.south_action;
							break;
						}
					case 9:
						{
							b = tempcustom.east_action;
							break;
						}
					case 10:
						{
							b = tempcustom.west_action;
							break;
						}
					case 11:
						{
							b = tempcustom.start_action;
							break;
						}
					case 12:
						{
							b = tempcustom.right_shoulder_action;
							break;
						}
					case 13:
						{
							b = tempcustom.rstick_select_action;
							break;
						}
					}

					if (b > 0) { _tcscpy(tmp2, _T(find_inputevent_name(b))); }
					else { snprintf(tmp2, 1, "%s", ""); }

					_stprintf(tmp1, "joyport%d%s%s", i, namecustom, button_remap_name[n]);

					// cfgfile_write (f, tmp1, tmp2); }
					cfgfile_dwrite_str(f, tmp1, tmp2);
				}
			}
		}

		cfg_write(_T("; "), f);
	}
#endif
	
	cfgfile_dwrite_str(f, _T("absolute_mouse"), abspointers[p->input_tablet]);

	write_inputdevice_config(p, f);

	cfgfile_write_str(f, _T("kbd_lang"), (p->keyboard_lang == KBD_LANG_DE
		                                      ? _T("de")
		                                      : p->keyboard_lang == KBD_LANG_DK
		                                      ? _T("dk")
		                                      : p->keyboard_lang == KBD_LANG_ES
		                                      ? _T("es")
		                                      : p->keyboard_lang == KBD_LANG_US
		                                      ? _T("us")
		                                      : p->keyboard_lang == KBD_LANG_SE
		                                      ? _T("se")
		                                      : p->keyboard_lang == KBD_LANG_FR
		                                      ? _T("fr")
		                                      : p->keyboard_lang == KBD_LANG_IT
		                                      ? _T("it")
		                                      : _T("FOO")));

	cfg_write(_T("; "), f);
	cfg_write(_T("; *** Host-Specific"), f);
	cfg_write(_T("; "), f);

	target_save_options(f, p);

	cfg_write(_T("; "), f);
	cfg_write(_T("; *** Common / Paths"), f);
	cfg_write(_T("; "), f);

	cfgfile_write_str(f, _T("use_gui"), guimode1[p->start_gui]);
	cfgfile_dwrite_bool(f, _T("show_leds"), p->leds_on_screen);

	cfgfile_write_rom(f, &p->path_rom, p->romfile, _T("kickstart_rom_file"));
	cfgfile_write_rom(f, &p->path_rom, p->romextfile, _T("kickstart_ext_rom_file"));
	if (p->romident[0])
		cfgfile_dwrite_str(f, _T("kickstart_rom"), p->romident);
	if (p->romextident[0])
		cfgfile_write_str(f, _T("kickstart_ext_rom="), p->romextident);

	for (int i = 0; i < MAX_EXPANSION_BOARDS; i++)
	{
		cfgfile_write_board_rom(p, f, &p->path_rom, &p->expansionboard[i]);
	}

	cfgfile_write_str(f, _T("flash_file"), p->flashfile);
	cfgfile_write_str(f, _T("cart_file"), p->cartfile);
	if (p->cartident[0])
		cfgfile_write_str(f, _T("cart"), p->cartident);

	cfg_write(_T("; "), f);
	cfg_write(_T("; *** Floppy Drives"), f);
	cfg_write(_T("; "), f);

	p->nr_floppies = 4;
	for (i = 0; i < 4; i++)
	{
		_stprintf(tmp, _T("floppy%d"), i);
		cfgfile_write_path2(f, tmp, p->floppyslots[i].df, PATH_FLOPPY);
		_stprintf (tmp, _T("floppy%dwp"), i);
		cfgfile_dwrite_bool (f, tmp, p->floppyslots[i].forcedwriteprotect);
  		_stprintf (tmp, _T("floppy%dtype"), i);
  		cfgfile_dwrite (f, tmp, _T("%d"), p->floppyslots[i].dfxtype);
  		if (p->floppyslots[i].dfxtype < 0 && p->nr_floppies > i)
			p->nr_floppies = i;
	}

	for (i = 0; i < MAX_TOTAL_SCSI_DEVICES; i++)
	{
		if (p->cdslots[i].name[0] || p->cdslots[i].inuse)
		{
			TCHAR tmp2[MAX_DPATH];
			_stprintf(tmp, _T("cdimage%d"), i);
			cfgfile_to_path_save(p->cdslots[i].name, tmp2, PATH_CD);
			if (p->cdslots[i].type != SCSI_UNIT_DEFAULT || _tcschr (p->cdslots[i].name, ',') || p->cdslots[i].delayed) {
				_tcscat (tmp2, _T(","));
				if (p->cdslots[i].delayed) {
					_tcscat (tmp2, _T("delay"));
					_tcscat (tmp2, _T(":"));
				}
				if (p->cdslots[i].type != SCSI_UNIT_DEFAULT) {
					_tcscat (tmp2, cdmodes[p->cdslots[i].type + 1]);
				}
			}
			cfgfile_write_str(f, tmp, tmp2);
		}
	}

	cfgfile_write(f, _T("nr_floppies"), _T("%d"), p->nr_floppies);
	cfgfile_dwrite_bool(f, _T("floppy_write_protect"), p->floppy_read_only);
	cfgfile_write(f, _T("floppy_speed"), _T("%d"), p->floppy_speed);

	cfg_write(_T("; "), f);
	cfg_write(_T("; *** Hard Drives"), f);
	cfg_write(_T("; "), f);

#ifdef FILESYS
	write_filesys_config (p, f);
	cfgfile_dwrite(f, _T("filesys_max_size"), _T("%d"), p->filesys_limit);
	cfgfile_dwrite(f, _T("filesys_max_name_length"), _T("%d"), p->filesys_max_name);
	cfgfile_dwrite_bool(f, _T("filesys_inject_icons"), p->filesys_inject_icons);
	cfgfile_dwrite_str(f, _T("filesys_inject_icons_drawer"), p->filesys_inject_icons_drawer);
	cfgfile_dwrite_str(f, _T("filesys_inject_icons_project"), p->filesys_inject_icons_project);
	cfgfile_dwrite_str(f, _T("filesys_inject_icons_tool"), p->filesys_inject_icons_tool);
#endif
	cfgfile_dwrite_bool(f, _T("harddrive_write_protect"), p->harddrive_read_only);

	cfg_write(_T("; "), f);
	cfg_write(_T("; *** CD / CD32"), f);
	cfg_write(_T("; "), f);

	cfgfile_write(f, _T("cd_speed"), _T("%d"), p->cd_speed);
	cfgfile_dwrite_bool(f, _T("cd32cd"), p->cs_cd32cd);
	cfgfile_dwrite_bool(f, _T("cd32c2p"), p->cs_cd32c2p);
	cfgfile_dwrite_bool(f, _T("cd32nvram"), p->cs_cd32nvram);
	cfgfile_dwrite(f, _T("cd32nvram_size"), _T("%d"), p->cs_cd32nvram_size / 1024);


	cfg_write(_T("; "), f);
	cfg_write(_T("; *** Display / Screen Setup"), f);
	cfg_write(_T("; "), f);

	cfgfile_write(f, _T("gfx_framerate"), _T("%d"), p->gfx_framerate);
	write_resolution (f, _T("gfx_width"), _T("gfx_height"), &p->gfx_monitor.gfx_size); /* compatibility with old versions */
	cfgfile_write (f, _T("gfx_top_windowed"), _T("%d"), p->gfx_monitor.gfx_size.y);
	cfgfile_write(f, _T("gfx_left_windowed"), _T("%d"), p->gfx_monitor.gfx_size.x);
	cfgfile_write(f, _T("gfx_refreshrate"), _T("%d"), p->gfx_apmode[0].gfx_refreshrate);
	cfgfile_dwrite(f, _T("gfx_refreshrate_rtg"), _T("%d"), p->gfx_apmode[1].gfx_refreshrate);

	cfgfile_write_bool(f, _T("gfx_lores"), p->gfx_resolution == 0);
	cfgfile_write_str(f, _T("gfx_resolution"), lorestype1[p->gfx_resolution]);
	cfgfile_write_str(f, _T("gfx_lores_mode"), loresmode[p->gfx_lores_mode]);
	cfgfile_write_str(f, _T("gfx_linemode"), p->gfx_vresolution > 0 ? linemode[p->gfx_iscanlines * 4 + p->gfx_pscanlines + 1] : linemode[0]);
	cfgfile_write_str(f, _T("gfx_fullscreen_amiga"), fullmodes[p->gfx_apmode[0].gfx_fullscreen]);
	cfgfile_write_str(f, _T("gfx_fullscreen_picasso"), fullmodes[p->gfx_apmode[1].gfx_fullscreen]);
	cfgfile_write_str(f, _T("gfx_center_horizontal"), centermode1[p->gfx_xcenter]);
	cfgfile_write_str(f, _T("gfx_center_vertical"), centermode1[p->gfx_ycenter]);
	
	cfgfile_write_bool(f, _T("ntsc"), p->ntscmode);

	cfg_write(_T("; "), f);
	cfg_write(_T("; *** CPU options"), f);
	cfg_write(_T("; "), f);

	if (p->m68k_speed > 0)
	{
		cfgfile_write(f, _T("finegrain_cpu_speed"), _T("%d"), p->m68k_speed);
	}
	else
	{
		cfgfile_write_str(f, _T("cpu_speed"), p->m68k_speed < 0 ? _T("max") : _T("real"));
	}

	/* do not reorder start */
	write_compatibility_cpu(f, p);
	cfgfile_write(f, _T("cpu_model"), _T("%d"), p->cpu_model);
	if (p->fpu_model)
		cfgfile_write(f, _T("fpu_model"), _T("%d"), p->fpu_model);
	cfgfile_write_bool(f, _T("cpu_compatible"), p->cpu_compatible);
	cfgfile_write_bool(f, _T("cpu_24bit_addressing"), p->address_space_24);
	/* do not reorder end */

	cfgfile_dwrite_bool(f, _T("fpu_no_unimplemented"), p->fpu_no_unimplemented);
	cfgfile_write_bool(f, _T("fpu_strict"), p->fpu_strict);

#ifdef USE_JIT_FPU
	cfgfile_write_bool(f, _T("compfpu"), p->compfpu);
#endif
	cfgfile_write(f, _T("cachesize"), _T("%d"), p->cachesize);

	cfg_write(_T("; "), f);
	cfg_write(_T("; *** Memory"), f);
	cfg_write(_T("; "), f);

	cfgfile_write(f, _T("chipmem_size"), _T("%d"),
	              p->chipmem_size == 0x20000 ? -1 : (p->chipmem_size == 0x40000 ? 0 : p->chipmem_size / 0x80000));


	cfgfile_dwrite_bool(f, _T("z3_autoconfig"), p->cs_z3autoconfig);
	cfgfile_dwrite_str(f, _T("z3mapping"), z3mapping[p->z3_mapping_mode]);
	for (int i = 0; i < MAX_RAM_BOARDS; i++)
	{
		if (p->fastmem[i].size < 0x100000 && p->fastmem[i].size)
		{
			if (i > 0)
				_stprintf(tmp, _T("fastmem%d_size_k"), i + 1);
			else
				_tcscpy(tmp, _T("fastmem_size_k"));
			cfgfile_write(f, tmp, _T("%d"), p->fastmem[i].size / 1024);
		}
		else if (p->fastmem[i].size || i == 0)
		{
			if (i > 0)
				_stprintf(tmp, _T("fastmem%d_size"), i + 1);
			else
				_tcscpy(tmp, _T("fastmem_size"));
			cfgfile_write(f, tmp, _T("%d"), p->fastmem[i].size / 0x100000);
		}
		cfgfile_writeramboard(p, f, _T("fastmem"), i, &p->fastmem[i]);
	}
	cfgfile_write(f, _T("a3000mem_size"), _T("%d"), p->mbresmem_low_size / 0x100000);
	cfgfile_write(f, _T("mbresmem_size"), _T("%d"), p->mbresmem_high_size / 0x100000);
	for (int i = 0; i < MAX_RAM_BOARDS; i++)
	{
		if (i == 0 || p->z3fastmem[i].size)
		{
			if (i > 0)
				_stprintf(tmp, _T("z3mem%d_size"), i + 1);
			else
				_tcscpy(tmp, _T("z3mem_size"));
			cfgfile_write(f, tmp, _T("%d"), p->z3fastmem[i].size / 0x100000);
		}
		cfgfile_writeramboard(p, f, _T("z3mem"), i, &p->z3fastmem[i]);
	}
	cfgfile_write(f, _T("z3mem_start"), _T("0x%x"), p->z3autoconfig_start);
	cfgfile_write(f, _T("bogomem_size"), _T("%d"), p->bogomem_size / 0x40000);
	cfgfile_write_bool(f, _T("gfxcard_hardware_vblank"), p->rtg_hardwareinterrupt);
	cfgfile_write_bool(f, _T("gfxcard_hardware_sprite"), p->rtg_hardwaresprite);
	cfgfile_write_bool(f, _T("gfxcard_multithread"), p->rtg_multithread);
	for (int i = 0; i < MAX_RTG_BOARDS; i++)
	{
		struct rtgboardconfig* rbc = &p->rtgboards[i];
		if (rbc->rtgmem_size)
		{
			if (i > 0)
				_stprintf(tmp, _T("gfxcard%d_size"), i + 1);
			else
				_tcscpy(tmp, _T("gfxcard_size"));
			cfgfile_write(f, tmp, _T("%d"), rbc->rtgmem_size / 0x100000);
			if (i > 0)
				_stprintf(tmp, _T("gfxcard%d_type"), i + 1);
			else
				_tcscpy(tmp, _T("gfxcard_type"));
			cfgfile_dwrite_str(f, tmp, gfxboard_get_configname(rbc->rtgmem_type));
		}
	}
	cfgfile_write(f, _T("rtg_modes"), _T("0x%x"), p->picasso96_modeflags);


	// do not save aros rom special space
	if (!(p->custom_memory_sizes[0] == 512 * 1024 && p->custom_memory_sizes[1] == 512 * 1024 && p->custom_memory_addrs[0]
		== 0xa80000 && p->custom_memory_addrs[1] == 0xb00000))
	{
		if (p->custom_memory_sizes[0])
			cfgfile_write(f, _T("addmem1"), _T("0x%x,0x%x"), p->custom_memory_addrs[0], p->custom_memory_sizes[0]);
		if (p->custom_memory_sizes[1])
			cfgfile_write(f, _T("addmem2"), _T("0x%x,0x%x"), p->custom_memory_addrs[1], p->custom_memory_sizes[1]);
	}

	cfg_write(_T("; "), f);
	cfg_write(_T("; *** Chipset"), f);
	cfg_write(_T("; "), f);

	if (p->chipset_mask & CSMASK_AGA)
		cfgfile_write(f, _T("chipset"), _T("aga"));
	else if ((p->chipset_mask & CSMASK_ECS_AGNUS) && (p->chipset_mask & CSMASK_ECS_DENISE))
		cfgfile_write(f, _T("chipset"), _T("ecs"));
	else if (p->chipset_mask & CSMASK_ECS_AGNUS)
		cfgfile_write(f, _T("chipset"), _T("ecs_agnus"));
	else if (p->chipset_mask & CSMASK_ECS_DENISE)
		cfgfile_write(f, _T("chipset"), _T("ecs_denise"));
	else
		cfgfile_write(f, _T("chipset"), _T("ocs"));

	if (p->chipset_refreshrate > 0)
		cfgfile_write(f, _T("chipset_refreshrate"), _T("%f"), p->chipset_refreshrate);

	for (int i = 0; i < MAX_CHIPSET_REFRESH_TOTAL; i++)
	{
		struct chipset_refresh* cr = &p->cr[i];
		if (!cr->inuse)
			continue;
		cr->index = i;
		if (cr->rate == 0)
			_tcscpy(tmp, _T("0"));
		else
			_stprintf(tmp, _T("%f"), cr->rate);
		TCHAR* s = tmp + _tcslen(tmp);
		if (cr->label[0] > 0 && i < MAX_CHIPSET_REFRESH)
			s += _stprintf(s, _T(",t=%s"), cr->label);
		if (cr->horiz > 0)
			s += _stprintf(s, _T(",h=%d"), cr->horiz);
		if (cr->vert > 0)
			s += _stprintf(s, _T(",v=%d"), cr->vert);
		if (cr->locked)
			_tcscat(s, _T(",locked"));
		if (cr->ntsc == 1)
			_tcscat(s, _T(",ntsc"));
		else if (cr->ntsc == 0)
			_tcscat(s, _T(",pal"));
		else if (cr->ntsc == 2)
			_tcscat(s, _T(",custom"));
		if (cr->lace > 0)
			_tcscat(s, _T(",lace"));
		else if (cr->lace == 0)
			_tcscat(s, _T(",nlace"));
		if ((cr->resolution & 7) != 7)
		{
			if (cr->resolution & 1)
				_tcscat(s, _T(",lores"));
			if (cr->resolution & 2)
				_tcscat(s, _T(",hires"));
			if (cr->resolution & 4)
				_tcscat(s, _T(",shres"));
		}
		if (cr->vsync > 0)
			_tcscat(s, _T(",vsync"));
		else if (cr->vsync == 0)
			_tcscat(s, _T(",nvsync"));
		if (cr->rtg)
			_tcscat(s, _T(",rtg"));
		if (cr->defaultdata)
			_tcscat(s, _T(",default"));
		if (i == CHIPSET_REFRESH_PAL)
		{
			cfgfile_dwrite(f, _T("displaydata_pal"), tmp);
		}
		else if (i == CHIPSET_REFRESH_NTSC)
		{
			cfgfile_dwrite(f, _T("displaydata_ntsc"), tmp);
		}
		else
		{
			cfgfile_dwrite(f, _T("displaydata"), tmp);
		}
	}

	cfgfile_write_str(f, _T("collision_level"), collmode[p->collision_level]);

	cfgfile_write_str(f, _T("chipset_compatible"), cscompa[p->cs_compatible]);
	cfgfile_dwrite_str(f, _T("ciaatod"), ciaatodmode[p->cs_ciaatod]);
	cfgfile_dwrite_str(f, _T("rtc"), rtctype[p->cs_rtc]);
	cfgfile_dwrite(f, _T("chipset_rtc_adjust"), _T("%d"), p->cs_rtc_adjust);
	cfgfile_dwrite_bool(f, _T("ksmirror_e0"), p->cs_ksmirror_e0);
	cfgfile_dwrite_bool(f, _T("ksmirror_a8"), p->cs_ksmirror_a8);
	cfgfile_dwrite_bool(f, _T("cd32cd"), p->cs_cd32cd);
	cfgfile_dwrite_bool(f, _T("cd32c2p"), p->cs_cd32c2p);
	cfgfile_dwrite_bool(f, _T("cd32nvram"), p->cs_cd32nvram);
	cfgfile_dwrite(f, _T("cd32nvram_size"), _T("%d"), p->cs_cd32nvram_size / 1024);
	cfgfile_dwrite(f, _T("fatgary"), _T("%d"), p->cs_fatgaryrev);
	cfgfile_dwrite(f, _T("ramsey"), _T("%d"), p->cs_ramseyrev);
	cfgfile_dwrite_bool(f, _T("pcmcia"), p->cs_pcmcia);
	cfgfile_dwrite_bool(f, _T("cia_todbug"), p->cs_ciatodbug);
	cfgfile_write_bool(f, _T("immediate_blits"), p->immediate_blits);
	cfgfile_dwrite_str(f, _T("waiting_blits"), waitblits[p->waiting_blits]);
	cfgfile_write_bool(f, _T("fast_copper"), p->fast_copper);

	cfg_write(_T("; "), f);
	cfg_write(_T("; *** Sound Options"), f);
	cfg_write(_T("; "), f);

	cfgfile_write_str(f, _T("sound_output"), soundmode1[p->produce_sound]);
	cfgfile_write_str(f, _T("sound_channels"), stereomode[p->sound_stereo]);
	cfgfile_write(f, _T("sound_stereo_separation"), _T("%d"), p->sound_stereo_separation);
	cfgfile_write(f, _T("sound_stereo_mixing_delay"), _T("%d"),
	              p->sound_mixed_stereo_delay >= 0 ? p->sound_mixed_stereo_delay : 0);
	cfgfile_write(f, _T("sound_frequency"), _T("%d"), p->sound_freq);
	cfgfile_write_str(f, _T("sound_interpol"), interpolmode[p->sound_interpol]);
	cfgfile_write_str(f, _T("sound_filter"), soundfiltermode1[p->sound_filter]);
	cfgfile_write_str(f, _T("sound_filter_type"), soundfiltermode2[p->sound_filter_type]);
	if (p->sound_volume_cd >= 0)
		cfgfile_write(f, _T("sound_volume_cd"), _T("%d"), p->sound_volume_cd);

	cfg_write(_T("; "), f);
	cfg_write(_T("; *** Misc. Options"), f);
	cfg_write(_T("; "), f);

	cfgfile_write_bool(f, _T("bsdsocket_emu"), p->socket_emu);
	cfgfile_dwrite_str(f, _T("boot_rom_uae"), uaebootrom[p->boot_rom]);
	cfgfile_dwrite_str(f, _T("uaeboard"), uaeboard[p->uaeboard]);
        
#ifdef AMIBERRY
<<<<<<< HEAD
        cfg_write(_T("; "), f);
	cfg_write(_T("; *** WHDLoad Booter. Options"), f);
	cfg_write(_T("; "), f);
        
        //cfgfile_dwrite_bool , cfgfile_dwrite  , cfgfile_dwrite_str
        // i think these ^^ will only write if there is a variable to be written
        // which we will want, after testing.

        cfgfile_write_str (f, _T("whdload_slave"), p->whdbootprefs.slave);
        cfgfile_write_bool (f, _T("whdload_showsplash"), p->whdbootprefs.showsplash);
        cfgfile_write_bool (f, _T("whdload_buttonwait"), p->whdbootprefs.buttonwait);
        cfgfile_write (f, _T("whdload_custom1"), _T("%d"), p->whdbootprefs.custom1);
        cfgfile_write (f, _T("whdload_custom2"), _T("%d"), p->whdbootprefs.custom2);
        cfgfile_write (f, _T("whdload_custom3"), _T("%d"), p->whdbootprefs.custom3);
        cfgfile_write (f, _T("whdload_custom4"), _T("%d"), p->whdbootprefs.custom4);
        cfgfile_write (f, _T("whdload_custom5"), _T("%d"), p->whdbootprefs.custom5);
        cfgfile_write_str (f, _T("whdload_custom"), p->whdbootprefs.custom);       
=======
	cfg_write(_T("; "), f);
	cfg_write(_T("; *** WHDLoad Booter. Options"), f);
	cfg_write(_T("; "), f);

	//cfgfile_dwrite_bool , cfgfile_dwrite  , cfgfile_dwrite_str
	// i think these ^^ will only write if there is a variable to be written
	// which we will want, after testing.

	cfgfile_write_str(f, _T("whdload_slave"), p->whdbootprefs.slave);
	cfgfile_write_bool(f, _T("whdload_showsplash"), p->whdbootprefs.showsplash);
	cfgfile_write_bool(f, _T("whdload_buttonwait"), p->whdbootprefs.buttonwait);
	cfgfile_write(f, _T("whdload_custom1"), _T("%d"), p->whdbootprefs.custom1);
	cfgfile_write(f, _T("whdload_custom2"), _T("%d"), p->whdbootprefs.custom2);
	cfgfile_write(f, _T("whdload_custom3"), _T("%d"), p->whdbootprefs.custom3);
	cfgfile_write(f, _T("whdload_custom4"), _T("%d"), p->whdbootprefs.custom4);
	cfgfile_write(f, _T("whdload_custom5"), _T("%d"), p->whdbootprefs.custom5);
	cfgfile_write_str(f, _T("whdload_custom"), p->whdbootprefs.custom);
>>>>>>> ea4998ce
#endif
}

static int cfgfile_coords(const TCHAR *option, const TCHAR *value, const TCHAR *name, int *x, int *y)
{
	if (name != NULL && _tcscmp (option, name) != 0)
		return 0;
	TCHAR tmp[MAX_DPATH];
	_tcscpy(tmp, value);
	TCHAR *p = _tcschr(tmp, ',');
	if (!p)
		return 0;
	*p++ = 0;
	*x = _tstol(tmp);
	*y = _tstol(p);
	return 1;
}

static int cfgfile_yesno(const TCHAR* option, const TCHAR* value, const TCHAR* name, int* location, bool numbercheck)
{
	if (name != nullptr && _tcscmp(option, name) != 0)
		return 0;
	if (_tcsicmp(value, _T("yes")) == 0 || _tcsicmp(value, _T("y")) == 0
		|| _tcsicmp(value, _T("true")) == 0 || _tcsicmp(value, _T("t")) == 0
		|| (numbercheck && _tcsicmp(value, _T("1")) == 0))
		*location = 1;
	else if (_tcsicmp(value, _T("no")) == 0 || _tcsicmp(value, _T("n")) == 0
		|| _tcsicmp(value, _T("false")) == 0 || _tcsicmp(value, _T("f")) == 0
		|| (numbercheck && _tcsicmp(value, _T("0")) == 0))
		*location = 0;
	else
	{
		cfgfile_warning(_T("Option '%s' requires a value of either 'true' or 'false' (was '%s').\n"), option, value);
		return -1;
	}
	return 1;
}

static int cfgfile_yesno(const TCHAR* option, const TCHAR* value, const TCHAR* name, int* location)
{
	return cfgfile_yesno(option, value, name, location, true);
}

static int cfgfile_yesno(const TCHAR* option, const TCHAR* value, const TCHAR* name, bool* location, bool numbercheck)
{
	int val;
	int ret = cfgfile_yesno(option, value, name, &val, numbercheck);
	if (ret == 0)
		return 0;
	if (ret < 0)
		*location = false;
	else
		*location = val != 0;
	return 1;
}

int cfgfile_yesno(const TCHAR* option, const TCHAR* value, const TCHAR* name, bool* location)
{
	return cfgfile_yesno(option, value, name, location, true);
}

static int cfgfile_doubleval(const TCHAR* option, const TCHAR* value, const TCHAR* name, double* location)
{
	TCHAR* endptr;
	if (name != nullptr && _tcscmp(option, name) != 0)
		return 0;
	*location = _tcstod(value, &endptr);
	return 1;
}

static int cfgfile_floatval (const TCHAR *option, const TCHAR *value, const TCHAR *name, const TCHAR *nameext, float *location)
{
	TCHAR* endptr;
	if (name == nullptr)
		return 0;
	if (nameext)
	{
		TCHAR tmp[MAX_DPATH];
		_tcscpy(tmp, name);
		_tcscat(tmp, nameext);
		if (_tcscmp(tmp, option) != 0)
			return 0;
	}
	else
	{
		if (_tcscmp(option, name) != 0)
			return 0;
	}
	*location = (float)_tcstod(value, &endptr);
	return 1;
}

static int cfgfile_floatval(const TCHAR* option, const TCHAR* value, const TCHAR* name, float* location)
{
	return cfgfile_floatval(option, value, name, nullptr, location);
}

static int cfgfile_intval (const TCHAR *option, const TCHAR *value, const TCHAR *name, const TCHAR *nameext, unsigned int *location, int scale)
{
	int base = 10;
	TCHAR* endptr;
	TCHAR tmp[MAX_DPATH];

	if (name == nullptr)
		return 0;
	if (nameext)
	{
		_tcscpy(tmp, name);
		_tcscat(tmp, nameext);
		if (_tcscmp(tmp, option) != 0)
			return 0;
	}
	else
	{
		if (_tcscmp(option, name) != 0)
			return 0;
	}
	/* I guess octal isn't popular enough to worry about here...  */
	if (value[0] == '0' && _totupper(value[1]) == 'X')
		value += 2, base = 16;
	*location = _tcstol(value, &endptr, base) * scale;

	if (*endptr != '\0' || *value == '\0')
	{
		if (_tcsicmp(value, _T("false")) == 0 || _tcsicmp(value, _T("no")) == 0)
		{
			*location = 0;
			return 1;
		}
		if (_tcsicmp(value, _T("true")) == 0 || _tcsicmp(value, _T("yes")) == 0)
		{
			*location = 1;
			return 1;
		}
		cfgfile_warning(_T("Option '%s' requires a numeric argument but got '%s'\n"), nameext ? tmp : option, value);
		return -1;
	}
	return 1;
}

static int cfgfile_intval(const TCHAR* option, const TCHAR* value, const TCHAR* name, unsigned int* location, int scale)
{
	return cfgfile_intval(option, value, name, nullptr, location, scale);
}

int cfgfile_intval(const TCHAR* option, const TCHAR* value, const TCHAR* name, int* location, int scale)
{
	unsigned int v = 0;
	int r = cfgfile_intval(option, value, name, nullptr, &v, scale);
	if (!r)
		return 0;
	*location = (int)v;
	return r;
}
static int cfgfile_intval (const TCHAR *option, const TCHAR *value, const TCHAR *name, const TCHAR *nameext, int *location, int scale)
{
	unsigned int v = 0;
	int r = cfgfile_intval(option, value, name, nameext, &v, scale);
	if (!r)
		return 0;
	*location = (int)v;
	return r;
}

static int cfgfile_strval (const TCHAR *option, const TCHAR *value, const TCHAR *name, const TCHAR *nameext, int *location, const TCHAR *table[], int more)
{
	int val;
	TCHAR tmp[MAX_DPATH];
	if (name == nullptr)
		return 0;
	if (nameext)
	{
		_tcscpy(tmp, name);
		_tcscat(tmp, nameext);
		if (_tcscmp(tmp, option) != 0)
			return 0;
	}
	else
	{
		if (_tcscmp(option, name) != 0)
			return 0;
	}
	val = match_string(table, value);
	if (val == -1)
	{
		if (more)
			return 0;
		if (!_tcsicmp(value, _T("yes")) || !_tcsicmp(value, _T("true")))
		{
			val = 1;
		}
		else if (!_tcsicmp(value, _T("no")) || !_tcsicmp(value, _T("false")))
		{
			val = 0;
		}
		else
		{
			cfgfile_warning(_T("Unknown value ('%s') for option '%s'.\n"), value, nameext ? tmp : option);
			return -1;
		}
	}
	*location = val;
	return 1;
}
int cfgfile_strval (const TCHAR *option, const TCHAR *value, const TCHAR *name, int *location, const TCHAR *table[], int more)
{
	return cfgfile_strval(option, value, name, nullptr, location, table, more);
}

static int cfgfile_strboolval (const TCHAR *option, const TCHAR *value, const TCHAR *name, bool *location, const TCHAR *table[], int more)
{
	int locationint;
	if (!cfgfile_strval(option, value, name, &locationint, table, more))
		return 0;
	*location = locationint != 0;
	return 1;
}

int cfgfile_string(const TCHAR* option, const TCHAR* value, const TCHAR* name, TCHAR* location, int maxsz)
{
	if (_tcscmp(option, name) != 0)
		return 0;
	_tcsncpy(location, value, maxsz - 1);
	location[maxsz - 1] = '\0';
	return 1;
}

static int cfgfile_string (const TCHAR *option, const TCHAR *value, const TCHAR *name, const TCHAR *nameext, TCHAR *location, int maxsz)
{
	if (nameext)
	{
		TCHAR tmp[MAX_DPATH];
		_tcscpy(tmp, name);
		_tcscat(tmp, nameext);
		if (_tcscmp(tmp, option) != 0)
			return 0;
	}
	else
	{
		if (_tcscmp(option, name) != 0)
			return 0;
	}
	_tcsncpy(location, value, maxsz - 1);
	location[maxsz - 1] = '\0';
	return 1;
}

static bool cfgfile_multichoice(const TCHAR *option, const TCHAR *value, const TCHAR *name, int *location, const TCHAR *table[])
{
	if (_tcscmp(option, name) != 0)
		return false;
	int v = 0;
	for (int i = 0; table[i]; i++) {
		if (cfgfile_option_find(value, table[i])) {
			v |= 1 << i;
		}
	}
	*location = v;
	return true;
}

static int cfgfile_path (const TCHAR *option, const TCHAR *value, const TCHAR *name, TCHAR *location, int maxsz, struct multipath *mp)
{
	if (!cfgfile_string(option, value, name, location, maxsz))
		return 0;
	cfgfile_adjust_path(location, maxsz, mp);
	return 1;
}

static int cfgfile_path (const TCHAR *option, const TCHAR *value, const TCHAR *name, TCHAR *location, int maxsz)
{
	return cfgfile_path (option, value, name, location, maxsz, NULL);
}

static int cfgfile_multipath (const TCHAR *option, const TCHAR *value, const TCHAR *name, struct multipath *mp, struct uae_prefs *p)
{
	TCHAR tmploc[MAX_DPATH];
	if (!cfgfile_string (option, value, name, tmploc, MAX_DPATH))
		return 0;
	for (int i = 0; i < MAX_PATHS; i++) {
		if (mp->path[i][0] == 0 || (i == 0 && (!_tcscmp (mp->path[i], _T(".\\")) || !_tcscmp (mp->path[i], _T("./"))))) {
			TCHAR *s = target_expand_environment (tmploc, NULL, 0);
			_tcsncpy (mp->path[i], s, MAX_DPATH - 1);
			mp->path[i][MAX_DPATH - 1] = 0;
			fixtrailing (mp->path[i]);
			xfree (s);
			//target_multipath_modified(p);
			return 1;
		}
	}
	return 1;
}

static int cfgfile_rom(const TCHAR* option, const TCHAR* value, const TCHAR* name, TCHAR* location, int maxsz)
{
	TCHAR id[MAX_DPATH];
	if (!cfgfile_string(option, value, name, id, sizeof id / sizeof (TCHAR)))
		return 0;
	TCHAR* p = _tcschr(id, ',');
	if (p)
	{
		TCHAR *endptr, tmp;
		*p = 0;
		tmp = id[4];
		id[4] = 0;
		uae_u32 crc32 = _tcstol(id, &endptr, 16) << 16;
		id[4] = tmp;
		crc32 |= _tcstol(id + 4, &endptr, 16);
		struct romdata* rd = getromdatabycrc(crc32, true);
		if (rd)
		{
			struct romdata* rd2 = getromdatabyid(rd->id);
			if (rd->group == 0 && rd2 == rd)
			{
				if (zfile_exists(location))
					return 1;
			}
			if (rd->group && rd2)
				rd = rd2;
			struct romlist* rl = getromlistbyromdata(rd);
			if (rl)
			{
				write_log (_T("%s: %s -> %s\n"), name, location, rl->path);
				_tcsncpy(location, rl->path, maxsz);
			}
		}
	}
	return 1;
}

static int getintval(TCHAR** p, int* result, int delim)
{
	TCHAR* value = *p;
	int base = 10;
	TCHAR* endptr;
	TCHAR* p2 = _tcschr(*p, delim);

	if (p2 == nullptr)
		return 0;

	*p2++ = '\0';

	if (value[0] == '0' && _totupper(value[1]) == 'X')
		value += 2, base = 16;
	*result = _tcstol(value, &endptr, base);
	*p = p2;

	if (*endptr != '\0' || *value == '\0')
		return 0;

	return 1;
}

static int getintval2(TCHAR** p, int* result, int delim, bool last)
{
	TCHAR* value = *p;
	int base = 10;
	TCHAR* endptr;
	TCHAR* p2;

	p2 = _tcschr(*p, delim);
	if (p2 == nullptr)
	{
		if (last)
		{
			if (delim != '.')
				p2 = _tcschr(*p, ',');
			if (p2 == nullptr)
			{
				p2 = *p;
				while (*p2)
					p2++;
				if (p2 == *p)
					return 0;
			}
		}
		else
		{
			return 0;
		}
	}
	if (!_istdigit(**p) && **p != '-' && **p != '+')
		return 0;

	if (*p2 != 0)
		*p2++ = '\0';

	if (value[0] == '0' && _totupper(value[1]) == 'X')
		value += 2, base = 16;
	*result = _tcstol(value, &endptr, base);
	*p = p2;

	if (*endptr != '\0' || *value == '\0')
	{
		*p = nullptr;
		return 0;
	}

	return 1;
}

static int cfgfile_option_select(TCHAR* s, const TCHAR* option, const TCHAR* select)
{
	TCHAR buf[MAX_DPATH];
	if (!s)
		return -1;
	_tcscpy(buf, s);
	_tcscat(buf, _T(","));
	TCHAR* p = buf;
	for (;;)
	{
		TCHAR* tmpp = _tcschr(p, ',');
		if (tmpp == nullptr)
			return -1;
		*tmpp++ = 0;
		TCHAR* tmpp2 = _tcschr(p, '=');
		if (!tmpp2)
			return -1;
		*tmpp2++ = 0;
		if (!_tcsicmp(p, option))
		{
			int idx = 0;
			while (select[0])
			{
				if (!_tcsicmp(select, tmpp2))
					return idx;
				idx++;
				select += _tcslen(select) + 1;
			}
		}
		p = tmpp;
	}
}

static int cfgfile_option_bool(TCHAR* s, const TCHAR* option)
{
	TCHAR buf[MAX_DPATH];
	if (!s)
		return -1;
	_tcscpy(buf, s);
	_tcscat(buf, _T(","));
	TCHAR* p = buf;
	for (;;)
	{
		TCHAR* tmpp = _tcschr(p, ',');
		if (tmpp == nullptr)
			return -1;
		*tmpp++ = 0;
		TCHAR* tmpp2 = _tcschr(p, '=');
		if (tmpp2)
			*tmpp2++ = 0;
		if (!_tcsicmp(p, option))
		{
			if (!tmpp2)
				return 0;
			TCHAR* tmpp3 = _tcschr(tmpp2, ',');
			if (tmpp3)
				*tmpp3 = 0;
			if (tmpp2 && !_tcsicmp(tmpp2, _T("true")))
				return 1;
			if (tmpp2 && !_tcsicmp(tmpp2, _T("false")))
				return 0;
			return 1;
		}
		p = tmpp;
	}
}

static void set_chipset_mask (struct uae_prefs *p, int val)
{
	p->chipset_mask = (val == 0 ? 0
		: val == 1 ? CSMASK_ECS_AGNUS
		: val == 2 ? CSMASK_ECS_DENISE
		: val == 3 ? CSMASK_ECS_DENISE | CSMASK_ECS_AGNUS
		: CSMASK_AGA | CSMASK_ECS_DENISE | CSMASK_ECS_AGNUS);
}

static int cfgfile_parse_host(struct uae_prefs* p, TCHAR* option, TCHAR* value)
{
	int i;
	bool vb;
	TCHAR* section = nullptr;
	TCHAR* tmpp;
	TCHAR tmpbuf[CONFIG_BLEN];
	const TCHAR* tmp1;
	TCHAR* tmp2;

	if (_tcsncmp (option, _T("input."), 6) == 0 || _tcsncmp(option, _T("input_"), 6) == 0) {
		read_inputdevice_config (p, option, value);
		return 1;
	}

#ifdef AMIBERRY
	// custom options LOADING
	for (auto i = 0; i < 4; ++i) // Loop 1 ... all 4 joyports
	{
		struct joypad_map_layout tempcustom = {};

		for (auto m = 0; m < 2; ++m) // Loop 2 ... none/hotkey function keys
		{
			if (m == 0)
			{
				tmp1 = "none";
				tempcustom = p->jports[i].amiberry_custom_none;
			}
			else if (m == 1)
			{
				tmp1 = "hotkey";
				tempcustom = p->jports[i].amiberry_custom_hotkey;
			}

			for (auto n = 0; n < 14; ++n) // Loop 3 ... all 14 buttons
			{
				_stprintf(tmpbuf, "joyport%d_amiberry_custom_%s_%s", i, tmp1, button_remap_name[n]);

				// this is where we need to check if we have this particular option!!
				if (!_tcsncmp(option, _T(tmpbuf), sizeof(tmpbuf) / sizeof(TCHAR)))
				{
					auto b = 0;
					if (find_inputevent(value) > -1) { b = RemapEventList[find_inputevent(value)]; }
					//else {b=0;}

					if (n == 0) { tempcustom.dpad_up_action = b; }
					if (n == 1) { tempcustom.dpad_down_action = b; }
					if (n == 2) { tempcustom.dpad_left_action = b; }
					if (n == 3) { tempcustom.dpad_right_action = b; }
					if (n == 4) { tempcustom.select_action = b; }
					if (n == 5) { tempcustom.left_shoulder_action = b; }
					if (n == 6) { tempcustom.lstick_select_action = b; }
					if (n == 7) { tempcustom.north_action = b; }
					if (n == 8) { tempcustom.south_action = b; }
					if (n == 9) { tempcustom.east_action = b; }
					if (n == 10) { tempcustom.west_action = b; }
					if (n == 11) { tempcustom.start_action = b; }
					if (n == 12) { tempcustom.right_shoulder_action = b; }
					if (n == 13) { tempcustom.rstick_select_action = b; }

					if (m == 0)
					{
						p->jports[i].amiberry_custom_none = tempcustom;
					}

					else if (m == 1)
					{
						p->jports[i].amiberry_custom_hotkey = tempcustom;
					}
					return 1;
				} // close the IF check
			} // close loop 3 
		} // close loop 2
	} // close loop 1
        
	/* Read in WHDLoad Options  */
<<<<<<< HEAD
	if (cfgfile_string(option, value, _T("whdload_slave"),  p-> whdbootprefs.slave, sizeof p-> whdbootprefs.slave / sizeof (TCHAR))
		|| cfgfile_string(option, value, _T("whdload_custom"),  p-> whdbootprefs.custom, sizeof p-> whdbootprefs.custom / sizeof (TCHAR))
=======
	if (cfgfile_string(option, value, _T("whdload_slave"), p->whdbootprefs.slave, sizeof p->whdbootprefs.slave / sizeof(TCHAR))
		|| cfgfile_string(option, value, _T("whdload_custom"), p->whdbootprefs.custom, sizeof p->whdbootprefs.custom / sizeof(TCHAR))
>>>>>>> ea4998ce
		|| cfgfile_intval(option, value, _T("whdload_custom1"), &p->whdbootprefs.custom1, 1)
		|| cfgfile_intval(option, value, _T("whdload_custom2"), &p->whdbootprefs.custom2, 1)
		|| cfgfile_intval(option, value, _T("whdload_custom3"), &p->whdbootprefs.custom3, 1)
		|| cfgfile_intval(option, value, _T("whdload_custom4"), &p->whdbootprefs.custom4, 1)
		|| cfgfile_intval(option, value, _T("whdload_custom5"), &p->whdbootprefs.custom5, 1)
<<<<<<< HEAD
		|| cfgfile_yesno(option, value, _T("whdload_buttonwait"), &p-> whdbootprefs.buttonwait)
		|| cfgfile_yesno(option, value, _T("whdload_showsplash"), &p-> whdbootprefs.showsplash)
=======
		|| cfgfile_yesno(option, value, _T("whdload_buttonwait"), &p->whdbootprefs.buttonwait)
		|| cfgfile_yesno(option, value, _T("whdload_showsplash"), &p->whdbootprefs.showsplash)
>>>>>>> ea4998ce
		)
	{
		return 1;
	}
#endif

	for (tmpp = option; *tmpp != '\0'; tmpp++)
		if (_istupper(*tmpp))
			*tmpp = _totlower(*tmpp);
	tmpp = _tcschr(option, '.');
	if (tmpp)
	{
		section = option;
		option = tmpp + 1;
		*tmpp = '\0';
		if (_tcscmp(section, TARGET_NAME) == 0)
		{
			/* We special case the various path options here.  */
			if (cfgfile_multipath (option, value, _T("rom_path"), &p->path_rom, p)
				|| cfgfile_multipath (option, value, _T("floppy_path"), &p->path_floppy, p)
				|| cfgfile_multipath (option, value, _T("cd_path"), &p->path_cd, p)
				|| cfgfile_multipath (option, value, _T("hardfile_path"), &p->path_hardfile, p))
				return 1;
			return target_parse_option(p, option, value);
		}
		return 0;
	}

	for (i = 0; i < MAX_TOTAL_SCSI_DEVICES; i++)
	{
		TCHAR tmp[20];
		_stprintf(tmp, _T("cdimage%d"), i);
		if (!_tcsicmp(option, tmp))
		{
			if (!_tcsicmp(value, _T("autodetect")))
			{
				p->cdslots[i].type = SCSI_UNIT_DEFAULT;
				p->cdslots[i].inuse = true;
				p->cdslots[i].name[0] = 0;
			}
			else
			{
				p->cdslots[i].delayed = false;
				TCHAR* next = _tcsrchr(value, ',');
				int type = SCSI_UNIT_DEFAULT;
				int mode = 0;
				int unitnum = 0;
				for (;;)
				{
					if (!next)
						break;
					*next++ = 0;
					TCHAR* next2 = _tcschr(next, ':');
					if (next2)
						*next2++ = 0;
					if (!_tcsicmp(next, _T("delay")))
					{
						p->cdslots[i].delayed = true;
						next = next2;
						if (!next)
							break;
						next2 = _tcschr(next, ':');
						if (next2)
							*next2++ = 0;
					}
					type = match_string(cdmodes, next);
					if (type < 0)
						type = SCSI_UNIT_DEFAULT;
					else
						type--;
					next = next2;
					if (!next)
						break;
					next2 = _tcschr(next, ':');
					if (next2)
						*next2++ = 0;
					mode = match_string(cdconmodes, next);
					if (mode < 0)
						mode = 0;
					next = next2;
					if (!next)
						break;
					next2 = _tcschr(next, ':');
					if (next2)
						*next2++ = 0;
					cfgfile_intval (option, next, tmp, &unitnum, 1);
				}
				if (_tcslen (value) > 0) {
					_tcsncpy (p->cdslots[i].name, value, sizeof(p->cdslots[i].name) / sizeof (TCHAR));
				}
				p->cdslots[i].name[sizeof(p->cdslots[i].name) / sizeof(TCHAR) - 1] = 0;
				p->cdslots[i].inuse = true;
				p->cdslots[i].type = type;
				if (value[0] == 0 || !_tcsicmp(value, _T("empty")) || !_tcscmp(value, _T("."))) {
					value[0] = 0;
					p->cdslots[i].name[0] = 0;
					p->cdslots[i].inuse = false;
				}
			}
			// disable all following units
			i++;
			while (i < MAX_TOTAL_SCSI_DEVICES)
			{
				p->cdslots[i].type = SCSI_UNIT_DISABLED;
				i++;
			}
			return 1;
		}
	}

	if (cfgfile_intval(option, value, _T("sound_frequency"), &p->sound_freq, 1)
		|| cfgfile_intval(option, value, _T("sound_volume_paula"), &p->sound_volume_paula, 1)
		|| cfgfile_intval(option, value, _T("sound_volume_cd"), &p->sound_volume_cd, 1)
		|| cfgfile_intval(option, value, _T("sound_stereo_separation"), &p->sound_stereo_separation, 1)
		|| cfgfile_intval(option, value, _T("sound_stereo_mixing_delay"), &p->sound_mixed_stereo_delay, 1)

		|| cfgfile_intval(option, value, _T("gfx_framerate"), &p->gfx_framerate, 1)
		|| cfgfile_intval(option, value, _T("gfx_top_windowed"), &p->gfx_monitor.gfx_size.y, 1)
		|| cfgfile_intval(option, value, _T("gfx_left_windowed"), &p->gfx_monitor.gfx_size.x, 1)
		|| cfgfile_intval(option, value, _T("gfx_refreshrate"), &p->gfx_apmode[APMODE_NATIVE].gfx_refreshrate, 1)
		|| cfgfile_intval(option, value, _T("gfx_refreshrate_rtg"), &p->gfx_apmode[APMODE_RTG].gfx_refreshrate, 1)

		|| cfgfile_intval(option, value, _T("filesys_max_size"), &p->filesys_limit, 1)
		|| cfgfile_intval(option, value, _T("filesys_max_name_length"), &p->filesys_max_name, 1)
		|| cfgfile_yesno(option, value, _T("filesys_inject_icons"), &p->filesys_inject_icons)
		|| cfgfile_string(option, value, _T("filesys_inject_icons_drawer"), p->filesys_inject_icons_drawer,
		                  sizeof p->filesys_inject_icons_drawer / sizeof(TCHAR))
		|| cfgfile_string(option, value, _T("filesys_inject_icons_project"), p->filesys_inject_icons_project,
		                  sizeof p->filesys_inject_icons_project / sizeof(TCHAR))
		|| cfgfile_string(option, value, _T("filesys_inject_icons_tool"), p->filesys_inject_icons_tool,
		                  sizeof p->filesys_inject_icons_tool / sizeof(TCHAR)))
		return 1;

	if (cfgfile_string(option, value, _T("config_info"), p->info, sizeof p->info / sizeof(TCHAR))
		|| cfgfile_string(option, value, _T("config_description"), p->description, sizeof p->description / sizeof(TCHAR)))
		return 1;

	if (cfgfile_yesno(option, value, _T("floppy0wp"), &p->floppyslots[0].forcedwriteprotect)
		|| cfgfile_yesno(option, value, _T("floppy1wp"), &p->floppyslots[1].forcedwriteprotect)
		|| cfgfile_yesno(option, value, _T("floppy2wp"), &p->floppyslots[2].forcedwriteprotect)
		|| cfgfile_yesno(option, value, _T("floppy3wp"), &p->floppyslots[3].forcedwriteprotect)
		|| cfgfile_yesno(option, value, _T("sampler_stereo"), &p->sampler_stereo)
		|| cfgfile_yesno(option, value, _T("sound_auto"), &p->sound_auto)
		|| cfgfile_yesno(option, value, _T("sound_cdaudio"), &p->sound_cdaudio)
		|| cfgfile_yesno(option, value, _T("sound_volcnt"), &p->sound_volcnt)
		|| cfgfile_yesno(option, value, _T("sound_stereo_swap_paula"), &p->sound_stereo_swap_paula)
		|| cfgfile_yesno(option, value, _T("sound_stereo_swap_ahi"), &p->sound_stereo_swap_ahi)
		|| cfgfile_yesno(option, value, _T("log_illegal_mem"), &p->illegal_mem)
		|| cfgfile_yesno(option, value, _T("filesys_no_fsdb"), &p->filesys_no_uaefsdb)
		|| cfgfile_yesno(option, value, _T("gfx_monochrome"), &p->gfx_grayscale)
		|| cfgfile_yesno(option, value, _T("gfx_blacker_than_black"), &p->gfx_blackerthanblack)
		|| cfgfile_yesno(option, value, _T("gfx_black_frame_insertion"), &p->lightboost_strobo)
		|| cfgfile_yesno(option, value, _T("gfx_flickerfixer"), &p->gfx_scandoubler)
		|| cfgfile_yesno(option, value, _T("gfx_autoresolution_vga"), &p->gfx_autoresolution_vga)
		|| cfgfile_yesno(option, value, _T("show_refresh_indicator"), &p->refresh_indicator)
		|| cfgfile_yesno(option, value, _T("warp"), &p->turbo_emulation)
		|| cfgfile_yesno(option, value, _T("headless"), &p->headless)
		|| cfgfile_yesno(option, value, _T("clipboard_sharing"), &p->clipboard_sharing)
		|| cfgfile_yesno(option, value, _T("native_code"), &p->native_code)
		|| cfgfile_yesno(option, value, _T("tablet_library"), &p->tablet_library)
		|| cfgfile_yesno(option, value, _T("bsdsocket_emu"), &p->socket_emu))
		return 1;

	if (cfgfile_strval(option, value, _T("sound_output"), &p->produce_sound, soundmode1, 1)
		|| cfgfile_strval(option, value, _T("sound_output"), &p->produce_sound, soundmode2, 0)
		|| cfgfile_strval(option, value, _T("sound_interpol"), &p->sound_interpol, interpolmode, 0)
		|| cfgfile_strval(option, value, _T("sound_filter"), &p->sound_filter, soundfiltermode1, 0)
		|| cfgfile_strval(option, value, _T("sound_filter_type"), &p->sound_filter_type, soundfiltermode2, 0)
		|| cfgfile_strboolval(option, value, _T("use_gui"), &p->start_gui, guimode1, 1)
		|| cfgfile_strboolval(option, value, _T("use_gui"), &p->start_gui, guimode2, 1)
		|| cfgfile_strboolval(option, value, _T("use_gui"), &p->start_gui, guimode3, 0)
		|| cfgfile_strval(option, value, _T("gfx_resolution"), &p->gfx_resolution, lorestype1, 0)
		|| cfgfile_strval(option, value, _T("gfx_lores"), &p->gfx_resolution, lorestype2, 0)
		|| cfgfile_strval(option, value, _T("gfx_lores_mode"), &p->gfx_lores_mode, loresmode, 0)
		|| cfgfile_strval(option, value, _T("gfx_fullscreen_amiga"), &p->gfx_apmode[APMODE_NATIVE].gfx_fullscreen, fullmodes, 0)
		|| cfgfile_strval(option, value, _T("gfx_fullscreen_picasso"), &p->gfx_apmode[APMODE_RTG].gfx_fullscreen, fullmodes, 0)
		|| cfgfile_strval(option, value, _T("gfx_center_horizontal"), &p->gfx_xcenter, centermode1, 1)
		|| cfgfile_strval(option, value, _T("gfx_center_vertical"), &p->gfx_ycenter, centermode1, 1)
		|| cfgfile_strval(option, value, _T("gfx_center_horizontal"), &p->gfx_xcenter, centermode2, 0)
		|| cfgfile_strval(option, value, _T("gfx_center_vertical"), &p->gfx_ycenter, centermode2, 0)
		|| cfgfile_strval(option, value, _T("gfx_colour_mode"), &p->color_mode, colormode1, 1)
		|| cfgfile_strval(option, value, _T("gfx_colour_mode"), &p->color_mode, colormode2, 0)
		|| cfgfile_strval(option, value, _T("gfx_color_mode"), &p->color_mode, colormode1, 1)
		|| cfgfile_strval(option, value, _T("gfx_color_mode"), &p->color_mode, colormode2, 0)
		|| cfgfile_strval(option, value, _T("gfx_max_horizontal"), &p->gfx_max_horizontal, maxhoriz, 0)
		|| cfgfile_strval(option, value, _T("gfx_max_vertical"), &p->gfx_max_vertical, maxvert, 0)
		//|| cfgfile_strval(option, value, _T("gfx_api"), &p->gfx_api, filterapi, 0)
		//|| cfgfile_strval(option, value, _T("gfx_api_options"), &p->gfx_api_options, filterapiopts, 0)
		//|| cfgfile_strval(option, value, _T("gfx_atari_palette_fix"), &p->gfx_threebitcolors, threebitcolors, 0)
		//|| cfgfile_strval(option, value, _T("magic_mousecursor"), &p->input_magic_mouse_cursor, magiccursors, 0)
		|| cfgfile_strval(option, value, _T("absolute_mouse"), &p->input_tablet, abspointers, 0))
		return 1;

	if (_tcscmp(option, _T("gfx_width_windowed")) == 0)
	{
		return 1;
	}
	if (_tcscmp(option, _T("gfx_height_windowed")) == 0)
	{
		return 1;
	}

	if (_tcscmp(option, _T("gfx_width_fullscreen")) == 0)
	{
		return 1;
	}
	if (_tcscmp(option, _T("gfx_height_fullscreen")) == 0)
	{
		return 1;
	}

	if (_tcscmp(option, _T("gfx_linemode")) == 0)
	{
		int v;
		p->gfx_vresolution = VRES_DOUBLE;
		p->gfx_pscanlines = 0;
		p->gfx_iscanlines = 0;
		if (cfgfile_strval(option, value, _T("gfx_linemode"), &v, linemode, 0))
		{
			p->gfx_vresolution = VRES_NONDOUBLE;
			if (v > 0)
			{
				p->gfx_iscanlines = (v - 1) / 4;
				p->gfx_pscanlines = (v - 1) % 4;
				p->gfx_vresolution = VRES_DOUBLE;
			}
		}
		return 1;
	}

	if (cfgfile_yesno(option, value, _T("show_leds"), &vb))
	{
		p->leds_on_screen = vb;
		return 1;
	}

	if (_tcscmp(option, _T("gfx_width")) == 0 || _tcscmp(option, _T("gfx_height")) == 0)
	{
		cfgfile_intval (option, value, _T("gfx_width"), &p->gfx_monitor.gfx_size.width, 1);
		cfgfile_intval (option, value, _T("gfx_height"), &p->gfx_monitor.gfx_size.height, 1);
		p->gfx_monitor.gfx_size_fs.width = p->gfx_monitor.gfx_size_win.width = p->gfx_monitor.gfx_size.width;
		p->gfx_monitor.gfx_size_fs.height = p->gfx_monitor.gfx_size_win.height = p->gfx_monitor.gfx_size.height;
		return 1;
	}

	// olde versions (compatibility)

	if (_tcscmp(option, _T("joyportfriendlyname0")) == 0 || _tcscmp(option, _T("joyportfriendlyname1")) == 0)
	{
		inputdevice_joyport_config_store(p, value, _tcscmp(option, _T("joyportfriendlyname0")) == 0 ? 0 : 1, -1, -1, 2);
		return 1;
	}
	if (_tcscmp(option, _T("joyportfriendlyname2")) == 0 || _tcscmp(option, _T("joyportfriendlyname3")) == 0)
	{
		inputdevice_joyport_config_store(p, value, _tcscmp(option, _T("joyportfriendlyname2")) == 0 ? 2 : 3, -1, -1, 2);
		return 1;
	}
	if (_tcscmp(option, _T("joyportname0")) == 0 || _tcscmp(option, _T("joyportname1")) == 0)
	{
		inputdevice_joyport_config_store(p, value, _tcscmp(option, _T("joyportname0")) == 0 ? 0 : 1, -1, -1, 1);
		return 1;
	}
	if (_tcscmp(option, _T("joyportname2")) == 0 || _tcscmp(option, _T("joyportname3")) == 0)
	{
		inputdevice_joyport_config_store(p, value, _tcscmp(option, _T("joyportname2")) == 0 ? 2 : 3, -1, -1, 1);
		return 1;
	}


	// new versions  
	if (_tcscmp(option, _T("joyport0_friendlyname")) == 0 || _tcscmp(option, _T("joyport1_friendlyname")) == 0)
	{
		inputdevice_joyport_config_store(p, value, _tcscmp(option, _T("joyport0_friendlyname")) == 0 ? 0 : 1, -1, -1, 2);
		return 1;
	}
	if (_tcscmp(option, _T("joyport2_friendlyname")) == 0 || _tcscmp(option, _T("joyport3_friendlyname")) == 0)
	{
		inputdevice_joyport_config_store(p, value, _tcscmp(option, _T("joyport2_friendlyname")) == 0 ? 2 : 3, -1, -1, 2);
		return 1;
	}
	if (_tcscmp(option, _T("joyport0_name")) == 0 || _tcscmp(option, _T("joyport1_name")) == 0)
	{
		inputdevice_joyport_config_store(p, value, _tcscmp(option, _T("joyport0_name")) == 0 ? 0 : 1, -1, -1, 1);
		return 1;
	}
	if (_tcscmp(option, _T("joyport2_name")) == 0 || _tcscmp(option, _T("joyport3_name")) == 0)
	{
		inputdevice_joyport_config_store(p, value, _tcscmp(option, _T("joyport2_name")) == 0 ? 2 : 3, -1, -1, 1);
		return 1;
	}

	// old version only 
	if (_tcscmp(option, _T("joyport0")) == 0 || _tcscmp(option, _T("joyport1")) == 0)
	{
		inputdevice_joyport_config_store(p, value, _tcscmp(option, _T("joyport0")) == 0 ? 0 : 1, -1, -1, 0);
		return 1;
	}
	if (_tcscmp(option, _T("joyport2")) == 0 || _tcscmp(option, _T("joyport3")) == 0)
	{
		inputdevice_joyport_config_store(p, value, _tcscmp(option, _T("joyport2")) == 0 ? 2 : 3, -1, -1, 0);
		return 1;
	}

	// shared version
	if (cfgfile_strval(option, value, _T("joyport0_mode"), &p->jports[0].mode, joyportmodes, 0) ||
		cfgfile_strval(option, value, _T("joyport0mode"), &p->jports[0].mode, joyportmodes, 0))
		return 1;
	if (cfgfile_strval(option, value, _T("joyport1_mode"), &p->jports[1].mode, joyportmodes, 0) ||
		cfgfile_strval(option, value, _T("joyport1mode"), &p->jports[1].mode, joyportmodes, 0))
		return 1;

	if (cfgfile_strval(option, value, _T("joyport0autofire"), &p->jports[0].autofire, joyaf, 0) ||
		cfgfile_strval(option, value, _T("joyport0_autofire"), &p->jports[0].autofire, joyaf, 0))
		return 1;
	if (cfgfile_strval(option, value, _T("joyport1autofire"), &p->jports[1].autofire, joyaf, 0) ||
		cfgfile_strval(option, value, _T("joyport1_autofire"), &p->jports[1].autofire, joyaf, 0))
		return 1;
	if (cfgfile_strval(option, value, _T("joyport2autofire"), &p->jports[2].autofire, joyaf, 0) ||
		cfgfile_strval(option, value, _T("joyport2_autofire"), &p->jports[2].autofire, joyaf, 0))
		return 1;
	if (cfgfile_strval(option, value, _T("joyport3autofire"), &p->jports[3].autofire, joyaf, 0) ||
		cfgfile_strval(option, value, _T("joyport3_autofire"), &p->jports[3].autofire, joyaf, 0))
		return 1;

	if (cfgfile_strval(option, value, _T("joyport0_mousemap"), &p->jports[0].mousemap, mousemaps, 0))
		return 1;
	if (cfgfile_strval(option, value, _T("joyport1_mousemap"), &p->jports[1].mousemap, mousemaps, 0))
		return 1;

	// shared version
	if (cfgfile_yesno(option, value, _T("joyport0keyboardoverride"), &vb) ||
		cfgfile_yesno(option, value, _T("joyport0_keyboardoverride"), &vb))
	{
		p->jports[0].nokeyboardoverride = !vb;
		return 1;
	}
	if (cfgfile_yesno(option, value, _T("joyport1keyboardoverride"), &vb) ||
		cfgfile_yesno(option, value, _T("joyport1_keyboardoverride"), &vb))
	{
		p->jports[1].nokeyboardoverride = !vb;
		return 1;
	}
	if (cfgfile_yesno(option, value, _T("joyport2keyboardoverride"), &vb) ||
		cfgfile_yesno(option, value, _T("joyport2_keyboardoverride"), &vb))
	{
		p->jports[2].nokeyboardoverride = !vb;
		return 1;
	}
	if (cfgfile_yesno(option, value, _T("joyport3keyboardoverride"), &vb) ||
		cfgfile_yesno(option, value, _T("joyport3_keyboardoverride"), &vb))
	{
		p->jports[3].nokeyboardoverride = !vb;
		return 1;
	}

	if (cfgfile_string(option, value, _T("statefile"), tmpbuf, sizeof(tmpbuf) / sizeof(TCHAR)))
	{
		_tcscpy(savestate_fname, tmpbuf);
		if (zfile_exists(savestate_fname))
		{
			savestate_state = STATE_DORESTORE;
		}
		else
		{
			int ok = 0;
			if (savestate_fname[0])
			{
				for (;;)
				{
					TCHAR* p;
					if (my_existsdir(savestate_fname))
					{
						ok = 1;
						break;
					}
					p = _tcsrchr(savestate_fname, '\\');
					if (!p)
						p = _tcsrchr(savestate_fname, '/');
					if (!p)
						break;
					*p = 0;
				}
			}
			if (!ok)
			{
				savestate_fname[0] = 0;
			}
		}
		return 1;
	}

	if (cfgfile_strval(option, value, _T("sound_channels"), &p->sound_stereo, stereomode, 1))
	{
		if (p->sound_stereo == SND_NONE)
		{
			/* "mixed stereo" compatibility hack */
			p->sound_stereo = SND_STEREO;
			p->sound_mixed_stereo_delay = 5;
			p->sound_stereo_separation = 7;
		}
		return 1;
	}

	if (_tcscmp(option, _T("kbd_lang")) == 0)
	{
		KbdLang l;
		if ((l = KBD_LANG_DE, _tcsicmp(value, _T("de")) == 0)
			|| (l = KBD_LANG_DK, _tcsicmp(value, _T("dk")) == 0)
			|| (l = KBD_LANG_SE, _tcsicmp(value, _T("se")) == 0)
			|| (l = KBD_LANG_US, _tcsicmp(value, _T("us")) == 0)
			|| (l = KBD_LANG_FR, _tcsicmp(value, _T("fr")) == 0)
			|| (l = KBD_LANG_IT, _tcsicmp(value, _T("it")) == 0)
			|| (l = KBD_LANG_ES, _tcsicmp(value, _T("es")) == 0))
			p->keyboard_lang = l;
		else
		cfgfile_warning(_T("Unknown keyboard language\n"));
		return 1;
	}

	if (cfgfile_string(option, value, _T("config_version"), tmpbuf, sizeof(tmpbuf) / sizeof(TCHAR)))
	{
		TCHAR* tmpp2;
		tmpp = _tcschr(value, '.');
		if (tmpp)
		{
			*tmpp++ = 0;
			tmpp2 = tmpp;
			p->config_version = _tstol(tmpbuf) << 16;
			tmpp = _tcschr(tmpp, '.');
			if (tmpp)
			{
				*tmpp++ = 0;
				p->config_version |= _tstol(tmpp2) << 8;
				p->config_version |= _tstol(tmpp);
			}
		}
		return 1;
	}

	if (_tcscmp(option, _T("displaydata")) == 0 || _tcscmp(option, _T("displaydata_pal")) == 0 || _tcscmp(
		option, _T("displaydata_ntsc")) == 0)
	{
		_tcsncpy(tmpbuf, value, sizeof tmpbuf / sizeof(TCHAR) - 1);
		tmpbuf[sizeof tmpbuf / sizeof(TCHAR) - 1] = '\0';

		int vert = -1, horiz = -1, lace = -1, ntsc = -1, vsync = -1, hres = 0;
		bool locked = false, rtg = false;
		bool defaultdata = false;
		float rate = -1;
		TCHAR label[16] = {0};
		TCHAR* tmpp = tmpbuf;
		TCHAR* end = tmpbuf + _tcslen(tmpbuf);
		for (;;)
		{
			TCHAR* next = _tcschr(tmpp, ',');
			TCHAR* equals = _tcschr(tmpp, '=');

			if (!next)
				next = end;
			if (equals == nullptr || equals > next)
				equals = nullptr;
			else
				equals++;
			*next = 0;

			if (rate < 0)
				rate = _tstof(tmpp);
			else if (!_tcsnicmp(tmpp, _T("v="), 2))
				vert = _tstol(equals);
			else if (!_tcsnicmp(tmpp, _T("h="), 2))
				horiz = _tstol(equals);
			else if (!_tcsnicmp(tmpp, _T("t="), 2))
				_tcsncpy(label, equals, sizeof label / sizeof(TCHAR) - 1);
			if (!_tcsnicmp(tmpp, _T("locked"), 4))
				locked = true;
			if (!_tcsnicmp(tmpp, _T("nlace"), 5))
				lace = 0;
			if (!_tcsnicmp(tmpp, _T("lace"), 4))
				lace = 1;
			if (!_tcsnicmp(tmpp, _T("lores"), 5))
				hres |= 1 << RES_LORES;
			if (!_tcsnicmp(tmpp, _T("hires"), 5))
				hres |= 1 << RES_HIRES;
			if (!_tcsnicmp(tmpp, _T("shres"), 5))
				hres |= 1 << RES_SUPERHIRES;
			if (!_tcsnicmp(tmpp, _T("nvsync"), 5))
				vsync = 0;
			if (!_tcsnicmp(tmpp, _T("vsync"), 4))
				vsync = 1;
			if (!_tcsnicmp(tmpp, _T("ntsc"), 4))
				ntsc = 1;
			if (!_tcsnicmp(tmpp, _T("pal"), 3))
				ntsc = 0;
			if (!_tcsnicmp(tmpp, _T("rtg"), 3))
				rtg = true;
			if (!_tcsnicmp(tmpp, _T("default"), 7))
				defaultdata = true;

			tmpp = next;
			if (tmpp >= end)
				break;
			tmpp++;
		}
		for (int i = 0; i < MAX_CHIPSET_REFRESH; i++)
		{
			struct chipset_refresh* cr = &p->cr[i];
			if (_tcscmp(option, _T("displaydata_pal")) == 0)
			{
				i = CHIPSET_REFRESH_PAL;
				cr = &p->cr[i];
				cr->inuse = false;
				_tcscpy(label, _T("PAL"));
			}
			else if (_tcscmp(option, _T("displaydata_ntsc")) == 0)
			{
				i = CHIPSET_REFRESH_NTSC;
				cr = &p->cr[i];
				cr->inuse = false;
				_tcscpy(label, _T("NTSC"));
			}
			if (!cr->inuse)
			{
				cr->inuse = true;
				cr->horiz = horiz;
				cr->vert = vert;
				cr->lace = lace;
				cr->resolution = hres ? hres : 1 + 2 + 4;
				cr->ntsc = ntsc;
				cr->vsync = vsync;
				cr->locked = locked;
				cr->rtg = rtg;
				cr->rate = rate;
				cr->defaultdata = defaultdata;
				_tcscpy(cr->label, label);
				break;
			}
		}
		return 1;
	}

	return 0;
}

static void decode_rom_ident(TCHAR* romfile, int maxlen, const TCHAR* ident, int romflags)
{
	const TCHAR* p;
	int ver, rev, subver, subrev, round, i;
	TCHAR model[64], *modelp;
	struct romlist** rl;
	TCHAR* romtxt;

	if (!ident[0])
		return;
	romtxt = xmalloc (TCHAR, 10000);
	romtxt[0] = 0;
	for (round = 0; round < 2; round++)
	{
		ver = rev = subver = subrev = -1;
		modelp = nullptr;
		memset(model, 0, sizeof model);
		p = ident;
		while (*p)
		{
			TCHAR c = *p++;
			int *pp1 = nullptr, *pp2 = nullptr;
			if (_totupper(c) == 'V' && _istdigit(*p))
			{
				pp1 = &ver;
				pp2 = &rev;
			}
			else if (_totupper(c) == 'R' && _istdigit(*p))
			{
				pp1 = &subver;
				pp2 = &subrev;
			}
			else if (!_istdigit(c) && c != ' ')
			{
				_tcsncpy(model, p - 1, (sizeof model) / sizeof (TCHAR) - 1);
				p += _tcslen(model);
				modelp = model;
			}
			if (pp1)
			{
				*pp1 = _tstol(p);
				while (*p != 0 && *p != '.' && *p != ' ')
					p++;
				if (*p == '.')
				{
					p++;
					if (pp2)
						*pp2 = _tstol(p);
				}
			}
			if (*p == 0 || *p == ';')
			{
				rl = getromlistbyident(ver, rev, subver, subrev, modelp, romflags, round > 0);
				if (rl)
				{
					for (i = 0; rl[i]; i++)
					{
						if (rl[i]->path && !_tcscmp(rl[i]->path, romfile))
						{
							xfree(rl);
							round = 0;
							goto end;
						}
					}
					if (!rl[i])
					{
						for (i = 0; rl[i]; i++)
						{
							if (round)
							{
								TCHAR romname[MAX_DPATH];
								getromname(rl[i]->rd, romname);
								_tcscat(romtxt, romname);
								_tcscat(romtxt, _T("\n"));
							}
							else
							{
								_tcsncpy(romfile, rl[i]->path, maxlen);
								goto end;
							}
						}
					}
					xfree (rl);
				}
			}
		}
	}
end:
	if (round && romtxt[0])
	{
		notify_user_parms(NUMSG_ROMNEED, romtxt, romtxt);
	}
	xfree (romtxt);
}

static struct uaedev_config_data* getuci(struct uae_prefs* p)
{
	if (p->mountitems < MOUNT_CONFIG_SIZE)
		return &p->mountconfig[p->mountitems++];
	return nullptr;
}

struct uaedev_config_data* add_filesys_config(struct uae_prefs* p, int index, struct uaedev_config_info* ci)
{
	struct uaedev_config_data* uci;
	int i;

	if (index < 0 && (ci->type == UAEDEV_DIR || ci->type == UAEDEV_HDF) && ci->devname && _tcslen(ci->devname) > 0)
	{
		for (i = 0; i < p->mountitems; i++)
		{
			if (p->mountconfig[i].ci.devname && !_tcscmp(p->mountconfig[i].ci.devname, ci->devname))
				return nullptr;
		}
	}

	if (index < 0)
	{
		if (ci->controller_type != HD_CONTROLLER_TYPE_UAE)
		{
			int ctrl = ci->controller_type;
			int ctrlunit = ci->controller_type_unit;
			int cunit = ci->controller_unit;
			for (;;)
			{
				for (i = 0; i < p->mountitems; i++)
				{
					if (p->mountconfig[i].ci.controller_type == ctrl && p->mountconfig[i].ci.controller_type_unit == ctrlunit && p->
						mountconfig[i].ci.controller_unit == cunit)
					{
						cunit++;
						if (ctrl >= HD_CONTROLLER_TYPE_IDE_FIRST && ctrl <= HD_CONTROLLER_TYPE_IDE_LAST && cunit == 4)
							return nullptr;
						if (ctrl >= HD_CONTROLLER_TYPE_SCSI_FIRST && ctrl <= HD_CONTROLLER_TYPE_SCSI_LAST && cunit >= 7)
							return nullptr;
					}
				}
				if (i == p->mountitems)
				{
					ci->controller_unit = cunit;
					break;
				}
			}
		}
		else if (ci->controller_type == HD_CONTROLLER_TYPE_UAE)
		{
			int ctrl = ci->controller_type;
			int ctrlunit = ci->controller_type_unit;
			int cunit = ci->controller_unit;
			for (;;)
			{
				for (i = 0; i < p->mountitems; i++)
				{
					if (p->mountconfig[i].ci.controller_type == ctrl && p->mountconfig[i].ci.controller_type_unit == ctrlunit && p->
						mountconfig[i].ci.controller_unit == cunit)
					{
						cunit++;
						if (cunit >= MAX_FILESYSTEM_UNITS)
							return nullptr;
					}
				}
				if (i == p->mountitems)
				{
					ci->controller_unit = cunit;
					break;
				}
			}
		}
		uci = getuci(p);
		uci->configoffset = -1;
		uci->unitnum = -1;
	}
	else
	{
		uci = &p->mountconfig[index];
	}
	if (!uci)
		return nullptr;

	memcpy(&uci->ci, ci, sizeof (struct uaedev_config_info));
	validatedevicename(uci->ci.devname, nullptr);
	validatevolumename(uci->ci.volname, nullptr);
	if (!uci->ci.devname[0])
	{
		TCHAR base[32];
		TCHAR base2[32];
		int num = 0;
		if (uci->ci.rootdir[0] == 0 && ci->type == UAEDEV_DIR)
			_tcscpy(base, _T("RDH"));
		else
			_tcscpy(base, _T("DH"));
		_tcscpy(base2, base);
		for (i = 0; i < p->mountitems; i++)
		{
			_stprintf(base2, _T("%s%d"), base, num);
			if (!_tcsicmp(base2, p->mountconfig[i].ci.devname))
			{
				num++;
				i = -1;
			}
		}
		_tcscpy(uci->ci.devname, base2);
		validatedevicename(uci->ci.devname, nullptr);
	}
	if (ci->type == UAEDEV_DIR)
	{
		TCHAR* s = filesys_createvolname(uci->ci.volname, uci->ci.rootdir, nullptr, _T("Harddrive"));
		_tcscpy(uci->ci.volname, s);
		xfree (s);
	}
	return uci;
}

static void parse_addmem(struct uae_prefs* p, TCHAR* buf, int num)
{
	int size = 0, addr = 0;

	if (!getintval2(&buf, &addr, ',', false))
		return;
	if (!getintval2(&buf, &size, 0, true))
		return;
	if (addr & 0xffff)
		return;
	if ((size & 0xffff) || (size & 0xffff0000) == 0)
		return;
	p->custom_memory_addrs[num] = addr;
	p->custom_memory_sizes[num] = size;
}

static void get_filesys_controller(const TCHAR* hdc, int* type, int* typenum, int* num)
{
	int hdcv = HD_CONTROLLER_TYPE_UAE;
	int hdunit = 0;
	int idx = 0;
	if (_tcslen(hdc) >= 4 && !_tcsncmp(hdc, _T("ide"), 3))
	{
		hdcv = HD_CONTROLLER_TYPE_IDE_AUTO;
		hdunit = hdc[3] - '0';
		if (hdunit < 0 || hdunit >= 6)
			hdunit = 0;
	}
	else if (_tcslen(hdc) >= 5 && !_tcsncmp(hdc, _T("scsi"), 4))
	{
		hdcv = HD_CONTROLLER_TYPE_SCSI_AUTO;
		hdunit = hdc[4] - '0';
		if (hdunit < 0 || hdunit >= 8 + 2)
			hdunit = 0;
	}
	else if (_tcslen(hdc) >= 6 && !_tcsncmp(hdc, _T("scsram"), 6))
	{
		hdcv = HD_CONTROLLER_TYPE_PCMCIA;
		hdunit = 0;
		idx = 0;
	}
	else if (_tcslen(hdc) >= 5 && !_tcsncmp(hdc, _T("scide"), 5))
	{
		hdcv = HD_CONTROLLER_TYPE_PCMCIA;
		hdunit = 0;
		idx = 1;
	}
	if (hdcv == HD_CONTROLLER_TYPE_UAE)
	{
		hdunit = _tstol(hdc + 3);
		if (hdunit >= MAX_FILESYSTEM_UNITS)
			hdunit = 0;
	}
	else if (hdcv > HD_CONTROLLER_TYPE_UAE)
	{
		TCHAR control[MAX_DPATH];
		bool found = false;
		_tcscpy(control, hdc);
		TCHAR* extend = (TCHAR*)_tcschr(control, ',');
		if (extend)
			extend[0] = 0;
		const TCHAR* ext = _tcsrchr(control, '_');
		if (ext)
		{
			ext++;
			int len = _tcslen(ext);
			if (len > 2 && ext[len - 2] == '-' && ext[len - 1] >= '2' && ext[len - 1] <= '9')
			{
				idx = ext[len - 1] - '1';
				len -= 2;
			}
			for (int i = 0; hdcontrollers[i].label; i++)
			{
				const TCHAR* ext2 = _tcsrchr(hdcontrollers[i].label, '_');
				if (ext2)
				{
					ext2++;
					if (_tcslen(ext2) == len && !_tcsnicmp(ext, ext2, len) && hdc[0] == hdcontrollers[i].label[0])
					{
						if (hdcontrollers[i].romtype)
						{
							for (int j = 0; expansionroms[j].name; j++)
							{
								if ((expansionroms[j].romtype & ROMTYPE_MASK) == hdcontrollers[i].romtype)
								{
									hdcv = hdcv == HD_CONTROLLER_TYPE_IDE_AUTO
										       ? j + HD_CONTROLLER_TYPE_IDE_EXPANSION_FIRST
										       : j + HD_CONTROLLER_TYPE_SCSI_EXPANSION_FIRST;
									break;
								}
							}
						}
						if (hdcv == HD_CONTROLLER_TYPE_IDE_AUTO)
						{
							hdcv = i;
						}
						else if (hdcv == HD_CONTROLLER_TYPE_SCSI_AUTO)
						{
							hdcv = i + HD_CONTROLLER_EXPANSION_MAX;
						}
						found = true;
						break;
					}
				}
			}
			if (!found)
			{
				for (int i = 0; expansionroms[i].name; i++)
				{
					const struct expansionromtype* ert = &expansionroms[i];
					if (_tcslen(ert->name) == len && !_tcsnicmp(ext, ert->name, len))
					{
						if (hdcv == HD_CONTROLLER_TYPE_IDE_AUTO)
						{
							hdcv = HD_CONTROLLER_TYPE_IDE_EXPANSION_FIRST + i;
						}
						else
						{
							hdcv = HD_CONTROLLER_TYPE_SCSI_EXPANSION_FIRST + i;
						}
						break;
					}
				}
			}
		}
	}
	if (idx >= MAX_DUPLICATE_EXPANSION_BOARDS)
		idx = MAX_DUPLICATE_EXPANSION_BOARDS - 1;
	if (hdunit < 0)
		hdunit = 0;
	*type = hdcv;
	*typenum = idx;
	*num = hdunit;
}

static int cfgfile_parse_partial_newfilesys(struct uae_prefs* p, int nr, int type, const TCHAR* value, int unit,
                                            bool uaehfentry)
{
	TCHAR* tmpp;
	TCHAR *name = nullptr, *path = nullptr;

	// read only harddrive name
	if (!uaehfentry)
		return 0;
	if (type != 1)
		return 0;
	tmpp = getnextentry(&value, ',');
	if (!tmpp)
		return 0;
	xfree (tmpp);
	tmpp = getnextentry(&value, ':');
	if (!tmpp)
		return 0;
	xfree (tmpp);
	name = getnextentry(&value, ':');
	if (name && _tcslen(name) > 0)
	{
		path = getnextentry(&value, ',');
		if (path && _tcslen(path) > 0)
		{
			for (int i = 0; i < MAX_FILESYSTEM_UNITS; i++)
			{
				struct uaedev_config_info* uci = &p->mountconfig[i].ci;
				if (_tcsicmp(uci->rootdir, name) == 0)
				{
					_tcscat(uci->rootdir, _T(":"));
					_tcscat(uci->rootdir, path);
				}
			}
		}
	}
	xfree (path);
	xfree (name);
	return 1;
}

static int cfgfile_parse_newfilesys(struct uae_prefs* p, int nr, int type, TCHAR* value, int unit, bool uaehfentry)
{
	struct uaedev_config_info uci;
	TCHAR *tmpp = _tcschr(value, ','), *tmpp2;
	TCHAR* str = nullptr;
	TCHAR devname[MAX_DPATH], volname[MAX_DPATH];

	devname[0] = volname[0] = 0;
	uci_set_defaults(&uci, false);

	config_newfilesystem = 1;
	if (tmpp == nullptr)
		goto invalid_fs;

	*tmpp++ = '\0';
	if (_tcsicmp(value, _T("ro")) == 0)
		uci.readonly = true;
	else if (_tcsicmp(value, _T("rw")) == 0)
		uci.readonly = false;
	else
		goto invalid_fs;

	value = tmpp;
	if (type == 0)
	{
		uci.type = UAEDEV_DIR;
		tmpp = _tcschr(value, ':');
		if (tmpp == nullptr)
			goto empty_fs;
		*tmpp++ = 0;
		_tcscpy(devname, value);
		tmpp2 = tmpp;
		tmpp = _tcschr(tmpp, ':');
		if (tmpp == nullptr)
			goto empty_fs;
		*tmpp++ = 0;
		_tcscpy(volname, tmpp2);
		tmpp2 = tmpp;
		// quoted special case
		if (tmpp2[0] == '\"')
		{
			const TCHAR* end;
			TCHAR* n = cfgfile_unescape(tmpp2, &end, 0, false);
			if (!n)
				goto invalid_fs;
			_tcscpy(uci.rootdir, n);
			xfree(n);
			tmpp = (TCHAR*)end;
			*tmpp++ = 0;
		}
		else
		{
			tmpp = _tcschr(tmpp, ',');
			if (tmpp == nullptr)
				goto empty_fs;
			*tmpp++ = 0;
			_tcscpy(uci.rootdir, tmpp2);
		}
		_tcscpy(uci.volname, volname);
		_tcscpy(uci.devname, devname);
		if (! getintval(&tmpp, &uci.bootpri, 0))
			goto empty_fs;
	}
	else if (type == 1 || ((type == 2 || type == 3) && uaehfentry))
	{
		tmpp = _tcschr(value, ':');
		if (tmpp == nullptr)
			goto invalid_fs;
		*tmpp++ = '\0';
		_tcscpy(devname, value);
		tmpp2 = tmpp;
		// quoted special case
		if (tmpp2[0] == '\"')
		{
			const TCHAR* end;
			TCHAR* n = cfgfile_unescape(tmpp2, &end, 0, false);
			if (!n)
				goto invalid_fs;
			_tcscpy(uci.rootdir, n);
			xfree(n);
			tmpp = (TCHAR*)end;
			*tmpp++ = 0;
		}
		else
		{
			tmpp = _tcschr(tmpp, ',');
			if (tmpp == nullptr)
				goto invalid_fs;
			*tmpp++ = 0;
			_tcscpy(uci.rootdir, tmpp2);
		}
		_tcscpy(uci.devname, devname);
		if (! getintval(&tmpp, &uci.sectors, ',')
			|| ! getintval(&tmpp, &uci.surfaces, ',')
			|| ! getintval(&tmpp, &uci.reserved, ',')
			|| ! getintval(&tmpp, &uci.blocksize, ','))
			goto invalid_fs;
		if (getintval2(&tmpp, &uci.bootpri, ',', false))
		{
			tmpp2 = tmpp;
			// quoted special case
			if (tmpp2[0] == '\"')
			{
				const TCHAR* end;
				TCHAR* n = cfgfile_unescape(tmpp2, &end, 0, false);
				if (!n)
					goto invalid_fs;
				_tcscpy(uci.filesys, n);
				xfree(n);
				tmpp = (TCHAR*)end;
				*tmpp++ = 0;
			}
			else
			{
				tmpp = _tcschr(tmpp, ',');
				if (tmpp == nullptr)
					goto empty_fs;
				*tmpp++ = 0;
				_tcscpy(uci.filesys, tmpp2);
			}
			get_filesys_controller(tmpp, &uci.controller_type, &uci.controller_type_unit, &uci.controller_unit);
			tmpp2 = _tcschr(tmpp, ',');
			if (tmpp2)
			{
				tmpp2++;
				if (getintval2(&tmpp2, &uci.highcyl, ',', false))
				{
					getintval(&tmpp2, &uci.pcyls, '/');
					getintval(&tmpp2, &uci.pheads, '/');
					getintval2(&tmpp2, &uci.psecs, '/', true);
					if (uci.pheads && uci.psecs)
					{
						uci.physical_geometry = true;
					}
					else
					{
						uci.pheads = uci.psecs = uci.pcyls = 0;
						uci.physical_geometry = false;
					}
				}
			}
			uci.controller_media_type = 0;
			uci.unit_feature_level = 1;

			if (cfgfile_option_find(tmpp2, _T("CF")))
				uci.controller_media_type = 1;
			else if (cfgfile_option_find(tmpp2, _T("HD")))
				uci.controller_media_type = 0;

			TCHAR* pflags;
			if ((pflags = cfgfile_option_get(tmpp2, _T("flags"))))
			{
				getintval(&pflags, &uci.unit_special_flags, 0);
			}

			if (cfgfile_option_find(tmpp2, _T("lock")))
				uci.lock = true;

			if (cfgfile_option_find(tmpp2, _T("SCSI2")))
				uci.unit_feature_level = HD_LEVEL_SCSI_2;
			else if (cfgfile_option_find(tmpp2, _T("SCSI1")))
				uci.unit_feature_level = HD_LEVEL_SCSI_1;
			else if (cfgfile_option_find(tmpp2, _T("SASIE")))
				uci.unit_feature_level = HD_LEVEL_SASI_ENHANCED;
			else if (cfgfile_option_find(tmpp2, _T("SASI")))
				uci.unit_feature_level = HD_LEVEL_SASI;
			else if (cfgfile_option_find(tmpp2, _T("SASI_CHS")))
				uci.unit_feature_level = HD_LEVEL_SASI_CHS;
			else if (cfgfile_option_find(tmpp2, _T("ATA2+S")))
				uci.unit_feature_level = HD_LEVEL_ATA_2S;
			else if (cfgfile_option_find(tmpp2, _T("ATA2+")))
				uci.unit_feature_level = HD_LEVEL_ATA_2;
			else if (cfgfile_option_find(tmpp2, _T("ATA1")))
				uci.unit_feature_level = HD_LEVEL_ATA_1;
		}
		uci.type = UAEDEV_HDF;
	}
	else
	{
		goto invalid_fs;
	}
empty_fs:
	if (uci.rootdir[0])
	{
		if (_tcslen(uci.rootdir) > 3 && uci.rootdir[0] == 'H' && uci.rootdir[1] == 'D' && uci.rootdir[2] == '_')
		{
			memmove(uci.rootdir, uci.rootdir + 2, (_tcslen(uci.rootdir + 2) + 1) * sizeof (TCHAR));
			uci.rootdir[0] = ':';
		}
	}
#ifdef FILESYS
	add_filesys_config(p, nr, &uci);
#endif
	xfree (str);
	return 1;

invalid_fs:
	cfgfile_warning(_T("Invalid filesystem/hardfile/cd specification.\n"));
	return 1;
}

static int cfgfile_parse_filesys(struct uae_prefs* p, const TCHAR* option, TCHAR* value)
{
	int i;

	for (i = 0; i < MAX_FILESYSTEM_UNITS; i++)
	{
		TCHAR tmp[100];
		_stprintf(tmp, _T("uaehf%d"), i);
		if (!_tcscmp(option, tmp))
		{
			for (;;)
			{
				int type = -1;
				int unit = -1;
				TCHAR* tmpp = _tcschr(value, ',');
				if (tmpp == nullptr)
					return 1;
				*tmpp++ = 0;
				if (_tcsicmp(value, _T("hdf")) == 0)
				{
					type = 1;
					cfgfile_parse_partial_newfilesys(p, -1, type, tmpp, unit, true);
					return 1;
				}
				if (_tcsnicmp(value, _T("cd"), 2) == 0 && (value[2] == 0 || value[3] == 0))
				{
					unit = 0;
					if (value[2] > 0)
						unit = value[2] - '0';
					if (unit >= 0 && unit <= MAX_TOTAL_SCSI_DEVICES)
					{
						type = 2;
					}
				}
				else if (_tcsicmp(value, _T("dir")) != 0)
				{
					type = 0;
					return 1; /* ignore for now */
				}
				if (type >= 0)
					cfgfile_parse_newfilesys(p, -1, type, tmpp, unit, true);
				return 1;
			}
			return 1;
		}
		if (!_tcsncmp(option, tmp, _tcslen(tmp)) && option[_tcslen(tmp)] == '_')
		{
			struct uaedev_config_info* uci = &currprefs.mountconfig[i].ci;
			if (uci->devname)
			{
				const TCHAR* s = &option[_tcslen(tmp) + 1];
				if (!_tcscmp(s, _T("bootpri")))
				{
					getintval(&value, &uci->bootpri, 0);
				}
				else if (!_tcscmp(s, _T("read-only")))
				{
					cfgfile_yesno(nullptr, value, nullptr, &uci->readonly);
				}
				else if (!_tcscmp(s, _T("volumename")))
				{
					_tcscpy(uci->volname, value);
				}
				else if (!_tcscmp(s, _T("devicename")))
				{
					_tcscpy(uci->devname, value);
				}
				else if (!_tcscmp(s, _T("root")))
				{
					_tcscpy(uci->rootdir, value);
				}
				else if (!_tcscmp(s, _T("filesys")))
				{
					_tcscpy(uci->filesys, value);
				}
				else if (!_tcscmp(s, _T("controller")))
				{
					get_filesys_controller(value, &uci->controller_type, &uci->controller_type_unit, &uci->controller_unit);
				}
			}
		}
	}

	if (_tcscmp(option, _T("filesystem")) == 0
		|| _tcscmp(option, _T("hardfile")) == 0)
	{
		struct uaedev_config_info uci;
		TCHAR* tmpp = _tcschr(value, ',');
		TCHAR* str;
		bool hdf;

		uci_set_defaults(&uci, false);

		if (config_newfilesystem)
			return 1;

		if (tmpp == nullptr)
			goto invalid_fs;

		*tmpp++ = '\0';
		if (_tcscmp(value, _T("1")) == 0 || _tcsicmp(value, _T("ro")) == 0
			|| _tcsicmp(value, _T("readonly")) == 0
			|| _tcsicmp(value, _T("read-only")) == 0)
			uci.readonly = true;
		else if (_tcscmp(value, _T("0")) == 0 || _tcsicmp(value, _T("rw")) == 0
			|| _tcsicmp(value, _T("readwrite")) == 0
			|| _tcsicmp(value, _T("read-write")) == 0)
			uci.readonly = false;
		else
			goto invalid_fs;

		value = tmpp;
		if (_tcscmp(option, _T("filesystem")) == 0)
		{
			hdf = false;
			tmpp = _tcschr(value, ':');
			if (tmpp == nullptr)
				goto invalid_fs;
			*tmpp++ = '\0';
			_tcscpy(uci.volname, value);
			_tcscpy(uci.rootdir, tmpp);
		}
		else
		{
			hdf = true;
			if (! getintval(&value, &uci.sectors, ',')
				|| ! getintval(&value, &uci.surfaces, ',')
				|| ! getintval(&value, &uci.reserved, ',')
				|| ! getintval(&value, &uci.blocksize, ','))
				goto invalid_fs;
			_tcscpy(uci.rootdir, value);
		}
		str = cfgfile_subst_path_load (UNEXPANDED, &p->path_hardfile, uci.rootdir, true);
#ifdef FILESYS
		uci.type = hdf ? UAEDEV_HDF : UAEDEV_DIR;
		add_filesys_config(p, -1, &uci);
#endif
		xfree (str);
		return 1;
	invalid_fs:
		cfgfile_warning(_T("Invalid filesystem/hardfile specification.\n"));
		return 1;
	}

	if (_tcscmp(option, _T("filesystem2")) == 0)
		return cfgfile_parse_newfilesys(p, -1, 0, value, -1, false);
	if (_tcscmp(option, _T("hardfile2")) == 0)
		return cfgfile_parse_newfilesys(p, -1, 1, value, -1, false);
	if (_tcscmp(option, _T("filesystem_extra")) == 0)
	{
		int idx = 0;
		TCHAR* s = value;
		_tcscat(s, _T(","));
		struct uaedev_config_info* ci = nullptr;
		for (;;)
		{
			TCHAR* tmpp = _tcschr(s, ',');
			if (tmpp == nullptr)
				return 1;
			*tmpp++ = 0;
			if (idx == 0)
			{
				for (i = 0; i < p->mountitems; i++)
				{
					if (p->mountconfig[i].ci.devname && !_tcscmp(p->mountconfig[i].ci.devname, s))
					{
						ci = &p->mountconfig[i].ci;
						break;
					}
				}
				if (!ci || ci->type != UAEDEV_DIR)
					return 1;
			}
			else
			{
				bool b = true;
				TCHAR* tmpp2 = _tcschr(s, '=');
				if (tmpp2)
				{
					*tmpp2++ = 0;
					if (!_tcsicmp(tmpp2, _T("false")))
						b = false;
				}
				if (!_tcsicmp(s, _T("inject_icons")))
				{
					ci->inject_icons = b;
				}
			}
			idx++;
			s = tmpp;
		}
	}

	return 0;
}

static bool cfgfile_read_board_rom(struct uae_prefs *p, const TCHAR *option, const TCHAR *value, struct multipath *mp)
{
	TCHAR buf[256], buf2[MAX_DPATH], buf3[MAX_DPATH];
	bool dummy;
	int val;
	const struct expansionromtype* ert;

	for (int i = 0; expansionroms[i].name; i++)
	{
		struct boardromconfig* brc;
		int idx;
		ert = &expansionroms[i];

		for (int j = 0; j < MAX_DUPLICATE_EXPANSION_BOARDS; j++)
		{
			TCHAR name[256];

			if (j == 0)
				_tcscpy(name, ert->name);
			else
				_stprintf(name, _T("%s-%d"), ert->name, j + 1);

			_stprintf(buf, _T("scsi_%s"), name);
			if (cfgfile_yesno(option, value, buf, &dummy))
			{
				return true;
			}

			_stprintf(buf, _T("%s_rom_file"), name);
			if (cfgfile_path(option, value, buf, buf2, MAX_DPATH / sizeof (TCHAR), mp))
			{
				if (buf2[0])
				{
					brc = get_device_rom_new(p, ert->romtype, j, &idx);
					_tcscpy(brc->roms[idx].romfile, buf2);
				}
				return true;
			}

			_stprintf(buf, _T("%s_rom_file_id"), name);
			buf2[0] = 0;
			if (cfgfile_rom(option, value, buf, buf2, MAX_DPATH / sizeof (TCHAR)))
			{
				if (buf2[0])
				{
					brc = get_device_rom_new(p, ert->romtype, j, &idx);
					_tcscpy(brc->roms[idx].romfile, buf2);
				}
				return true;
			}

			_stprintf(buf, _T("%s_rom"), name);
			if (cfgfile_string(option, value, buf, buf2, sizeof buf2 / sizeof (TCHAR)))
			{
				if (buf2[0])
				{
					decode_rom_ident(buf3, sizeof(buf3) / sizeof (TCHAR), buf2, ert->romtype);
					if (buf3[0])
					{
						brc = get_device_rom_new(p, ert->romtype, j, &idx);
						_tcscpy(brc->roms[idx].romident, buf3);
					}
				}
				return true;
			}

			_stprintf(buf, _T("%s_rom_options"), name);
			if (cfgfile_string(option, value, buf, buf2, sizeof buf2 / sizeof (TCHAR)))
			{
				brc = get_device_rom(p, ert->romtype, j, &idx);
				if (brc)
				{
					TCHAR* p;
					if (cfgfile_option_bool(buf2, _T("autoboot_disabled")) == 1)
					{
						brc->roms[idx].autoboot_disabled = true;
					}
					p = cfgfile_option_get(buf2, _T("order"));
					if (p)
					{
						brc->device_order = _tstol(p);
					}
				}
				return true;
			}
		}

		_stprintf(buf, _T("%s_mem_size"), ert->name);
		if (cfgfile_intval(option, value, buf, &val, 0x40000))
		{
			if (val)
			{
				brc = get_device_rom_new(p, ert->romtype, 0, &idx);
				brc->roms[idx].board_ram_size = val;
			}
			return true;
		}
	}
	return false;
}

static void addbcromtype(struct uae_prefs* p, int romtype, bool add, const TCHAR* romfile, int devnum)
{
	if (!add)
	{
		clear_device_rom(p, romtype, devnum, true);
	}
	else
	{
		struct boardromconfig* brc = get_device_rom_new(p, romtype, devnum, nullptr);
		if (brc && !brc->roms[0].romfile[0])
		{
			_tcscpy(brc->roms[0].romfile, romfile ? romfile : _T(":ENABLED"));
		}
	}
}

static int cfgfile_parse_hardware(struct uae_prefs* p, const TCHAR* option, TCHAR* value)
{
	int tmpval, dummyint, i;
	TCHAR tmpbuf[CONFIG_BLEN];

	if (cfgfile_yesno(option, value, _T("immediate_blits"), &p->immediate_blits)
		|| cfgfile_yesno(option, value, _T("fast_copper"), &p->fast_copper)
		|| cfgfile_yesno(option, value, _T("fpu_no_unimplemented"), &p->fpu_no_unimplemented)
		|| cfgfile_yesno(option, value, _T("cpu_no_unimplemented"), &p->int_no_unimplemented)
		|| cfgfile_yesno(option, value, _T("cd32cd"), &p->cs_cd32cd)
		|| cfgfile_yesno(option, value, _T("cd32c2p"), &p->cs_cd32c2p)
		|| cfgfile_yesno(option, value, _T("cd32nvram"), &p->cs_cd32nvram)
		|| cfgfile_yesno(option, value, _T("cdtvcd"), &p->cs_cdtvcd)
		|| cfgfile_yesno(option, value, _T("cdtv-cr"), &p->cs_cdtvcr)
		|| cfgfile_yesno(option, value, _T("cdtvram"), &p->cs_cdtvram)
		|| cfgfile_yesno(option, value, _T("a1000ram"), &p->cs_a1000ram)
		|| cfgfile_yesno(option, value, _T("cia_overlay"), &p->cs_ciaoverlay)
		|| cfgfile_yesno(option, value, _T("bogomem_fast"), &p->cs_slowmemisfast)
		|| cfgfile_yesno(option, value, _T("ksmirror_e0"), &p->cs_ksmirror_e0)
		|| cfgfile_yesno(option, value, _T("ksmirror_a8"), &p->cs_ksmirror_a8)
		|| cfgfile_yesno(option, value, _T("resetwarning"), &p->cs_resetwarning)
		|| cfgfile_yesno(option, value, _T("cia_todbug"), &p->cs_ciatodbug)
		|| cfgfile_yesno(option, value, _T("denise_noehb"), &p->cs_denisenoehb)
		|| cfgfile_yesno(option, value, _T("ics_agnus"), &p->cs_dipagnus)
		|| cfgfile_yesno(option, value, _T("z3_autoconfig"), &p->cs_z3autoconfig)
		|| cfgfile_yesno(option, value, _T("color_burst"), &p->cs_color_burst)
		|| cfgfile_yesno(option, value, _T("toshiba_gary"), &p->cs_toshibagary)
		|| cfgfile_yesno(option, value, _T("rom_is_slow"), &p->cs_romisslow)
		|| cfgfile_yesno(option, value, _T("1mchipjumper"), &p->cs_1mchipjumper)
		|| cfgfile_yesno(option, value, _T("agnus_bltbusybug"), &p->cs_agnusbltbusybug)
		|| cfgfile_yesno(option, value, _T("gfxcard_hardware_vblank"), &p->rtg_hardwareinterrupt)
		|| cfgfile_yesno(option, value, _T("gfxcard_hardware_sprite"), &p->rtg_hardwaresprite)
		|| cfgfile_yesno(option, value, _T("gfxcard_multithread"), &p->rtg_multithread)
		|| cfgfile_yesno(option, value, _T("synchronize_clock"), &p->tod_hack)
		|| cfgfile_yesno(option, value, _T("keyboard_connected"), &p->keyboard_connected)
		|| cfgfile_yesno(option, value, _T("lightpen_crosshair"), &p->lightpen_crosshair)

		|| cfgfile_yesno(option, value, _T("ntsc"), &p->ntscmode)
		|| cfgfile_yesno(option, value, _T("cpu_compatible"), &p->cpu_compatible)
		|| cfgfile_yesno(option, value, _T("cpu_24bit_addressing"), &p->address_space_24)
		|| cfgfile_yesno(option, value, _T("fpu_strict"), &p->fpu_strict)
#ifdef USE_JIT_FPU
		|| cfgfile_yesno(option, value, _T("compfpu"), &p->compfpu)
#endif
		|| cfgfile_yesno(option, value, _T("floppy_write_protect"), &p->floppy_read_only)
		|| cfgfile_yesno(option, value, _T("harddrive_write_protect"), &p->harddrive_read_only))
		return 1;

	if (cfgfile_intval(option, value, _T("cachesize"), &p->cachesize, 1)
		|| cfgfile_intval(option, value, _T("cd32nvram_size"), &p->cs_cd32nvram_size, 1024)
		|| cfgfile_intval(option, value, _T("fatgary"), &p->cs_fatgaryrev, 1)
		|| cfgfile_intval(option, value, _T("ramsey"), &p->cs_ramseyrev, 1)
		|| cfgfile_doubleval(option, value, _T("chipset_refreshrate"), &p->chipset_refreshrate)
		|| cfgfile_intval(option, value, _T("a3000mem_size"), &p->mbresmem_low_size, 0x100000)
		|| cfgfile_intval(option, value, _T("mbresmem_size"), &p->mbresmem_high_size, 0x100000)
		|| cfgfile_intval(option, value, _T("z3mem_start"), &p->z3autoconfig_start, 1)
		|| cfgfile_intval(option, value, _T("bogomem_size"), &p->bogomem_size, 0x40000)
		|| cfgfile_intval(option, value, _T("rtg_modes"), &p->picasso96_modeflags, 1)
		|| cfgfile_intval(option, value, _T("floppy_speed"), &p->floppy_speed, 1)
		|| cfgfile_intval(option, value, _T("cd_speed"), &p->cd_speed, 1)
		|| cfgfile_intval(option, value, _T("floppy_write_length"), &p->floppy_write_length, 1)
		|| cfgfile_intval(option, value, _T("nr_floppies"), &p->nr_floppies, 1)
		|| cfgfile_intval(option, value, _T("floppy0type"), &p->floppyslots[0].dfxtype, 1)
		|| cfgfile_intval(option, value, _T("floppy1type"), &p->floppyslots[1].dfxtype, 1)
		|| cfgfile_intval(option, value, _T("floppy2type"), &p->floppyslots[2].dfxtype, 1)
		|| cfgfile_intval(option, value, _T("floppy3type"), &p->floppyslots[3].dfxtype, 1)
		|| cfgfile_intval(option, value, _T("chipset_rtc_adjust"), &p->cs_rtc_adjust, 1))
		return 1;

	if (cfgfile_strval(option, value, _T("rtc"), &p->cs_rtc, rtctype, 0)
		|| cfgfile_strval(option, value, _T("ciaatod"), &p->cs_ciaatod, ciaatodmode, 0)
		|| cfgfile_strval(option, value, _T("collision_level"), &p->collision_level, collmode, 0)
		|| cfgfile_strval(option, value, _T("waiting_blits"), &p->waiting_blits, waitblits, 0)
		|| cfgfile_strval(option, value, _T("floppy_auto_extended_adf"), &p->floppy_auto_ext2, autoext2, 0)
		|| cfgfile_strval(option, value, _T("z3mapping"), &p->z3_mapping_mode, z3mapping, 0)
		|| cfgfile_strval(option, value, _T("boot_rom_uae"), &p->boot_rom, uaebootrom, 0)
		|| cfgfile_strval(option, value, _T("unmapped_address_space"), &p->cs_unmapped_space, unmapped, 0)
		|| cfgfile_strval(option, value, _T("ciaa_type"), &p->cs_ciatype[0], ciatype, 0)
		|| cfgfile_strval(option, value, _T("ciab_type"), &p->cs_ciatype[1], ciatype, 0))
		return 1;

	if (cfgfile_strval(option, value, _T("uaeboard"), &p->uaeboard, uaeboard, 0))
	{
		return 1;
	}

	if (cfgfile_path (option, value, _T("kickstart_rom_file"), p->romfile, sizeof p->romfile / sizeof (TCHAR), &p->path_rom)
		|| cfgfile_path (option, value, _T("kickstart_ext_rom_file"), p->romextfile, sizeof p->romextfile / sizeof (TCHAR), &p->path_rom)
		|| cfgfile_rom(option, value, _T("kickstart_rom_file_id"), p->romfile, sizeof p->romfile / sizeof(TCHAR))
		|| cfgfile_rom (option, value, _T("kickstart_ext_rom_file_id"), p->romextfile, sizeof p->romextfile / sizeof (TCHAR))
		|| cfgfile_string (option, value, _T("flash_file"), p->flashfile, sizeof p->flashfile / sizeof (TCHAR))
		|| cfgfile_path (option, value, _T("cart_file"), p->cartfile, sizeof p->cartfile / sizeof (TCHAR), &p->path_rom))
	  return 1;

	if (cfgfile_string(option, value, _T("uaeboard_options"), tmpbuf, sizeof tmpbuf / sizeof(TCHAR)))
	{
		TCHAR* s = cfgfile_option_get(value, _T("order"));
		if (s)
			p->uaeboard_order = _tstol(s);
		return 1;
	}

	if (cfgfile_readramboard(option, value, _T("fastmem"), &p->fastmem[0]))
	{
		return 1;
	}
	if (cfgfile_readramboard(option, value, _T("z3mem"), &p->z3fastmem[0]))
	{
		return 1;
	}

	if (cfgfile_yesno(option, value, _T("pcmcia"), &p->cs_pcmcia))
	{
		if (p->cs_pcmcia)
			addbcromtype(p, ROMTYPE_MB_PCMCIA, true, nullptr, 0);
		return 1;
	}
	if (cfgfile_strval(option, value, _T("ide"), &p->cs_ide, idemode, 0))
	{
		if (p->cs_ide)
			addbcromtype(p, ROMTYPE_MB_IDE, true, nullptr, 0);
		return 1;
	}
	if (cfgfile_yesno(option, value, _T("cd32fmv"), &p->cs_cd32fmv))
	{
		if (p->cs_cd32fmv)
		{
			addbcromtype(p, ROMTYPE_CD32CART, true, p->cartfile, 0);
		}
		return 1;
	}

	for (int i = 0; i < MAX_RTG_BOARDS; i++)
	{
		struct rtgboardconfig* rbc = &p->rtgboards[i];
		TCHAR tmp[100];
		if (i > 0)
			_stprintf(tmp, _T("gfxcard%d_size"), i + 1);
		else
			_tcscpy(tmp, _T("gfxcard_size"));
		if (cfgfile_intval(option, value, tmp, &rbc->rtgmem_size, 0x100000))
			return 1;
		if (i > 0)
			_stprintf(tmp, _T("gfxcard%d_options"), i + 1);
		else
			_tcscpy(tmp, _T("gfxcard_options"));
		if (!_tcsicmp(option, tmp))
		{
			TCHAR* s = cfgfile_option_get(value, _T("order"));
			if (s)
			{
				rbc->device_order = _tstol(s);
			}
			return 1;
		}
		if (i > 0)
			_stprintf(tmp, _T("gfxcard%d_type"), i + 1);
		else
			_tcscpy(tmp, _T("gfxcard_type"));
		if (cfgfile_string(option, value, tmp, tmpbuf, sizeof tmpbuf / sizeof(TCHAR)))
		{
			rbc->rtgmem_type = 0;
			int j = 0;
			for (;;)
			{
				const TCHAR* t = gfxboard_get_configname(j);
				if (!t)
				{
					break;
				}
				if (!_tcsicmp(t, tmpbuf))
				{
					rbc->rtgmem_type = j;
					break;
				}
				j++;
			}
			return 1;
		}
	}

	if (cfgfile_strval(option, value, _T("chipset_compatible"), &p->cs_compatible, cscompa, 0))
	{
		built_in_chipset_prefs(p);
		return 1;
	}

	if (cfgfile_strval(option, value, _T("cart_internal"), &p->cart_internal, cartsmode, 0))
	{
		if (p->cart_internal)
		{
			struct romdata* rd = getromdatabyid(63);
			if (rd)
				_stprintf(p->cartfile, _T(":%s"), rd->configname);
		}
		return 1;
	}
	if (cfgfile_string(option, value, _T("kickstart_rom"), p->romident, sizeof p->romident / sizeof (TCHAR)))
	{
		decode_rom_ident(p->romfile, sizeof p->romfile / sizeof (TCHAR), p->romident, ROMTYPE_ALL_KICK);
		return 1;
	}
	if (cfgfile_string(option, value, _T("kickstart_ext_rom"), p->romextident, sizeof p->romextident / sizeof (TCHAR)))
	{
		decode_rom_ident(p->romextfile, sizeof p->romextfile / sizeof (TCHAR), p->romextident, ROMTYPE_ALL_EXT);
		return 1;
	}

	if (cfgfile_string(option, value, _T("cart"), p->cartident, sizeof p->cartident / sizeof (TCHAR)))
	{
		decode_rom_ident(p->cartfile, sizeof p->cartfile / sizeof (TCHAR), p->cartident, ROMTYPE_ALL_CART);
		return 1;
	}

	if (cfgfile_read_board_rom(p, option, value, &p->path_rom))
		return 1;

	for (i = 0; i < 4; i++) {
	  _stprintf (tmpbuf, _T("floppy%d"), i);
		if (cfgfile_string(option, value, tmpbuf, p->floppyslots[i].df, sizeof p->floppyslots[i].df / sizeof(TCHAR))) {
			if (!_tcscmp(p->floppyslots[i].df, _T(".")))
				p->floppyslots[i].df[0] = 0;
	    return 1;
		}
  }

	if (cfgfile_intval(option, value, _T("chipmem_size"), &dummyint, 1))
	{
		if (dummyint < 0)
			p->chipmem_size = 0x20000; /* 128k, prototype support */
		else if (dummyint == 0)
			p->chipmem_size = 0x40000; /* 256k */
		else
			p->chipmem_size = dummyint * 0x80000;
		return 1;
	}

	if (cfgfile_string(option, value, _T("addmem1"), tmpbuf, sizeof tmpbuf / sizeof (TCHAR)))
	{
		parse_addmem(p, tmpbuf, 0);
		return 1;
	}
	if (cfgfile_string(option, value, _T("addmem2"), tmpbuf, sizeof tmpbuf / sizeof (TCHAR)))
	{
		parse_addmem(p, tmpbuf, 1);
		return 1;
	}

	if (cfgfile_strval(option, value, _T("chipset"), &tmpval, csmode, 0))
	{
		set_chipset_mask(p, tmpval);
		return 1;
	}

	if (cfgfile_string(option, value, _T("fpu_model"), tmpbuf, sizeof tmpbuf / sizeof (TCHAR)))
	{
		p->fpu_model = _tstol(tmpbuf);
		return 1;
	}

	if (cfgfile_string(option, value, _T("cpu_model"), tmpbuf, sizeof tmpbuf / sizeof (TCHAR)))
	{
		p->cpu_model = _tstol(tmpbuf);
		p->fpu_model = 0;
		return 1;
	}

	/* old-style CPU configuration */
	if (cfgfile_string(option, value, _T("cpu_type"), tmpbuf, sizeof tmpbuf / sizeof (TCHAR)))
	{
		// 68000/010 32-bit addressing was not available until 2.8.2
		bool force24bit = p->config_version <= ((2 << 16) | (8 << 8) | (1 << 0));
		p->fpu_model = 0;
		p->address_space_24 = false;
		p->cpu_model = 680000;
		if (!_tcscmp(tmpbuf, _T("68000")))
		{
			p->cpu_model = 68000;
			if (force24bit)
				p->address_space_24 = true;
		}
		else if (!_tcscmp(tmpbuf, _T("68010")))
		{
			p->cpu_model = 68010;
			if (force24bit)
				p->address_space_24 = true;
		}
		else if (!_tcscmp(tmpbuf, _T("68ec020")))
		{
			p->cpu_model = 68020;
		}
		else if (!_tcscmp(tmpbuf, _T("68020")))
		{
			p->cpu_model = 68020;
		}
		else if (!_tcscmp(tmpbuf, _T("68ec020/68881")))
		{
			p->cpu_model = 68020;
			p->fpu_model = 68881;
			p->address_space_24 = true;
		}
		else if (!_tcscmp(tmpbuf, _T("68020/68881")))
		{
			p->cpu_model = 68020;
			p->fpu_model = 68881;
		}
		else if (!_tcscmp(tmpbuf, _T("68040")))
		{
			p->cpu_model = 68040;
			p->fpu_model = 68040;
		}
		return 1;
	}

	/* Broken earlier versions used to write this out as a string.  */
	if (cfgfile_strval(option, value, _T("finegraincpu_speed"), &p->m68k_speed, speedmode, 1))
	{
		p->m68k_speed--;
		return 1;
	}

	if (cfgfile_strval(option, value, _T("cpu_speed"), &p->m68k_speed, speedmode, 1)) {
		p->m68k_speed--;
		return 1;
	}
	if (cfgfile_intval(option, value, _T("cpu_speed"), &p->m68k_speed, 1))
	{
		p->m68k_speed *= CYCLE_UNIT;
		return 1;
	}
	if (cfgfile_doubleval(option, value, _T("cpu_throttle"), &p->m68k_speed_throttle)) {
		return 1;
	}
	if (cfgfile_doubleval(option, value, _T("cpu_x86_throttle"), &p->x86_speed_throttle)) {
		return 1;
	}
	if (cfgfile_intval(option, value, _T("finegrain_cpu_speed"), &p->m68k_speed, 1))
	{
		if (OFFICIAL_CYCLE_UNIT > CYCLE_UNIT)
		{
			int factor = OFFICIAL_CYCLE_UNIT / CYCLE_UNIT;
			p->m68k_speed = (p->m68k_speed + factor - 1) / factor;
		}
		if (_tcsicmp(value, _T("max")) == 0)
			p->m68k_speed = -1;
		return 1;
	}
	if (cfgfile_doubleval(option, value, _T("blitter_throttle"), &p->blitter_speed_throttle)) {
		return 1;
	}

	if (_tcsicmp(option, _T("quickstart")) == 0)
	{
		int model = 0;
		TCHAR* tmpp = _tcschr(value, ',');
		if (tmpp)
		{
			*tmpp++ = 0;
			TCHAR* tmpp2 = _tcschr(value, ',');
			if (tmpp2)
				*tmpp2 = 0;
			cfgfile_strval(option, value, option, &model, qsmodes, 0);
			if (model >= 0)
			{
				int config = _tstol(tmpp);
				built_in_prefs(p, model, config, 0, 0);
			}
		}
		return 1;
	}

	if (cfgfile_parse_filesys(p, option, value))
		return 1;

	return 0;
}

void cfgfile_compatibility_rtg(struct uae_prefs* p)
{
	int uaegfx = -1;
	// only one uaegfx
	for (int i = 0; i < MAX_RTG_BOARDS; i++)
	{
		struct rtgboardconfig* rbc = &p->rtgboards[i];
		if (rbc->rtgmem_size)
		{
			if (uaegfx >= 0)
			{
				rbc->rtgmem_size = 0;
				rbc->rtgmem_type = 0;
			}
			else
			{
				uaegfx = i;
			}
		}
	}
	// uaegfx must be first
	if (uaegfx > 0)
	{
		struct rtgboardconfig* rbc = &p->rtgboards[uaegfx];
		struct rtgboardconfig* rbc2 = &p->rtgboards[0];
		int size = rbc->rtgmem_size;
		int type = rbc->rtgmem_type;
		rbc->rtgmem_size = rbc2->rtgmem_size;
		rbc->rtgmem_type = rbc2->rtgmem_type;
		rbc2->rtgmem_size = size;
		rbc2->rtgmem_type = type;
	}
	// empty slots last
	bool reorder = true;
	while (reorder)
	{
		reorder = false;
		for (int i = 0; i < MAX_RTG_BOARDS; i++)
		{
			struct rtgboardconfig* rbc = &p->rtgboards[i];
			if (i > 0 && rbc->rtgmem_size && p->rtgboards[i - 1].rtgmem_size == 0)
			{
				struct rtgboardconfig* rbc2 = &p->rtgboards[i - 1];
				rbc2->rtgmem_size = rbc->rtgmem_size;
				rbc2->rtgmem_type = rbc->rtgmem_type;
				rbc2->device_order = rbc->device_order;
				rbc->rtgmem_size = 0;
				rbc->rtgmem_type = 0;
				rbc->device_order = 0;
				reorder = true;
				break;
			}
		}
	}
}

void cfgfile_compatibility_romtype(struct uae_prefs* p)
{
	addbcromtype(p, ROMTYPE_MB_PCMCIA, p->cs_pcmcia, nullptr, 0);

	addbcromtype(p, ROMTYPE_MB_IDE, p->cs_ide != 0, nullptr, 0);

	addbcromtype(p, ROMTYPE_CD32CART, p->cs_cd32fmv, p->cartfile, 0);
}


static int getconfigstoreline(const TCHAR* option, TCHAR* value);

static void calcformula(struct uae_prefs* prefs, TCHAR* in)
{
	TCHAR out[MAX_DPATH], configvalue[CONFIG_BLEN];
	TCHAR* p = out;
	double val;
	int cnt1, cnt2;
	static bool updatestore;

	if (_tcslen(in) < 2 || in[0] != '[' || in[_tcslen(in) - 1] != ']')
		return;
	if (!configstore || updatestore)
		cfgfile_createconfigstore(prefs);
	updatestore = false;
	if (!configstore)
		return;
	cnt1 = cnt2 = 0;
	for (int i = 1; i < _tcslen(in) - 1; i++)
	{
		TCHAR c = _totupper(in[i]);
		if (c >= 'A' && c <= 'Z')
		{
			TCHAR* start = &in[i];
			while (_istalnum (c) || c == '_' || c == '.')
			{
				i++;
				c = in[i];
			}
			TCHAR store = in[i];
			in[i] = 0;
			//write_log (_T("'%s'\n"), start);
			if (!getconfigstoreline(start, configvalue))
				return;
			_tcscpy(p, configvalue);
			p += _tcslen(p);
			in[i] = store;
			i--;
			cnt1++;
		}
		else
		{
			cnt2++;
			*p ++ = c;
		}
	}
	*p = 0;
	if (cnt1 == 0 && cnt2 == 0)
		return;
	/* single config entry only? */
	if (cnt1 == 1 && cnt2 == 0)
	{
		_tcscpy(in, out);
		updatestore = true;
		return;
	}
	if (calc(out, &val))
	{
		if (val - (int)val != 0.0f)
			_stprintf(in, _T("%f"), val);
		else
			_stprintf(in, _T("%d"), (int)val);
		updatestore = true;
	}
}

int cfgfile_parse_option(struct uae_prefs* p, const TCHAR* option, TCHAR* value, int type)
{
	calcformula(p, value);

	if (!_tcscmp(option, _T("config_hardware")))
		return 1;
	if (!_tcscmp(option, _T("config_host")))
		return 1;
	if (type == 0 || (type & CONFIG_TYPE_HARDWARE))
	{
		if (cfgfile_parse_hardware(p, option, value))
			return 1;
	}
	if (type == 0 || (type & CONFIG_TYPE_HOST))
	{
		// cfgfile_parse_host may modify the option (convert to lowercase).
		TCHAR* writable_option = my_strdup(option);
		if (cfgfile_parse_host(p, writable_option, value))
		{
			free(writable_option);
			return 1;
		}
		free(writable_option);
	}
	if (type > 0 && (type & (CONFIG_TYPE_HARDWARE | CONFIG_TYPE_HOST)) != (CONFIG_TYPE_HARDWARE | CONFIG_TYPE_HOST))
		return 1;
	return 0;
}

static int isutf8ext(TCHAR* s)
{
	if (_tcslen(s) > _tcslen(UTF8NAME) && !_tcscmp(s + _tcslen(s) - _tcslen(UTF8NAME), UTF8NAME))
	{
		s[_tcslen(s) - _tcslen(UTF8NAME)] = 0;
		return 1;
	}
	return 0;
}

int cfgfile_separate_linea(const TCHAR* filename, char* line, TCHAR* line1b, TCHAR* line2b)
{
	char *line1, *line2;
	int i;

	line1 = line;
	line1 += strspn(line1, "\t \r\n");
	if (*line1 == ';')
		return 0;
	line2 = strchr(line, '=');
	if (! line2)
	{
		TCHAR* s = au(line1);
		cfgfile_warning(_T("CFGFILE: '%s', linea was incomplete with only %s\n"), filename, s);
		xfree (s);
		return 0;
	}
	*line2++ = '\0';

	/* Get rid of whitespace.  */
	i = strlen(line2);
	while (i > 0 && (line2[i - 1] == '\t' || line2[i - 1] == ' '
		|| line2[i - 1] == '\r' || line2[i - 1] == '\n'))
		line2[--i] = '\0';
	line2 += strspn(line2, "\t \r\n");

	i = strlen(line);
	while (i > 0 && (line[i - 1] == '\t' || line[i - 1] == ' '
		|| line[i - 1] == '\r' || line[i - 1] == '\n'))
		line[--i] = '\0';
	line += strspn(line, "\t \r\n");
	au_copy(line1b, MAX_DPATH, line);
	if (isutf8ext(line1b))
	{
		if (line2[0])
		{
			TCHAR* s = utf8u(line2);
			_tcscpy(line2b, s);
			xfree (s);
		}
	}
	else
	{
		au_copy(line2b, MAX_DPATH, line2);
	}
	return 1;
}

static int cfgfile_separate_line(TCHAR* line, TCHAR* line1b, TCHAR* line2b)
{
	TCHAR *line1, *line2;
	int i;

	line1 = line;
	line1 += _tcsspn(line1, _T("\t \r\n"));
	if (*line1 == ';')
		return 0;
	line2 = _tcschr(line, '=');
	if (! line2)
	{
		cfgfile_warning(_T("CFGFILE: line was incomplete with only %s\n"), line1);
		return 0;
	}
	*line2++ = '\0';

	/* Get rid of whitespace.  */
	i = _tcslen(line2);
	while (i > 0 && (line2[i - 1] == '\t' || line2[i - 1] == ' '
		|| line2[i - 1] == '\r' || line2[i - 1] == '\n'))
		line2[--i] = '\0';
	line2 += _tcsspn(line2, _T("\t \r\n"));
	_tcscpy(line2b, line2);
	i = _tcslen(line);
	while (i > 0 && (line[i - 1] == '\t' || line[i - 1] == ' '
		|| line[i - 1] == '\r' || line[i - 1] == '\n'))
		line[--i] = '\0';
	line += _tcsspn(line, _T("\t \r\n"));
	_tcscpy(line1b, line);

	if (line2b[0] == '"' || line2b[0] == '\"')
	{
		TCHAR c = line2b[0];
		int i = 0;
		memmove(line2b, line2b + 1, (_tcslen(line2b) + 1) * sizeof (TCHAR));
		while (line2b[i] != 0 && line2b[i] != c)
			i++;
		line2b[i] = 0;
	}

	if (isutf8ext(line1b))
		return 0;
	return 1;
}

static int isobsolete(TCHAR* s)
{
	int i = 0;
	while (obsolete[i])
	{
		if (!_tcsicmp(s, obsolete[i]))
		{
			cfgfile_warning_obsolete(_T("obsolete config entry '%s'\n"), s);
			return 1;
		}
		i++;
	}
	if (_tcslen(s) > 2 && !_tcsncmp(s, _T("w."), 2))
		return 1;
	if (_tcslen(s) >= 10 && !_tcsncmp(s, _T("gfx_opengl"), 10))
	{
		cfgfile_warning_obsolete(_T("obsolete config entry '%s\n"), s);
		return 1;
	}
	if (_tcslen(s) >= 6 && !_tcsncmp(s, _T("gfx_3d"), 6))
	{
		cfgfile_warning_obsolete(_T("obsolete config entry '%s\n"), s);
		return 1;
	}
	return 0;
}

static void cfgfile_parse_separated_line(struct uae_prefs* p, TCHAR* line1b, TCHAR* line2b, int type)
{
	TCHAR line3b[CONFIG_BLEN], line4b[CONFIG_BLEN];
	struct strlist* sl;
	int ret;

	_tcscpy(line3b, line1b);
	_tcscpy(line4b, line2b);
	ret = cfgfile_parse_option(p, line1b, line2b, type);
	if (!isobsolete(line3b))
	{
		for (sl = p->all_lines; sl; sl = sl->next)
		{
			if (sl->option && !_tcsicmp(line1b, sl->option)) break;
		}
		if (!sl)
		{
			struct strlist* u = xcalloc (struct strlist, 1);
			u->option = my_strdup(line3b);
			u->value = my_strdup(line4b);
			u->next = p->all_lines;
			p->all_lines = u;
			if (!ret)
			{
				u->unknown = 1;
				cfgfile_warning(_T("unknown config entry: '%s=%s'\n"), u->option, u->value);
			}
		}
	}
}

void cfgfile_parse_line(struct uae_prefs* p, TCHAR* line, int type)
{
	TCHAR line1b[CONFIG_BLEN], line2b[CONFIG_BLEN];

	if (!cfgfile_separate_line(line, line1b, line2b))
		return;
	cfgfile_parse_separated_line(p, line1b, line2b, type);
}

static void subst(TCHAR* p, TCHAR* f, int n)
{
	if (_tcslen(p) == 0 || _tcslen(f) == 0)
		return;
	TCHAR* str = cfgfile_subst_path(UNEXPANDED, p, f);
	_tcsncpy(f, str, n - 1);
	f[n - 1] = '\0';
	free(str);
}

static int getconfigstoreline(const TCHAR* option, TCHAR* value)
{
	TCHAR tmp[CONFIG_BLEN * 2], tmp2[CONFIG_BLEN * 2];

	if (!configstore)
		return 0;
	zfile_fseek(configstore, 0, SEEK_SET);
	for (;;)
	{
		if (!zfile_fgets(tmp, sizeof tmp / sizeof (TCHAR), configstore))
			return 0;
		if (!cfgfile_separate_line(tmp, tmp2, value))
			continue;
		if (!_tcsicmp(option, tmp2))
			return 1;
	}
}

bool cfgfile_createconfigstore (struct uae_prefs *p)
{
	uae_u8 zeros[4] = { 0 };
	zfile_fclose (configstore);
	configstore = zfile_fopen_empty (NULL, _T("configstore"), 50000);
	if (!configstore)
		return false;
	zfile_fseek (configstore, 0, SEEK_SET);
	uaeconfig++;
	cfgfile_save_options (configstore, p, 0);
	uaeconfig--;
	zfile_fwrite (zeros, 1, sizeof zeros, configstore);
	zfile_truncate(configstore, zfile_ftell(configstore));
	zfile_fseek (configstore, 0, SEEK_SET);
	return true;
}

static char* cfg_fgets(char* line, int max, struct zfile* fh)
{
	if (fh)
		return zfile_fgetsa(line, max, fh);
	return nullptr;
}

static int cfgfile_load_2(struct uae_prefs* p, const TCHAR* filename, bool real, int* type)
{
	int i;
	struct zfile* fh;
	char linea[CONFIG_BLEN];
	TCHAR line[CONFIG_BLEN], line1b[CONFIG_BLEN], line2b[CONFIG_BLEN];
	struct strlist* sl;
	bool type1 = false, type2 = false;
	int askedtype = 0;

	if (type)
	{
		askedtype = *type;
		*type = 0;
	}
	if (real)
	{
		p->config_version = 0;
		config_newfilesystem = 0;
		//reset_inputdevice_config (p);
	}

	fh = zfile_fopen(filename, _T("r"), ZFD_NORMAL);
	if (! fh)
		return 0;

	while (cfg_fgets(linea, sizeof (linea), fh) != nullptr)
	{
		trimwsa(linea);
		if (strlen(linea) > 0)
		{
			if (linea[0] == '#' || linea[0] == ';')
			{
				struct strlist* u = xcalloc (struct strlist, 1);
				u->option = nullptr;
				TCHAR* com = au(linea);
				u->value = my_strdup(com);
				xfree (com);
				u->unknown = 1;
				u->next = p->all_lines;
				p->all_lines = u;
				continue;
			}
			if (!cfgfile_separate_linea(filename, linea, line1b, line2b))
				continue;
			type1 = type2 = false;
			if (cfgfile_yesno(line1b, line2b, _T("config_hardware"), &type1) ||
				cfgfile_yesno(line1b, line2b, _T("config_host"), &type2))
			{
				if (type1 && type)
					*type |= CONFIG_TYPE_HARDWARE;
				if (type2 && type)
					*type |= CONFIG_TYPE_HOST;
				continue;
			}
			if (real)
			{
				cfgfile_parse_separated_line(p, line1b, line2b, askedtype);
			}
			else
			{
				cfgfile_string(line1b, line2b, _T("config_description"), p->description, sizeof p->description / sizeof (TCHAR));
			}
		}
	}

	if (type && *type == 0)
		*type = CONFIG_TYPE_HARDWARE | CONFIG_TYPE_HOST;
	zfile_fclose(fh);

	if (!real)
		return 1;

	for (sl = temp_lines; sl; sl = sl->next)
	{
		_stprintf(line, _T("%s=%s"), sl->option, sl->value);
		cfgfile_parse_line(p, line, 0);
	}

	for (i = 0; i < 4; i++) {
  		subst (p->path_floppy.path[0], p->floppyslots[i].df, sizeof p->floppyslots[i].df / sizeof (TCHAR));
  		if(i >= p->nr_floppies)
  		  p->floppyslots[i].dfxtype = DRV_NONE;
	}
	subst (p->path_rom.path[0], p->romfile, sizeof p->romfile / sizeof (TCHAR));
	subst (p->path_rom.path[0], p->romextfile, sizeof p->romextfile / sizeof (TCHAR));

	for (i = 0; i < MAX_EXPANSION_BOARDS; i++)
	{
		for (int j = 0; j < MAX_BOARD_ROMS; j++)
		{
			subst(p->path_rom.path[0], p->expansionboard[i].roms[j].romfile, MAX_DPATH / sizeof(TCHAR));
		}
	}

	return 1;
}

int cfgfile_load(struct uae_prefs* p, const TCHAR* filename, int* type, int ignorelink, int userconfig)
{
	int v;
	static int recursive;

	if (recursive > 1)
		return 0;
	recursive++;
	write_log (_T("load config '%s':%d\n"), filename, type ? *type : -1);
	v = cfgfile_load_2(p, filename, true, type);
	if (!v)
	{
		cfgfile_warning(_T("cfgfile_load_2 failed\n"));
		goto end;
	}
	if (userconfig)
		target_addtorecent(filename, 0);
end:
	recursive--;
	fixup_prefs(p, userconfig != 0);
	return v;
}

int cfgfile_save(struct uae_prefs* p, const TCHAR* filename, int type)
{
	struct zfile* fh;

	fh = zfile_fopen(filename, _T("w"), ZFD_NORMAL);
	if (! fh)
		return 0;

	if (!type)
		type = CONFIG_TYPE_HARDWARE | CONFIG_TYPE_HOST;
	cfgfile_save_options(fh, p, type);
	zfile_fclose(fh);
	return 1;
}

struct uae_prefs *cfgfile_open(const TCHAR *filename, int *type)
{
	struct uae_prefs *p = xcalloc(struct uae_prefs, 1);
	if (cfgfile_load_2(p, filename, false, type))
		return p;
	xfree(p);
	return NULL;
}

void cfgfile_close(struct uae_prefs *p)
{
	xfree(p);
}

int cfgfile_get_description (struct uae_prefs *p, const TCHAR *filename, TCHAR *description, int *type)
{
	bool alloc = false;

	if (!p) {
		p = xmalloc(struct uae_prefs, 1);
		alloc = true;
	}
	if (!p) {
		alloc = true;
		p = cfgfile_open(filename, type);
	}
	if (!p)
		return 0;
	if (description)
		_tcscpy (description, p->description);
	if (alloc) {
		cfgfile_close(p);
	}
	return 1;
}

static void parse_sound_spec(struct uae_prefs* p, const TCHAR* spec)
{
	TCHAR* x0 = my_strdup(spec);
	TCHAR *x1, *x2 = nullptr, *x3 = nullptr;

	x1 = _tcschr(x0, ':');
	if (x1 != nullptr)
	{
		*x1++ = '\0';
		x2 = _tcschr(x1 + 1, ':');
		if (x2 != nullptr)
		{
			*x2++ = '\0';
			x3 = _tcschr(x2 + 1, ':');
			if (x3 != nullptr)
			{
				*x3++ = '\0';
			}
		}
	}
	p->produce_sound = _tstoi(x0);
	if (x1)
	{
		p->sound_stereo_separation = 0;
		if (*x1 == 'S')
		{
			p->sound_stereo = SND_STEREO;
			p->sound_stereo_separation = 7;
		}
		else if (*x1 == 's')
			p->sound_stereo = SND_STEREO;
		else
			p->sound_stereo = SND_MONO;
	}
	if (x3)
		p->sound_freq = _tstoi(x3);
	free(x0);
}

static void parse_joy_spec(struct uae_prefs* p, const TCHAR* spec)
{
	int v0 = 2, v1 = 0;
	if (_tcslen(spec) != 2)
		goto bad;

	switch (spec[0])
	{
	case '0': v0 = JSEM_JOYS;
		break;
	case '1': v0 = JSEM_JOYS + 1;
		break;
	case 'M': case 'm': v0 = JSEM_MICE;
		break;
	case 'A': case 'a': v0 = JSEM_KBDLAYOUT;
		break;
	case 'B': case 'b': v0 = JSEM_KBDLAYOUT + 1;
		break;
	case 'C': case 'c': v0 = JSEM_KBDLAYOUT + 2;
		break;
	default: goto bad;
	}

	switch (spec[1])
	{
	case '0': v1 = JSEM_JOYS;
		break;
	case '1': v1 = JSEM_JOYS + 1;
		break;
	case 'M': case 'm': v1 = JSEM_MICE;
		break;
	case 'A': case 'a': v1 = JSEM_KBDLAYOUT;
		break;
	case 'B': case 'b': v1 = JSEM_KBDLAYOUT + 1;
		break;
	case 'C': case 'c': v1 = JSEM_KBDLAYOUT + 2;
		break;
	default: goto bad;
	}
	if (v0 == v1)
		goto bad;
	/* Let's scare Pascal programmers */
	if (false)
	bad:
		write_log (_T("Bad joystick mode specification. Use -J xy, where x and y\n")
			_T("can be 0 for joystick 0, 1 for joystick 1, M for mouse, and\n")
			_T("a, b or c for different keyboard settings.\n"));

	p->jports[0].id = v0;
	p->jports[1].id = v1;
}

static void parse_filesys_spec(struct uae_prefs* p, bool readonly, const TCHAR* spec)
{
	struct uaedev_config_info uci;
	TCHAR buf[256];
	TCHAR* s2;

	uci_set_defaults(&uci, false);
	_tcsncpy(buf, spec, 255);
	buf[255] = 0;
	s2 = _tcschr(buf, ':');
	if (s2)
	{
		*s2++ = '\0';
#ifdef __DOS__
	  {
      TCHAR *tmp;

      while ((tmp = _tcschr (s2, '\\')))
    		*tmp = '/';
	  }
#endif
#ifdef FILESYS
		_tcscpy(uci.volname, buf);
		_tcscpy(uci.rootdir, s2);
		uci.readonly = readonly;
		uci.type = UAEDEV_DIR;
		add_filesys_config(p, -1, &uci);
#endif
	}
	else
	{
		write_log (_T("Usage: [-m | -M] VOLNAME:mount_point\n"));
	}
}

static void parse_hardfile_spec(struct uae_prefs* p, const TCHAR* spec)
{
	struct uaedev_config_info uci;
	TCHAR* x0 = my_strdup(spec);
	TCHAR *x1, *x2, *x3, *x4;

	uci_set_defaults(&uci, false);
	x1 = _tcschr(x0, ':');
	if (x1 == nullptr)
		goto argh;
	*x1++ = '\0';
	x2 = _tcschr(x1 + 1, ':');
	if (x2 == nullptr)
		goto argh;
	*x2++ = '\0';
	x3 = _tcschr(x2 + 1, ':');
	if (x3 == nullptr)
		goto argh;
	*x3++ = '\0';
	x4 = _tcschr(x3 + 1, ':');
	if (x4 == nullptr)
		goto argh;
	*x4++ = '\0';
#ifdef FILESYS
	_tcscpy(uci.rootdir, x4);
	//add_filesys_config (p, -1, NULL, NULL, x4, 0, 0, _tstoi (x0), _tstoi (x1), _tstoi (x2), _tstoi (x3), 0, 0, 0, 0, 0, 0, 0);
#endif
	free(x0);
	return;

argh:
	free(x0);
	cfgfile_warning(_T("Bad hardfile parameter specified\n"));
	return;
}

static void parse_cpu_specs(struct uae_prefs* p, const TCHAR* spec)
{
	if (*spec < '0' || *spec > '4')
	{
		cfgfile_warning(_T("CPU parameter string must begin with '0', '1', '2', '3' or '4'.\n"));
		return;
	}

	p->cpu_model = (*spec++) * 10 + 68000;
	p->address_space_24 = p->cpu_model < 68020;
	p->cpu_compatible = false;
	while (*spec != '\0')
	{
		switch (*spec)
		{
		case 'a':
			if (p->cpu_model < 68020)
			cfgfile_warning(_T("In 68000/68010 emulation, the address space is always 24 bit.\n"));
			else if (p->cpu_model >= 68040)
			cfgfile_warning(_T("In 68040/060 emulation, the address space is always 32 bit.\n"));
			else
				p->address_space_24 = true;
			break;
		case 'c':
			if (p->cpu_model != 68000)
			cfgfile_warning(_T("The more compatible CPU emulation is only available for 68000\n")
				_T("emulation, not for 68010 upwards.\n"));
			else
				p->cpu_compatible = true;
			break;
		default:
			cfgfile_warning(_T("Bad CPU parameter specified.\n"));
			break;
		}
		spec++;
	}
}

static void cmdpath(TCHAR* dst, const TCHAR* src, int maxsz)
{
	TCHAR* s = target_expand_environment(src, nullptr, 0);
	_tcsncpy(dst, s, maxsz);
	dst[maxsz] = 0;
	xfree (s);
}

/* Returns the number of args used up (0 or 1).  */
int parse_cmdline_option(struct uae_prefs* p, TCHAR c, const TCHAR* arg)
{
	struct strlist* u = xcalloc (struct strlist, 1);
	const TCHAR arg_required[] = _T("0123rKpImMWSRJwnvCZUFbclOdH");

	if (_tcschr(arg_required, c) && ! arg)
	{
		write_log (_T("Missing argument for option `-%c'!\n"), c);
		return 0;
	}

	u->option = xmalloc (TCHAR, 2);
	u->option[0] = c;
	u->option[1] = 0;
	if (arg)
		u->value = my_strdup(arg);
	u->next = p->all_lines;
	p->all_lines = u;

	switch (c)
	{
	case 'h': usage (); exit (0);
		
	case '0': cmdpath(p->floppyslots[0].df, arg, 255);
		break;
	case '1': cmdpath(p->floppyslots[1].df, arg, 255);
		break;
	case '2': cmdpath(p->floppyslots[2].df, arg, 255);
		break;
	case '3': cmdpath(p->floppyslots[3].df, arg, 255);
		break;
	case 'r': cmdpath(p->romfile, arg, 255);
		break;
	case 'K': cmdpath(p->romextfile, arg, 255);
		break;
	case 'm': case 'M': parse_filesys_spec(p, c == 'M', arg);
		break;
	case 'W': parse_hardfile_spec(p, arg);
		break;
	case 'S': parse_sound_spec(p, arg);
		break;
	case 'R': p->gfx_framerate = _tstoi(arg);
		break;
	case 'J': parse_joy_spec(p, arg);
		break;

	case 'w': p->m68k_speed = _tstoi(arg);
		break;

	case 'G': p->start_gui = false;
		break;

	case 'n':
		if (_tcschr(arg, 'i') != nullptr)
			p->immediate_blits = true;
		break;

	case 'v':
		set_chipset_mask(p, _tstoi(arg));
		break;

	case 'C':
		parse_cpu_specs(p, arg);
		break;

	case 'Z':
		p->z3fastmem[0].size = _tstoi(arg) * 0x100000;
		break;

	case 'U':
		p->rtgboards[0].rtgmem_size = _tstoi(arg) * 0x100000;
		break;

	case 'F':
		p->fastmem[0].size = _tstoi(arg) * 0x100000;
		break;

	case 'b':
		p->bogomem_size = _tstoi(arg) * 0x40000;
		break;

	case 'c':
		p->chipmem_size = _tstoi(arg) * 0x80000;
		break;

	case 'l':
		if (0 == _tcsicmp(arg, _T("de")))
			p->keyboard_lang = KBD_LANG_DE;
		else if (0 == _tcsicmp(arg, _T("dk")))
			p->keyboard_lang = KBD_LANG_DK;
		else if (0 == _tcsicmp(arg, _T("us")))
			p->keyboard_lang = KBD_LANG_US;
		else if (0 == _tcsicmp(arg, _T("se")))
			p->keyboard_lang = KBD_LANG_SE;
		else if (0 == _tcsicmp(arg, _T("fr")))
			p->keyboard_lang = KBD_LANG_FR;
		else if (0 == _tcsicmp(arg, _T("it")))
			p->keyboard_lang = KBD_LANG_IT;
		else if (0 == _tcsicmp(arg, _T("es")))
			p->keyboard_lang = KBD_LANG_ES;
		break;

	default:
		write_log (_T("Unknown option `-%c'!\n"), c);
		break;
	}
	return !! _tcschr(arg_required, c);
}

void cfgfile_addcfgparam(TCHAR* line)
{
	struct strlist* u;
	TCHAR line1b[CONFIG_BLEN], line2b[CONFIG_BLEN];

	if (!line)
	{
		struct strlist** ps = &temp_lines;
		while (*ps)
		{
			struct strlist* s = *ps;
			*ps = s->next;
			xfree (s->value);
			xfree (s->option);
			xfree (s);
		}
		temp_lines = nullptr;
		return;
	}
	if (!cfgfile_separate_line(line, line1b, line2b))
		return;
	if (!_tcsnicmp(line1b, _T("input."), 6)) {
		line1b[5] = '_';
	}
	if (u) {
		u->option = my_strdup(line1b);
		u->value = my_strdup(line2b);
		u->next = temp_lines;
		temp_lines = u;
	}
}

static int cmdlineparser(const TCHAR* s, TCHAR* outp[], int max)
{
	int j, cnt = 0;
	int slash = 0;
	int quote = 0;
	TCHAR tmp1[MAX_DPATH];
	const TCHAR* prev;
	int doout;

	doout = 0;
	prev = s;
	j = 0;
	outp[0] = nullptr;
	while (cnt < max)
	{
		TCHAR c = *s++;
		if (!c)
			break;
		if (c < 32)
			continue;
		if (c == '\\')
			slash = 1;
		if (!slash && c == '"')
		{
			if (quote)
			{
				quote = 0;
				doout = 1;
			}
			else
			{
				quote = 1;
				j = -1;
			}
		}
		if (!quote && c == ' ')
			doout = 1;
		if (!doout)
		{
			if (j >= 0)
			{
				tmp1[j] = c;
				tmp1[j + 1] = 0;
			}
			j++;
		}
		if (doout)
		{
			if (_tcslen(tmp1) > 0)
			{
				outp[cnt++] = my_strdup(tmp1);
				outp[cnt] = nullptr;
			}
			tmp1[0] = 0;
			doout = 0;
			j = 0;
		}
		slash = 0;
	}
	if (j > 0 && cnt < max)
	{
		outp[cnt++] = my_strdup(tmp1);
		outp[cnt] = nullptr;
	}
	return cnt;
}

#define UAELIB_MAX_PARSE 100

static bool cfgfile_parse_uaelib_option(struct uae_prefs* p, TCHAR* option, TCHAR* value, int type)
{
	return false;
}

int cfgfile_searchconfig(const TCHAR *in, int index, TCHAR *out, int outsize)
{
	TCHAR tmp[CONFIG_BLEN];
	int j = 0;
	int inlen = _tcslen(in);
	int joker = 0;
	uae_u32 err = 0;
	bool configsearchfound = false;

	if (in[inlen - 1] == '*') {
		joker = 1;
		inlen--;
	}
	*out = 0;

	if (!configstore)
		cfgfile_createconfigstore(&currprefs);
	if (!configstore)
		return 20;

	if (index < 0) {
		index = 0;
		zfile_fseek(configstore, 0, SEEK_SET);
	} else {
		// if seek position==0: configstore was reset, always start from the beginning.
		if (zfile_ftell(configstore) > 0)
			index = 0;
	}

	tmp[0] = 0;
	for (;;) {
		uae_u8 b = 0;

		if (zfile_fread (&b, 1, 1, configstore) != 1) {
			err = 10;
			if (configsearchfound)
				err = 0;
			goto end;
		}
		if (j >= sizeof (tmp) / sizeof (TCHAR) - 1)
			j = sizeof (tmp) / sizeof (TCHAR) - 1;
		if (b == 0) {
			err = 10;
			if (configsearchfound)
				err = 0;
			goto end;
		}
		if (b == '\n') {
			if (!_tcsncmp (tmp, in, inlen) && ((inlen > 0 && _tcslen (tmp) > inlen && tmp[inlen] == '=') || (joker))) {
				if (index <= 0) {
				TCHAR* p;
				if (joker)
					p = tmp - 1;
				else
					p = _tcschr(tmp, '=');
					if (p) {
						for (int i = 0; out && i < outsize - 1; i++) {
						TCHAR b = *++p;
						out[i] = b;
						out[i + 1] = 0;
						if (!b)
							break;
					}
				}
				err = 0xffffffff;
				configsearchfound = true;
				goto end;
				} else {
					index--;
				}
			}
			j = 0;
		} else {
			tmp[j++] = b;
			tmp[j] = 0;
		}
	}
end:
	return err;
}

uae_u32 cfgfile_modify(uae_u32 index, const TCHAR* parms, uae_u32 size, TCHAR* out, uae_u32 outsize)
{
	TCHAR* p;
	TCHAR* argc[UAELIB_MAX_PARSE];
	int argv, i;
	uae_u32 err;
	static TCHAR* configsearch;

	if (out)
		*out = 0;
	err = 0;
	argv = 0;
	p = nullptr;
	if (index != 0xffffffff)
	{
		if (!configstore)
		{
			err = 20;
			goto end;
		}
		if (configsearch)
		{
			err = cfgfile_searchconfig(configsearch, index, out, outsize);
			goto end;
		}
		err = 0xffffffff;
		for (i = 0; out && i < outsize - 1; i++)
		{
			uae_u8 b = 0;
			if (zfile_fread(&b, 1, 1, configstore) != 1)
				err = 0;
			if (b == 0)
				err = 0;
			if (b == '\n')
				b = 0;
			out[i] = b;
			out[i + 1] = 0;
			if (!b)
				break;
		}
		goto end;
	}

	if (size > 10000)
		return 10;

	argv = cmdlineparser(parms, argc, UAELIB_MAX_PARSE);

	if (argv <= 1 && index == 0xffffffff)
	{
		cfgfile_createconfigstore(&currprefs);
		xfree (configsearch);
		configsearch = nullptr;
		if (!configstore)
		{
			err = 20;
			goto end;
		}
		if (argv > 0 && _tcslen(argc[0]) > 0)
			configsearch = my_strdup(argc[0]);
		err = 0xffffffff;
		goto end;
	}

	for (i = 0; i < argv; i++)
	{
		if (i + 2 <= argv)
		{
			if (!inputdevice_uaelib(argc[i], argc[i + 1]))
			{
				if (!cfgfile_parse_uaelib_option(&changed_prefs, argc[i], argc[i + 1], 0))
				{
					if (!cfgfile_parse_option(&changed_prefs, argc[i], argc[i + 1], 0))
					{
						err = 5;
						break;
					}
				}
			}
			inputdevice_fix_prefs(&changed_prefs, false);
			set_config_changed();
			set_special(SPCFLAG_MODE_CHANGE);
			i++;
		}
	}
end:
	for (i = 0; i < argv; i++)
		xfree (argc[i]);
	xfree (p);
	return err;
}

uae_u32 cfgfile_uaelib_modify(TrapContext* ctx, uae_u32 index, uae_u32 parms, uae_u32 size, uae_u32 out,
                              uae_u32 outsize)
{
	uae_char *p, *parms_p = nullptr, *parms_out = nullptr;
	int i, ret;
	TCHAR *out_p = nullptr, *parms_in = nullptr;

	if (outsize >= 32768)
		return 0;
	if (out && outsize > 0) {
		if (!trap_valid_address(ctx, out, 1))
			return 0;
		trap_put_byte(ctx, out, 0);
	}
	if (size == 0) {
		for (;;) {
			if (!trap_valid_address(ctx, parms + size, 1))
				return 0;
			if (trap_get_byte(ctx, parms + size) == 0)
				break;
			size++;
			if (size >= 32768)
				return 0;
		}
	}
	parms_p = xmalloc (uae_char, size + 1);
	if (!parms_p)
	{
		ret = 10;
		goto end;
	}
	if (out)
	{
		out_p = xmalloc (TCHAR, outsize + 1);
		if (!out_p)
		{
			ret = 10;
			goto end;
		}
		out_p[0] = 0;
	}
	p = parms_p;
	for (i = 0; i < size; i++)
	{
		p[i] = trap_get_byte(ctx, parms + i);
		if (p[i] == 10 || p[i] == 13 || p[i] == 0)
			break;
	}
	p[i] = 0;
	parms_in = au(parms_p);
	ret = cfgfile_modify(index, parms_in, size, out_p, outsize);
	xfree (parms_in);
	if (out && outsize > 0) {
		parms_out = ua (out_p);
		if (!trap_valid_address(ctx, out, strlen(parms_out) + 1 > outsize ? outsize : strlen(parms_out) + 1))
			return 0;
		trap_put_string(ctx, parms_out, out, outsize - 1);
	}
	xfree (parms_out);
end:
	xfree (out_p);
	xfree (parms_p);
	return ret;
}

static const TCHAR* cfgfile_read_config_value(const TCHAR* option)
{
	struct strlist* sl;
	for (sl = currprefs.all_lines; sl; sl = sl->next)
	{
		if (sl->option && !_tcsicmp(sl->option, option))
			return sl->value;
	}
	return nullptr;
}

uae_u32 cfgfile_uaelib(TrapContext* ctx, int mode, uae_u32 name, uae_u32 dst, uae_u32 maxlen)
{
	TCHAR* str;
	uae_char tmpa[CONFIG_BLEN];

	if (mode || maxlen > CONFIG_BLEN)
		return 0;

	if (!trap_valid_string(ctx, name, CONFIG_BLEN))
		return 0;
	if (!trap_valid_address(ctx, dst, maxlen))
		return 0;
	
	trap_get_string(ctx, tmpa, name, sizeof tmpa);
	str = au(tmpa);
	if (str[0] == 0)
	{
		xfree(str);
		return 0;
	}
	const TCHAR* value = cfgfile_read_config_value(str);
	xfree(str);
	if (value)
	{
		char* s = ua(value);
		trap_put_string(ctx, s, dst, maxlen);
		xfree (s);
		return dst;
	}
	return 0;
}

uae_u8 *restore_configuration (uae_u8 *src)
{
	struct uae_prefs *p = &currprefs;
	TCHAR *sp = au ((char*)src);
	TCHAR *s = sp;
	for (;;) {
		TCHAR option[MAX_DPATH];
		TCHAR value[MAX_DPATH];
		TCHAR tmp[MAX_DPATH];

		TCHAR *ss = s;
		while (*s && *s != 10 && *s != 13)
			s++;
		if (*s == 0) {
			xfree(sp);
			return src += strlen((char*)src) + 1;
		}
		*s++ = 0;
		while (*s == 10 || *s == 13)
			s++;
		if (cfgfile_separate_line(ss, option, value)) {
			if (!_tcsncmp(option, _T("diskimage"), 9)) {
				for (int i = 0; i < MAX_SPARE_DRIVES; i++) {
					_stprintf(tmp, _T("diskimage%d"), i);
					if (!_tcscmp(option, tmp)) {
						cfgfile_string(option, value, tmp, p->dfxlist[i], sizeof p->dfxlist[i] / sizeof(TCHAR));
						break;
					}
				}
			}
		}
	}
}

uae_u8 *save_configuration (int *len, bool fullconfig)
{
	int tmpsize = 100000;
	uae_u8 *dstbak, *dst, *p;
	int index = -1;

	dstbak = dst = xcalloc (uae_u8, tmpsize);
	p = dst;
	for (;;) {
		TCHAR tmpout[1000];
		int ret;
		tmpout[0] = 0;
		ret = cfgfile_modify (index, _T("*"), 1, tmpout, sizeof (tmpout) / sizeof (TCHAR));
		index++;
		if (_tcslen (tmpout) > 0) {
			char *out;
			if (!fullconfig && !_tcsncmp (tmpout, _T("input."), 6))
				continue;
			//write_log (_T("'%s'\n"), tmpout);
			out = uutf8 (tmpout);
			strcpy ((char*)p, out);
			xfree (out);
			strcat ((char*)p, "\n");
			p += strlen ((char*)p);
			if (p - dstbak >= tmpsize - sizeof (tmpout))
				break;
		}
		if (ret >= 0)
			break;
	}
	*len = p - dstbak + 1;
	return dstbak;
}

#ifdef UAE_MINI
static void default_prefs_mini (struct uae_prefs *p, int type)
{
	_tcscpy (p->description, _T("UAE default A500 configuration"));

	p->nr_floppies = 1;
	p->floppyslots[0].dfxtype = DRV_35_DD;
	p->floppyslots[1].dfxtype = DRV_NONE;
	p->cpu_model = 68000;
	p->address_space_24 = 1;
	p->chipmem_size = 0x00080000;
	p->bogomem_size = 0x00080000;
}
#endif

#include "sounddep/sound.h"

static void copy_inputdevice_settings(struct uae_input_device *src, struct uae_input_device *dst)
{
	for (int l = 0; l < MAX_INPUT_DEVICE_EVENTS; l++) {
		for (int i = 0; i < MAX_INPUT_SUB_EVENT_ALL; i++) {
			if (src->custom[l][i]) {
				dst->custom[l][i] = my_strdup(src->custom[l][i]);
			} else {
				dst->custom[l][i] = NULL;
			}
		}
	}
}

static void copy_inputdevice_settings_free(struct uae_input_device *src, struct uae_input_device *dst)
{
	for (int l = 0; l < MAX_INPUT_DEVICE_EVENTS; l++) {
		for (int i = 0; i < MAX_INPUT_SUB_EVENT_ALL; i++) {
			if (dst->custom[l][i] == NULL && src->custom[l][i] == NULL)
				continue;
			// same string in both src and dest: separate them (fixme: this shouldn't happen!)
			if (dst->custom[l][i] == src->custom[l][i]) {
				dst->custom[l][i] = NULL;
			} else {
				if (dst->custom[l][i]) {
					xfree(dst->custom[l][i]);
					dst->custom[l][i] = NULL;
				}
			}
		}
	}
}

void copy_prefs(struct uae_prefs *src, struct uae_prefs *dst)
{
	for (int slot = 0; slot < MAX_INPUT_SETTINGS; slot++) {
		for (int m = 0; m < MAX_INPUT_DEVICES; m++) {
			copy_inputdevice_settings_free(&src->joystick_settings[slot][m], &dst->joystick_settings[slot][m]);
			copy_inputdevice_settings_free(&src->mouse_settings[slot][m], &dst->mouse_settings[slot][m]);
			copy_inputdevice_settings_free(&src->keyboard_settings[slot][m], &dst->keyboard_settings[slot][m]);
		}
	}
	memcpy(dst, src, sizeof(struct uae_prefs));
	for (int slot = 0; slot < MAX_INPUT_SETTINGS; slot++) {
		for (int m = 0; m < MAX_INPUT_DEVICES; m++) {
			copy_inputdevice_settings(&src->joystick_settings[slot][m], &dst->joystick_settings[slot][m]);
			copy_inputdevice_settings(&src->mouse_settings[slot][m], &dst->mouse_settings[slot][m]);
			copy_inputdevice_settings(&src->keyboard_settings[slot][m], &dst->keyboard_settings[slot][m]);
		}
	}
}

void default_prefs(struct uae_prefs* p, bool reset, int type)
{
	int roms[] = { 6, 7, 8, 9, 10, 14, 5, 4, 3, 2, 1, -1 };
	TCHAR zero = 0;

	reset_inputdevice_config(p, reset);
	memset(p, 0, sizeof(struct uae_prefs));
	_tcscpy(p->description, _T("UAE default configuration"));
	p->config_hardware_path[0] = 0;
	p->config_host_path[0] = 0;

	p->gfx_scandoubler = false;
	p->start_gui = true;
	p->start_debugger = false;

	p->all_lines = nullptr;

	/* Note to porters: please don't change any of these options! UAE is supposed
	* to behave identically on all platforms if possible.
	* (TW says: maybe it is time to update default config..) */
	p->illegal_mem = 0;
	p->use_serial = 0;
	p->serial_demand = 0;
	p->serial_hwctsrts = 1;
	p->serial_stopbits = 0;
	p->parallel_demand = 0;
	p->parallel_matrix_emulation = 0;
	p->parallel_postscript_emulation = 0;
	p->parallel_postscript_detection = 0;
	p->parallel_autoflush_time = 5;
	p->ghostscript_parameters[0] = 0;
	p->uae_hide = 0;
	p->uae_hide_autoconfig = false;
	p->z3_mapping_mode = Z3MAPPING_AUTO;

	p->mountitems = 0;
	for (auto& i : p->mountconfig)
	{
		i.configoffset = -1;
		i.unitnum = -1;
	}

	p->jports[0].id = -1;
	p->jports[1].id = -1;
	p->jports[2].id = -1;
	p->jports[3].id = -1;
	if (reset)
	{
		inputdevice_joyport_config_store(p, _T("mouse"), 0, -1, -1, 0);
		inputdevice_joyport_config_store(p, _T("joy1"), 1, -1, -1, 0);
	}
	p->keyboard_lang = KBD_LANG_US;
	p->keyboard_connected = true;

	p->produce_sound = 3;
	p->sound_stereo = SND_STEREO;
	p->sound_stereo_separation = 7;
	p->sound_mixed_stereo_delay = 0;
	p->sound_freq = DEFAULT_SOUND_FREQ;
	p->sound_maxbsiz = DEFAULT_SOUND_MAXB;
	p->sound_interpol = 0;
	p->sound_filter = FILTER_SOUND_OFF;
	p->sound_filter_type = 0;
	p->sound_volume_cd = 20;

	p->comptrustbyte = 0;
	p->comptrustword = 0;
	p->comptrustlong = 0;
	p->comptrustnaddr= 0;
	p->compnf = 1;
	p->comp_hardflush = 0;
	p->comp_constjump = 1;
#ifdef USE_JIT_FPU
	p->compfpu = 1;
#else
	p->compfpu = 0;
#endif
	p->comp_catchfault = true;
	p->cachesize = 0;

	p->gfx_framerate = 1;
	p->gfx_autoframerate = 50;
	p->gfx_monitor.gfx_size_fs.width = 800;
	p->gfx_monitor.gfx_size_fs.height = 600;
	p->gfx_monitor.gfx_size_win.width = 720;
	p->gfx_monitor.gfx_size_win.height = 568;
	p->gfx_monitor.gfx_size.width = 720;
	p->gfx_monitor.gfx_size.height = 284;
	p->gfx_resolution = RES_HIRES;
	p->gfx_vresolution = VRES_NONDOUBLE;
	p->gfx_iscanlines = 0;
	p->gfx_apmode[0].gfx_fullscreen = GFX_WINDOW;
	p->gfx_apmode[1].gfx_fullscreen = GFX_WINDOW;
	p->gfx_xcenter = 0; p->gfx_ycenter = 0;
	p->gfx_xcenter_pos = -1;
	p->gfx_ycenter_pos = -1;
	p->gfx_xcenter_size = -1;
	p->gfx_ycenter_size = -1;
	p->gfx_max_horizontal = RES_HIRES;
	p->gfx_max_vertical = VRES_DOUBLE;
	p->gfx_autoresolution_minv = 0;
	p->gfx_autoresolution_minh = 0;
	p->color_mode = 2;
	p->gfx_blackerthanblack = 0;
	p->gfx_autoresolution_vga = true;
	p->gfx_apmode[0].gfx_backbuffers = 2;
	p->gfx_apmode[1].gfx_backbuffers = 1;
	p->gfx_display_sections = 4;
	p->gfx_variable_sync = 0;
	p->gfx_windowed_resize = true;

	p->immediate_blits = false;
	p->waiting_blits = 0;
	p->chipset_refreshrate = 50;
	p->collision_level = 2;
	p->leds_on_screen = 0;
	p->leds_on_screen_mask[0] = p->leds_on_screen_mask[1] = (1 << LED_MAX) - 1;
	p->keyboard_leds_in_use = 0;
	p->keyboard_leds[0] = p->keyboard_leds[1] = p->keyboard_leds[2] = 0;
	p->scsi = 0;
	p->uaeserial = 0;
	p->cpu_idle = 0;
	p->turbo_emulation = 0;
	p->turbo_emulation_limit = 0;
	p->headless = 0;
	p->catweasel = 0;
	p->tod_hack = 0;
	p->maprom = 0;
	p->boot_rom = 0;
	p->filesys_no_uaefsdb = 0;
	p->filesys_custom_uaefsdb = 1;
	p->picasso96_nocustom = 1;
	p->cart_internal = 1;
	p->sana2 = 0;
	p->clipboard_sharing = false;
	p->native_code = false;
	p->lightpen_crosshair = true;

	p->cs_compatible = CP_GENERIC;
	p->cs_rtc = 2;
	p->cs_df0idhw = true;
	p->cs_a1000ram = 0;
	p->cs_fatgaryrev = -1;
	p->cs_ramseyrev = -1;
	p->cs_agnusrev = -1;
	p->cs_deniserev = -1;
	p->cs_mbdmac = 0;
	p->cs_cd32c2p = p->cs_cd32cd = p->cs_cd32nvram = p->cs_cd32fmv = false;
	p->cs_cd32nvram_size = 1024;
	p->cs_cdtvcd = p->cs_cdtvram = false;
	p->cs_pcmcia = false;
	p->cs_ksmirror_e0 = true;
	p->cs_ksmirror_a8 = false;
	p->cs_ciaoverlay = true;
	p->cs_ciaatod = 0;
	p->cs_df0idhw = true;
	p->cs_slowmemisfast = 0;
	p->cs_resetwarning = 1;
	p->cs_ciatodbug = false;
	p->cs_unmapped_space = 0;
	p->cs_color_burst = false;
	p->cs_ciatype[0] = 0;
	p->cs_ciatype[1] = 0;

	_tcscpy(p->floppyslots[0].df, _T(""));
	_tcscpy(p->floppyslots[1].df, _T(""));
	_tcscpy(p->floppyslots[2].df, _T(""));
	_tcscpy(p->floppyslots[3].df, _T(""));

	configure_rom(p, roms, 0);
	_tcscpy(p->romextfile, _T(""));
	_tcscpy (p->romextfile2, _T(""));
	p->romextfile2addr = 0;
	_tcscpy(p->flashfile, _T(""));
	_tcscpy(p->cartfile, _T(""));
	_tcscpy (p->rtcfile, _T(""));

	_tcscpy(p->path_rom.path[0], _T("./"));
	_tcscpy(p->path_floppy.path[0], _T("./"));
	_tcscpy(p->path_hardfile.path[0], _T("./"));
	_tcscpy(p->path_cd.path[0], _T("./"));

	p->prtname[0] = 0;
	p->sername[0] = 0;

	p->cpu_thread = false;

	p->fpu_model = 0;
	p->cpu_model = 68000;
	p->m68k_speed_throttle = 0;
	p->cpu_clock_multiplier = 0;
	p->cpu_frequency = 0;
	p->mmu_model = 0;
	p->cpu060_revision = 6;
	p->fpu_revision = 0;
	p->fpu_no_unimplemented = false;
	p->int_no_unimplemented = false;
	p->fpu_strict = false;
	p->fpu_mode = -1;
	p->m68k_speed = 0;
	p->cpu_compatible = true;
	p->address_space_24 = true;
	p->cpu_cycle_exact = 0;
	p->cpu_memory_cycle_exact = 0;
	p->blitter_cycle_exact = 0;
	p->chipset_mask = CSMASK_ECS_AGNUS;
	p->chipset_hr = false;
	p->genlock = 0;
	p->genlock_image = 0;
	p->genlock_mix = 0;
	p->ntscmode = false;
	p->filesys_limit = 0;
	p->filesys_max_name = 107;
	p->filesys_max_file_size = 0x7fffffff;

	p->fastmem[0].size = 0x00000000;
	p->mbresmem_low_size = 0x00000000;
	p->mbresmem_high_size = 0x00000000;
	p->z3fastmem[0].size = 0x00000000;
	p->z3autoconfig_start = 0x10000000;
	p->chipmem_size = 0x00080000;
	p->bogomem_size = 0x00080000;
	p->rtgboards[0].rtgmem_size = 0x00000000;
	p->rtgboards[0].rtgmem_type = GFXBOARD_UAE_Z3;
	p->custom_memory_addrs[0] = 0;
	p->custom_memory_sizes[0] = 0;
	p->custom_memory_addrs[1] = 0;
	p->custom_memory_sizes[1] = 0;

	p->nr_floppies = 2;
	p->floppy_read_only = false;
	p->floppyslots[0].dfxtype = DRV_35_DD;
	p->floppyslots[1].dfxtype = DRV_35_DD;
	p->floppyslots[2].dfxtype = DRV_NONE;
	p->floppyslots[3].dfxtype = DRV_NONE;
	p->floppy_speed = 100;
	p->floppy_write_length = 0;
	p->floppy_random_bits_min = 1;
	p->floppy_random_bits_max = 3;
	p->dfxclickvolume_disk[0] = 33;
	p->dfxclickvolume_disk[1] = 33;
	p->dfxclickvolume_disk[2] = 33;
	p->dfxclickvolume_disk[3] = 33;
	p->dfxclickvolume_empty[0] = 33;
	p->dfxclickvolume_empty[1] = 33;
	p->dfxclickvolume_empty[2] = 33;
	p->dfxclickvolume_empty[3] = 33;
	p->dfxclickchannelmask = 0xffff;
	p->cd_speed = 100;

	p->inprec_autoplay = true;
	p->socket_emu = false;

	p->input_tablet = TABLET_OFF;
	p->tablet_library = false;
	p->input_mouse_untrap = MOUSEUNTRAP_MIDDLEBUTTON;
	p->input_magic_mouse_cursor = 0;

	inputdevice_default_prefs(p);

	blkdev_default_prefs(p);

	p->cr_selected = -1;
	struct chipset_refresh* cr;
	for (int i = 0; i < MAX_CHIPSET_REFRESH_TOTAL; i++)
	{
		cr = &p->cr[i];
		cr->index = i;
		cr->rate = -1;
	}
	cr = &p->cr[CHIPSET_REFRESH_PAL];
	cr->index = CHIPSET_REFRESH_PAL;
	cr->horiz = -1;
	cr->vert = -1;
	cr->lace = -1;
	cr->vsync = -1;
	cr->framelength = -1;
	cr->rate = 50.0;
	cr->ntsc = 0;
	cr->locked = false;
	cr->inuse = true;
	_tcscpy(cr->label, _T("PAL"));
	cr = &p->cr[CHIPSET_REFRESH_NTSC];
	cr->index = CHIPSET_REFRESH_NTSC;
	cr->horiz = -1;
	cr->vert = -1;
	cr->lace = -1;
	cr->vsync = -1;
	cr->framelength = -1;
	cr->rate = 60.0;
	cr->ntsc = 1;
	cr->locked = false;
	cr->inuse = true;
	_tcscpy(cr->label, _T("NTSC"));

	p->lightboost_strobo = false;
	p->lightboost_strobo_ratio = 50;

	savestate_state = 0;

	target_default_options(p, type);

	zfile_fclose(default_file);
	default_file = nullptr;
	struct zfile* f = zfile_fopen_empty(nullptr, _T("configstore"));
	if (f)
	{
		uaeconfig++;
		cfgfile_save_options(f, p, 0);
		uaeconfig--;
		cfg_write(&zero, f);
		default_file = f;
	}
}

static void buildin_default_prefs_68020(struct uae_prefs* p)
{
	p->cpu_model = 68020;
	p->address_space_24 = true;
	p->cpu_compatible = true;
	p->chipset_mask = CSMASK_ECS_AGNUS | CSMASK_ECS_DENISE | CSMASK_AGA;
	p->chipmem_size = 0x200000;
	p->bogomem_size = 0;
	p->m68k_speed = -1;
}

static void buildin_default_prefs(struct uae_prefs* p)
{
	p->floppyslots[0].dfxtype = DRV_35_DD;
	if (p->nr_floppies != 1 && p->nr_floppies != 2)
		p->nr_floppies = 2;
	p->floppyslots[1].dfxtype = p->nr_floppies >= 2 ? DRV_35_DD : DRV_NONE;
	p->floppyslots[2].dfxtype = DRV_NONE;
	p->floppyslots[3].dfxtype = DRV_NONE;
	p->floppy_speed = 100;

	p->fpu_model = 0;
	p->cpu_model = 68000;
	p->cpu_clock_multiplier = 0;
	p->cpu_frequency = 0;
	p->cpu060_revision = 1;
	p->fpu_revision = -1;
	p->m68k_speed = 0;
	p->cpu_compatible = true;
	p->address_space_24 = true;
	p->chipset_mask = CSMASK_ECS_AGNUS;
	p->immediate_blits = false;
	p->waiting_blits = 0;
	p->collision_level = 2;
	if (p->produce_sound < 1)
		p->produce_sound = 1;
	p->scsi = 0;
	p->uaeserial = 0;
	p->cpu_idle = 0;
	p->turbo_emulation = 0;
	p->turbo_emulation_limit = 0;
	p->catweasel = 0;
	p->tod_hack = 0;
	p->maprom = 0;
	p->cachesize = 0;
	p->socket_emu = false;
	p->sound_volume_cd = 0;

	p->chipmem_size = 0x00080000;
	p->bogomem_size = 0x00080000;
	for (auto i = 0; i < MAX_RAM_BOARDS; i++)
	{
		memset(p->fastmem, 0, sizeof(struct ramboard));
		memset(p->z3fastmem, 0, sizeof(struct ramboard));
	}
	p->mbresmem_low_size = 0x00000000;
	p->mbresmem_high_size = 0x00000000;
	for (auto& rtgboard : p->rtgboards)
	{
		rtgboard.rtgmem_size = 0x00000000;
		rtgboard.rtgmem_type = GFXBOARD_UAE_Z3;
	}
	for (auto& i : p->expansionboard)
	{
		memset(&i, 0, sizeof(struct boardromconfig));
	}

	p->cs_rtc = 0;
	p->cs_a1000ram = false;
	p->cs_fatgaryrev = -1;
	p->cs_ramseyrev = -1;
	p->cs_agnusrev = -1;
	p->cs_deniserev = -1;
	p->cs_mbdmac = 0;
	p->cs_cd32c2p = p->cs_cd32cd = p->cs_cd32nvram = p->cs_cd32fmv = false;
	p->cs_cdtvcd = p->cs_cdtvram = false;
	p->cs_ide = 0;
	p->cs_pcmcia = false;
	p->cs_ksmirror_e0 = true;
	p->cs_ksmirror_a8 = false;
	p->cs_ciaoverlay = true;
	p->cs_ciaatod = 0;
	p->cs_df0idhw = true;
	p->cs_ciatodbug = false;
	p->cs_1mchipjumper = false;

	_tcscpy(p->romextfile, _T(""));
	_tcscpy (p->romextfile2, _T(""));

	p->ne2000pciname[0] = 0;
	p->ne2000pcmcianame[0] = 0;
	p->a2065name[0] = 0;

	p->prtname[0] = 0;
	p->sername[0] = 0;

	p->mountitems = 0;

	target_default_options(p, 1);
	cfgfile_compatibility_romtype(p);
}

static void set_68020_compa(struct uae_prefs* p, int compa, int cd32)
{
	switch (compa)
	{
	case 0:
		p->m68k_speed = 0;
		p->cachesize = 0;
		p->compfpu = false;
		break;
	case 1:
		p->m68k_speed = 0;
		p->cachesize = 0;
		p->compfpu = false;
		break;
	case 2:
		p->cpu_compatible = true;
		p->m68k_speed = -1;
		p->cachesize = 0;
		p->compfpu = false;
		p->address_space_24 = false;
		break;
	case 3:
		p->cpu_compatible = false;
		p->m68k_speed = -1;
		p->address_space_24 = false;
		p->cachesize = MAX_JIT_CACHE;
		p->compfpu = true;
		break;
	case 4:
		p->cpu_compatible = false;
		p->address_space_24 = false;
		p->cachesize = MAX_JIT_CACHE;
		break;
	}
	if (p->cpu_model >= 68030)
		p->address_space_24 = false;
}

/* 0: cycle-exact
* 1: more compatible
* 2: no more compatible, no 100% sound
* 3: no more compatible, waiting blits, no 100% sound
*/

static void set_68000_compa(struct uae_prefs* p, int compa)
{
	p->cpu_clock_multiplier = 2 << 8;
	switch (compa)
	{
	case 0:
		p->cpu_cycle_exact = p->cpu_memory_cycle_exact = p->blitter_cycle_exact = 1;
		break;
	case 1:
		break;
	case 2:
		p->cpu_compatible = false;
		break;
	case 3:
		p->produce_sound = 2;
		p->cpu_compatible = false;
		break;
	}
}

static int bip_a3000 (struct uae_prefs *p, int config, int compa, int romcheck)
{
	int roms[2];

	if (config == 2)
		roms[0] = 61;
	else if (config == 1)
		roms[0] = 71;
	else
		roms[0] = 59;
	roms[1] = -1;
	p->bogomem_size = 0;
	p->chipmem_size = 0x200000;
	p->cpu_model = 68030;
	p->fpu_model = 68882;
	p->fpu_no_unimplemented = true;
	if (compa == 0)
		p->mmu_model = 68030;
	else
		p->cachesize = MAX_JIT_CACHE;
	p->chipset_mask = CSMASK_ECS_AGNUS | CSMASK_ECS_DENISE;
	p->cpu_compatible = p->address_space_24 = false;
	p->m68k_speed = -1;
	p->immediate_blits = false;
	p->produce_sound = 2;
	p->floppyslots[0].dfxtype = DRV_35_HD;
	p->floppy_speed = 0;
	p->cpu_idle = 150;
	p->cs_compatible = CP_A3000;
	//p->mbresmem_low_size = 8 * 1024 * 1024;
	p->z3fastmem[0].size = 8 * 1024 * 1024;
	built_in_chipset_prefs (p);
	p->cs_ciaatod = p->ntscmode ? 2 : 1;
	return configure_rom (p, roms, romcheck);
}
static int bip_a4000(struct uae_prefs* p, int config, int compa, int romcheck)
{
	int roms[8];

	roms[0] = 16;
	roms[1] = 31;
	roms[2] = 13;
	roms[3] = 12;
	roms[4] = -1;

	p->bogomem_size = 0;
	p->chipmem_size = 0x200000;
	//p->mbresmem_low_size = 8 * 1024 * 1024;
	p->z3fastmem[0].size = 8 * 1024 * 1024;
	p->cpu_model = 68030;
	p->fpu_model = 68882;
	switch (config)
	{
	case 1:
		p->cpu_model = 68040;
		p->fpu_model = 68040;
		break;
	}
	p->chipset_mask = CSMASK_AGA | CSMASK_ECS_AGNUS | CSMASK_ECS_DENISE;
	p->cpu_compatible = p->address_space_24 = false;
	p->m68k_speed = -1;
	p->immediate_blits = false;
	p->produce_sound = 2;
	p->cachesize = MAX_JIT_CACHE;
	p->floppyslots[0].dfxtype = DRV_35_HD;
	p->floppyslots[1].dfxtype = DRV_35_HD;
	p->floppy_speed = 0;
	p->cpu_idle = 150;
	p->cs_compatible = CP_A4000;
	built_in_chipset_prefs(p);
	p->cs_ciaatod = p->ntscmode ? 2 : 1;
	return configure_rom(p, roms, romcheck);
}
static int bip_a4000t (struct uae_prefs *p, int config, int compa, int romcheck)
{
	int roms[8];

	roms[0] = 16;
	roms[1] = 31;
	roms[2] = 13;
	roms[3] = -1;

	p->bogomem_size = 0;
	p->chipmem_size = 0x200000;
	//p->mbresmem_low_size = 8 * 1024 * 1024;
	p->z3fastmem[0].size = 8 * 1024 * 1024;
	p->cpu_model = 68030;
	p->fpu_model = 68882;
	if (config > 0) {
		p->cpu_model = 68040;
		p->fpu_model = 68040;
	}
	p->chipset_mask = CSMASK_AGA | CSMASK_ECS_AGNUS | CSMASK_ECS_DENISE;
	p->cpu_compatible = p->address_space_24 = false;
	p->m68k_speed = -1;
	p->immediate_blits = false;
	p->produce_sound = 2;
	p->cachesize = MAX_JIT_CACHE;
	p->floppyslots[0].dfxtype = DRV_35_HD;
	p->floppyslots[1].dfxtype = DRV_35_HD;
	p->floppy_speed = 0;
	p->cpu_idle = 150;
	p->cs_compatible = CP_A4000T;
	built_in_chipset_prefs (p);
	p->cs_ciaatod = p->ntscmode ? 2 : 1;
	return configure_rom (p, roms, romcheck);
}

static void bip_velvet(struct uae_prefs *p, int config, int compa, int romcheck)
{
	p->chipset_mask = 0;
	p->bogomem_size = 0;
	p->sound_filter = FILTER_SOUND_ON;
	set_68000_compa (p, compa);
	p->floppyslots[1].dfxtype = DRV_NONE;
	p->cs_compatible = CP_VELVET;
	p->cs_slowmemisfast = 1;
	p->cs_dipagnus = 1;
	p->cs_agnusbltbusybug = 1;
	built_in_chipset_prefs (p);
	p->cs_denisenoehb = 1;
	p->cs_cia6526 = 1;
	p->chipmem_size = 0x40000;
}

static int bip_a1000 (struct uae_prefs *p, int config, int compa, int romcheck)
{
	int roms[2];

	roms[0] = 24;
	roms[1] = -1;
	p->chipset_mask = 0;
	p->bogomem_size = 0;
	p->sound_filter = FILTER_SOUND_ON;
	set_68000_compa (p, compa);
	p->floppyslots[1].dfxtype = DRV_NONE;
	p->cs_compatible = CP_A1000;
	p->cs_slowmemisfast = 1;
	p->cs_dipagnus = 1;
	p->cs_agnusbltbusybug = 1;
	built_in_chipset_prefs (p);
	if (config > 0)
		p->cs_denisenoehb = 1;
	if (config > 1)
		p->chipmem_size = 0x40000;
	if (config > 2) {
		roms[0] = 125;
		roms[1] = -1;
		bip_velvet(p, config, compa, romcheck);
	}
	return configure_rom (p, roms, romcheck);
}

static int bip_cdtvcr (struct uae_prefs *p, int config, int compa, int romcheck)
{
	int roms[4];

	p->bogomem_size = 0;
	p->chipmem_size = 0x100000;
	p->chipset_mask = CSMASK_ECS_AGNUS | CSMASK_ECS_DENISE;
	p->cs_cdtvcd = p->cs_cdtvram = true;
	p->cs_cdtvcr = true;
	p->cs_rtc = 1;
	p->nr_floppies = 0;
	p->floppyslots[0].dfxtype = DRV_NONE;
	if (config > 0)
		p->floppyslots[0].dfxtype = DRV_35_DD;
	p->floppyslots[1].dfxtype = DRV_NONE;
	set_68000_compa (p, compa);
	p->cs_compatible = CP_CDTVCR;
	built_in_chipset_prefs (p);
	get_data_path (p->flashfile, sizeof (p->flashfile) / sizeof (TCHAR));
	_tcscat (p->flashfile, _T("cdtv-cr.nvr"));
	roms[0] = 9;
	roms[1] = 10;
	roms[2] = -1;
	if (!configure_rom (p, roms, romcheck))
		return 0;
	roms[0] = 108;
	roms[1] = 107;
	roms[2] = -1;
	if (!configure_rom (p, roms, romcheck))
		return 0;
	return 1;
}

static int bip_cdtv (struct uae_prefs *p, int config, int compa, int romcheck)
{
	int roms[4];

	if (config >= 2)
		return bip_cdtvcr(p, config - 2, compa, romcheck);

	p->bogomem_size = 0;
	p->chipmem_size = 0x100000;
	p->chipset_mask = CSMASK_ECS_AGNUS;
	p->cs_cdtvcd = p->cs_cdtvram = 1;
	if (config > 0) {
		addbcromtype(p, ROMTYPE_CDTVSRAM, true, NULL, 0);
	}
	p->cs_rtc = 1;
	p->nr_floppies = 0;
	p->floppyslots[0].dfxtype = DRV_NONE;
	if (config > 0)
		p->floppyslots[0].dfxtype = DRV_35_DD;
	p->floppyslots[1].dfxtype = DRV_NONE;
	set_68000_compa (p, compa);
	p->cs_compatible = CP_CDTV;
	built_in_chipset_prefs (p);
	get_data_path (p->flashfile, sizeof (p->flashfile) / sizeof (TCHAR));
	_tcscat (p->flashfile, _T("cdtv.nvr"));
	roms[0] = 6;
	roms[1] = 32;
	roms[2] = -1;
	if (!configure_rom (p, roms, romcheck))
		return 0;
	roms[0] = 20;
	roms[1] = 21;
	roms[2] = 22;
	roms[3] = -1;
	if (!configure_rom (p, roms, romcheck))
		return 0;
	return 1;
}

static int bip_cd32(struct uae_prefs* p, int config, int compa, int romcheck)
{
	int roms[3];

	buildin_default_prefs_68020(p);
	p->cs_cd32c2p = p->cs_cd32cd = p->cs_cd32nvram = true;
	p->nr_floppies = 0;
	p->floppyslots[0].dfxtype = DRV_NONE;
	p->floppyslots[1].dfxtype = DRV_NONE;
	p->cs_unmapped_space = 1;
	set_68020_compa(p, compa, 1);
	p->cs_compatible = CP_CD32;
	built_in_chipset_prefs(p);
	get_data_path(p->flashfile, sizeof(p->flashfile) / sizeof(TCHAR));
	_tcscat(p->flashfile, _T("cd32.nvr"));

	roms[0] = 64;
	roms[1] = -1;
	if (!configure_rom(p, roms, 0))
	{
		roms[0] = 18;
		roms[1] = -1;
		if (!configure_rom(p, roms, romcheck))
			return 0;
		roms[0] = 19;
		if (!configure_rom(p, roms, romcheck))
			return 0;
	}
	if (config == 1) {
		p->cs_cd32fmv = true;
		roms[0] = 74;
		roms[1] = 23;
		roms[2] = -1;
		if (!configure_rom(p, roms, romcheck))
			return 0;
	}

	p->cdslots[0].inuse = true;
	p->cdslots[0].type = SCSI_UNIT_IMAGE;
	p->m68k_speed = M68K_SPEED_14MHZ_CYCLES;
	p->gfx_monitor.gfx_size.width = 720;
	p->gfx_monitor.gfx_size.height = 284;
	
	return 1;
}

static int bip_a1200(struct uae_prefs* p, int config, int compa, int romcheck)
{
	int roms[4];

	buildin_default_prefs_68020(p);
	roms[0] = 11;
	roms[1] = 15;
	roms[2] = 31;
	roms[3] = -1;

	p->cs_rtc = 0;
	p->cs_compatible = CP_A1200;
	built_in_chipset_prefs(p);
	switch (config)
	{
	case 1:
		p->fastmem[0].size = 0x400000;
		p->cs_rtc = 1;
		break;
	}
	set_68020_compa(p, compa, 0);

	p->m68k_speed = M68K_SPEED_14MHZ_CYCLES;

	p->nr_floppies = 1;
	p->floppyslots[1].dfxtype = DRV_NONE;

	return configure_rom(p, roms, romcheck);
}

static int bip_a600(struct uae_prefs* p, int config, int compa, int romcheck)
{
	int roms[4];

	roms[0] = 10;
	roms[1] = 9;
	roms[2] = 8;
	roms[3] = -1;
	set_68000_compa(p, compa);
	p->cs_compatible = CP_A600;
	built_in_chipset_prefs(p);
	p->bogomem_size = 0;
	p->chipmem_size = 0x100000;
	if (config > 0)
		p->cs_rtc = 1;
	if (config == 1)
		p->chipmem_size = 0x200000;
	if (config == 2)
		p->fastmem[0].size = 0x400000;
	p->chipset_mask = CSMASK_ECS_AGNUS | CSMASK_ECS_DENISE;
	return configure_rom(p, roms, romcheck);
}

static int bip_a500p(struct uae_prefs* p, int config, int compa, int romcheck)
{
	int roms[2];

	roms[0] = 7;
	roms[1] = -1;
	set_68000_compa(p, compa);
	p->cs_compatible = CP_A500P;
	built_in_chipset_prefs(p);
	p->bogomem_size = 0;
	p->chipmem_size = 0x100000;
	if (config > 0)
		p->cs_rtc = 1;
	if (config == 1)
		p->chipmem_size = 0x200000;
	if (config == 2)
		p->fastmem[0].size = 0x400000;
	p->chipset_mask = CSMASK_ECS_AGNUS | CSMASK_ECS_DENISE;
	return configure_rom(p, roms, romcheck);
}

static int bip_a500(struct uae_prefs* p, int config, int compa, int romcheck)
{
	int roms[3];

	roms[0] = roms[1] = roms[2] = -1;
	switch (config)
	{
	case 0: // KS 1.3, OCS Agnus, 0.5M Chip + 0.5M Slow
		roms[0] = 6;
		roms[1] = 32;
		p->chipset_mask = 0;
		break;
	case 1: // KS 1.3, ECS Agnus, 0.5M Chip + 0.5M Slow
		roms[0] = 6;
		roms[1] = 32;
		break;
	case 2: // KS 1.3, ECS Agnus, 1.0M Chip
		roms[0] = 6;
		roms[1] = 32;
		p->bogomem_size = 0;
		p->chipmem_size = 0x100000;
		break;
	case 3: // KS 1.3, OCS Agnus, 0.5M Chip
		roms[0] = 6;
		roms[1] = 32;
		p->bogomem_size = 0;
		p->chipset_mask = 0;
		p->cs_rtc = 0;
		p->floppyslots[1].dfxtype = DRV_NONE;
		break;
	case 4: // KS 1.2, OCS Agnus, 0.5M Chip
		roms[0] = 5;
		roms[1] = 4;
		p->bogomem_size = 0;
		p->chipset_mask = 0;
		p->cs_rtc = 0;
		p->floppyslots[1].dfxtype = DRV_NONE;
		break;
	case 5: // KS 1.2, OCS Agnus, 0.5M Chip + 0.5M Slow
		roms[0] = 5;
		roms[1] = 4;
		p->chipset_mask = 0;
		break;
	}
	p->fast_copper = 0;
	set_68000_compa(p, compa);
	p->cs_compatible = CP_A500;
	built_in_chipset_prefs(p);
	return configure_rom(p, roms, romcheck);
}

static int bip_super (struct uae_prefs *p, int config, int compa, int romcheck)
{
	int roms[7];

	roms[0] = 16;
	roms[1] = 31;
	roms[2] = 15;
	roms[3] = 14;
	roms[4] = 12;
	roms[5] = 11;
	roms[6] = -1;
	p->bogomem_size = 0;
	p->chipmem_size = 0x400000;
	p->z3fastmem[0].size = 8 * 1024 * 1024;
	p->rtgboards[0].rtgmem_size = 16 * 1024 * 1024;
	p->cpu_model = 68040;
	p->fpu_model = 68040;
	p->chipset_mask = CSMASK_AGA | CSMASK_ECS_AGNUS | CSMASK_ECS_DENISE;
	p->cpu_compatible = p->address_space_24 = false;
	p->m68k_speed = -1;
	p->immediate_blits = true;
	p->produce_sound = 2;
	p->cachesize = MAX_JIT_CACHE;
	p->floppyslots[0].dfxtype = DRV_35_HD;
	p->floppyslots[1].dfxtype = DRV_35_HD;
	p->floppy_speed = 0;
	p->cpu_idle = 150;
	p->scsi = 1;
	p->uaeserial = 1;
	p->socket_emu = 1;
	p->cart_internal = 0;
	p->picasso96_nocustom = 1;
	p->cs_compatible = 1;
	p->cs_unmapped_space = 1;
	built_in_chipset_prefs (p);
	p->cs_ide = -1;
	p->cs_ciaatod = p->ntscmode ? 2 : 1;
	//_tcscat(p->flashfile, _T("battclock.nvr"));
	return configure_rom (p, roms, romcheck);
}

static int bip_arcadia (struct uae_prefs *p, int config, int compa, int romcheck)
{
	int roms[4], i;
	struct romlist **rl;

	p->bogomem_size = 0;
	p->chipset_mask = 0;
	p->cs_rtc = 0;
	p->nr_floppies = 0;
	p->floppyslots[0].dfxtype = DRV_NONE;
	p->floppyslots[1].dfxtype = DRV_NONE;
	set_68000_compa (p, compa);
	p->cs_compatible = CP_A500;
	built_in_chipset_prefs (p);
	get_data_path (p->flashfile, sizeof (p->flashfile) / sizeof (TCHAR));
	_tcscat (p->flashfile, _T("arcadia.nvr"));
	roms[0] = 5;
	roms[1] = 4;
	roms[2] = -1;
	if (!configure_rom (p, roms, romcheck))
		return 0;
	roms[0] = 51;
	roms[1] = 49;
	roms[2] = -1;
	if (!configure_rom (p, roms, romcheck))
		return 0;
	rl = getarcadiaroms ();
	for (i = 0; rl[i]; i++) {
		if (config-- == 0) {
			roms[0] = rl[i]->rd->id;
			roms[1] = -1;
			configure_rom (p, roms, 0);
			break;
		}
	}
	xfree (rl);
	return 1;
}

static int bip_casablanca(struct uae_prefs *p, int config, int compa, int romcheck)
{
	int roms[8];

	roms[0] = 231;
	roms[1] = -1;

	p->bogomem_size = 0;
	p->chipmem_size = 0x200000;
	switch (config)
	{
	default:
	case 1:
		p->cpu_model = 68040;
		p->fpu_model = 68040;
		p->mmu_model = 68040;
		break;
	case 2:
		p->cpu_model = 68060;
		p->fpu_model = 68060;
		p->mmu_model = 68040;
		break;
	}
	p->chipset_mask = CSMASK_AGA | CSMASK_ECS_AGNUS | CSMASK_ECS_DENISE;
	p->cpu_compatible = p->address_space_24 = false;
	p->m68k_speed = -1;
	p->immediate_blits = false;
	p->produce_sound = 2;
	p->floppyslots[0].dfxtype = DRV_NONE;
	p->floppyslots[1].dfxtype = DRV_NONE;
	p->cs_compatible = CP_CASABLANCA;
	built_in_chipset_prefs(p);
	return configure_rom(p, roms, romcheck);
}

int built_in_prefs(struct uae_prefs* p, int model, int config, int compa, int romcheck)
{
	int v = 0;

	buildin_default_prefs(p);
	switch (model)
	{
	case 0:
		v = bip_a500(p, config, compa, romcheck);
		break;
	case 1:
		v = bip_a500p(p, config, compa, romcheck);
		break;
	case 2:
		v = bip_a600(p, config, compa, romcheck);
		break;
	case 3:
		v = bip_a1000 (p, config, compa, romcheck);
		break;
	case 4:
		v = bip_a1200(p, config, compa, romcheck);
		break;
	case 5:
		v = bip_a3000 (p, config, compa, romcheck);
		break;
	case 6:
		v = bip_a4000(p, config, compa, romcheck);
		break;
	case 7:
		v = bip_a4000t (p, config, compa, romcheck);
		break;
	case 8:
		v = bip_cd32(p, config, compa, romcheck);
		break;
	case 9:
		v = bip_cdtv (p, config, compa, romcheck);
		break;
	case 10:
		v = bip_arcadia(p, config, compa, romcheck);
		break;
	case 11:
		v = bip_casablanca(p, config, compa, romcheck);
		break;
	case 12:
		v = bip_super (p, config, compa, romcheck);
		break;
	}
	if (!p->immediate_blits)
		p->waiting_blits = 1;
	if (p->sound_filter_type == FILTER_SOUND_TYPE_A500 && (p->chipset_mask & CSMASK_AGA))
		p->sound_filter_type = FILTER_SOUND_TYPE_A1200;
	else if (p->sound_filter_type == FILTER_SOUND_TYPE_A1200 && !(p->chipset_mask & CSMASK_AGA))
		p->sound_filter_type = FILTER_SOUND_TYPE_A500;
	if (p->cpu_model >= 68040)
		p->cs_bytecustomwritebug = true;
	cfgfile_compatibility_romtype(p);
	return v;
}

int built_in_chipset_prefs(struct uae_prefs* p)
{
	if (!p->cs_compatible)
		return 1;

	p->cs_cd32c2p = p->cs_cd32cd = p->cs_cd32nvram = false;
	p->cs_fatgaryrev = -1;
	p->cs_ide = 0;
	p->cs_ramseyrev = -1;
	p->cs_pcmcia = false;
	p->cs_ksmirror_e0 = true;
	p->cs_ksmirror_a8 = false;
	p->cs_ciaoverlay = true;
	p->cs_ciaatod = 0;
	p->cs_rtc = 0;
	p->cs_df0idhw = true;
	p->cs_ciatodbug = false;
	p->cs_z3autoconfig = false;
	p->cs_bytecustomwritebug = false;
	p->cs_1mchipjumper = false;
	p->cs_unmapped_space = 0;
	p->cs_color_burst = false;
	p->cs_romisslow = false;
	p->cs_toshibagary = false;
	p->cs_ciatype[0] = p->cs_ciatype[1] = 0;

	switch (p->cs_compatible)
	{
	case CP_GENERIC: // generic
		if (p->cpu_model >= 68020)
		{
			// big box-like
			p->cs_rtc = 2;
			p->cs_fatgaryrev = 0;
			p->cs_ide = -1;
			p->cs_ramseyrev = 0x0f;
			p->cs_unmapped_space = 1;
		}
		else if (p->cpu_compatible)
		{
			// very A500-like
			p->cs_df0idhw = false;
			p->cs_resetwarning = false;
			if (p->bogomem_size || p->chipmem_size > 0x80000 || p->fastmem[0].size)
				p->cs_rtc = 1;
			p->cs_ciatodbug = true;
		}
		else
		{
			// sort of A500-like
			p->cs_ide = -1;
			p->cs_rtc = 1;
		}
		break;
	case CP_CDTV: // CDTV
		p->cs_rtc = 1;
		p->cs_cdtvcd = p->cs_cdtvram = 1;
		p->cs_df0idhw = 1;
		p->cs_ksmirror_e0 = 0;
		break;
	case CP_CDTVCR: // CDTV-CR
		p->cs_rtc = 1;
		p->cs_cdtvcd = p->cs_cdtvram = 1;
		p->cs_cdtvcr = true;
		p->cs_df0idhw = 1;
		p->cs_ksmirror_e0 = 0;
		p->cs_ide = IDE_A600A1200;
		p->cs_pcmcia = 1;
		p->cs_ksmirror_a8 = 1;
		p->cs_ciaoverlay = 0;
		p->cs_resetwarning = 0;
		p->cs_ciatodbug = true;
		break;
	case CP_CD32: // CD32
		p->cs_cd32c2p = p->cs_cd32cd = p->cs_cd32nvram = true;
		p->cs_ksmirror_e0 = 0;
		p->cs_ksmirror_a8 = 1;
		p->cs_ciaoverlay = 0;
		p->cs_resetwarning = 0;
		p->cs_unmapped_space = 1;
		break;
	case CP_A500: // A500
		p->cs_df0idhw = 0;
		p->cs_resetwarning = 0;
		if (p->bogomem_size || p->chipmem_size > 0x80000 || p->fastmem[0].size)
			p->cs_rtc = 1;
		p->cs_ciatodbug = true;
		break;
	case CP_A500P: // A500+
		p->cs_rtc = 1;
		p->cs_resetwarning = 0;
		p->cs_ciatodbug = true;
		break;
	case CP_A600: // A600
		p->cs_ide = IDE_A600A1200;
		p->cs_pcmcia = 1;
		p->cs_ksmirror_a8 = 1;
		p->cs_ciaoverlay = 0;
		p->cs_resetwarning = 0;
		p->cs_ciatodbug = true;
		p->cs_ciatype[0] = p->cs_ciatype[1] = 1;
		break;
	case CP_A1000: // A1000
		p->cs_a1000ram = 1;
		p->cs_ciaatod = p->ntscmode ? 2 : 1;
		p->cs_ksmirror_e0 = 0;
		p->cs_agnusbltbusybug = 1;
		p->cs_dipagnus = 1;
		p->cs_ciatodbug = true;
		break;
	case CP_VELVET: // A1000 Prototype
		p->cs_ciaatod = p->ntscmode ? 2 : 1;
		p->cs_ksmirror_e0 = 0;
		p->cs_agnusbltbusybug = 1;
		p->cs_dipagnus = 1;
		p->cs_denisenoehb = 1;
		break;
	case CP_A1200: // A1200
		p->cs_ide = IDE_A600A1200;
		p->cs_pcmcia = true;
		p->cs_ksmirror_a8 = true;
		p->cs_ciaoverlay = false;
		if (p->fastmem[0].size || p->z3fastmem[0].size)
			p->cs_rtc = 1;
		break;
	case CP_A2000: // A2000
		p->cs_rtc = 1;
		p->cs_ciaatod = p->ntscmode ? 2 : 1;
		p->cs_ciatodbug = true;
		p->cs_unmapped_space = 1;
		break;
	case CP_A3000: // A3000
		p->cs_rtc = 2;
		p->cs_fatgaryrev = 0;
		p->cs_ramseyrev = 0x0d;
		p->cs_mbdmac = 1;
		p->cs_ksmirror_e0 = 0;
		p->cs_ciaatod = p->ntscmode ? 2 : 1;
		p->cs_z3autoconfig = true;
		p->cs_unmapped_space = 1;
		break;
	case CP_A3000T: // A3000T
		p->cs_rtc = 2;
		p->cs_fatgaryrev = 0;
		p->cs_ramseyrev = 0x0d;
		p->cs_mbdmac = 1;
		p->cs_ksmirror_e0 = 0;
		p->cs_ciaatod = p->ntscmode ? 2 : 1;
		p->cs_z3autoconfig = true;
		p->cs_unmapped_space = 1;
		break;
	case CP_A4000: // A4000
		p->cs_rtc = 2;
		p->cs_fatgaryrev = 0;
		p->cs_ramseyrev = 0x0f;
		p->cs_ide = IDE_A4000;
		p->cs_mbdmac = 0;
		p->cs_ksmirror_a8 = 0;
		p->cs_ksmirror_e0 = 0;
		p->cs_ciaoverlay = 0;
		p->cs_z3autoconfig = true;
		p->cs_unmapped_space = 1;
		break;
	case CP_A4000T: // A4000T
		p->cs_rtc = 2;
		p->cs_fatgaryrev = 0;
		p->cs_ramseyrev = 0x0f;
		p->cs_ide = IDE_A4000;
		p->cs_mbdmac = 2;
		p->cs_ksmirror_a8 = 0;
		p->cs_ksmirror_e0 = 0;
		p->cs_ciaoverlay = 0;
		p->cs_z3autoconfig = true;
		p->cs_unmapped_space = 1;
		break;
	case CP_CASABLANCA:
		break;
	case CP_DRACO:
		break;
	}
	if (p->cpu_model >= 68040)
		p->cs_bytecustomwritebug = true;
	return 1;
}

void set_config_changed(void)
{
	config_changed = 1;
}

void config_check_vsync(void)
{
	if (config_changed)
	{
		config_changed++;
		if (config_changed >= 3)
			config_changed = 0;
	}
}

bool is_error_log(void)
{
	return error_lines != nullptr;
}

TCHAR* get_error_log(void)
{
	strlist* sl;
	int len = 0;
	for (sl = error_lines; sl; sl = sl->next)
	{
		len += _tcslen(sl->option) + 1;
	}
	if (!len)
		return nullptr;
	TCHAR* s = xcalloc(TCHAR, len + 1);
	for (sl = error_lines; sl; sl = sl->next)
	{
		_tcscat(s, sl->option);
		_tcscat(s, _T("\n"));
	}
	return s;
}

void error_log(const TCHAR* format, ...)
{
	TCHAR buffer[256], *bufp;
	int bufsize = 256;
	va_list parms;

	if (format == nullptr)
	{
		struct strlist** ps = &error_lines;
		while (*ps)
		{
			struct strlist* s = *ps;
			*ps = s->next;
			xfree(s->value);
			xfree(s->option);
			xfree(s);
		}
		return;
	}

	va_start(parms, format);
	bufp = buffer;
	for (;;)
	{
		int count = _vsntprintf(bufp, bufsize - 1, format, parms);
		if (count < 0)
		{
			bufsize *= 10;
			if (bufp != buffer)
				xfree(bufp);
			bufp = xmalloc(TCHAR, bufsize);
			continue;
		}
		break;
	}
	bufp[bufsize - 1] = 0;
	write_log(_T("%s\n"), bufp);
	va_end(parms);

	strlist* u = xcalloc(struct strlist, 1);
	if (u) {
		u->option = my_strdup(bufp);
		if (u->option) {
			u->next = error_lines;
			error_lines = u;
		}
	}

	if (bufp != buffer)
		xfree(bufp);
}

int bip_a4000(struct uae_prefs* p, int rom)
{
	return bip_a4000(p, 0, 0, 0);
}

int bip_cd32(struct uae_prefs* p, int rom)
{
	return bip_cd32(p, 0, 0, 0);
}

int bip_a1200(struct uae_prefs* p, int rom)
{
	int roms[4];

	int v = bip_a1200(p, 0, 0, 0);
	if (rom == 310)
	{
		roms[0] = 15;
		roms[1] = 11;
		roms[2] = 31;
		roms[3] = -1;
		v = configure_rom(p, roms, 0);
	}

	return v;
}

int bip_a500plus(struct uae_prefs* p, int rom)
{
	int roms[4];

	int v = bip_a500p(p, 0, 0, 0);
	if (rom == 130)
	{
		roms[0] = 6;
		roms[1] = 5;
		roms[2] = 4;
		roms[3] = -1;
	}
	else
	{
		roms[0] = 7;
		roms[1] = 6;
		roms[2] = 5;
		roms[3] = -1;
	}
	return configure_rom(p, roms, 0);
}

int bip_a500(struct uae_prefs* p, int rom)
{
	int roms[4];

	int v = bip_a500(p, 0, 0, 0);
	if (rom == 130)
	{
		roms[0] = 6;
		roms[1] = 5;
		roms[2] = 4;
		roms[3] = -1;
	}
	else
	{
		roms[0] = 5;
		roms[1] = 4;
		roms[2] = 3;
		roms[3] = -1;
	}
	return configure_rom(p, roms, 0);
}

int bip_a2000(struct uae_prefs* p, int rom)
{
	int roms[4];

	if (rom == 130)
	{
		roms[0] = 6;
		roms[1] = 5;
		roms[2] = 4;
		roms[3] = -1;
	}
	else
	{
		roms[0] = 5;
		roms[1] = 4;
		roms[2] = 3;
		roms[3] = -1;
	}
	p->cs_compatible = CP_A2000;
	built_in_chipset_prefs(p);
	p->chipmem_size = 0x00080000;
	p->bogomem_size = 0x00080000;
	p->chipset_mask = 0;
	p->cpu_compatible = false;
	p->fast_copper = 0;
	p->nr_floppies = 1;
	p->floppyslots[1].dfxtype = DRV_NONE;
	return configure_rom(p, roms, 0);
}<|MERGE_RESOLUTION|>--- conflicted
+++ resolved
@@ -2319,25 +2319,6 @@
 	cfgfile_dwrite_str(f, _T("uaeboard"), uaeboard[p->uaeboard]);
         
 #ifdef AMIBERRY
-<<<<<<< HEAD
-        cfg_write(_T("; "), f);
-	cfg_write(_T("; *** WHDLoad Booter. Options"), f);
-	cfg_write(_T("; "), f);
-        
-        //cfgfile_dwrite_bool , cfgfile_dwrite  , cfgfile_dwrite_str
-        // i think these ^^ will only write if there is a variable to be written
-        // which we will want, after testing.
-
-        cfgfile_write_str (f, _T("whdload_slave"), p->whdbootprefs.slave);
-        cfgfile_write_bool (f, _T("whdload_showsplash"), p->whdbootprefs.showsplash);
-        cfgfile_write_bool (f, _T("whdload_buttonwait"), p->whdbootprefs.buttonwait);
-        cfgfile_write (f, _T("whdload_custom1"), _T("%d"), p->whdbootprefs.custom1);
-        cfgfile_write (f, _T("whdload_custom2"), _T("%d"), p->whdbootprefs.custom2);
-        cfgfile_write (f, _T("whdload_custom3"), _T("%d"), p->whdbootprefs.custom3);
-        cfgfile_write (f, _T("whdload_custom4"), _T("%d"), p->whdbootprefs.custom4);
-        cfgfile_write (f, _T("whdload_custom5"), _T("%d"), p->whdbootprefs.custom5);
-        cfgfile_write_str (f, _T("whdload_custom"), p->whdbootprefs.custom);       
-=======
 	cfg_write(_T("; "), f);
 	cfg_write(_T("; *** WHDLoad Booter. Options"), f);
 	cfg_write(_T("; "), f);
@@ -2355,7 +2336,6 @@
 	cfgfile_write(f, _T("whdload_custom4"), _T("%d"), p->whdbootprefs.custom4);
 	cfgfile_write(f, _T("whdload_custom5"), _T("%d"), p->whdbootprefs.custom5);
 	cfgfile_write_str(f, _T("whdload_custom"), p->whdbootprefs.custom);
->>>>>>> ea4998ce
 #endif
 }
 
@@ -2909,25 +2889,15 @@
 	} // close loop 1
         
 	/* Read in WHDLoad Options  */
-<<<<<<< HEAD
-	if (cfgfile_string(option, value, _T("whdload_slave"),  p-> whdbootprefs.slave, sizeof p-> whdbootprefs.slave / sizeof (TCHAR))
-		|| cfgfile_string(option, value, _T("whdload_custom"),  p-> whdbootprefs.custom, sizeof p-> whdbootprefs.custom / sizeof (TCHAR))
-=======
 	if (cfgfile_string(option, value, _T("whdload_slave"), p->whdbootprefs.slave, sizeof p->whdbootprefs.slave / sizeof(TCHAR))
 		|| cfgfile_string(option, value, _T("whdload_custom"), p->whdbootprefs.custom, sizeof p->whdbootprefs.custom / sizeof(TCHAR))
->>>>>>> ea4998ce
 		|| cfgfile_intval(option, value, _T("whdload_custom1"), &p->whdbootprefs.custom1, 1)
 		|| cfgfile_intval(option, value, _T("whdload_custom2"), &p->whdbootprefs.custom2, 1)
 		|| cfgfile_intval(option, value, _T("whdload_custom3"), &p->whdbootprefs.custom3, 1)
 		|| cfgfile_intval(option, value, _T("whdload_custom4"), &p->whdbootprefs.custom4, 1)
 		|| cfgfile_intval(option, value, _T("whdload_custom5"), &p->whdbootprefs.custom5, 1)
-<<<<<<< HEAD
-		|| cfgfile_yesno(option, value, _T("whdload_buttonwait"), &p-> whdbootprefs.buttonwait)
-		|| cfgfile_yesno(option, value, _T("whdload_showsplash"), &p-> whdbootprefs.showsplash)
-=======
 		|| cfgfile_yesno(option, value, _T("whdload_buttonwait"), &p->whdbootprefs.buttonwait)
 		|| cfgfile_yesno(option, value, _T("whdload_showsplash"), &p->whdbootprefs.showsplash)
->>>>>>> ea4998ce
 		)
 	{
 		return 1;
