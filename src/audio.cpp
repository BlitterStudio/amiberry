/*
* UAE - The Un*x Amiga Emulator
*
* Paula audio emulation
*
* Copyright 1995, 1996, 1997 Bernd Schmidt
* Copyright 1996 Marcus Sundberg
* Copyright 1996 Manfred Thole
* Copyright 2006 Toni Wilen
*
* new filter algorithm and anti&sinc interpolators by Antti S. Lankila
*
*/

#include "sysconfig.h"
#include "sysdeps.h"

#include "options.h"
#include "memory.h"
#include "custom.h"
#include "newcpu.h"
#include "autoconf.h"
#include "gensound.h"
#include "audio.h"
#include "sounddep/sound.h"
#include "events.h"
#include "savestate.h"
#ifdef DRIVESOUND
#include "driveclick.h"
#endif
#include "zfile.h"
#include "uae.h"
#include "gui.h"
#include "xwin.h"
//#include "debug.h"
//#include "sndboard.h"
#ifdef AVIOUTPUT
#include "avioutput.h"
#endif
#ifdef AHI
#include "traps.h"
#include "ahi_v1.h"
#ifdef AHI_v2
#include "ahi_v2.h"
#endif
#endif
#include "threaddep/thread.h"

#include <math.h>

#define DEBUG_AUDIO 0
#define DEBUG_AUDIO2 0
#define DEBUG_AUDIO_HACK 0
#define DEBUG_CHANNEL_MASK 15
#define TEST_AUDIO 0
#define TEST_MISSED_DMA 0

#define PERIOD_MIN 4
#define PERIOD_MIN_NONCE 60

#define PERIOD_LOW 124

int audio_channel_mask = 15;
volatile bool cd_audio_mode_changed;

STATIC_INLINE bool isaudio(void)
{
	return currprefs.produce_sound != 0;
}

#if DEBUG_AUDIO > 0 || DEBUG_AUDIO_HACK > 0 || DEBUG_AUDIO2 > 0
static bool debugchannel(int ch)
{
	return ((1 << ch) & DEBUG_CHANNEL_MASK) != 0;
}
#endif

STATIC_INLINE bool usehacks(void)
{
	return !(currprefs.cs_hacks & 8) && (currprefs.cpu_model >= 68020 || currprefs.m68k_speed != 0 || (currprefs.cs_hacks & 4));
}

#define SINC_QUEUE_MAX_AGE 2048
/* Queue length 256 implies minimum emulated period of 8. This should be
 * sufficient for all imaginable purposes. This must be power of two. */
#define SINC_QUEUE_LENGTH 256

#include "sinctable.cpp.in"

typedef struct {
	int time, output;
} sinc_queue_t;

struct audio_channel_data2
{
	int current_sample, last_sample;
	uae_u8 new_sample;
	int sample_accum, sample_accum_time;
	int sinc_output_state;
	sinc_queue_t sinc_queue[SINC_QUEUE_LENGTH];
	int sinc_queue_time;
	int sinc_queue_head;
	int audvol;
	int mixvol;
	unsigned int adk_mask;
};
struct audio_stream_data
{
	bool active;
	unsigned int evtime;
	struct audio_channel_data2 data[AUDIO_CHANNEL_MAX_STREAM_CH];
	SOUND_STREAM_CALLBACK cb;
	void* cb_data;
};

#define FIR_WIDTH 512
#define VOLCNT_BUFFER_SIZE 4096
union sIntFlt { uae_u32 U32; float F32; };
static float firmem[2 * FIR_WIDTH + 1];

struct audio_channel_data
{
	unsigned int evtime;
	bool dmaenstore;
	bool intreq2;
	bool irqcheck;
	bool dr;
	bool dsr;
	bool pbufldl;
	int drhpos;
	bool dat_written;
#if TEST_MISSED_DMA
	bool dat_loaded;
#endif
	uaecptr lc, pt;
	int state;
	int per;
	int len, wlen;
	int volcnt;
	uae_u16 dat, dat2;
	struct audio_channel_data2 data;
#if TEST_AUDIO > 0
	bool hisample, losample;
	bool have_dat;
	int per_original;
#endif
	/* too fast cpu fixes */
	uaecptr ptx;
	bool ptx_written;
	bool ptx_tofetch;
	int dmaofftime_active;
	int dmaofftime_cpu_cnt;
	uaecptr dmaofftime_pc;
	int volcntbufcnt;
	float volcntbuf[VOLCNT_BUFFER_SIZE];
};

static int audio_extra_streams[AUDIO_CHANNEL_STREAMS];
static int audio_total_extra_streams;

static int samplecnt;
#if SOUNDSTUFF > 0
static int extrasamples, outputsample, doublesample;
#endif

int sampleripper_enabled;
struct ripped_sample
{
	struct ripped_sample* next;
	uae_u8* sample;
	int len, per, changed;
};

static struct ripped_sample* ripped_samples;

void write_wavheader(struct zfile* wavfile, uae_u32 size, uae_u32 freq)
{
	uae_u16 tw;
	uae_u32 tl;
	int bits = 8, channels = 1;

	zfile_fseek(wavfile, 0, SEEK_SET);
	zfile_fwrite("RIFF", 1, 4, wavfile);
	tl = 0;
	if (size)
		tl = size - 8;
	zfile_fwrite(&tl, 1, 4, wavfile);
	zfile_fwrite("WAVEfmt ", 1, 8, wavfile);
	tl = 16;
	zfile_fwrite(&tl, 1, 4, wavfile);
	tw = 1;
	zfile_fwrite(&tw, 1, 2, wavfile);
	tw = channels;
	zfile_fwrite(&tw, 1, 2, wavfile);
	tl = freq;
	zfile_fwrite(&tl, 1, 4, wavfile);
	tl = freq * channels * bits / 8;
	zfile_fwrite(&tl, 1, 4, wavfile);
	tw = channels * bits / 8;
	zfile_fwrite(&tw, 1, 2, wavfile);
	tw = bits;
	zfile_fwrite(&tw, 1, 2, wavfile);
	zfile_fwrite("data", 1, 4, wavfile);
	tl = 0;
	if (size)
		tl = size - 44;
	zfile_fwrite(&tl, 1, 4, wavfile);
}

static void convertsample(uae_u8* sample, int len)
{
	int i;
	for (i = 0; i < len; i++)
		sample[i] += 0x80;
}

static void namesplit(TCHAR* s)
{
	int l;

	l = _tcslen(s) - 1;
	while (l >= 0) {
		if (s[l] == '.')
			s[l] = 0;
		if (s[l] == '\\' || s[l] == '/' || s[l] == ':' || s[l] == '?') {
			l++;
			break;
		}
		l--;
	}
	if (l > 0)
		memmove(s, s + l, (_tcslen(s + l) + 1) * sizeof(TCHAR));
}

//void audio_sampleripper (int mode)
//{
//	struct ripped_sample *rs = ripped_samples;
//	int cnt = 1;
//	TCHAR path[MAX_DPATH], name[MAX_DPATH], filename[MAX_DPATH];
//	TCHAR underline[] = _T("_");
//	TCHAR extension[4];
//	struct zfile *wavfile;
//
//	if (mode < 0) {
//		while (rs) {
//			struct ripped_sample *next = rs->next;
//			xfree(rs);
//			rs = next;
//		}
//		ripped_samples = NULL;
//		return;
//	}
//
//	while (rs) {
//		if (rs->changed) {
//			int type = -1;
//			rs->changed = 0;
//			fetch_ripperpath (path, sizeof (path) / sizeof (TCHAR));
//			name[0] = 0;
//			if (currprefs.floppyslots[0].dfxtype >= 0) {
//				_tcscpy(name, currprefs.floppyslots[0].df);
//				type = PATH_FLOPPY;
//			} else if (currprefs.cdslots[0].inuse) {
//				_tcscpy(name, currprefs.cdslots[0].name);
//				type = PATH_CD;
//			}
//			if (!name[0])
//				underline[0] = 0;
//			if (type >= 0)
//				cfgfile_resolve_path_load(name, sizeof(name) / sizeof(TCHAR), type);
//			namesplit (name);
//			_tcscpy (extension, _T("wav"));
//			_stprintf (filename, _T("%s%s%s%03d.%s"), path, name, underline, cnt, extension);
//			wavfile = zfile_fopen (filename, _T("wb"), 0);
//			if (wavfile) {
//				int freq = rs->per > 0 ? (currprefs.ntscmode ? 3579545 : 3546895 / rs->per) : 8000;
//				write_wavheader (wavfile, 0, 0);
//				convertsample (rs->sample, rs->len);
//				zfile_fwrite (rs->sample, rs->len, 1, wavfile);
//				convertsample (rs->sample, rs->len);
//				write_wavheader (wavfile, zfile_ftell(wavfile), freq);
//				zfile_fclose (wavfile);
//				write_log (_T("SAMPLERIPPER: %d: %dHz %d bytes\n"), cnt, freq, rs->len);
//			} else {
//				write_log (_T("SAMPLERIPPER: failed to open '%s'\n"), filename);
//			}
//		}
//		cnt++;
//		rs = rs->next;
//	}
//}

//static void do_samplerip (struct audio_channel_data *adp)
//{
//	struct ripped_sample *rs = ripped_samples, *prev;
//	int len = adp->wlen * 2;
//	uae_u8 *smp = chipmem_xlate_indirect (adp->pt);
//	int cnt = 0, i;
//
//	if (!smp || !chipmem_check_indirect (adp->pt, len))
//		return;
//	for (i = 0; i < len; i++) {
//		if (smp[i] != 0)
//			break;
//	}
//	if (i == len || len <= 2)
//		return;
//	prev = NULL;
//	while(rs) {
//		if (rs->sample) {
//			if (len == rs->len && !memcmp (rs->sample, smp, len))
//				break;
//			/* replace old identical but shorter sample */
//			if (len > rs->len && !memcmp (rs->sample, smp, rs->len)) {
//				xfree (rs->sample);
//				rs->sample = xmalloc (uae_u8, len);
//				memcpy (rs->sample, smp, len);
//				write_log (_T("SAMPLERIPPER: replaced sample %d (%d -> %d)\n"), cnt, rs->len, len);
//				rs->len = len;
//				rs->per = adp->per / CYCLE_UNIT;
//				rs->changed = 1;
//				audio_sampleripper (0);
//				return;
//			}
//		}
//		prev = rs;
//		rs = rs->next;
//		cnt++;
//	}
//	if (rs || cnt > 100)
//		return;
//	rs = xmalloc (struct ripped_sample ,1);
//	if (prev)
//		prev->next = rs;
//	else
//		ripped_samples = rs;
//	rs->len = len;
//	rs->per = adp->per / CYCLE_UNIT;
//	rs->sample = xmalloc (uae_u8, len);
//	memcpy (rs->sample, smp, len);
//	rs->next = NULL;
//	rs->changed = 1;
//	write_log (_T("SAMPLERIPPER: sample added (%06X, %d bytes), total %d samples\n"), adp->pt, len, ++cnt);
//	audio_sampleripper (0);
//}

static struct audio_channel_data audio_channel[AUDIO_CHANNELS_PAULA];
static struct audio_stream_data audio_stream[AUDIO_CHANNEL_STREAMS];
static struct audio_channel_data2* audio_data[AUDIO_CHANNELS_PAULA + AUDIO_CHANNEL_STREAMS * AUDIO_CHANNEL_MAX_STREAM_CH];
int sound_available = 0;
void (*sample_handler) (void);
static void(*sample_prehandler) (unsigned long best_evtime);
static void(*extra_sample_prehandler) (unsigned long best_evtime);

float sample_evtime;
float scaled_sample_evtime;

int sound_cd_volume[2];
int sound_paula_volume[2];

static unsigned long last_cycles;
static float next_sample_evtime;
static int previous_volcnt_update;

typedef uae_s8 sample8_t;
#define DO_CHANNEL_1(v, c) do { (v) *= audio_channel[c].data.mixvol; } while (0)
#define SBASEVAL16(logn) ((logn) == 1 ? SOUND16_BASE_VAL >> 1 : SOUND16_BASE_VAL)

STATIC_INLINE int FINISH_DATA(int data, int bits, int ch)
{
	if (bits < 16) {
		int shift = 16 - bits;
		data <<= shift;
	}
	else {
		int shift = bits - 16;
		data >>= shift;
	}
	data = data * sound_paula_volume[ch] / 32768;
	return data;
}

static uae_u32 right_word_saved[SOUND_MAX_DELAY_BUFFER];
static uae_u32 left_word_saved[SOUND_MAX_DELAY_BUFFER];
static uae_u32 right2_word_saved[SOUND_MAX_DELAY_BUFFER];
static uae_u32 left2_word_saved[SOUND_MAX_DELAY_BUFFER];
static int saved_ptr, saved_ptr2;

static int mixed_on, mixed_stereo_size, mixed_mul1, mixed_mul2;
static int led_filter_forced, sound_use_filter, sound_use_filter_sinc, led_filter_on;

#define PAULARATE 3740000
static float Sinc(float x)
{
	return x ? sinf(x) / x : 1;
}
static float Hamming(float x)
{
	float pi = 4 * atanf(1);
	float v;
	if (x > -1 && x < 1)
		v = cosf(x * pi / 2);
	else
		v = 0;
	return v * v;
}
static void makefir(void)
{
	float pi = 4 * atanf(1);
	float* FIRTable = firmem + FIR_WIDTH;
	float yscale = float(currprefs.sound_freq) / float(PAULARATE);
	float xscale = pi * yscale;
	for (int i = -FIR_WIDTH; i <= FIR_WIDTH; i++)
		FIRTable[i] = yscale * Sinc(float(i) * xscale) * Hamming(float(i) / float(FIR_WIDTH - 1));
}

/* denormals are very small floating point numbers that force FPUs into slow
mode. All lowpass filters using floats are suspectible to denormals unless
a small offset is added to avoid very small floating point numbers. */
#define DENORMAL_OFFSET (1E-10)

static struct filter_state {
	float rc1, rc2, rc3, rc4, rc5;
} sound_filter_state[AUDIO_CHANNELS_PAULA];

static float a500e_filter1_a0;
static float a500e_filter2_a0;
static float filter_a0; /* a500 and a1200 use the same */

enum {
	FILTER_NONE = 0,
	FILTER_MODEL_A500,
	FILTER_MODEL_A1200
};

/* Amiga has two separate filtering circuits per channel, a static RC filter
* on A500 and the LED filter. This code emulates both.
*
* The Amiga filtering circuitry depends on Amiga model. Older Amigas seem
* to have a 6 dB/oct RC filter with cutoff frequency such that the -6 dB
* point for filter is reached at 6 kHz, while newer Amigas have no filtering.
*
* The LED filter is complicated, and we are modelling it with a pair of
* RC filters, the other providing a highboost. The LED starts to cut
* into signal somewhere around 5-6 kHz, and there's some kind of highboost
* in effect above 12 kHz. Better measurements are required.
*
* The current filtering should be accurate to 2 dB with the filter on,
* and to 1 dB with the filter off.
*/

static int filter(int input, struct filter_state* fs)
{
	int o;
	float normal_output, led_output;

	input = (uae_s16)input;
	switch (sound_use_filter) {

	case FILTER_MODEL_A500:
		fs->rc1 = a500e_filter1_a0 * input + (1 - a500e_filter1_a0) * fs->rc1 + DENORMAL_OFFSET;
		fs->rc2 = a500e_filter2_a0 * fs->rc1 + (1 - a500e_filter2_a0) * fs->rc2;
		normal_output = fs->rc2;

		fs->rc3 = filter_a0 * normal_output + (1 - filter_a0) * fs->rc3;
		fs->rc4 = filter_a0 * fs->rc3 + (1 - filter_a0) * fs->rc4;
		fs->rc5 = filter_a0 * fs->rc4 + (1 - filter_a0) * fs->rc5;

		led_output = fs->rc5;
		break;

	case FILTER_MODEL_A1200:
		normal_output = input;

		fs->rc2 = filter_a0 * normal_output + (1 - filter_a0) * fs->rc2 + DENORMAL_OFFSET;
		fs->rc3 = filter_a0 * fs->rc2 + (1 - filter_a0) * fs->rc3;
		fs->rc4 = filter_a0 * fs->rc3 + (1 - filter_a0) * fs->rc4;

		led_output = fs->rc4;
		break;

	case FILTER_NONE:
	default:
		return input;

	}

	if (led_filter_on)
		o = led_output;
	else
		o = normal_output;

	if (o > 32767)
		o = 32767;
	else if (o < -32768)
		o = -32768;

	return o;
}

/* Always put the right word before the left word.  */

static void put_sound_word_right(uae_u32 w)
{
	if (mixed_on) {
		right_word_saved[saved_ptr] = w;
		return;
	}
	PUT_SOUND_WORD(w);
}

static void put_sound_word_left(uae_u32 w)
{
	if (mixed_on) {
		uae_u32 rold, lold, rnew, lnew, tmp;

		left_word_saved[saved_ptr] = w;
		lnew = w - SOUND16_BASE_VAL;
		rnew = right_word_saved[saved_ptr] - SOUND16_BASE_VAL;

		saved_ptr = (saved_ptr + 1) & mixed_stereo_size;

		lold = left_word_saved[saved_ptr] - SOUND16_BASE_VAL;
		tmp = (rnew * mixed_mul2 + lold * mixed_mul1) / MIXED_STEREO_SCALE;
		tmp += SOUND16_BASE_VAL;

		rold = right_word_saved[saved_ptr] - SOUND16_BASE_VAL;
		w = (lnew * mixed_mul2 + rold * mixed_mul1) / MIXED_STEREO_SCALE;

		PUT_SOUND_WORD(tmp);
		PUT_SOUND_WORD(w);
	}
	else {
		PUT_SOUND_WORD(w);
	}
}

static void put_sound_word_right2(uae_u32 w)
{
	if (mixed_on) {
		right2_word_saved[saved_ptr2] = w;
		return;
	}
	PUT_SOUND_WORD(w);
}

static void put_sound_word_left2(uae_u32 w)
{
	if (mixed_on) {
		uae_u32 rold, lold, rnew, lnew, tmp;

		left2_word_saved[saved_ptr2] = w;
		lnew = w - SOUND16_BASE_VAL;
		rnew = right2_word_saved[saved_ptr2] - SOUND16_BASE_VAL;

		saved_ptr2 = (saved_ptr2 + 1) & mixed_stereo_size;

		lold = left2_word_saved[saved_ptr2] - SOUND16_BASE_VAL;
		tmp = (rnew * mixed_mul2 + lold * mixed_mul1) / MIXED_STEREO_SCALE;
		tmp += SOUND16_BASE_VAL;

		rold = right2_word_saved[saved_ptr2] - SOUND16_BASE_VAL;
		w = (lnew * mixed_mul2 + rold * mixed_mul1) / MIXED_STEREO_SCALE;

		PUT_SOUND_WORD(tmp);
		PUT_SOUND_WORD(w);
	}
	else {
		PUT_SOUND_WORD(w);
	}
}

static void anti_prehandler(unsigned long best_evtime)
{
	int i, output;
	struct audio_channel_data2* acd;

	/* Handle accumulator antialiasiation */
	for (i = 0; audio_data[i]; i++) {
		acd = audio_data[i];
		output = (acd->current_sample * acd->mixvol) & acd->adk_mask;
		acd->sample_accum += output * best_evtime;
		acd->sample_accum_time += best_evtime;
	}
}

static void samplexx_anti_handler(int* datasp, int ch_start, int ch_num)
{
	int i, j;
	for (i = ch_start, j = 0; j < ch_num; i++, j++) {
		struct audio_channel_data2* acd = audio_data[i];
		datasp[j] = acd->sample_accum_time ? (acd->sample_accum / acd->sample_accum_time) : 0;
		acd->sample_accum = 0;
		acd->sample_accum_time = 0;
	}
}

static void sinc_prehandler_paula(unsigned long best_evtime)
{
	int i, output;
	struct audio_channel_data2* acd;

	for (i = 0; i < AUDIO_CHANNELS_PAULA; i++) {
		acd = audio_data[i];
		int vol = acd->mixvol;
		output = (acd->current_sample * vol) & acd->adk_mask;

		/* if output state changes, record the state change and also
		 * write data into sinc queue for mixing in the BLEP */
		if (acd->sinc_output_state != output) {
			acd->sinc_queue_head = (acd->sinc_queue_head - 1) & (SINC_QUEUE_LENGTH - 1);
			acd->sinc_queue[acd->sinc_queue_head].time = acd->sinc_queue_time;
			acd->sinc_queue[acd->sinc_queue_head].output = output - acd->sinc_output_state;
			acd->sinc_output_state = output;
		}

		acd->sinc_queue_time += best_evtime;
	}
}

/* this interpolator performs BLEP mixing (bleps are shaped like integrated sinc
* functions) with a type of BLEP that matches the filtering configuration. */
static void samplexx_sinc_handler(int* datasp, int ch_start, int ch_num)
{
	int n, i, k;
	int const* winsinc;

	if (sound_use_filter_sinc && ch_start == 0) {
		n = (sound_use_filter_sinc == FILTER_MODEL_A500) ? 0 : 2;
		if (led_filter_on)
			n += 1;
	}
	else {
		n = 4;
	}
	winsinc = winsinc_integral[n];


	for (i = ch_start, k = 0; k < ch_num; i++, k++) {
		int j, v;
		struct audio_channel_data2* acd = audio_data[i];
		/* The sum rings with harmonic components up to infinity... */
		int sum = acd->sinc_output_state << 17;
		/* ...but we cancel them through mixing in BLEPs instead */
		int offsetpos = acd->sinc_queue_head & (SINC_QUEUE_LENGTH - 1);
		for (j = 0; j < SINC_QUEUE_LENGTH; j += 1) {
			int age = acd->sinc_queue_time - acd->sinc_queue[offsetpos].time;
			if (age >= SINC_QUEUE_MAX_AGE || age < 0)
				break;
			sum -= winsinc[age] * acd->sinc_queue[offsetpos].output;
			offsetpos = (offsetpos + 1) & (SINC_QUEUE_LENGTH - 1);
		}
		v = sum >> 15;
		if (v > 32767)
			v = 32767;
		else if (v < -32768)
			v = -32768;
		datasp[k] = v;
	}
}

static void do_filter(int* data, int num)
{
	if (currprefs.sound_filter)
		*data = filter(*data, &sound_filter_state[num]);
}

static void get_extra_channels(int* data1, int* data2, int sample1, int sample2)
{
	int d1 = *data1 + sample1;
	int d2 = (data2 ? *data2 : 0) + sample2;
	if (d1 < -32768)
		d1 = -32768;
	if (d1 > 32767)
		d1 = 32767;
	if (d2 < -32768)
		d2 = -32768;
	if (d2 > 32767)
		d2 = 32767;
	int needswap = currprefs.sound_stereo_swap_paula ^ currprefs.sound_stereo_swap_ahi;
	if (needswap) {
		*data1 = d2;
		if (data2)
			*data2 = d1;
	}
	else {
		*data1 = d1;
		if (data2)
			*data2 = d2;
	}
}

static void do_extra_channels(int idx, int ch, int* data1, int* data2, int* data3, int* data4, int* data5, int* data6)
{
	idx += AUDIO_CHANNELS_PAULA;
	if (ch == 2) {
		int datas[2];
		samplexx_anti_handler(datas, idx, 2);
		get_extra_channels(data1, data2, datas[0], datas[1]);
	}
	else if (ch == 1) {
		int datas[1];
		samplexx_anti_handler(datas, idx, 1);
		int d1 = *data1 + datas[0];
		if (d1 < -32768)
			d1 = -32768;
		if (d1 > 32767)
			d1 = 32767;
		*data1 = d1;
		if (data2)
			*data2 = d1;
	}
	else if (ch > 2) {
		int datas[AUDIO_CHANNEL_MAX_STREAM_CH];
		samplexx_anti_handler(datas, idx, 6);
		get_extra_channels(data1, data2, datas[0], datas[1]);
		if (data3 && data4)
			get_extra_channels(data3, data4, datas[2], datas[3]);
		if (data5 && data6)
			get_extra_channels(data5, data6, datas[4], datas[5]);
	}
}

static void get_extra_channels_sample2(int* data1, int* data2, int mode)
{
	if (!audio_total_extra_streams)
		return;
	int idx = 0;
	for (int i = 0; i < AUDIO_CHANNEL_STREAMS; i++) {
		int ch = audio_extra_streams[i];
		if (ch) {
			do_extra_channels(idx, ch, data1, data2, NULL, NULL, NULL, NULL);
			idx += ch;
		}
	}
}

static void get_extra_channels_sample6(int* data1, int* data2, int* data3, int* data4, int* data5, int* data6, int mode)
{
	if (!audio_total_extra_streams)
		return;
	int idx = 0;
	for (int i = 0; i < AUDIO_CHANNEL_STREAMS; i++) {
		int ch = audio_extra_streams[i];
		if (ch) {
			do_extra_channels(idx, ch, data1, data2, data3, data4, data5, data6);
			idx += ch;
		}
	}
}

static void sample16i_sinc_handler(void)
{
	int datas[AUDIO_CHANNELS_PAULA], data1;

	samplexx_sinc_handler(datas, 0, AUDIO_CHANNELS_PAULA);
	data1 = datas[0] + datas[3] + datas[1] + datas[2];
	data1 = FINISH_DATA(data1, 18, 0);

	do_filter(&data1, 0);

	get_extra_channels_sample2(&data1, NULL, 2);

	set_sound_buffers();
	PUT_SOUND_WORD_MONO(data1);
	check_sound_buffers();
}

void sample16_handler(void)
{
	int data0 = audio_channel[0].data.current_sample;
	int data1 = audio_channel[1].data.current_sample;
	int data2 = audio_channel[2].data.current_sample;
	int data3 = audio_channel[3].data.current_sample;
	int data;

	DO_CHANNEL_1(data0, 0);
	DO_CHANNEL_1(data1, 1);
	DO_CHANNEL_1(data2, 2);
	DO_CHANNEL_1(data3, 3);
	data0 &= audio_channel[0].data.adk_mask;
	data1 &= audio_channel[1].data.adk_mask;
	data2 &= audio_channel[2].data.adk_mask;
	data3 &= audio_channel[3].data.adk_mask;
	data0 += data1;
	data0 += data2;
	data0 += data3;
	data = SBASEVAL16(2) + data0;
	data = FINISH_DATA(data, 16, 0);

	do_filter(&data, 0);

	get_extra_channels_sample2(&data, NULL, 0);

	set_sound_buffers();
	PUT_SOUND_WORD_MONO(data);
	check_sound_buffers();
}

/* This interpolator examines sample points when Paula switches the output
* voltage and computes the average of Paula's output */
static void sample16i_anti_handler(void)
{
	int datas[AUDIO_CHANNELS_PAULA], data1;

	samplexx_anti_handler(datas, 0, AUDIO_CHANNELS_PAULA);
	data1 = datas[0] + datas[3] + datas[1] + datas[2];
	data1 = FINISH_DATA(data1, 16, 0);

	do_filter(&data1, 0);

	get_extra_channels_sample2(&data1, NULL, 1);

	set_sound_buffers();
	PUT_SOUND_WORD_MONO(data1);
	check_sound_buffers();
}

static void sample16i_rh_handler(void)
{
	unsigned long delta, ratio;

	int data0 = audio_channel[0].data.current_sample;
	int data1 = audio_channel[1].data.current_sample;
	int data2 = audio_channel[2].data.current_sample;
	int data3 = audio_channel[3].data.current_sample;
	int data0p = audio_channel[0].data.last_sample;
	int data1p = audio_channel[1].data.last_sample;
	int data2p = audio_channel[2].data.last_sample;
	int data3p = audio_channel[3].data.last_sample;
	int data;

	DO_CHANNEL_1(data0, 0);
	DO_CHANNEL_1(data1, 1);
	DO_CHANNEL_1(data2, 2);
	DO_CHANNEL_1(data3, 3);
	DO_CHANNEL_1(data0p, 0);
	DO_CHANNEL_1(data1p, 1);
	DO_CHANNEL_1(data2p, 2);
	DO_CHANNEL_1(data3p, 3);

	data0 &= audio_channel[0].data.adk_mask;
	data0p &= audio_channel[0].data.adk_mask;
	data1 &= audio_channel[1].data.adk_mask;
	data1p &= audio_channel[1].data.adk_mask;
	data2 &= audio_channel[2].data.adk_mask;
	data2p &= audio_channel[2].data.adk_mask;
	data3 &= audio_channel[3].data.adk_mask;
	data3p &= audio_channel[3].data.adk_mask;

	/* linear interpolation and summing up... */
	delta = audio_channel[0].per;
	ratio = ((audio_channel[0].evtime % delta) << 8) / delta;
	data0 = (data0 * (256 - ratio) + data0p * ratio) >> 8;
	delta = audio_channel[1].per;
	ratio = ((audio_channel[1].evtime % delta) << 8) / delta;
	data0 += (data1 * (256 - ratio) + data1p * ratio) >> 8;
	delta = audio_channel[2].per;
	ratio = ((audio_channel[2].evtime % delta) << 8) / delta;
	data0 += (data2 * (256 - ratio) + data2p * ratio) >> 8;
	delta = audio_channel[3].per;
	ratio = ((audio_channel[3].evtime % delta) << 8) / delta;
	data0 += (data3 * (256 - ratio) + data3p * ratio) >> 8;
	data = SBASEVAL16(2) + data0;
	data = FINISH_DATA(data, 16, 0);

	do_filter(&data, 0);

	get_extra_channels_sample2(&data, NULL, 0);

	set_sound_buffers();
	PUT_SOUND_WORD_MONO(data);
	check_sound_buffers();
}

static void sample16i_crux_handler(void)
{
	int data0 = audio_channel[0].data.current_sample;
	int data1 = audio_channel[1].data.current_sample;
	int data2 = audio_channel[2].data.current_sample;
	int data3 = audio_channel[3].data.current_sample;
	int data0p = audio_channel[0].data.last_sample;
	int data1p = audio_channel[1].data.last_sample;
	int data2p = audio_channel[2].data.last_sample;
	int data3p = audio_channel[3].data.last_sample;
	int data;

	DO_CHANNEL_1(data0, 0);
	DO_CHANNEL_1(data1, 1);
	DO_CHANNEL_1(data2, 2);
	DO_CHANNEL_1(data3, 3);
	DO_CHANNEL_1(data0p, 0);
	DO_CHANNEL_1(data1p, 1);
	DO_CHANNEL_1(data2p, 2);
	DO_CHANNEL_1(data3p, 3);

	data0 &= audio_channel[0].data.adk_mask;
	data0p &= audio_channel[0].data.adk_mask;
	data1 &= audio_channel[1].data.adk_mask;
	data1p &= audio_channel[1].data.adk_mask;
	data2 &= audio_channel[2].data.adk_mask;
	data2p &= audio_channel[2].data.adk_mask;
	data3 &= audio_channel[3].data.adk_mask;
	data3p &= audio_channel[3].data.adk_mask;

	{
		struct audio_channel_data* cdp;
		unsigned long ratio, ratio1;
#define INTERVAL (scaled_sample_evtime * 3)
		cdp = audio_channel + 0;
		ratio1 = cdp->per - cdp->evtime;
		ratio = (ratio1 << 12) / INTERVAL;
		if (cdp->evtime < scaled_sample_evtime || ratio1 >= INTERVAL)
			ratio = 4096;
		data0 = (data0 * ratio + data0p * (4096 - ratio)) >> 12;

		cdp = audio_channel + 1;
		ratio1 = cdp->per - cdp->evtime;
		ratio = (ratio1 << 12) / INTERVAL;
		if (cdp->evtime < scaled_sample_evtime || ratio1 >= INTERVAL)
			ratio = 4096;
		data1 = (data1 * ratio + data1p * (4096 - ratio)) >> 12;

		cdp = audio_channel + 2;
		ratio1 = cdp->per - cdp->evtime;
		ratio = (ratio1 << 12) / INTERVAL;
		if (cdp->evtime < scaled_sample_evtime || ratio1 >= INTERVAL)
			ratio = 4096;
		data2 = (data2 * ratio + data2p * (4096 - ratio)) >> 12;

		cdp = audio_channel + 3;
		ratio1 = cdp->per - cdp->evtime;
		ratio = (ratio1 << 12) / INTERVAL;
		if (cdp->evtime < scaled_sample_evtime || ratio1 >= INTERVAL)
			ratio = 4096;
		data3 = (data3 * ratio + data3p * (4096 - ratio)) >> 12;
	}
	data1 += data2;
	data0 += data3;
	data0 += data1;
	data = SBASEVAL16(2) + data0;
	data = FINISH_DATA(data, 16, 0);

	do_filter(&data, 0);

	get_extra_channels_sample2(&data, NULL, 0);

	set_sound_buffers();
	PUT_SOUND_WORD_MONO(data);
	check_sound_buffers();
}

#ifdef HAVE_STEREO_SUPPORT

STATIC_INLINE void make6ch(uae_s32 d0, uae_s32 d1, uae_s32 d2, uae_s32 d3, uae_s32* d4, uae_s32* d5)
{
	uae_s32 sum = d0 + d1 + d2 + d3;
	sum /= 8;
	*d4 = sum;
	*d5 = sum;
}

void sample16ss_handler(void)
{
	int data0 = audio_channel[0].data.current_sample;
	int data1 = audio_channel[1].data.current_sample;
	int data2 = audio_channel[2].data.current_sample;
	int data3 = audio_channel[3].data.current_sample;
	int data4, data5;
	DO_CHANNEL_1(data0, 0);
	DO_CHANNEL_1(data1, 1);
	DO_CHANNEL_1(data2, 2);
	DO_CHANNEL_1(data3, 3);

	data0 &= audio_channel[0].data.adk_mask;
	data1 &= audio_channel[1].data.adk_mask;
	data2 &= audio_channel[2].data.adk_mask;
	data3 &= audio_channel[3].data.adk_mask;

	data0 = FINISH_DATA(data0, 14, 0);
	data1 = FINISH_DATA(data1, 14, 0);
	data2 = FINISH_DATA(data2, 14, 1);
	data3 = FINISH_DATA(data3, 14, 1);

	do_filter(&data0, 0);
	do_filter(&data1, 1);
	do_filter(&data2, 3);
	do_filter(&data3, 2);

	if (currprefs.sound_stereo == SND_6CH)
		make6ch(data0, data1, data2, data3, &data4, &data5);

	get_extra_channels_sample6(&data0, &data1, &data3, &data2, &data4, &data5, 0);

	set_sound_buffers();
	put_sound_word_right(data0);
	put_sound_word_left(data1);
	if (currprefs.sound_stereo == SND_6CH) {
		PUT_SOUND_WORD(data4);
		PUT_SOUND_WORD(data5);
	}
	put_sound_word_right2(data3);
	put_sound_word_left2(data2);
	check_sound_buffers();
}

/* This interpolator examines sample points when Paula switches the output
* voltage and computes the average of Paula's output */

static void sample16ss_anti_handler(void)
{
	int data0, data1, data2, data3, data4, data5;
	int datas[AUDIO_CHANNELS_PAULA];

	samplexx_anti_handler(datas, 0, AUDIO_CHANNELS_PAULA);
	data0 = FINISH_DATA(datas[0], 14, 0);
	data1 = FINISH_DATA(datas[1], 14, 0);
	data2 = FINISH_DATA(datas[2], 14, 1);
	data3 = FINISH_DATA(datas[3], 14, 1);

	do_filter(&data0, 0);
	do_filter(&data1, 1);
	do_filter(&data2, 3);
	do_filter(&data3, 2);

	if (currprefs.sound_stereo == SND_6CH)
		make6ch(data0, data1, data2, data3, &data4, &data5);

	get_extra_channels_sample6(&data0, &data1, &data3, &data2, &data4, &data5, 0);

	set_sound_buffers();
	put_sound_word_right(data0);
	put_sound_word_left(data1);
	if (currprefs.sound_stereo == SND_6CH) {
		PUT_SOUND_WORD(data4);
		PUT_SOUND_WORD(data5);
	}
	put_sound_word_right2(data3);
	put_sound_word_left2(data2);
	check_sound_buffers();
}

static void sample16si_anti_handler(void)
{
	int datas[AUDIO_CHANNELS_PAULA], data1, data2;

	samplexx_anti_handler(datas, 0, AUDIO_CHANNELS_PAULA);
	data1 = datas[0] + datas[3];
	data2 = datas[1] + datas[2];
	data1 = FINISH_DATA(data1, 15, 0);
	data2 = FINISH_DATA(data2, 15, 1);

	do_filter(&data1, 0);
	do_filter(&data2, 1);

	get_extra_channels_sample2(&data1, &data2, 1);

	set_sound_buffers();
	put_sound_word_right(data1);
	put_sound_word_left(data2);
	check_sound_buffers();
}

static void sample16ss_sinc_handler(void)
{
	int data0, data1, data2, data3, data4, data5;
	int datas[AUDIO_CHANNELS_PAULA];

	samplexx_sinc_handler(datas, 0, AUDIO_CHANNELS_PAULA);
	data0 = FINISH_DATA(datas[0], 16, 0);
	data1 = FINISH_DATA(datas[1], 16, 0);
	data2 = FINISH_DATA(datas[2], 16, 1);
	data3 = FINISH_DATA(datas[3], 16, 1);

	do_filter(&data0, 0);
	do_filter(&data1, 1);
	do_filter(&data2, 3);
	do_filter(&data3, 2);

	if (currprefs.sound_stereo == SND_6CH)
		make6ch(data0, data1, data2, data3, &data4, &data5);

	get_extra_channels_sample6(&data0, &data1, &data3, &data2, &data4, &data5, 0);

	set_sound_buffers();
	put_sound_word_right(data0);
	put_sound_word_left(data1);
	if (currprefs.sound_stereo == SND_6CH) {
		PUT_SOUND_WORD(data4);
		PUT_SOUND_WORD(data5);
	}
	put_sound_word_right2(data3);
	put_sound_word_left2(data2);
	check_sound_buffers();
}

static void sample16si_sinc_handler(void)
{
	int datas[AUDIO_CHANNELS_PAULA], data1, data2;

	samplexx_sinc_handler(datas, 0, AUDIO_CHANNELS_PAULA);
	data1 = datas[0] + datas[3];
	data2 = datas[1] + datas[2];
	data1 = FINISH_DATA(data1, 17, 0);
	data2 = FINISH_DATA(data2, 17, 1);

	do_filter(&data1, 0);
	do_filter(&data2, 1);

	get_extra_channels_sample2(&data1, &data2, 2);

	set_sound_buffers();
	put_sound_word_right(data1);
	put_sound_word_left(data2);
	check_sound_buffers();
}

void sample16s_handler(void)
{
	int data0 = audio_channel[0].data.current_sample;
	int data1 = audio_channel[1].data.current_sample;
	int data2 = audio_channel[2].data.current_sample;
	int data3 = audio_channel[3].data.current_sample;
	DO_CHANNEL_1(data0, 0);
	DO_CHANNEL_1(data1, 1);
	DO_CHANNEL_1(data2, 2);
	DO_CHANNEL_1(data3, 3);

	data0 &= audio_channel[0].data.adk_mask;
	data1 &= audio_channel[1].data.adk_mask;
	data2 &= audio_channel[2].data.adk_mask;
	data3 &= audio_channel[3].data.adk_mask;

	data0 += data3;
	data1 += data2;
	data2 = SBASEVAL16(1) + data0;
	data2 = FINISH_DATA(data2, 15, 0);
	data3 = SBASEVAL16(1) + data1;
	data3 = FINISH_DATA(data3, 15, 1);

	do_filter(&data2, 0);
	do_filter(&data3, 1);

	get_extra_channels_sample2(&data2, &data3, 0);

	set_sound_buffers();
	put_sound_word_right(data2);
	put_sound_word_left(data3);
	check_sound_buffers();
}

static void sample16si_crux_handler(void)
{
	int data0 = audio_channel[0].data.current_sample;
	int data1 = audio_channel[1].data.current_sample;
	int data2 = audio_channel[2].data.current_sample;
	int data3 = audio_channel[3].data.current_sample;
	int data0p = audio_channel[0].data.last_sample;
	int data1p = audio_channel[1].data.last_sample;
	int data2p = audio_channel[2].data.last_sample;
	int data3p = audio_channel[3].data.last_sample;

	DO_CHANNEL_1(data0, 0);
	DO_CHANNEL_1(data1, 1);
	DO_CHANNEL_1(data2, 2);
	DO_CHANNEL_1(data3, 3);
	DO_CHANNEL_1(data0p, 0);
	DO_CHANNEL_1(data1p, 1);
	DO_CHANNEL_1(data2p, 2);
	DO_CHANNEL_1(data3p, 3);

	data0 &= audio_channel[0].data.adk_mask;
	data0p &= audio_channel[0].data.adk_mask;
	data1 &= audio_channel[1].data.adk_mask;
	data1p &= audio_channel[1].data.adk_mask;
	data2 &= audio_channel[2].data.adk_mask;
	data2p &= audio_channel[2].data.adk_mask;
	data3 &= audio_channel[3].data.adk_mask;
	data3p &= audio_channel[3].data.adk_mask;

	{
		struct audio_channel_data* cdp;
		unsigned long ratio, ratio1;
#define INTERVAL (scaled_sample_evtime * 3)
		cdp = audio_channel + 0;
		ratio1 = cdp->per - cdp->evtime;
		ratio = (ratio1 << 12) / INTERVAL;
		if (cdp->evtime < scaled_sample_evtime || ratio1 >= INTERVAL)
			ratio = 4096;
		data0 = (data0 * ratio + data0p * (4096 - ratio)) >> 12;

		cdp = audio_channel + 1;
		ratio1 = cdp->per - cdp->evtime;
		ratio = (ratio1 << 12) / INTERVAL;
		if (cdp->evtime < scaled_sample_evtime || ratio1 >= INTERVAL)
			ratio = 4096;
		data1 = (data1 * ratio + data1p * (4096 - ratio)) >> 12;

		cdp = audio_channel + 2;
		ratio1 = cdp->per - cdp->evtime;
		ratio = (ratio1 << 12) / INTERVAL;
		if (cdp->evtime < scaled_sample_evtime || ratio1 >= INTERVAL)
			ratio = 4096;
		data2 = (data2 * ratio + data2p * (4096 - ratio)) >> 12;

		cdp = audio_channel + 3;
		ratio1 = cdp->per - cdp->evtime;
		ratio = (ratio1 << 12) / INTERVAL;
		if (cdp->evtime < scaled_sample_evtime || ratio1 >= INTERVAL)
			ratio = 4096;
		data3 = (data3 * ratio + data3p * (4096 - ratio)) >> 12;
	}
	data1 += data2;
	data0 += data3;
	data2 = SBASEVAL16(1) + data0;
	data2 = FINISH_DATA(data2, 15, 0);
	data3 = SBASEVAL16(1) + data1;
	data3 = FINISH_DATA(data3, 15, 1);

	do_filter(&data2, 0);
	do_filter(&data3, 1);

	get_extra_channels_sample2(&data2, &data3, 0);

	set_sound_buffers();
	put_sound_word_right(data2);
	put_sound_word_left(data3);
	check_sound_buffers();
}

static void sample16si_rh_handler(void)
{
	unsigned long delta, ratio;

	int data0 = audio_channel[0].data.current_sample;
	int data1 = audio_channel[1].data.current_sample;
	int data2 = audio_channel[2].data.current_sample;
	int data3 = audio_channel[3].data.current_sample;
	int data0p = audio_channel[0].data.last_sample;
	int data1p = audio_channel[1].data.last_sample;
	int data2p = audio_channel[2].data.last_sample;
	int data3p = audio_channel[3].data.last_sample;

	DO_CHANNEL_1(data0, 0);
	DO_CHANNEL_1(data1, 1);
	DO_CHANNEL_1(data2, 2);
	DO_CHANNEL_1(data3, 3);
	DO_CHANNEL_1(data0p, 0);
	DO_CHANNEL_1(data1p, 1);
	DO_CHANNEL_1(data2p, 2);
	DO_CHANNEL_1(data3p, 3);

	data0 &= audio_channel[0].data.adk_mask;
	data0p &= audio_channel[0].data.adk_mask;
	data1 &= audio_channel[1].data.adk_mask;
	data1p &= audio_channel[1].data.adk_mask;
	data2 &= audio_channel[2].data.adk_mask;
	data2p &= audio_channel[2].data.adk_mask;
	data3 &= audio_channel[3].data.adk_mask;
	data3p &= audio_channel[3].data.adk_mask;

	/* linear interpolation and summing up... */
	delta = audio_channel[0].per;
	ratio = ((audio_channel[0].evtime % delta) << 8) / delta;
	data0 = (data0 * (256 - ratio) + data0p * ratio) >> 8;
	delta = audio_channel[1].per;
	ratio = ((audio_channel[1].evtime % delta) << 8) / delta;
	data1 = (data1 * (256 - ratio) + data1p * ratio) >> 8;
	delta = audio_channel[2].per;
	ratio = ((audio_channel[2].evtime % delta) << 8) / delta;
	data1 += (data2 * (256 - ratio) + data2p * ratio) >> 8;
	delta = audio_channel[3].per;
	ratio = ((audio_channel[3].evtime % delta) << 8) / delta;
	data0 += (data3 * (256 - ratio) + data3p * ratio) >> 8;
	data2 = SBASEVAL16(1) + data0;
	data2 = FINISH_DATA(data2, 15, 0);
	data3 = SBASEVAL16(1) + data1;
	data3 = FINISH_DATA(data3, 15, 1);

	do_filter(&data2, 0);
	do_filter(&data3, 1);

	get_extra_channels_sample2(&data2, &data3, 0);

	set_sound_buffers();
	put_sound_word_right(data2);
	put_sound_word_left(data3);
	check_sound_buffers();
}

#else
void sample16s_handler(void)
{
	sample16_handler();
}
static void sample16si_crux_handler(void)
{
	sample16i_crux_handler();
}
static void sample16si_rh_handler(void)
{
	sample16i_rh_handler();
}
#endif

static int audio_work_to_do;

static void zerostate(int nr)
{
	struct audio_channel_data* cdp = audio_channel + nr;
#if DEBUG_AUDIO > 0
	if (debugchannel(nr))
		write_log(_T("%d: ZEROSTATE\n"), nr);
#endif
	cdp->state = 0;
	cdp->irqcheck = 0;
	cdp->evtime = MAX_EV;
	cdp->intreq2 = 0;
	cdp->dmaenstore = false;
	cdp->dmaofftime_active = 0;
	cdp->volcnt = 0;
	cdp->volcntbufcnt = 0;
	memset(cdp->volcntbuf, 0, sizeof(cdp->volcntbuf));
#if TEST_AUDIO > 0
	cdp->have_dat = false;
#endif

}

static void schedule_audio(void)
{
	unsigned long best = MAX_EV;
	int i;

	eventtab[ev_audio].active = 0;
	eventtab[ev_audio].oldcycles = get_cycles();
	for (i = 0; i < AUDIO_CHANNELS_PAULA; i++) {
		struct audio_channel_data* cdp = audio_channel + i;
		if (cdp->evtime != MAX_EV) {
			if (best > cdp->evtime) {
				best = cdp->evtime;
				eventtab[ev_audio].active = 1;
			}
		}
	}
	for (i = 0; i < audio_total_extra_streams; i++) {
		struct audio_stream_data* cdp = audio_stream + i;
		if (cdp->evtime != MAX_EV) {
			if (best > cdp->evtime) {
				best = cdp->evtime;
				eventtab[ev_audio].active = 1;
			}
		}
	}
	eventtab[ev_audio].evtime = get_cycles() + best;
}

static void audio_event_reset(void)
{
	int i;

	last_cycles = get_cycles();
	next_sample_evtime = scaled_sample_evtime;
	if (!isrestore()) {
		for (i = 0; i < AUDIO_CHANNELS_PAULA; i++)
			zerostate(i);
		for (i = 0; i < audio_total_extra_streams; i++)
			audio_stream[i].evtime = MAX_EV;
	}
	schedule_audio();
	events_schedule();
	samplecnt = 0;
	extrasamples = 0;
	outputsample = 1;
	doublesample = 0;
}

void audio_deactivate(void)
{
	gui_data.sndbuf_status = 3;
	gui_data.sndbuf = 0;
	audio_work_to_do = 0;
	pause_sound_buffer();
	clear_sound_buffers();
	audio_event_reset();
}

int audio_activate(void)
{
	int ret = 0;

	if (!audio_work_to_do) {
		restart_sound_buffer();
		ret = 1;
		audio_event_reset();
	}
	audio_work_to_do = 4 * maxvpos_nom * 50;
	return ret;
}

STATIC_INLINE int is_audio_active(void)
{
	return audio_work_to_do;
}

static void update_volume(int nr, uae_u16 v)
{
	struct audio_channel_data* cdp = audio_channel + nr;
	// 7 bit register in Paula.
	v &= 127;
	if (v > 64)
		v = 64;
	cdp->data.audvol = v;
}

uae_u16 audio_dmal(void)
{
	uae_u16 dmal = 0;
	for (int nr = 0; nr < AUDIO_CHANNELS_PAULA; nr++) {
		struct audio_channel_data* cdp = audio_channel + nr;
		if (cdp->dr)
			dmal |= 1 << (nr * 2);
		if (cdp->dsr)
			dmal |= 1 << (nr * 2 + 1);
		cdp->dr = cdp->dsr = false;
	}
	return dmal;
}

static int isirq(int nr)
{
	return INTREQR() & (0x80 << nr);
}

static void audio_setirq_event(uae_u32 nr)
{
	INTREQ_0(0x8000 | (0x80 << nr));
}

static void setirq(int nr, int which)
{
#if DEBUG_AUDIO > 0
	struct audio_channel_data* cdp = audio_channel + nr;
	if (debugchannel(nr) && cdp->wlen > 1)
		write_log(_T("SETIRQ%d (%d,%d) PC=%08X\n"), nr, which, isirq(nr) ? 1 : 0, M68K_GETPC);
#endif
	// audio interrupts are delayed by 2 cycles
	if (!currprefs.cachesize && currprefs.cpu_compatible) {
		event2_newevent_xx(-1, 2 * CYCLE_UNIT + CYCLE_UNIT / 2, nr, audio_setirq_event);
	}
	else {
		audio_setirq_event(nr);
	}
}

static void newsample(int nr, sample8_t sample)
{
	struct audio_channel_data* cdp = audio_channel + nr;
#if DEBUG_AUDIO > 0
	if (!debugchannel(nr))
		sample = 0;
#endif
#if DEBUG_AUDIO > 2
	if (debugchannel(nr))
		write_log(_T("SAMPLE%d: %02x\n"), nr, sample & 0xff);
#endif
	if (!(audio_channel_mask & (1 << nr)))
		sample = 0;
	if (currprefs.sound_volcnt) {
		cdp->data.new_sample = sample;
	}
	else {
		cdp->data.last_sample = cdp->data.current_sample;
		cdp->data.current_sample = sample;
	}
}

static void setdsr(uae_u32 v)
{
	struct audio_channel_data* cdp = audio_channel + v;
	cdp->dsr = true;
}

static void setdr(int nr, bool startup)
{
	struct audio_channel_data* cdp = audio_channel + nr;
#if TEST_AUDIO > 0
	if (debugchannel(nr) && cdp->dr)
		write_log(_T("%d: DR already active (STATE=%d)\n"), nr, cdp->state);
#endif
	if (dmaen(DMA_MASTER)) {

#if DEBUG_AUDIO > 0
		if (debugchannel(nr) && cdp->wlen <= 2)
			write_log(_T("DR%d=%d LEN=%d/%d PT=%08X PC=%08X\n"), nr, cdp->dr, cdp->wlen, cdp->len, cdp->pt, M68K_GETPC);
#endif
		cdp->drhpos = current_hpos();

		if (!startup && cdp->wlen == 1) {
			if (!currprefs.cachesize && (cdp->per < PERIOD_LOW * CYCLE_UNIT || currprefs.cpu_compatible)) {
				event2_newevent_xx(-1, 1 * CYCLE_UNIT, nr, setdsr);
<<<<<<< HEAD
			} else {
=======
			}
			else {
>>>>>>> 6175ef35
				setdsr(nr);
			}
#if DEBUG_AUDIO > 0
			if (debugchannel(nr))
				write_log(_T("DSR%d=1 PT=%08X PC=%08X\n"), nr, cdp->pt, M68K_GETPC);
#endif
		} else {
			cdp->dr = true;
		}
		else {
			cdp->dr = true;
		}
	}
	else {
#if DEBUG_AUDIO > 0
		if (debugchannel(nr))
			write_log(_T("setdr%d ignored, DMA disabled PT=%08X PC=%08X\n"), nr, cdp->pt, M68K_GETPC);
#endif
	}
}

static void loaddat(int nr, bool modper)
{
	struct audio_channel_data* cdp = audio_channel + nr;
	int audav = adkcon & (0x01 << nr);
	int audap = adkcon & (0x10 << nr);
	if (audav || (modper && audap)) {
		if (nr >= 3)
			return;
		if (modper && audap) {
			if (cdp->dat == 0)
				cdp[1].per = 65536 * CYCLE_UNIT;
			else if (cdp->dat > PERIOD_MIN)
				cdp[1].per = cdp->dat * CYCLE_UNIT;
			else
				cdp[1].per = PERIOD_MIN * CYCLE_UNIT;
		}
		else	if (audav) {
			update_volume(nr + 1, cdp->dat);
		}
	}
	else {
#if TEST_AUDIO > 0
		if (debugchannel(nr)) {
			if (cdp->hisample || cdp->losample)
				write_log(_T("%d: high or low sample not used\n"), nr);
			if (!cdp->have_dat)
				write_log(_T("%d: dat not updated. STATE=%d 1=%04x 2=%04x\n"), nr, cdp->state, cdp->dat, cdp->dat2);
		}
		cdp->hisample = cdp->losample = true;
		cdp->have_dat = false;
#endif
#if DEBUG_AUDIO > 2 || DEBUG_AUDIO2
		if (debugchannel(nr))
			write_log(_T("LOAD%dDAT: New:%04x, Old:%04x\n"), nr, cdp->dat, cdp->dat2);
#endif
		cdp->dat2 = cdp->dat;
	}

#if TEST_MISSED_DMA
	if (!cdp->dat_loaded) {
		write_log("Missed DMA %d\n", nr);
	}
	cdp->dat_loaded = false;
#endif
}
static void loaddat(int nr)
{
	loaddat(nr, false);
}

static void loadper1(int nr)
<<<<<<< HEAD
{
	struct audio_channel_data *cdp = audio_channel + nr;
	cdp->evtime = 1 * CYCLE_UNIT;
}

static void loadperm1(int nr)
{
	struct audio_channel_data *cdp = audio_channel + nr;

	if (cdp->per > CYCLE_UNIT) {
		cdp->evtime = cdp->per - 1 * CYCLE_UNIT;
	} else {
		cdp->evtime = 65536 * CYCLE_UNIT + cdp->per;
	}
}

static void loadper (int nr)
=======
>>>>>>> 6175ef35
{
	struct audio_channel_data* cdp = audio_channel + nr;
	cdp->evtime = 1 * CYCLE_UNIT;
}

static void loadperm1(int nr)
{
	struct audio_channel_data* cdp = audio_channel + nr;

	if (cdp->per > CYCLE_UNIT) {
		cdp->evtime = cdp->per - 1 * CYCLE_UNIT;
	}
	else {
		cdp->evtime = 65536 * CYCLE_UNIT + cdp->per;
	}
}

static void loadper(int nr)
{
	struct audio_channel_data* cdp = audio_channel + nr;

	cdp->evtime = cdp->per;
	cdp->data.mixvol = cdp->data.audvol;
	if (cdp->evtime < CYCLE_UNIT)
		write_log(_T("LOADPER%d bug %d\n"), nr, cdp->evtime);
}


<<<<<<< HEAD
static bool audio_state_channel2 (int nr, bool perfin)
=======
static bool audio_state_channel2(int nr, bool perfin)
>>>>>>> 6175ef35
{
	struct audio_channel_data* cdp = audio_channel + nr;
	bool chan_ena = (dmacon & DMA_MASTER) && (dmacon & (1 << nr));
	bool old_dma = cdp->dmaenstore;
	int audav = adkcon & (0x01 << nr);
	int audap = adkcon & (0x10 << nr);
	int napnav = (!audav && !audap) || audav;
	int hpos = current_hpos();

	cdp->dmaenstore = chan_ena;

	if (currprefs.produce_sound == 0) {
<<<<<<< HEAD
		zerostate (nr);
=======
		zerostate(nr);
>>>>>>> 6175ef35
		return true;
	}
	audio_activate();

	if ((cdp->state & 15) == 2 || (cdp->state & 15) == 3) {
		if (!chan_ena && old_dma) {
			// DMA switched off, state=2/3 and "too fast CPU": set flag
			cdp->dmaofftime_active = true;
			cdp->dmaofftime_cpu_cnt = regs.instruction_cnt;
			cdp->dmaofftime_pc = M68K_GETPC;
		}
		// check if CPU executed at least 60 instructions (if JIT is off), there are stupid code that
		// disable audio DMA, then set new sample, then re-enable without actually wanting to start
		// new sample immediately.
		if (cdp->dmaofftime_active && !old_dma && chan_ena) {
			static int warned = 100;
			// We are still in state=2/3 and program is going to re-enable
			// DMA. Force state to zero to prevent CPU timed DMA wait
			// routines in common tracker players to lose notes.
			if (usehacks() && (currprefs.cachesize || (regs.instruction_cnt - cdp->dmaofftime_cpu_cnt) >= 60)) {
				if (warned >= 0) {
					warned--;
					write_log(_T("Audio %d DMA wait hack ENABLED. OFF=%08x, ON=%08x, PER=%d\n"), nr, cdp->dmaofftime_pc, M68K_GETPC, cdp->evtime / CYCLE_UNIT);
				}
#if DEBUG_AUDIO_HACK > 0
				if (debugchannel(nr))
					write_log(_T("%d: INSTADMAOFF\n"), nr, M68K_GETPC);
#endif
				newsample(nr, (cdp->dat2 >> 0) & 0xff);
				zerostate(nr);
<<<<<<< HEAD
			} else {
=======
			}
			else {
>>>>>>> 6175ef35
				if (warned >= 0) {
					warned--;
					write_log(_T("Audio %d DMA wait hack DISABLED. OFF=%08x, ON=%08x, PER=%d\n"), nr, cdp->dmaofftime_pc, M68K_GETPC, cdp->evtime / CYCLE_UNIT);
				}
			}
			cdp->dmaofftime_active = false;
		}
	}

#if DEBUG_AUDIO > 0
<<<<<<< HEAD
	if (debugchannel (nr) && old_dma != chan_ena) {
		write_log (_T("%d:DMA=%d IRQ=%d PC=%08x\n"), nr, chan_ena, isirq (nr) ? 1 : 0, M68K_GETPC);
=======
	if (debugchannel(nr) && old_dma != chan_ena) {
		write_log(_T("%d:DMA=%d IRQ=%d PC=%08x\n"), nr, chan_ena, isirq(nr) ? 1 : 0, M68K_GETPC);
>>>>>>> 6175ef35
	}
#endif
	switch (cdp->state)
	{
	case 0:
		if (chan_ena) {
			cdp->evtime = MAX_EV;
			cdp->state = 1;
			setdr(nr, true);
			cdp->wlen = cdp->len;
			cdp->ptx_written = false;
			/* Some programs first start short empty sample and then later switch to
			 * real sample, we must not enable the hack in this case
			 */
			if (cdp->wlen > 2)
				cdp->ptx_tofetch = true;
			cdp->dsr = true;
#if TEST_AUDIO > 0
			cdp->have_dat = false;
#endif
#if DEBUG_AUDIO > 0
<<<<<<< HEAD
			if (debugchannel (nr)) {
				write_log (_T("%d:0>1: LEN=%d PC=%08x\n"), nr, cdp->wlen, M68K_GETPC);
			}
#endif
		} else if (cdp->dat_written && !isirq (nr)) {
=======
			if (debugchannel(nr)) {
				write_log(_T("%d:0>1: LEN=%d PC=%08x\n"), nr, cdp->wlen, M68K_GETPC);
			}
#endif
		}
		else if (cdp->dat_written && !isirq(nr)) {
>>>>>>> 6175ef35
			cdp->state = 2;
			setirq(nr, 0);
			loaddat(nr);
			if (usehacks() && cdp->per < 10 * CYCLE_UNIT) {
				static int warned = 100;
				// make sure audio.device AUDxDAT startup returns to idle state before DMA is enabled
<<<<<<< HEAD
				newsample (nr, (cdp->dat2 >> 0) & 0xff);
				zerostate (nr);
=======
				newsample(nr, (cdp->dat2 >> 0) & 0xff);
				zerostate(nr);
>>>>>>> 6175ef35
				if (warned > 0) {
					write_log(_T("AUD%d: forced idle state PER=%d PC=%08x\n"), nr, cdp->per, M68K_GETPC);
					warned--;
				}
<<<<<<< HEAD
			} else {
=======
			}
			else {
>>>>>>> 6175ef35
				cdp->pbufldl = true;
				audio_state_channel2(nr, false);
			}
		}
		else {
			zerostate(nr);
		}
		break;
	case 1:
		cdp->evtime = MAX_EV;
		if (!chan_ena) {
<<<<<<< HEAD
			zerostate (nr);
=======
			zerostate(nr);
>>>>>>> 6175ef35
			return true;
		}
		if (!cdp->dat_written)
			return true;
#if TEST_AUDIO > 0
		if (debugchannel(nr) && !cdp->have_dat)
			write_log(_T("%d: state 1 but no have_dat\n"), nr);
		cdp->have_dat = false;
		cdp->losample = cdp->hisample = false;
#endif
		setirq(nr, 10);
		setdr(nr, false);
		if (cdp->wlen != 1)
			cdp->wlen = (cdp->wlen - 1) & 0xffff;
		cdp->state = 5;
		//if (sampleripper_enabled)
		//	do_samplerip (cdp);
		break;
	case 5:
		cdp->evtime = MAX_EV;
		if (!chan_ena) {
<<<<<<< HEAD
			zerostate (nr);
=======
			zerostate(nr);
>>>>>>> 6175ef35
			return true;
		}
		if (!cdp->dat_written)
			return true;
#if DEBUG_AUDIO > 0
		if (debugchannel(nr))
			write_log(_T("%d:>5: LEN=%d PT=%08X PC=%08X\n"), nr, cdp->wlen, cdp->pt, M68K_GETPC);
#endif
		if (cdp->ptx_written) {
			cdp->ptx_written = 0;
			cdp->lc = cdp->ptx;
		}
		loaddat(nr);
		if (napnav)
			setdr(nr, false);
		cdp->state = 2;
		loadper(nr);
		cdp->pbufldl = true;
		cdp->intreq2 = 0;
		cdp->volcnt = 0;
		audio_state_channel2(nr, false);
		break;
	case 2:
		if (cdp->pbufldl) {
#if TEST_AUDIO > 0
			if (debugchannel(nr) && cdp->hisample == false)
				write_log(_T("%d: high sample used twice\n"), nr);
			cdp->hisample = false;
#endif
			newsample(nr, (cdp->dat2 >> 8) & 0xff);
			loadper(nr);
			cdp->pbufldl = false;
		}
		if (!perfin)
			return true;


#if DEBUG_AUDIO2 > 0
		if (debugchannel(nr)) {
			write_log(_T("%d_2->3: LEN=%d/%d DSR=%d\n"), nr, cdp->wlen, cdp->len, cdp->dsr);
		}
#endif

#if DEBUG_AUDIO > 0
		if (debugchannel(nr) && (cdp->wlen <= 2 || cdp->wlen >= cdp->len - 1))
			write_log(_T("%d_2->3: LEN=%d/%d DSR=%d\n"), nr, cdp->wlen, cdp->len, cdp->dsr);
#endif

		if (audap)
			loaddat(nr, true);
		if (chan_ena) {
			if (audap)
				setdr(nr, false);
			if (cdp->intreq2 && audap)
				setirq(nr, 21);
		}
		else {
			if (audap)
				setirq(nr, 22);
		}
		cdp->pbufldl = true;
		cdp->irqcheck = 0;
		cdp->state = 3;
		audio_state_channel2(nr, false);
		break;

	case 3 + 0x10: // manual audio period==1 cycle
		if (!perfin) {
			return true;
		}
		cdp->state = 3;
		loadper1(nr);
		if (!chan_ena && isirq(nr)) {
			cdp->irqcheck = 1;
<<<<<<< HEAD
		} else {
=======
		}
		else {
>>>>>>> 6175ef35
			cdp->irqcheck = -1;
		}
		return false;

	case 3:
		if (cdp->pbufldl) {
#if TEST_AUDIO > 0
			if (debugchannel(nr) && cdp->losample == false)
				write_log(_T("%d: low sample used twice\n"), nr);
			cdp->losample = false;
#endif
<<<<<<< HEAD
			newsample (nr, (cdp->dat2 >> 0) & 0xff);
			if (chan_ena) {
				loadper(nr);
			} else {
=======
			newsample(nr, (cdp->dat2 >> 0) & 0xff);
			if (chan_ena) {
				loadper(nr);
			}
			else {
>>>>>>> 6175ef35
				cdp->state |= 0x10;
				loadperm1(nr);
			}
			cdp->pbufldl = false;
		}
		if (!perfin)
			return true;

#if DEBUG_AUDIO2 > 0
		if (debugchannel(nr)) {
			write_log(_T("%d_3->2: LEN=%d/%d DSR=%d\n"), nr, cdp->wlen, cdp->len, cdp->dsr);
		}
#endif


#if DEBUG_AUDIO > 0
		if (debugchannel(nr) && (cdp->wlen <= 2 || cdp->wlen >= cdp->len - 1))
			write_log(_T("%d_3->2: LEN=%d/%d DSR=%d\n"), nr, cdp->wlen, cdp->len, cdp->dsr);
#endif

		if (chan_ena) {
			loaddat(nr);
			if (cdp->intreq2 && napnav)
				setirq(nr, 31);
			if (napnav)
				setdr(nr, false);
<<<<<<< HEAD
		} else {
=======
		}
		else {
>>>>>>> 6175ef35
			// cycle-accurate period check was not needed, do delayed check
			if (!cdp->irqcheck) {
				cdp->irqcheck = isirq(nr);
			}
			if (cdp->irqcheck > 0) {
#if DEBUG_AUDIO > 0
				if (debugchannel(nr))
					write_log(_T("%d: IDLE\n"), nr);
#endif			
<<<<<<< HEAD
				zerostate (nr);
=======
				zerostate(nr);
>>>>>>> 6175ef35
				return true;
			}
			loaddat(nr);
			if (napnav)
				setirq(nr, 32);
		}
		cdp->intreq2 = 0;
		cdp->pbufldl = true;
		cdp->state = 2;
		audio_state_channel2(nr, false);
		break;
	}
	return true;
}

static void audio_state_channel(int nr, bool perfin)
{
	struct audio_channel_data* cdp = audio_channel + nr;
	if (nr < AUDIO_CHANNELS_PAULA) {
		if (audio_state_channel2(nr, perfin)) {
			cdp->dat_written = false;
		}
<<<<<<< HEAD
	} else {
=======
	}
	else {
>>>>>>> 6175ef35
		bool ok = false;
		int streamid = nr - AUDIO_CHANNELS_PAULA + 1;
		struct audio_stream_data* asd = &audio_stream[nr - AUDIO_CHANNELS_PAULA];
		if (asd->cb) {
			ok = asd->cb(streamid, asd->cb_data);
		}
		if (!ok) {
			audio_state_stream_state(streamid, NULL, 0, MAX_EV);
		}
	}
}

void audio_state_machine(void)
{
	update_audio();
	for (int nr = 0; nr < AUDIO_CHANNELS_PAULA; nr++) {
<<<<<<< HEAD
		struct audio_channel_data *cdp = audio_channel + nr;
=======
		struct audio_channel_data* cdp = audio_channel + nr;
>>>>>>> 6175ef35
		if (audio_state_channel2(nr, false)) {
			cdp->dat_written = false;
		}
	}
	schedule_audio();
	events_schedule();
}

void audio_reset(void)
{
	int i;
	struct audio_channel_data* cdp;

#ifdef AHI
	ahi_close_sound();
#ifdef AHI_v2
	free_ahi_v2();
#endif
#endif
	reset_sound();
	memset(sound_filter_state, 0, sizeof sound_filter_state);
	if (!isrestore()) {
		for (i = 0; i < AUDIO_CHANNELS_PAULA; i++) {
			cdp = &audio_channel[i];
			memset(cdp, 0, sizeof * audio_channel);
			cdp->per = static_cast<int>(PERIOD_MAX) - 1;
			cdp->data.mixvol = 0;
			cdp->evtime = MAX_EV;
		}
		for (i = 0; i < AUDIO_CHANNEL_STREAMS; i++) {
			audio_stream[i].evtime = MAX_EV;
		}
	}

	last_cycles = get_cycles();
	next_sample_evtime = scaled_sample_evtime;
	schedule_audio();
	events_schedule();
}

static int sound_prefs_changed(void)
{
	if (!config_changed)
		return 0;
	if (changed_prefs.produce_sound != currprefs.produce_sound
		//|| changed_prefs.win32_soundcard != currprefs.win32_soundcard
		|| changed_prefs.sound_stereo != currprefs.sound_stereo
		|| changed_prefs.sound_maxbsiz != currprefs.sound_maxbsiz
		|| changed_prefs.sound_freq != currprefs.sound_freq
		|| changed_prefs.sound_volcnt != currprefs.sound_volcnt
		|| changed_prefs.sound_auto != currprefs.sound_auto)
		return 1;

	if (changed_prefs.sound_stereo_separation != currprefs.sound_stereo_separation
		|| changed_prefs.sound_mixed_stereo_delay != currprefs.sound_mixed_stereo_delay
		|| changed_prefs.sound_interpol != currprefs.sound_interpol
		|| changed_prefs.sound_volume_paula != currprefs.sound_volume_paula
		|| changed_prefs.sound_volume_cd != currprefs.sound_volume_cd
		|| changed_prefs.sound_volume_master != currprefs.sound_volume_master
		|| changed_prefs.sound_volume_board != currprefs.sound_volume_board
		|| changed_prefs.sound_stereo_swap_paula != currprefs.sound_stereo_swap_paula
		|| changed_prefs.sound_stereo_swap_ahi != currprefs.sound_stereo_swap_ahi
		|| changed_prefs.sound_cdaudio != currprefs.sound_cdaudio
		|| changed_prefs.sound_filter != currprefs.sound_filter
		|| changed_prefs.sound_filter_type != currprefs.sound_filter_type)
		return -1;
	return 0;
}

double softfloat_tan(double v);

/* This computes the 1st order low-pass filter term b0.
* The a1 term is 1.0 - b0. The center frequency marks the -3 dB point. */
#ifndef M_PI
#define M_PI 3.14159265358979323846
#endif
static float rc_calculate_a0(int sample_rate, int cutoff_freq)
{
	float omega;
	/* The BLT correction formula below blows up if the cutoff is above nyquist. */
	if (cutoff_freq >= sample_rate / 2)
		return 1.0;

	omega = 2 * M_PI * cutoff_freq / sample_rate;
	/* Compensate for the bilinear transformation. This allows us to specify the
	* stop frequency more exactly, but the filter becomes less steep further
	* from stopband. */
	omega = softfloat_tan(omega / 2.0) * 2.0;
	float out = 1.0 / (1.0 + 1.0 / omega);
	return out;
}

void check_prefs_changed_audio(void)
{
	int ch;

	if (sound_available) {
		ch = sound_prefs_changed();
		if (ch > 0) {
#ifdef AVIOUTPUT
			AVIOutput_Restart();
#endif
			clear_sound_buffers();
		}
		if (ch) {
			set_audio();
			audio_activate();
		}
	}
#ifdef DRIVESOUND
	driveclick_check_prefs();
#endif
}

static void set_extra_prehandler(void)
{
	if (audio_total_extra_streams && sample_prehandler != anti_prehandler) {
		extra_sample_prehandler = anti_prehandler;
	}
	else {
		extra_sample_prehandler = NULL;
	}
}

void set_audio(void)
{
	int old_mixed_size = mixed_stereo_size;
	int sep, delay;
	int ch;

	ch = sound_prefs_changed();
	if (ch >= 0)
		close_sound();

	currprefs.produce_sound = changed_prefs.produce_sound;
	//currprefs.win32_soundcard = changed_prefs.win32_soundcard;
	currprefs.sound_stereo = changed_prefs.sound_stereo;
	currprefs.sound_auto = changed_prefs.sound_auto;
	currprefs.sound_freq = changed_prefs.sound_freq;
	currprefs.sound_maxbsiz = changed_prefs.sound_maxbsiz;
	currprefs.sound_volcnt = changed_prefs.sound_volcnt;

	currprefs.sound_stereo_separation = changed_prefs.sound_stereo_separation;
	currprefs.sound_mixed_stereo_delay = changed_prefs.sound_mixed_stereo_delay;
	currprefs.sound_interpol = changed_prefs.sound_interpol;
	currprefs.sound_filter = changed_prefs.sound_filter;
	currprefs.sound_filter_type = changed_prefs.sound_filter_type;
	currprefs.sound_volume_paula = changed_prefs.sound_volume_paula;
	currprefs.sound_volume_master = changed_prefs.sound_volume_master;
	currprefs.sound_volume_board = changed_prefs.sound_volume_board;
	currprefs.sound_volume_cd = changed_prefs.sound_volume_cd;
	currprefs.sound_cdaudio = changed_prefs.sound_cdaudio;
	currprefs.sound_stereo_swap_paula = changed_prefs.sound_stereo_swap_paula;
	currprefs.sound_stereo_swap_ahi = changed_prefs.sound_stereo_swap_ahi;

	sound_cd_volume[0] = sound_cd_volume[1] = (100 - (currprefs.sound_volume_cd < 0 ? 0 : currprefs.sound_volume_cd)) * 32768 / 100;
	sound_paula_volume[0] = sound_paula_volume[1] = (100 - currprefs.sound_volume_paula) * 32768 / 100;
	//sndboard_ext_volume();

	if (ch >= 0) {
		if (currprefs.produce_sound >= 2) {
			if (!init_audio()) {
				if (!sound_available) {
					write_log(_T("Sound is not supported.\n"));
				}
				else {
					write_log(_T("Sorry, can't initialize sound.\n"));
					currprefs.produce_sound = 1;
					/* So we don't do this every frame */
					changed_prefs.produce_sound = 1;
				}
			}
		}
		next_sample_evtime = scaled_sample_evtime;
		last_cycles = get_cycles();
		compute_vsynctime();
	}
	else {
		sound_volume(0);
	}

	sep = (currprefs.sound_stereo_separation = changed_prefs.sound_stereo_separation) * 3 / 2;
	if (sep >= 15)
		sep = 16;
	delay = currprefs.sound_mixed_stereo_delay = changed_prefs.sound_mixed_stereo_delay;
	mixed_mul1 = MIXED_STEREO_SCALE / 2 - sep;
	mixed_mul2 = MIXED_STEREO_SCALE / 2 + sep;
	mixed_stereo_size = delay > 0 ? (1 << delay) - 1 : 0;
	mixed_on = sep < MIXED_STEREO_MAX || mixed_stereo_size > 0;
	if (mixed_on && old_mixed_size != mixed_stereo_size) {
		saved_ptr = 0;
		memset(right_word_saved, 0, sizeof right_word_saved);
	}

	led_filter_forced = -1; // always off
	sound_use_filter = sound_use_filter_sinc = 0;
	if (currprefs.sound_filter) {
		if (currprefs.sound_filter == FILTER_SOUND_ON)
			led_filter_forced = 1;
		if (currprefs.sound_filter == FILTER_SOUND_EMUL)
			led_filter_forced = 0;
		if (currprefs.sound_filter_type == FILTER_SOUND_TYPE_A500)
			sound_use_filter = FILTER_MODEL_A500;
		else if (currprefs.sound_filter_type == FILTER_SOUND_TYPE_A1200)
			sound_use_filter = FILTER_MODEL_A1200;
	}
	a500e_filter1_a0 = rc_calculate_a0(currprefs.sound_freq, 6200);
	a500e_filter2_a0 = rc_calculate_a0(currprefs.sound_freq, 20000);
	filter_a0 = rc_calculate_a0(currprefs.sound_freq, 7000);
	memset(sound_filter_state, 0, sizeof sound_filter_state);
	led_filter_audio();

	makefir();

	/* Select the right interpolation method.  */
	if (sample_handler == sample16_handler
		|| sample_handler == sample16i_crux_handler
		|| sample_handler == sample16i_rh_handler
		|| sample_handler == sample16i_sinc_handler
		|| sample_handler == sample16i_anti_handler)
	{
		sample_handler = (currprefs.sound_interpol == 0 ? sample16_handler
			: currprefs.sound_interpol == 3 ? sample16i_rh_handler
			: currprefs.sound_interpol == 4 ? sample16i_crux_handler
			: currprefs.sound_interpol == 2 ? sample16i_sinc_handler
			: sample16i_anti_handler);
	}
	else if (sample_handler == sample16s_handler
		|| sample_handler == sample16si_crux_handler
		|| sample_handler == sample16si_rh_handler
		|| sample_handler == sample16si_sinc_handler
		|| sample_handler == sample16si_anti_handler)
	{
		sample_handler = (currprefs.sound_interpol == 0 ? sample16s_handler
			: currprefs.sound_interpol == 3 ? sample16si_rh_handler
			: currprefs.sound_interpol == 4 ? sample16si_crux_handler
			: currprefs.sound_interpol == 2 ? sample16si_sinc_handler
			: sample16si_anti_handler);
	}
	else if (sample_handler == sample16ss_handler
		|| sample_handler == sample16ss_sinc_handler
		|| sample_handler == sample16ss_anti_handler)
	{
		sample_handler = (currprefs.sound_interpol == 0 ? sample16ss_handler
			: currprefs.sound_interpol == 3 ? sample16ss_handler
			: currprefs.sound_interpol == 4 ? sample16ss_handler
			: currprefs.sound_interpol == 2 ? sample16ss_sinc_handler
			: sample16ss_anti_handler);
	}
	sample_prehandler = NULL;
	if (sample_handler == sample16si_sinc_handler || sample_handler == sample16i_sinc_handler || sample_handler == sample16ss_sinc_handler) {
		sample_prehandler = sinc_prehandler_paula;
		sound_use_filter_sinc = sound_use_filter;
		sound_use_filter = 0;
	}
	else if (sample_handler == sample16si_anti_handler || sample_handler == sample16i_anti_handler || sample_handler == sample16ss_anti_handler) {
		sample_prehandler = anti_prehandler;
	}
	for (int i = 0; i < AUDIO_CHANNELS_PAULA; i++) {
		struct audio_channel_data* cdp = audio_channel + i;
		audio_data[i] = &cdp->data;
		if (currprefs.sound_volcnt) {
			cdp->data.mixvol = 1;
<<<<<<< HEAD
		} else {
=======
		}
		else {
>>>>>>> 6175ef35
			cdp->data.mixvol = 0;
		}
	}
	audio_total_extra_streams = 0;
	for (int i = 0; i < AUDIO_CHANNEL_STREAMS; i++) {
		audio_extra_streams[i] = 0;
	}
	set_extra_prehandler();

	if (currprefs.produce_sound == 0) {
		eventtab[ev_audio].active = 0;
		events_schedule();
	}
	else {
		audio_activate();
		schedule_audio();
		events_schedule();
	}
	set_config_changed();
	cd_audio_mode_changed = true;
}

static void update_audio_volcnt(int cycles, float evtime, bool nextsmp)
{
	if (cycles) {
		for (int i = 0; i < AUDIO_CHANNELS_PAULA; i++) {
			struct audio_channel_data* cdp = audio_channel + i;
			sIntFlt v;
			v.U32 = ((cdp->data.new_sample ^ 0x80) << 15) | 0x40000000;
			v.F32 -= 3.0;
			int cycs = cycles;
			while (cycs > 0) {
				if (cdp->volcnt < cdp->data.audvol) {
					cdp->volcntbuf[cdp->volcntbufcnt] = v.F32;
				}
				else {
					cdp->volcntbuf[cdp->volcntbufcnt] = 0;
				}
				cdp->volcntbufcnt++;
				cdp->volcntbufcnt &= (VOLCNT_BUFFER_SIZE - 1);
				cdp->volcnt++;
				cdp->volcnt &= 63;
				cycs -= CYCLE_UNIT;
			}
		}
	}
	if (!nextsmp)
		return;
	float frac = evtime - (int)evtime;
	for (int i = 0; i < AUDIO_CHANNELS_PAULA; i++) {
		struct audio_channel_data* cdp = audio_channel + i;
		float out0 = 0, out1 = 0;
		int offs = (cdp->volcntbufcnt - FIR_WIDTH - 1) & (VOLCNT_BUFFER_SIZE - 1);
		float v = cdp->volcntbuf[offs];
		for (int j = 1; j < 2 * FIR_WIDTH - 1; j++) {
			float w = firmem[j];
			out0 += v * w;
			offs++;
			offs &= (VOLCNT_BUFFER_SIZE - 1);
			v = cdp->volcntbuf[offs];
			out1 += v * w;
		}
		float out = out0 + frac * (out1 - out0);
		out *= 8192;

		cdp->data.last_sample = cdp->data.current_sample;
		cdp->data.current_sample = out;
	}
	(*sample_handler) ();
}

void update_audio(void)
{
	unsigned long int n_cycles = 0;
#if SOUNDSTUFF > 1
	static int samplecounter;
#endif

	if (!isaudio())
		goto end;
	if (isrestore())
		goto end;
	if (!is_audio_active())
		goto end;

	n_cycles = get_cycles() - last_cycles;
	while (n_cycles > 0) {
		unsigned long int best_evtime = n_cycles + 1;
		unsigned long rounded;
		int i;

		for (i = 0; i < AUDIO_CHANNELS_PAULA; i++) {
			if (audio_channel[i].evtime != MAX_EV && best_evtime > audio_channel[i].evtime)
				best_evtime = audio_channel[i].evtime;
		}
		for (i = 0; i < audio_total_extra_streams; i++) {
			if (audio_stream[i].evtime != MAX_EV && best_evtime > audio_stream[i].evtime)
				best_evtime = audio_stream[i].evtime;
		}

		/* next_sample_evtime >= 0 so floor() behaves as expected */
		rounded = floorf(next_sample_evtime);
		float nevtime = next_sample_evtime;
		if ((next_sample_evtime - rounded) >= 0.5)
			rounded++;

		if (currprefs.produce_sound > 1 && best_evtime > rounded)
			best_evtime = rounded;

		if (best_evtime > n_cycles)
			best_evtime = n_cycles;

		/* Decrease time-to-wait counters */
		next_sample_evtime -= best_evtime;

		if (currprefs.produce_sound > 1) {
			if (sample_prehandler)
				sample_prehandler(best_evtime / CYCLE_UNIT);
			if (extra_sample_prehandler)
				extra_sample_prehandler(best_evtime / CYCLE_UNIT);
		}

		for (i = 0; i < AUDIO_CHANNELS_PAULA; i++) {
			if (audio_channel[i].evtime != MAX_EV)
				audio_channel[i].evtime -= best_evtime;
		}
		for (i = 0; i < audio_total_extra_streams; i++) {
			if (audio_stream[i].evtime != MAX_EV)
				audio_stream[i].evtime -= best_evtime;
		}

		n_cycles -= best_evtime;

		if (currprefs.produce_sound > 1) {
			if (currprefs.sound_volcnt) {
				bool nextsmp = false;
				if (rounded == best_evtime) {
					next_sample_evtime += scaled_sample_evtime;
					nextsmp = true;
				}
				update_audio_volcnt(best_evtime, nevtime, nextsmp);
			}
			else {
				/* Test if new sample needs to be outputted */
				if (rounded == best_evtime) {
					/* Before the following addition, next_sample_evtime is in range [-0.5, 0.5) */
					next_sample_evtime += scaled_sample_evtime;
#if SOUNDSTUFF > 1
					next_sample_evtime -= extrasamples * 15;
					doublesample = 0;
					if (--samplecounter <= 0) {
						samplecounter = currprefs.sound_freq / 1000;
						if (extrasamples > 0) {
							outputsample = 1;
							doublesample = 1;
							extrasamples--;
						}
						else if (extrasamples < 0) {
							outputsample = 0;
							doublesample = 0;
							extrasamples++;
						}
					}
#endif
					(*sample_handler) ();
#if SOUNDSTUFF > 1
					if (outputsample == 0)
						outputsample = -1;
					else if (outputsample < 0)
						outputsample = 1;
#endif

				}
			}
		}

		for (i = 0; i < AUDIO_CHANNELS_PAULA; i++) {
			if (audio_channel[i].evtime == 0) {
				audio_state_channel(i, true);
			}
		}
		for (i = 0; i < audio_total_extra_streams; i++) {
			if (audio_stream[i].evtime == 0) {
				audio_state_channel(i + AUDIO_CHANNELS_PAULA, true);
			}
		}
	}
end:
	last_cycles = get_cycles() - n_cycles;
}

void audio_evhandler(void)
{
	update_audio();
	schedule_audio();
}

void audio_hsync(void)
{
	if (!currprefs.produce_sound)
		return;
	if (!isaudio())
		return;
	if (audio_work_to_do > 0 && currprefs.sound_auto && !audio_total_extra_streams
#ifdef AVIOUTPUT
		&& !avioutput_enabled
#endif
		) {
		audio_work_to_do--;
		if (audio_work_to_do == 0)
			audio_deactivate();
	}
	update_audio();
	previous_volcnt_update = 0;
}

static void audxdat_func(uae_u32 v)
{
	int nr = v & 3;
	int chan_ena = (v & 0x80) != 0;
<<<<<<< HEAD
	struct audio_channel_data *cdp = audio_channel + nr;
=======
	struct audio_channel_data* cdp = audio_channel + nr;
>>>>>>> 6175ef35
	if ((cdp->state & 15) == 2 || (cdp->state & 15) == 3) {
		if (chan_ena) {
#if DEBUG_AUDIO > 0
			if (debugchannel(nr) && (cdp->wlen >= cdp->len - 1 || cdp->wlen <= 2))
				write_log(_T("AUD%d near loop, IRQ=%d, LC=%08X LEN=%d/%d DSR=%d\n"), nr, isirq(nr) ? 1 : 0, cdp->pt, cdp->wlen, cdp->len, cdp->dsr);
#endif
			if (cdp->wlen == 1) {
				cdp->wlen = cdp->len;
				cdp->intreq2 = true;
				//if (sampleripper_enabled)
				//	do_samplerip(cdp);
#if DEBUG_AUDIO > 0
				if (debugchannel(nr) && cdp->wlen > 1)
					write_log(_T("AUD%d looped, IRQ=%d, LC=%08X LEN=%d DSR=%d\n"), nr, isirq(nr) ? 1 : 0, cdp->pt, cdp->wlen, cdp->dsr);
#endif
			}
			else {
				cdp->wlen = (cdp->wlen - 1) & 0xffff;
			}
		} else {
			cdp->dat = v >> 8;
			cdp->dat_written = true;
		}
<<<<<<< HEAD
	} else {
=======
		else {
			cdp->dat = v >> 8;
			cdp->dat_written = true;
		}
	}
	else {
>>>>>>> 6175ef35
		cdp->dat = v >> 8;
		cdp->dat_written = true;
		audio_activate();
		update_audio();
		audio_state_channel(nr, false);
		schedule_audio();
		events_schedule();
	}
	cdp->dat_written = false;
}

void AUDxDAT(int nr, uae_u16 v, uaecptr addr)
{
	struct audio_channel_data* cdp = audio_channel + nr;
	int chan_ena = (dmacon & DMA_MASTER) && (dmacon & (1 << nr));

#if DEBUG_AUDIO2
	if (debugchannel(nr)) {
		write_log(_T("AUD%dDAT: %04X ADDR=%08X LEN=%d/%d %d,%d,%d %06X\n"), nr,
			v, addr, cdp->wlen, cdp->len, cdp->state, chan_ena, isirq(nr) ? 1 : 0, M68K_GETPC);
	}
#endif

#if DEBUG_AUDIO > 0
<<<<<<< HEAD
	if (debugchannel (nr) && (DEBUG_AUDIO > 1 || (!chan_ena || addr == 0xffffffff || ((cdp->state & 15) != 2 && (cdp->state & 15) != 3)))) {
		write_log (_T("AUD%dDAT: %04X ADDR=%08X LEN=%d/%d %d,%d,%d %06X\n"), nr,
		v, addr, cdp->wlen, cdp->len, cdp->state, chan_ena, isirq (nr) ? 1 : 0, M68K_GETPC);
=======
	if (debugchannel(nr) && (DEBUG_AUDIO > 1 || (!chan_ena || addr == 0xffffffff || ((cdp->state & 15) != 2 && (cdp->state & 15) != 3)))) {
		write_log(_T("AUD%dDAT: %04X ADDR=%08X LEN=%d/%d %d,%d,%d %06X\n"), nr,
			v, addr, cdp->wlen, cdp->len, cdp->state, chan_ena, isirq(nr) ? 1 : 0, M68K_GETPC);
>>>>>>> 6175ef35
	}
#endif
#if TEST_MISSED_DMA
	cdp->dat_loaded = true;
#endif
#if TEST_AUDIO > 0
	if (debugchannel(nr) && cdp->have_dat)
		write_log(_T("%d: audxdat 1=%04x 2=%04x but old dat not yet used\n"), nr, cdp->dat, cdp->dat2);
	cdp->have_dat = true;
#endif
	if (chan_ena) {
		cdp->dat = v;
		cdp->dat_written = true;
	}
	uae_u32 vv = nr | (chan_ena ? 0x80 : 0) | (v << 8);
	if (!currprefs.cachesize && (cdp->per < PERIOD_LOW * CYCLE_UNIT || currprefs.cpu_compatible)) {
		int cyc;
		if (chan_ena) {
			// AUDxLEN is processed after 2 cycle delay
			cyc = 2 * CYCLE_UNIT;
<<<<<<< HEAD
		} else if (cdp->state == 0) {
			cyc = 1 * CYCLE_UNIT;
		} else {
=======
		}
		else if (cdp->state == 0) {
			cyc = 1 * CYCLE_UNIT;
		}
		else {
>>>>>>> 6175ef35
			cyc = 1 * CYCLE_UNIT;
		}
		if (cyc > 0) {
			event2_newevent_xx(-1, cyc, vv, audxdat_func);
<<<<<<< HEAD
		} else {
			audxdat_func(vv);
		}
	} else {
=======
		}
		else {
			audxdat_func(vv);
		}
	}
	else {
>>>>>>> 6175ef35
		audxdat_func(vv);
	}
}
void AUDxDAT(int nr, uae_u16 v)
{
	AUDxDAT(nr, v, 0xffffffff);
}

uaecptr audio_getpt(int nr, bool reset)
{
	struct audio_channel_data* cdp = audio_channel + nr;
	uaecptr p = cdp->pt;
	cdp->pt += 2;
	if (reset)
		cdp->pt = cdp->lc;
	cdp->ptx_tofetch = false;
	return p;
}

void AUDxLCH(int nr, uae_u16 v)
{
	struct audio_channel_data* cdp = audio_channel + nr;
	audio_activate();
	update_audio();

	// someone wants to update PT but DSR has not yet been processed.
	// too fast CPU and some tracker players: enable DMA, CPU delay, update AUDxPT with loop position
	if (usehacks() && ((cdp->ptx_tofetch && cdp->state == 1) || cdp->ptx_written)) {
		static int warned = 100;
		cdp->ptx = cdp->lc;
		cdp->ptx_written = true;
		if (warned > 0) {
			write_log(_T("AUD%dLCH HACK: %04X %08X (%d) (%d %d %08x)\n"), nr, v, M68K_GETPC, cdp->state, cdp->dsr, cdp->ptx_written, cdp->ptx);
			warned--;
		}
#if DEBUG_AUDIO_HACK > 0
		if (debugchannel(nr))
			write_log(_T("AUD%dLCH HACK: %04X %08X (%d) (%d %d %08x)\n"), nr, v, M68K_GETPC, cdp->state, cdp->dsr, cdp->ptx_written, cdp->ptx);
#endif
	}
	else {
		cdp->lc = (cdp->lc & 0xffff) | ((uae_u32)v << 16);
#if DEBUG_AUDIO > 0
		if (debugchannel(nr))
			write_log(_T("AUD%dLCH: %04X %08X (%d) (%d %d %08x)\n"), nr, v, M68K_GETPC, cdp->state, cdp->dsr, cdp->ptx_written, cdp->ptx);
#endif
	}
}

void AUDxLCL(int nr, uae_u16 v)
{
	struct audio_channel_data* cdp = audio_channel + nr;
	audio_activate();
	update_audio();
	if (usehacks() && ((cdp->ptx_tofetch && cdp->state == 1) || cdp->ptx_written)) {
		static int warned = 100;
		cdp->ptx = cdp->lc;
		cdp->ptx_written = true;
		if (warned > 0) {
			write_log(_T("AUD%dLCL HACK: %04X %08X (%d) (%d %d %08x)\n"), nr, v, M68K_GETPC, cdp->state, cdp->dsr, cdp->ptx_written, cdp->ptx);
			warned--;
		}
#if DEBUG_AUDIO_HACK > 0
		if (debugchannel(nr))
			write_log(_T("AUD%dLCL HACK: %04X %08X (%d) (%d %d %08x)\n"), nr, v, M68K_GETPC, cdp->state, cdp->dsr, cdp->ptx_written, cdp->ptx);
#endif
	}
	else {
		cdp->lc = (cdp->lc & ~0xffff) | (v & 0xFFFE);
#if DEBUG_AUDIO > 0
		if (debugchannel(nr))
			write_log(_T("AUD%dLCL: %04X %08X (%d) (%d %d %08x)\n"), nr, v, M68K_GETPC, cdp->state, cdp->dsr, cdp->ptx_written, cdp->ptx);
#endif
	}
}

void AUDxPER(int nr, uae_u16 v)
{
	struct audio_channel_data* cdp = audio_channel + nr;

	audio_activate();
	update_audio();

	int per = (v ? v : 65536) * CYCLE_UNIT;
	if (per < PERIOD_MIN * CYCLE_UNIT) {
		/* smaller values would cause extremely high cpu usage */
		per = PERIOD_MIN * CYCLE_UNIT;
	}
	if (per < PERIOD_MIN_NONCE* CYCLE_UNIT && !currprefs.cpu_memory_cycle_exact&& cdp->dmaenstore) {
		/* DMAL emulation and low period can cause very very high cpu usage on slow performance PCs
		 * Only do this hack if audio DMA is active.
		 */
		per = PERIOD_MIN_NONCE * CYCLE_UNIT;
	}

	if (cdp->per == PERIOD_MAX - 1 && per != PERIOD_MAX - 1) {
		cdp->evtime = CYCLE_UNIT;
		if (isaudio()) {
			schedule_audio();
			events_schedule();
		}
	}
#if TEST_AUDIO > 0
	cdp->per_original = v;
#endif
	cdp->per = per;
#if DEBUG_AUDIO > 0
	if (debugchannel(nr))
		write_log(_T("AUD%dPER: %d %08X\n"), nr, v, M68K_GETPC);
#endif
}

void AUDxLEN(int nr, uae_u16 v)
{
	struct audio_channel_data* cdp = audio_channel + nr;
	audio_activate();
	update_audio();
	cdp->len = v;
#if DEBUG_AUDIO > 0
	if (debugchannel(nr))
		write_log(_T("AUD%dLEN: %d %08X\n"), nr, v, M68K_GETPC);
#endif
}

void AUDxVOL(int nr, uae_u16 v)
{
	struct audio_channel_data* cdp = audio_channel + nr;

	audio_activate();
	update_audio();
	update_volume(nr, v);
#if DEBUG_AUDIO > 0
	if (debugchannel(nr))
		write_log(_T("AUD%dVOL: %d %08X\n"), nr, v, M68K_GETPC);
#endif
}

void audio_update_adkmasks(void)
{
	static int prevcon = -1;
	unsigned long t = adkcon | (adkcon >> 4);

	audio_channel[0].data.adk_mask = (((t >> 0) & 1) - 1);
	audio_channel[1].data.adk_mask = (((t >> 1) & 1) - 1);
	audio_channel[2].data.adk_mask = (((t >> 2) & 1) - 1);
	audio_channel[3].data.adk_mask = (((t >> 3) & 1) - 1);
	if ((prevcon & 0xff) != (adkcon & 0xff)) {
		audio_activate();
#if DEBUG_AUDIO > 0
		write_log(_T("ADKCON=%02x %08X\n"), adkcon & 0xff, M68K_GETPC);
#endif
		prevcon = adkcon;
	}
}

int init_audio(void)
{
	return init_sound();
}

void led_filter_audio(void)
{
	led_filter_on = 0;
	if (led_filter_forced > 0 || (gui_data.powerled && led_filter_forced >= 0))
		led_filter_on = 1;
}

void audio_vsync(void)
{

}

void restore_audio_finish(void)
{
	last_cycles = get_cycles();
	schedule_audio();
	events_schedule();
}

uae_u8* restore_audio(int nr, uae_u8* src)
{
	struct audio_channel_data* acd = audio_channel + nr;

	zerostate(nr);
	acd->state = restore_u8();
	acd->data.audvol = restore_u8();
	acd->intreq2 = restore_u8() ? true : false;
	uae_u8 flags = restore_u8();
	acd->dr = acd->dsr = false;
	if (flags & 1)
		acd->dr = true;
	if (flags & 2)
		acd->dsr = true;
	acd->len = restore_u16();
	acd->wlen = restore_u16();
	uae_u16 p = restore_u16();
	acd->per = p ? p * CYCLE_UNIT : PERIOD_MAX;
	acd->dat = acd->dat2 = restore_u16();
	acd->lc = restore_u32();
	acd->pt = restore_u32();
	acd->evtime = restore_u32();
	if (flags & 0x80)
		acd->drhpos = restore_u8();
	else
		acd->drhpos = 1;
	acd->dmaenstore = (dmacon & DMA_MASTER) && (dmacon & (1 << nr));
	if (currprefs.sound_volcnt)
		acd->data.mixvol = 1;
	else
		acd->data.mixvol = acd->data.audvol;
	return src;
}

uae_u8* save_audio(int nr, int* len, uae_u8* dstptr)
{
	struct audio_channel_data* acd = audio_channel + nr;
	uae_u8* dst, * dstbak;

	if (dstptr)
		dstbak = dst = dstptr;
	else
		dstbak = dst = xmalloc(uae_u8, 100);
	save_u8(acd->state);
	save_u8(acd->data.audvol);
	save_u8(acd->intreq2);
	save_u8((acd->dr ? 1 : 0) | (acd->dsr ? 2 : 0) | 0x80);
	save_u16(acd->len);
	save_u16(acd->wlen);
	save_u16(acd->per == PERIOD_MAX ? 0 : acd->per / CYCLE_UNIT);
	save_u16(acd->dat);
	save_u32(acd->lc);
	save_u32(acd->pt);
	save_u32(acd->evtime);
	save_u8(acd->drhpos);
	*len = dst - dstbak;
	return dstbak;
}

static void audio_set_extra_channels(void)
{
	int index = AUDIO_CHANNELS_PAULA;
	audio_total_extra_streams = 0;
	for (int i = 0; i < AUDIO_CHANNEL_STREAMS; i++) {
		if (audio_extra_streams[i])
			audio_total_extra_streams++;
		for (int j = 0; j < audio_extra_streams[i]; j++) {
			audio_data[index++] = &audio_stream[i].data[j];
		}
	}
	set_extra_prehandler();
}

int audio_enable_stream(bool enable, int streamid, int ch, SOUND_STREAM_CALLBACK cb, void* cb_data)
{
	if (streamid == 0)
		return 0;
	if (!enable) {
		if (streamid <= 0)
			return 0;
		streamid--;
		struct audio_stream_data* asd = audio_stream + streamid;
		audio_extra_streams[streamid] = 0;
		asd->evtime = MAX_EV;
	}
	else {
		if (streamid < 0) {
			for (int i = 0; i < AUDIO_CHANNEL_STREAMS; i++) {
				if (!audio_extra_streams[i]) {
					streamid = i;
					break;
				}
			}
			if (streamid < 0)
				return 0;
		}
		audio_extra_streams[streamid] = ch;
		struct audio_stream_data* asd = audio_stream + streamid;
		asd->cb = cb;
		asd->cb_data = cb_data;
		asd->evtime = CYCLE_UNIT;
		for (int i = 0; i < ch; i++) {
			struct audio_channel_data2* acd = &asd->data[i];
			acd->adk_mask = 0xffffffff;
			acd->mixvol = 1;
		}
		audio_activate();
	}
	audio_set_extra_channels();
	return streamid + 1;
}

void audio_state_stream_state(int streamid, int* samplep, int highestch, unsigned int evt)
{
	streamid--;
	struct audio_stream_data* asd = audio_stream + streamid;
	if (highestch > audio_extra_streams[streamid]) {
		audio_extra_streams[streamid] = highestch;
		audio_set_extra_channels();
	}
	for (int i = 0; i < audio_extra_streams[streamid]; i++) {
		struct audio_channel_data2* acd = &asd->data[i];
		acd->last_sample = acd->current_sample;
		acd->current_sample = samplep ? samplep[i] : 0;
	}
	asd->evtime = evt;
}

static unsigned int cda_evt;
static uae_s16 dummy_buffer[4] = { 0 };

void update_cda_sound(double clk)
{
	cda_evt = clk * CYCLE_UNIT / 44100;
}

void audio_cda_volume(struct cd_audio_state* cas, int left, int right)
{
	for (int j = 0; j < 2; j++) {
		cas->cda_volume[j] = j == 0 ? left : right;
		cas->cda_volume[j] = sound_cd_volume[j] * cas->cda_volume[j] / 32768;
		if (cas->cda_volume[j])
			cas->cda_volume[j]++;
		if (cas->cda_volume[j] >= 32768)
			cas->cda_volume[j] = 32768;
	}
}

static bool audio_state_cda(int streamid, void* state)
{
	struct cd_audio_state* cas = (struct cd_audio_state*)state;
	if (cas->cda_bufptr >= dummy_buffer && cas->cda_bufptr <= dummy_buffer + 4) {
		audio_enable_stream(false, cas->cda_streamid, 0, NULL, NULL);
		cas->cda_streamid = 0;
		return false;
	}
	if (cas->cda_streamid <= 0)
		return false;
	int samples[2];
	samples[0] = cas->cda_bufptr[0] * cas->cda_volume[0] / 32768;
	samples[1] = cas->cda_bufptr[1] * cas->cda_volume[1] / 32768;
	audio_state_stream_state(streamid, samples, 2, cda_evt);
	cas->cda_bufptr += 2;
	cas->cda_length--;
	if (cas->cda_length <= 0 && cas->cda_next_cd_audio_buffer_callback) {
		cas->cda_next_cd_audio_buffer_callback(cas->cda_userdata, cas->cb_data);
	}
	return true;
}

void audio_cda_new_buffer(struct cd_audio_state* cas, uae_s16* buffer, int length, int userdata, CDA_CALLBACK next_cd_audio_buffer_callback, void* cb_data)
{
	if (length < 0 && cas->cda_streamid > 0) {
		audio_enable_stream(false, cas->cda_streamid, 0, NULL, cas);
		cas->cda_streamid = 0;
		return;
	}
	if (!buffer) {
		cas->cda_bufptr = dummy_buffer;
		cas->cda_length = 0;
	}
	else {
		cas->cda_bufptr = buffer;
		cas->cda_length = length;
		cas->cda_userdata = userdata;
		if (cas->cda_streamid <= 0)
			cas->cda_streamid = audio_enable_stream(true, -1, 2, audio_state_cda, cas);
	}
	cas->cda_next_cd_audio_buffer_callback = next_cd_audio_buffer_callback;
	cas->cb_data = cb_data;
	if (cas->cda_streamid > 0)
		audio_activate();
}<|MERGE_RESOLUTION|>--- conflicted
+++ resolved
@@ -1499,12 +1499,7 @@
 		if (!startup && cdp->wlen == 1) {
 			if (!currprefs.cachesize && (cdp->per < PERIOD_LOW * CYCLE_UNIT || currprefs.cpu_compatible)) {
 				event2_newevent_xx(-1, 1 * CYCLE_UNIT, nr, setdsr);
-<<<<<<< HEAD
 			} else {
-=======
-			}
-			else {
->>>>>>> 6175ef35
 				setdsr(nr);
 			}
 #if DEBUG_AUDIO > 0
@@ -1577,7 +1572,6 @@
 }
 
 static void loadper1(int nr)
-<<<<<<< HEAD
 {
 	struct audio_channel_data *cdp = audio_channel + nr;
 	cdp->evtime = 1 * CYCLE_UNIT;
@@ -1595,8 +1589,6 @@
 }
 
 static void loadper (int nr)
-=======
->>>>>>> 6175ef35
 {
 	struct audio_channel_data* cdp = audio_channel + nr;
 	cdp->evtime = 1 * CYCLE_UNIT;
@@ -1625,11 +1617,7 @@
 }
 
 
-<<<<<<< HEAD
 static bool audio_state_channel2 (int nr, bool perfin)
-=======
-static bool audio_state_channel2(int nr, bool perfin)
->>>>>>> 6175ef35
 {
 	struct audio_channel_data* cdp = audio_channel + nr;
 	bool chan_ena = (dmacon & DMA_MASTER) && (dmacon & (1 << nr));
@@ -1642,11 +1630,7 @@
 	cdp->dmaenstore = chan_ena;
 
 	if (currprefs.produce_sound == 0) {
-<<<<<<< HEAD
 		zerostate (nr);
-=======
-		zerostate(nr);
->>>>>>> 6175ef35
 		return true;
 	}
 	audio_activate();
@@ -1677,12 +1661,7 @@
 #endif
 				newsample(nr, (cdp->dat2 >> 0) & 0xff);
 				zerostate(nr);
-<<<<<<< HEAD
 			} else {
-=======
-			}
-			else {
->>>>>>> 6175ef35
 				if (warned >= 0) {
 					warned--;
 					write_log(_T("Audio %d DMA wait hack DISABLED. OFF=%08x, ON=%08x, PER=%d\n"), nr, cdp->dmaofftime_pc, M68K_GETPC, cdp->evtime / CYCLE_UNIT);
@@ -1693,13 +1672,8 @@
 	}
 
 #if DEBUG_AUDIO > 0
-<<<<<<< HEAD
 	if (debugchannel (nr) && old_dma != chan_ena) {
 		write_log (_T("%d:DMA=%d IRQ=%d PC=%08x\n"), nr, chan_ena, isirq (nr) ? 1 : 0, M68K_GETPC);
-=======
-	if (debugchannel(nr) && old_dma != chan_ena) {
-		write_log(_T("%d:DMA=%d IRQ=%d PC=%08x\n"), nr, chan_ena, isirq(nr) ? 1 : 0, M68K_GETPC);
->>>>>>> 6175ef35
 	}
 #endif
 	switch (cdp->state)
@@ -1721,43 +1695,24 @@
 			cdp->have_dat = false;
 #endif
 #if DEBUG_AUDIO > 0
-<<<<<<< HEAD
 			if (debugchannel (nr)) {
 				write_log (_T("%d:0>1: LEN=%d PC=%08x\n"), nr, cdp->wlen, M68K_GETPC);
 			}
 #endif
 		} else if (cdp->dat_written && !isirq (nr)) {
-=======
-			if (debugchannel(nr)) {
-				write_log(_T("%d:0>1: LEN=%d PC=%08x\n"), nr, cdp->wlen, M68K_GETPC);
-			}
-#endif
-		}
-		else if (cdp->dat_written && !isirq(nr)) {
->>>>>>> 6175ef35
 			cdp->state = 2;
 			setirq(nr, 0);
 			loaddat(nr);
 			if (usehacks() && cdp->per < 10 * CYCLE_UNIT) {
 				static int warned = 100;
 				// make sure audio.device AUDxDAT startup returns to idle state before DMA is enabled
-<<<<<<< HEAD
 				newsample (nr, (cdp->dat2 >> 0) & 0xff);
 				zerostate (nr);
-=======
-				newsample(nr, (cdp->dat2 >> 0) & 0xff);
-				zerostate(nr);
->>>>>>> 6175ef35
 				if (warned > 0) {
 					write_log(_T("AUD%d: forced idle state PER=%d PC=%08x\n"), nr, cdp->per, M68K_GETPC);
 					warned--;
 				}
-<<<<<<< HEAD
 			} else {
-=======
-			}
-			else {
->>>>>>> 6175ef35
 				cdp->pbufldl = true;
 				audio_state_channel2(nr, false);
 			}
@@ -1769,11 +1724,7 @@
 	case 1:
 		cdp->evtime = MAX_EV;
 		if (!chan_ena) {
-<<<<<<< HEAD
 			zerostate (nr);
-=======
-			zerostate(nr);
->>>>>>> 6175ef35
 			return true;
 		}
 		if (!cdp->dat_written)
@@ -1795,11 +1746,7 @@
 	case 5:
 		cdp->evtime = MAX_EV;
 		if (!chan_ena) {
-<<<<<<< HEAD
 			zerostate (nr);
-=======
-			zerostate(nr);
->>>>>>> 6175ef35
 			return true;
 		}
 		if (!cdp->dat_written)
@@ -1874,12 +1821,7 @@
 		loadper1(nr);
 		if (!chan_ena && isirq(nr)) {
 			cdp->irqcheck = 1;
-<<<<<<< HEAD
 		} else {
-=======
-		}
-		else {
->>>>>>> 6175ef35
 			cdp->irqcheck = -1;
 		}
 		return false;
@@ -1891,18 +1833,10 @@
 				write_log(_T("%d: low sample used twice\n"), nr);
 			cdp->losample = false;
 #endif
-<<<<<<< HEAD
 			newsample (nr, (cdp->dat2 >> 0) & 0xff);
 			if (chan_ena) {
 				loadper(nr);
 			} else {
-=======
-			newsample(nr, (cdp->dat2 >> 0) & 0xff);
-			if (chan_ena) {
-				loadper(nr);
-			}
-			else {
->>>>>>> 6175ef35
 				cdp->state |= 0x10;
 				loadperm1(nr);
 			}
@@ -1929,12 +1863,7 @@
 				setirq(nr, 31);
 			if (napnav)
 				setdr(nr, false);
-<<<<<<< HEAD
 		} else {
-=======
-		}
-		else {
->>>>>>> 6175ef35
 			// cycle-accurate period check was not needed, do delayed check
 			if (!cdp->irqcheck) {
 				cdp->irqcheck = isirq(nr);
@@ -1944,11 +1873,7 @@
 				if (debugchannel(nr))
 					write_log(_T("%d: IDLE\n"), nr);
 #endif			
-<<<<<<< HEAD
 				zerostate (nr);
-=======
-				zerostate(nr);
->>>>>>> 6175ef35
 				return true;
 			}
 			loaddat(nr);
@@ -1971,12 +1896,7 @@
 		if (audio_state_channel2(nr, perfin)) {
 			cdp->dat_written = false;
 		}
-<<<<<<< HEAD
 	} else {
-=======
-	}
-	else {
->>>>>>> 6175ef35
 		bool ok = false;
 		int streamid = nr - AUDIO_CHANNELS_PAULA + 1;
 		struct audio_stream_data* asd = &audio_stream[nr - AUDIO_CHANNELS_PAULA];
@@ -1993,11 +1913,7 @@
 {
 	update_audio();
 	for (int nr = 0; nr < AUDIO_CHANNELS_PAULA; nr++) {
-<<<<<<< HEAD
 		struct audio_channel_data *cdp = audio_channel + nr;
-=======
-		struct audio_channel_data* cdp = audio_channel + nr;
->>>>>>> 6175ef35
 		if (audio_state_channel2(nr, false)) {
 			cdp->dat_written = false;
 		}
@@ -2261,12 +2177,7 @@
 		audio_data[i] = &cdp->data;
 		if (currprefs.sound_volcnt) {
 			cdp->data.mixvol = 1;
-<<<<<<< HEAD
 		} else {
-=======
-		}
-		else {
->>>>>>> 6175ef35
 			cdp->data.mixvol = 0;
 		}
 	}
@@ -2487,11 +2398,7 @@
 {
 	int nr = v & 3;
 	int chan_ena = (v & 0x80) != 0;
-<<<<<<< HEAD
 	struct audio_channel_data *cdp = audio_channel + nr;
-=======
-	struct audio_channel_data* cdp = audio_channel + nr;
->>>>>>> 6175ef35
 	if ((cdp->state & 15) == 2 || (cdp->state & 15) == 3) {
 		if (chan_ena) {
 #if DEBUG_AUDIO > 0
@@ -2515,16 +2422,7 @@
 			cdp->dat = v >> 8;
 			cdp->dat_written = true;
 		}
-<<<<<<< HEAD
 	} else {
-=======
-		else {
-			cdp->dat = v >> 8;
-			cdp->dat_written = true;
-		}
-	}
-	else {
->>>>>>> 6175ef35
 		cdp->dat = v >> 8;
 		cdp->dat_written = true;
 		audio_activate();
@@ -2549,15 +2447,9 @@
 #endif
 
 #if DEBUG_AUDIO > 0
-<<<<<<< HEAD
 	if (debugchannel (nr) && (DEBUG_AUDIO > 1 || (!chan_ena || addr == 0xffffffff || ((cdp->state & 15) != 2 && (cdp->state & 15) != 3)))) {
 		write_log (_T("AUD%dDAT: %04X ADDR=%08X LEN=%d/%d %d,%d,%d %06X\n"), nr,
 		v, addr, cdp->wlen, cdp->len, cdp->state, chan_ena, isirq (nr) ? 1 : 0, M68K_GETPC);
-=======
-	if (debugchannel(nr) && (DEBUG_AUDIO > 1 || (!chan_ena || addr == 0xffffffff || ((cdp->state & 15) != 2 && (cdp->state & 15) != 3)))) {
-		write_log(_T("AUD%dDAT: %04X ADDR=%08X LEN=%d/%d %d,%d,%d %06X\n"), nr,
-			v, addr, cdp->wlen, cdp->len, cdp->state, chan_ena, isirq(nr) ? 1 : 0, M68K_GETPC);
->>>>>>> 6175ef35
 	}
 #endif
 #if TEST_MISSED_DMA
@@ -2578,34 +2470,17 @@
 		if (chan_ena) {
 			// AUDxLEN is processed after 2 cycle delay
 			cyc = 2 * CYCLE_UNIT;
-<<<<<<< HEAD
 		} else if (cdp->state == 0) {
 			cyc = 1 * CYCLE_UNIT;
 		} else {
-=======
-		}
-		else if (cdp->state == 0) {
-			cyc = 1 * CYCLE_UNIT;
-		}
-		else {
->>>>>>> 6175ef35
 			cyc = 1 * CYCLE_UNIT;
 		}
 		if (cyc > 0) {
 			event2_newevent_xx(-1, cyc, vv, audxdat_func);
-<<<<<<< HEAD
 		} else {
 			audxdat_func(vv);
 		}
 	} else {
-=======
-		}
-		else {
-			audxdat_func(vv);
-		}
-	}
-	else {
->>>>>>> 6175ef35
 		audxdat_func(vv);
 	}
 }
