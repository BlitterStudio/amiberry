--- conflicted
+++ resolved
@@ -66,23 +66,19 @@
 	nomore = 1;
 }
 
-<<<<<<< HEAD
+
 #ifdef TINKER
-=======
->>>>>>> f99c6e9a
 #define SPEEDUP_CYCLES_JIT_PAL 10000
 #define SPEEDUP_CYCLES_JIT_NTSC 8000
 #define SPEEDUP_CYCLES_NONJIT 1024
 #define SPEEDUP_TIMELIMIT_JIT -6000
-<<<<<<< HEAD
 #else
 #define SPEEDUP_CYCLES_JIT_PAL 5000
 #define SPEEDUP_CYCLES_JIT_NTSC 4000
 #define SPEEDUP_CYCLES_NONJIT 256
 #define SPEEDUP_TIMELIMIT_JIT -750
 #endif
-=======
->>>>>>> f99c6e9a
+
 #define SPEEDUP_TIMELIMIT_NONJIT -750
 int pissoff_value = SPEEDUP_CYCLES_JIT_PAL * CYCLE_UNIT;
 int speedup_timelimit = SPEEDUP_TIMELIMIT_JIT;
