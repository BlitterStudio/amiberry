--- conflicted
+++ resolved
@@ -66,7 +66,7 @@
 	nomore = 1;
 }
 
-<<<<<<< HEAD
+#ifdef TINKER
 // Alynna // 
 // Justifications for the numbers set here
 // Frametime is 20000 cycles in PAL
@@ -86,23 +86,18 @@
 // These try to define the fastest CPU that gives 30-40FPS
 #define SPEEDUP_TIMELIMIT_JIT_30      5000
 #define SPEEDUP_TIMELIMIT_NONJIT_30   5000
-
-=======
-
-#ifdef TINKER
-#define SPEEDUP_CYCLES_JIT_PAL 10000
-#define SPEEDUP_CYCLES_JIT_NTSC 8000
-#define SPEEDUP_CYCLES_NONJIT 1024
-#define SPEEDUP_TIMELIMIT_JIT -6000
 #else
+// Setting these to reasonable guess for raspberry pi.
+// Dimitris can mess with these.
 #define SPEEDUP_CYCLES_JIT_PAL 5000
 #define SPEEDUP_CYCLES_JIT_NTSC 4000
 #define SPEEDUP_CYCLES_NONJIT 256
 #define SPEEDUP_TIMELIMIT_JIT -750
+#define SPEEDUP_TIMELIMIT_NONJIT -750
+#define SPEEDUP_TIMELIMIT_JIT_30      3000
+#define SPEEDUP_TIMELIMIT_NONJIT_30   3000
 #endif
 
-#define SPEEDUP_TIMELIMIT_NONJIT -750
->>>>>>> ebec99b0
 int pissoff_value = SPEEDUP_CYCLES_JIT_PAL * CYCLE_UNIT;
 int speedup_timelimit = SPEEDUP_TIMELIMIT_JIT;
 
