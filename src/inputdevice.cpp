/*
* UAE - The Un*x Amiga Emulator
*
* joystick/mouse emulation
*
* Copyright 2001-2016 Toni Wilen
*
* new features:
* - very configurable (and very complex to configure :)
* - supports multiple native input devices (joysticks and mice)
* - supports mapping joystick/mouse buttons to keys and vice versa
* - joystick mouse emulation (supports both ports)
* - supports parallel port joystick adapter
* - full cd32 pad support (supports both ports)
* - fully backward compatible with old joystick/mouse configuration
*
*/

#define DONGLE_DEBUG 0
#define SWITCH_DEBUG 0
#define INPUT_DEBUG 0
#define OUTPUTDEBUG 0

#include "sysconfig.h"
#include "sysdeps.h"

#include "options.h"
#include "keyboard.h"
#include "inputdevice.h"
#include "inputrecord.h"
#include "keybuf.h"
#include "custom.h"
#include "xwin.h"
#include "drawing.h"
#include "memory.h"
#include "events.h"
#include "newcpu.h"
#include "uae.h"
#include "picasso96.h"
//#include "catweasel.h"
#include "debug.h"
#include "ar.h"
#include "gui.h"
#include "disk.h"
#include "audio.h"
#include "sounddep/sound.h"
#include "savestate.h"
//#include "arcadia.h"
#include "zfile.h"
#include "cia.h"
#include "autoconf.h"
#include "vkbd/vkbd.h"
//#include "x86.h"
#ifdef RETROPLATFORM
#include "rp.h"
#endif
#include "dongle.h"
#include "amiberry_gfx.h"
#include "cdtv.h"
#ifdef AVIOUTPUT
#include "avioutput.h"
#endif
#include "tabletlibrary.h"
#include "statusline.h"
#include "native2amiga_api.h"
//#include "videograb.h"
#ifdef AMIBERRY
#include "amiberry_input.h"
#endif

// 01 = host events
// 02 = joystick
// 04 = cia buttons
// 16 = potgo r/w
// 32 = vsync
// 128 = potgo write
// 256 = cia buttons write

int inputdevice_logging = 0;
extern int tablet_log;

#define COMPA_RESERVED_FLAGS (ID_FLAG_INVERT)

#define ID_FLAG_CANRELEASE 0x1000
#define ID_FLAG_TOGGLED 0x2000
#define ID_FLAG_CUSTOMEVENT_TOGGLED1 0x4000
#define ID_FLAG_CUSTOMEVENT_TOGGLED2 0x8000

#define IE_INVERT 0x80
#define IE_CDTV 0x100

#define INPUTEVENT_JOY1_CD32_FIRST INPUTEVENT_JOY1_CD32_PLAY
#define INPUTEVENT_JOY2_CD32_FIRST INPUTEVENT_JOY2_CD32_PLAY
#define INPUTEVENT_JOY1_CD32_LAST INPUTEVENT_JOY1_CD32_BLUE
#define INPUTEVENT_JOY2_CD32_LAST INPUTEVENT_JOY2_CD32_BLUE

#define JOYMOUSE_CDTV 8

#define DEFEVENT(A, B, C, D, E, F) {_T(#A), B, NULL, C, D, E, F, 0 },
#define DEFEVENT2(A, B, B2, C, D, E, F, G) {_T(#A), B, B2, C, D, E, F, G },
static const struct inputevent events[] = {
	{0, 0, 0, AM_K, 0, 0, 0, 0},
#include "inputevents.def"
	{0, 0, 0, 0, 0, 0, 0, 0}
};
#undef DEFEVENT
#undef DEFEVENT2
struct aksevent
{
	int aks;
	const TCHAR *name;
};
#define AKS(A) { AKS_ ## A, _T("AKS_") _T(#A) },
static const struct aksevent akss[] = {
#include "aks.def"
	{ 0, NULL }
};

static int sublevdir[2][MAX_INPUT_SUB_EVENT];

static const int slotorder1[] = { 0, 1, 2, 3, 4, 5, 6, 7 };
static const int slotorder2[] = { 8, 1, 2, 3, 4, 5, 6, 7 };

struct uae_input_device2 {
	uae_u32 buttonmask;
	int states[MAX_INPUT_DEVICE_EVENTS / 2][MAX_INPUT_SUB_EVENT + 1];
};

#define INPUT_MATCH_CONFIG_NAME_ONLY 1
#define INPUT_MATCH_FRIENDLY_NAME_ONLY 2
#define INPUT_MATCH_BOTH 4
#define INPUT_MATCH_ALL 7

static struct uae_input_device2 joysticks2[MAX_INPUT_DEVICES];
static struct uae_input_device2 mice2[MAX_INPUT_DEVICES];
static uae_u8 scancodeused[MAX_INPUT_DEVICES][256];
static uae_u64 qualifiers, qualifiers_r;
static uae_s16 *qualifiers_evt[MAX_INPUT_QUALIFIERS];

// fire/left mouse button pullup resistors enabled?
static bool mouse_pullup = true;

static int joymodes[MAX_JPORTS], joysubmodes[MAX_JPORTS];
static const int *joyinputs[MAX_JPORTS];

static int input_acquired;
static int testmode;
struct teststore
{
	int testmode_type;
	int testmode_num;
	int testmode_wtype;
	int testmode_wnum;
	int testmode_state;
	int testmode_max;
};
#define TESTMODE_MAX 2
static int testmode_count;
static struct teststore testmode_data[TESTMODE_MAX];
static struct teststore testmode_wait[TESTMODE_MAX];

static int bouncy;
static frame_time_t bouncy_cycles;
static int autopause;
static int keyboard_reset_seq;

#define HANDLE_IE_FLAG_CANSTOPPLAYBACK 1
#define HANDLE_IE_FLAG_PLAYBACKEVENT 2
#define HANDLE_IE_FLAG_AUTOFIRE 4
#define HANDLE_IE_FLAG_ABSOLUTE 8
#define HANDLE_IE_FLAG_ALLOWOPPOSITE 16

static int handle_input_event (int nr, int state, int max, int flags);

static struct inputdevice_functions idev[IDTYPE_MAX];

struct temp_uids {
	TCHAR *name;
	TCHAR *configname;
	uae_s8 disabled;
	uae_s8 empty;
	uae_s8 custom;
	int joystick;
	int devtype;
	int idnum;
	int devnum;
	bool initialized;
	int kbreventcnt[MAX_INPUT_DEVICES];
	int lastdevtype;
	int matcheddevices[MAX_INPUT_DEVICES];
	int nonmatcheddevices[MAX_INPUT_DEVICES];
};
static struct temp_uids temp_uid;
static int temp_uid_index[MAX_INPUT_DEVICES][IDTYPE_MAX];
static int temp_uid_cnt[IDTYPE_MAX];
static int gp_swappeddevices[MAX_INPUT_DEVICES][IDTYPE_MAX];

static int isdevice (struct uae_input_device *id)
{
	int i, j;
	for (i = 0; i < MAX_INPUT_DEVICE_EVENTS; i++) {
		for (j = 0; j < MAX_INPUT_SUB_EVENT; j++) {
			if (id->eventid[i][j] > 0)
				return 1;
		}
	}
	return 0;
}

static void check_enable(int ei);

int inputdevice_geteventid(const TCHAR *s)
{
	for (int i = 1; events[i].name; i++) {
		const struct inputevent *ie = &events[i];
		if (!_tcscmp(ie->confname, s))
			return i;
	}
	for (int i = 0; akss[i].name; i++) {
		if (!_tcscmp(s, akss[i].name))
			return i + AKS_FIRST;
	}
	return 0;
}

int inputdevice_uaelib (const TCHAR *s, const TCHAR *parm)
{
	//write_log(_T("%s: %s\n"), s, parm);

	if (!_tcsncmp(s, _T("KEY_RAW_"), 8)) {
		// KEY_RAW_UP <code>
		// KEY_RAW_DOWN <code>
		int v;
		const TCHAR *value = parm;
		TCHAR *endptr;
		int base = 10;
		int state = _tcscmp(s, _T("KEY_RAW_UP")) ? 1 : 0;
		if (value[0] == '0' && _totupper(value[1]) == 'X')
			value += 2, base = 16;
		v = _tcstol(value, &endptr, base);
		for (int i = 1; events[i].name; i++) {
			const struct inputevent *ie = &events[i];
			if (_tcsncmp(ie->confname, _T("KEY_"), 4))
				continue;
			if (ie->data == v) {
				handle_input_event(i, state, 1, 0);
				return 1;
			}
		}
		return 0;
	}

	if (!_tcsncmp(s, _T("AKS_"), 4)) {
		for (int i = 0; akss[i].name; i++) {
			if (!_tcscmp(s, akss[i].name)) {
				int v = _tstol(parm);
				if (!_tcscmp(parm, _T("0")) || !_tcscmp(parm, _T("1")))
					parm = NULL;
				else
					v = 1;
				inputdevice_add_inputcode(akss[i].aks, v, parm);
				return 1;
			}
		}
	}

	for (int i = 1; events[i].name; i++) {
		if (!_tcscmp (s, events[i].confname)) {
			check_enable(i);
			handle_input_event (i, parm ? _tstol (parm) : 0, 1, 0);
			return 1;
		}
	}
	return 0;
}

int inputdevice_uaelib(const TCHAR *s, int parm, int max, bool autofire)
{
	for (int i = 1; events[i].name; i++) {
		if (!_tcscmp(s, events[i].confname)) {
			check_enable(i);
			handle_input_event(i, parm, max, autofire ? HANDLE_IE_FLAG_AUTOFIRE : 0);
			return 1;
		}
	}
	return 0;
}

static int getdevnum(int type, int devnum)
{
	int jcnt = idev[IDTYPE_JOYSTICK].get_num();
	int mcnt = idev[IDTYPE_MOUSE].get_num();
	int kcnt = idev[IDTYPE_KEYBOARD].get_num();

	if (type == IDTYPE_JOYSTICK)
		return devnum;
	else if (type == IDTYPE_MOUSE)
		return jcnt + devnum;
	else if (type == IDTYPE_KEYBOARD)
		return jcnt + mcnt + devnum;
	else if (type == IDTYPE_INTERNALEVENT)
		return jcnt + mcnt + kcnt + devnum;
	return -1;
}

static int gettype(int devnum)
{
	int jcnt = idev[IDTYPE_JOYSTICK].get_num();
	int mcnt = idev[IDTYPE_MOUSE].get_num();
	int kcnt = idev[IDTYPE_KEYBOARD].get_num();

	if (devnum < jcnt)
		return IDTYPE_JOYSTICK;
	else if (devnum < jcnt + mcnt)
		return IDTYPE_MOUSE;
	else if (devnum < jcnt + mcnt + kcnt)
		return IDTYPE_KEYBOARD;
	else if (devnum < jcnt + mcnt + kcnt + INTERNALEVENT_COUNT)
		return IDTYPE_INTERNALEVENT;
	return -1;
}

static struct inputdevice_functions *getidf(int devnum)
{
	int type = gettype(devnum);
	if (type < 0)
		return NULL;
	return &idev[type];
}

const struct inputevent *inputdevice_get_eventinfo(int evt)
{
	if (evt > 0 && !events[evt].name)
		return NULL;
	return &events[evt];
}

static uae_u64 inputdevice_flag_to_idev(uae_u64 flag)
{
	uae_u64 flags = 0;
	if (flag & ID_FLAG_AUTOFIRE)
		flags |= IDEV_MAPPED_AUTOFIRE_SET;
	if (flag & ID_FLAG_TOGGLE)
		flags |= IDEV_MAPPED_TOGGLE;
	if (flag & ID_FLAG_INVERTTOGGLE)
		flags |= IDEV_MAPPED_INVERTTOGGLE;
	if (flag & ID_FLAG_INVERT)
		flags |= IDEV_MAPPED_INVERT;
	if (flag & ID_FLAG_GAMEPORTSCUSTOM1)
		flags |= IDEV_MAPPED_GAMEPORTSCUSTOM1;
	if (flag & ID_FLAG_GAMEPORTSCUSTOM2)
		flags |= IDEV_MAPPED_GAMEPORTSCUSTOM2;
	if (flag & ID_FLAG_QUALIFIER_MASK)
		flags |= flag & ID_FLAG_QUALIFIER_MASK;
	if (flag & ID_FLAG_SET_ONOFF)
		flags |= IDEV_MAPPED_SET_ONOFF;
	if (flag & ID_FLAG_SET_ONOFF_VAL1)
		flags |= IDEV_MAPPED_SET_ONOFF_VAL1;
	if (flag & ID_FLAG_SET_ONOFF_VAL2)
		flags |= IDEV_MAPPED_SET_ONOFF_VAL2;
	return flags;
}

static struct uae_input_device *joysticks;
static struct uae_input_device *mice;
static struct uae_input_device *keyboards;
static struct uae_input_device *internalevents;
static struct uae_input_device_kbr_default *keyboard_default, **keyboard_default_table;
static int default_keyboard_layout[MAX_JPORTS];

#define KBR_DEFAULT_MAP_FIRST 0
#ifdef AMIBERRY
#define KBR_DEFAULT_MAP_LAST 15
#define KBR_DEFAULT_MAP_CD32_FIRST 16
#define KBR_DEFAULT_MAP_CD32_LAST 23
#else
#define KBR_DEFAULT_MAP_LAST 5
#define KBR_DEFAULT_MAP_CD32_FIRST 6
#define KBR_DEFAULT_MAP_CD32_LAST 8
#endif

#define KBR_DEFAULT_MAP_NP 0
#define KBR_DEFAULT_MAP_CK 1
#define KBR_DEFAULT_MAP_SE 2
#define KBR_DEFAULT_MAP_NP3 3
#define KBR_DEFAULT_MAP_CK3 4
#define KBR_DEFAULT_MAP_SE3 5
#ifdef AMIBERRY
#define KBR_DEFAULT_MAP_KEYRAH 6
#define KBR_DEFAULT_MAP_KEYRAH3 7
#define KBR_DEFAULT_MAP_RAPLAYER1 8
#define KBR_DEFAULT_MAP_RAPLAYER1_3 9
#define KBR_DEFAULT_MAP_RAPLAYER2 10
#define KBR_DEFAULT_MAP_RAPLAYER2_3 11
#define KBR_DEFAULT_MAP_RAPLAYER3 12
#define KBR_DEFAULT_MAP_RAPLAYER3_3 13
#define KBR_DEFAULT_MAP_RAPLAYER4 14
#define KBR_DEFAULT_MAP_RAPLAYER4_3 15
#define KBR_DEFAULT_MAP_CD32_NP 16
#define KBR_DEFAULT_MAP_CD32_CK 17
#define KBR_DEFAULT_MAP_CD32_SE 18
#define KBR_DEFAULT_MAP_CD32_KEYRAH 19
#define KBR_DEFAULT_MAP_CD32_RAPLAYER1 20
#define KBR_DEFAULT_MAP_CD32_RAPLAYER2 21
#define KBR_DEFAULT_MAP_CD32_RAPLAYER3 22
#define KBR_DEFAULT_MAP_CD32_RAPLAYER4 23
#define KBR_DEFAULT_MAP_ARCADIA 24
#define KBR_DEFAULT_MAP_CDTV 25
#else
#define KBR_DEFAULT_MAP_CD32_NP 6
#define KBR_DEFAULT_MAP_CD32_CK 7
#define KBR_DEFAULT_MAP_CD32_SE 8
#define KBR_DEFAULT_MAP_ARCADIA 9
#define KBR_DEFAULT_MAP_CDTV 10
#endif

static int **keyboard_default_kbmaps;

static int mouse_axis[MAX_INPUT_DEVICES][MAX_INPUT_DEVICE_EVENTS];
static int oldm_axis[MAX_INPUT_DEVICES][MAX_INPUT_DEVICE_EVENTS];

#define MOUSE_AXIS_TOTAL 4

static uae_s16 mouse_x[MAX_JPORTS], mouse_y[MAX_JPORTS];
static uae_s16 mouse_delta[MAX_JPORTS][MOUSE_AXIS_TOTAL];
static uae_s16 mouse_deltanoreset[MAX_JPORTS][MOUSE_AXIS_TOTAL];
static uae_s16 lightpen_delta[2][2];
static uae_s16 lightpen_deltanoreset[2][2];
static int lightpen_trigger2;
static int joybutton[MAX_JPORTS];
static int joydir[MAX_JPORTS];
static int joydirpot[MAX_JPORTS][2];
static uae_s16 mouse_frame_x[MAX_JPORTS], mouse_frame_y[MAX_JPORTS];

static int mouse_port[NORMAL_JPORTS];
static int cd32_shifter[NORMAL_JPORTS];
static int cd32_pad_enabled[NORMAL_JPORTS];
static int parport_joystick_enabled;
static int oleft[MAX_JPORTS], oright[MAX_JPORTS], otop[MAX_JPORTS], obot[MAX_JPORTS];
static int horizclear[MAX_JPORTS], vertclear[MAX_JPORTS];
static int relativecount[MAX_JPORTS][2];

uae_u16 potgo_value;
static int pot_cap[NORMAL_JPORTS][2];
static uae_u8 pot_dat[NORMAL_JPORTS][2];
static int pot_dat_act[NORMAL_JPORTS][2];
static int analog_port[NORMAL_JPORTS][2];
static int digital_port[NORMAL_JPORTS][2];
static int lightpen_port[NORMAL_JPORTS];
int cubo_enabled;
uae_u32 cubo_flag;
#define POTDAT_DELAY_PAL 8
#define POTDAT_DELAY_NTSC 7

static int use_joysticks[MAX_INPUT_DEVICES];
static int use_mice[MAX_INPUT_DEVICES];
static int use_keyboards[MAX_INPUT_DEVICES];

#define INPUT_QUEUE_SIZE 16
struct input_queue_struct {
	int evt, storedstate, state, max, linecnt, nextlinecnt;
	TCHAR *custom;
};
static struct input_queue_struct input_queue[INPUT_QUEUE_SIZE];

uae_u8 *restore_input (uae_u8 *src)
{
	restore_u32 ();
	for (int i = 0; i < 2; i++) {
		for (int j = 0; j < 2; j++) {
			pot_cap[i][j] = restore_u16 ();
		}
	}
	return src;
}
uae_u8 *save_input (size_t *len, uae_u8 *dstptr)
{
	uae_u8 *dstbak, *dst;

	if (dstptr)
		dstbak = dst = dstptr;
	else
		dstbak = dst = xmalloc (uae_u8, 1000);
	save_u32 (0);
	for (int i = 0; i < 2; i++) {
		for (int j = 0; j < 2; j++) {
			save_u16 (pot_cap[i][j]);
		}
	}
	*len = dst - dstbak;
	return dstbak;
}

static void freejport (struct uae_prefs *dst, int num)
{
	bool override = dst->jports[num].nokeyboardoverride;
	memset (&dst->jports[num], 0, sizeof (struct jport));
	dst->jports[num].id = -1;
	dst->jports[num].nokeyboardoverride = override;
}
static void copyjport (const struct uae_prefs *src, struct uae_prefs *dst, int num)
{
	if (!src)
		return;
	freejport (dst, num);
	memcpy(&dst->jports[num].idc, &src->jports[num].idc, sizeof(struct inputdevconfig));
	dst->jports[num].id = src->jports[num].id;
	dst->jports[num].mode = src->jports[num].mode;
	dst->jports[num].submode = src->jports[num].submode;
	dst->jports[num].autofire = src->jports[num].autofire;
#ifdef AMIBERRY
	dst->jports[num].mousemap = src->jports[num].mousemap;
	dst->jports[num].amiberry_custom_none = src->jports[num].amiberry_custom_none;
	dst->jports[num].amiberry_custom_hotkey = src->jports[num].amiberry_custom_hotkey;
	dst->jports[num].amiberry_custom_axis_none = src->jports[num].amiberry_custom_axis_none;
	dst->jports[num].amiberry_custom_axis_hotkey = src->jports[num].amiberry_custom_axis_hotkey;
#endif
	dst->jports[num].nokeyboardoverride = src->jports[num].nokeyboardoverride;
}

#define MAX_STORED_JPORTS 8
struct stored_jport
{
	struct jport jp;
	bool inuse;
	bool defaultports;
	uae_u32 age;
};
static struct stored_jport stored_jports[MAX_JPORTS][MAX_STORED_JPORTS];
static uae_u32 stored_jport_cnt;

// return port where idc was previously plugged if any and forgot it.
static int inputdevice_get_unplugged_device(struct inputdevconfig *idc, struct stored_jport **sjp)
{
	for (int portnum = 0; portnum < MAX_JPORTS; portnum++) {
		for (int i = 0; i < MAX_STORED_JPORTS; i++) {
			struct stored_jport *jp = &stored_jports[portnum][i];
			if (jp->inuse && jp->jp.id == JPORT_UNPLUGGED) {
				if (!_tcscmp(idc->name, jp->jp.idc.name) && !_tcscmp(idc->configname, jp->jp.idc.configname)) {
					jp->inuse = false;
					*sjp = jp;
					return portnum;
				}
			}
		}
	}
	return -1;
}

// forget port's unplugged device
void inputdevice_forget_unplugged_device(int portnum)
{
	for (int i = 0; i < MAX_STORED_JPORTS; i++) {
		struct stored_jport *jp = &stored_jports[portnum][i];
		if (jp->inuse && jp->jp.id == JPORT_UNPLUGGED) {
			jp->inuse = false;
		}
	}
}

static struct jport *inputdevice_get_used_device(int portnum, int ageindex)
{
	int idx = -1;
	int used[MAX_STORED_JPORTS] = { 0 };
	if (ageindex < 0)
		return NULL;
	while (ageindex >= 0) {
		uae_u32 age = 0;
		idx = -1;
		for (int i = 0; i < MAX_STORED_JPORTS; i++) {
			struct stored_jport *jp = &stored_jports[portnum][i];
			if (jp->inuse && !used[i] && jp->age > age) {
				age = jp->age;
				idx = i;
			}
		}
		if (idx < 0)
			return NULL;
		used[idx] = 1;
		ageindex--;
	}
	return &stored_jports[portnum][idx].jp;
}

static void inputdevice_store_clear(void)
{
	for (int j = 0; j < MAX_JPORTS; j++) {
		for (int i = 0; i < MAX_STORED_JPORTS; i++) {
			struct stored_jport *jp = &stored_jports[j][i];
			if (!jp->defaultports)
				memset(jp, 0, sizeof(struct stored_jport));
		}
	}
}

static void inputdevice_set_newest_used_device(int portnum, struct jport *jps)
{
	for (int i = 0; i < MAX_STORED_JPORTS; i++) {
		struct stored_jport *jp = &stored_jports[portnum][i];
		if (jp->inuse && &jp->jp == jps && !jp->defaultports) {
			stored_jport_cnt++;
			jp->age = stored_jport_cnt;
		}
	}
}

static void inputdevice_store_used_device(struct jport *jps, int portnum, bool defaultports)
{
	if (jps->id == JPORT_NONE)
		return;

	// already added? if custom or kbr layout: delete all old
	for (int i = 0; i < MAX_STORED_JPORTS; i++) {
		struct stored_jport *jp = &stored_jports[portnum][i];
		if (jp->inuse && ((jps->id == jp->jp.id) || (jps->idc.configname[0] != 0 && jp->jp.idc.configname[0] != 0 && !_tcscmp(jps->idc.configname, jp->jp.idc.configname)))) {
			if (!jp->defaultports) {
				jp->inuse = false;
			}
		}
	}

	// delete from other ports
	for (int j = 0; j < MAX_JPORTS; j++) {
		for (int i = 0; i < MAX_STORED_JPORTS; i++) {
			struct stored_jport *jp = &stored_jports[j][i];
			if (jp->inuse && ((jps->id == jp->jp.id) || (jps->idc.configname[0] != 0 && jp->jp.idc.configname[0] != 0 && !_tcscmp(jps->idc.configname, jp->jp.idc.configname)))) {
				if (!jp->defaultports) {
					jp->inuse = false;
				}
			}
		}
	}
	// delete oldest if full
	for (int i = 0; i < MAX_STORED_JPORTS; i++) {
		struct stored_jport *jp = &stored_jports[portnum][i];
		if (!jp->inuse)
			break;
		if (i == MAX_STORED_JPORTS - 1) {
			uae_u32 age = 0xffffffff;
			int idx = -1;
			for (int j = 0; j < MAX_STORED_JPORTS; j++) {
				struct stored_jport *jp = &stored_jports[portnum][j];
				if (jp->age < age && !jp->defaultports) {
					age = jp->age;
					idx = j;
				}
			}
			if (idx >= 0) {
				struct stored_jport *jp = &stored_jports[portnum][idx];
				jp->inuse = false;
			}
		}
	}
	// add new	
	for (int i = 0; i < MAX_STORED_JPORTS; i++) {
		struct stored_jport *jp = &stored_jports[portnum][i];
		if (!jp->inuse) {
			memcpy(&jp->jp, jps, sizeof(struct jport));
			write_log(_T("Stored port %d/%d d=%d: added %d %d %s %s\n"), portnum, i, defaultports, jp->jp.id, jp->jp.mode, jp->jp.idc.name, jp->jp.idc.configname);
			jp->inuse = true;
			jp->defaultports = defaultports;
			stored_jport_cnt++;
			jp->age = stored_jport_cnt;
			return;
		}
	}
}

static void inputdevice_store_unplugged_port(struct uae_prefs *p, struct inputdevconfig *idc)
{
	struct jport jpt = { 0 };
	_tcscpy(jpt.idc.configname, idc->configname);
	_tcscpy(jpt.idc.name, idc->name);
	jpt.id = JPORT_UNPLUGGED;
	for (int i = 0; i < MAX_JPORTS; i++) {
		struct jport *jp = &p->jports[i];
		if (!_tcscmp(jp->idc.name, idc->name) && !_tcscmp(jp->idc.configname, idc->configname)) {
			write_log(_T("On the fly unplugged stored, port %d '%s' (%s)\n"), i, jpt.idc.name, jpt.idc.configname);
			jpt.mode = jp->mode;
			jpt.submode = jp->submode;
			jpt.autofire = jp->autofire;
			inputdevice_store_used_device(&jpt, i, false);
		}
	}
}

static bool isemptykey(int keyboard, int scancode)
{
	int j = 0;
	struct uae_input_device *na = &keyboards[keyboard];
	while (j < MAX_INPUT_DEVICE_EVENTS && na->extra[j] >= 0) {
		if (na->extra[j] == scancode) {
			for (int k = 0; k < MAX_INPUT_SUB_EVENT; k++) {
				if (na->eventid[j][k] > 0)
					return false;
				if (na->custom[j][k] != NULL)
					return false;
			}
			break;
		}
		j++;
	}
	return true;
}

static void out_config (struct zfile *f, int id, int num, const TCHAR *s1, const TCHAR *s2)
{
	TCHAR tmp[MAX_DPATH];
	_stprintf (tmp, _T("input.%d.%s%d"), id, s1, num);
	cfgfile_write_str (f, tmp, s2);
}

static bool write_config_head (struct zfile *f, int idnum, int devnum, const TCHAR *name, struct uae_input_device *id,  struct inputdevice_functions *idf)
{
	const TCHAR* s = NULL;
	TCHAR tmp2[CONFIG_BLEN];

	if (idnum == GAMEPORT_INPUT_SETTINGS) {
		if (!isdevice (id))
			return false;
		if (!id->enabled)
			return false;
	}

	if (id->name)
		s = id->name;
	else if (devnum < idf->get_num ())
		s = idf->get_friendlyname (devnum);
	if (s) {
		_stprintf (tmp2, _T("input.%d.%s.%d.friendlyname"), idnum + 1, name, devnum);
		cfgfile_write_str (f, tmp2, s);
	}

	s = NULL;
	if (id->configname)
		s = id->configname;
	else if (devnum < idf->get_num ())
		s = idf->get_uniquename (devnum);
	if (s) {
		_stprintf (tmp2, _T("input.%d.%s.%d.name"), idnum + 1, name, devnum);
		cfgfile_write_str (f, tmp2, s);
	}

	if (!isdevice (id)) {
		_stprintf (tmp2, _T("input.%d.%s.%d.empty"), idnum + 1, name, devnum);
		cfgfile_write_bool (f, tmp2, true);
		if (id->enabled) {
			_stprintf (tmp2, _T("input.%d.%s.%d.disabled"), idnum + 1, name, devnum);
			cfgfile_write_bool (f, tmp2, id->enabled ? false : true);
		}
		return false;
	}

	if (idnum == GAMEPORT_INPUT_SETTINGS) {
		_stprintf (tmp2, _T("input.%d.%s.%d.custom"), idnum + 1, name, devnum);
		cfgfile_write_bool (f, tmp2, true);
	} else {
		_stprintf (tmp2, _T("input.%d.%s.%d.empty"), idnum + 1, name, devnum);
		cfgfile_write_bool (f, tmp2, false);
		_stprintf (tmp2, _T("input.%d.%s.%d.disabled"), idnum + 1, name, devnum);
		cfgfile_write_bool (f, tmp2, id->enabled ? false : true);
	}
	return true;
}

static bool write_slot (TCHAR *p, struct uae_input_device *uid, int i, int j)
{
	bool ok = false;
	if (i < 0 || j < 0) {
		_tcscpy (p, _T("NULL"));
		return false;
	}
	uae_u64 flags = uid->flags[i][j];
	if (uid->custom[i][j] && uid->custom[i][j][0] != '\0') {
		_stprintf (p, _T("'%s'.%d"), uid->custom[i][j], (int)(flags & ID_FLAG_SAVE_MASK_CONFIG));
		ok = true;
	} else if (uid->eventid[i][j] > 0) {
		_stprintf (p, _T("%s.%d"), events[uid->eventid[i][j]].confname, (int)(flags & ID_FLAG_SAVE_MASK_CONFIG));
		ok = true;
	} else {
		_tcscpy (p, _T("NULL"));
	}
	if (ok && (flags & ID_FLAG_SAVE_MASK_QUALIFIERS)) {
		TCHAR *p2 = p + _tcslen (p);
		*p2++ = '.';
		for (int k = 0; k < MAX_INPUT_QUALIFIERS * 2; k++) {
			if ((ID_FLAG_QUALIFIER1 << k) & flags) {
				if (k & 1)
					_stprintf (p2, _T("%c"), 'a' + k / 2);
				else
					_stprintf (p2, _T("%c"), 'A' + k / 2);
				p2++;
			}
		}
	}
	return ok;
}

static struct inputdevice_functions *getidf (int devnum);

static void kbrlabel (TCHAR *s)
{
	while (*s) {
		*s = _totupper (*s);
		if (*s == ' ')
			*s = '_';
		s++;
	}
}

static void write_config2 (struct zfile *f, int idnum, int i, int offset, const TCHAR *extra, struct uae_input_device *id)
{
	TCHAR tmp2[CONFIG_BLEN], tmp3[CONFIG_BLEN], *p;
	int evt, got, j, k;
	TCHAR *custom;
	const int *slotorder;
	int io = i + offset;

	tmp2[0] = 0;
	p = tmp2;
	got = 0;

	slotorder = slotorder1;
	// if gameports non-custom mapping in slot0 -> save slot8 as slot0
	if (id->port[io][0] && !(id->flags[io][0] & ID_FLAG_GAMEPORTSCUSTOM_MASK))
		slotorder = slotorder2;

	for (j = 0; j < MAX_INPUT_SUB_EVENT; j++) {

		evt = id->eventid[io][slotorder[j]];
		custom = id->custom[io][slotorder[j]];
		if (custom == NULL && evt <= 0) {
			for (k = j + 1; k < MAX_INPUT_SUB_EVENT; k++) {
				if ((id->port[io][k] == 0 || id->port[io][k] == MAX_JPORTS + 1) && (id->eventid[io][slotorder[k]] > 0 || id->custom[io][slotorder[k]] != NULL))
					break;
			}
			if (k == MAX_INPUT_SUB_EVENT)
				break;
		}

		if (p > tmp2) {
			*p++ = ',';
			*p = 0;
		}
		bool ok = write_slot (p, id, io, slotorder[j]);
		p += _tcslen (p);
		if (ok) {
			if (id->port[io][slotorder[j]] > 0 && id->port[io][slotorder[j]] < MAX_JPORTS + 1) {
				int pnum = id->port[io][slotorder[j]] - 1;
				_stprintf (p, _T(".%d"), pnum);
				p += _tcslen (p);
				if (idnum != GAMEPORT_INPUT_SETTINGS && j == 0 && id->port[io][SPARE_SUB_EVENT] && slotorder == slotorder1) {
					*p++ = '.';
					write_slot (p, id, io, SPARE_SUB_EVENT);
					p += _tcslen (p);
				}
			}
		}
	}
	if (p > tmp2) {
		_stprintf (tmp3, _T("input.%d.%s%d"), idnum + 1, extra, i);
		cfgfile_write_str (f, tmp3, tmp2);
	}
}

static void write_kbr_config (struct zfile *f, int idnum, int devnum, struct uae_input_device *kbr, struct inputdevice_functions *idf)
{
	TCHAR tmp1[CONFIG_BLEN], tmp2[CONFIG_BLEN], tmp3[CONFIG_BLEN], tmp4[CONFIG_BLEN], tmp5[CONFIG_BLEN], *p;
	int i, j, k, evt, skip;
	const int *slotorder;

	if (!keyboard_default)
		return;

	if (!write_config_head (f, idnum, devnum, _T("keyboard"), kbr, idf))
		return;

	i = 0;
	while (i < MAX_INPUT_DEVICE_EVENTS && kbr->extra[i] >= 0) {

		slotorder = slotorder1;
		// if gameports non-custom mapping in slot0 -> save slot8 as slot0
		if (kbr->port[i][0] && !(kbr->flags[i][0] & ID_FLAG_GAMEPORTSCUSTOM_MASK))
			slotorder = slotorder2;

		skip = 0;
		k = 0;
		while (keyboard_default[k].scancode >= 0) {
			if (keyboard_default[k].scancode == kbr->extra[i]) {
				skip = 1;
				for (j = 0; j < MAX_INPUT_SUB_EVENT; j++) {
					if (keyboard_default[k].node[j].evt != 0) {
						if (keyboard_default[k].node[j].evt != kbr->eventid[i][slotorder[j]] || keyboard_default[k].node[j].flags != (kbr->flags[i][slotorder[j]] & ID_FLAG_SAVE_MASK_FULL))
							skip = 0;
					} else if ((kbr->flags[i][slotorder[j]] & ID_FLAG_SAVE_MASK_FULL) != 0 || kbr->eventid[i][slotorder[j]] > 0) {
						skip = 0;
					}
				}
				break;
			}
			k++;
		}
		bool isdefaultspare =
			kbr->port[i][SPARE_SUB_EVENT] &&
			keyboard_default[k].node[0].evt == kbr->eventid[i][SPARE_SUB_EVENT] && keyboard_default[k].node[0].flags == (kbr->flags[i][SPARE_SUB_EVENT] & ID_FLAG_SAVE_MASK_FULL);

		if (kbr->port[i][0] > 0 && !(kbr->flags[i][0] & ID_FLAG_GAMEPORTSCUSTOM_MASK) && 
			(kbr->eventid[i][1] <= 0 && kbr->eventid[i][2] <= 0 && kbr->eventid[i][3] <= 0) &&
			(kbr->port[i][SPARE_SUB_EVENT] == 0 || isdefaultspare))
			skip = 1;
		if (kbr->eventid[i][0] == 0 && (kbr->flags[i][0] & ID_FLAG_SAVE_MASK_FULL) == 0 && keyboard_default[k].scancode < 0)
			skip = 1;
		if (skip) {
			i++;
			continue;
		}

		if (!input_get_default_keyboard(devnum)) {
			bool isempty = true;
			for (j = 0; j < MAX_INPUT_SUB_EVENT; j++) {
				if (kbr->eventid[i][j] > 0) {
					isempty = false;
					break;
				}
				if (kbr->custom[i][j] != NULL) {
					isempty = false;
					break;
				}
			}
			if (isempty) {
				i++;
				continue;
			}
		}

		tmp2[0] = 0;
		p = tmp2;
		for (j = 0; j < MAX_INPUT_SUB_EVENT; j++) {
			TCHAR *custom = kbr->custom[i][slotorder[j]];
			evt = kbr->eventid[i][slotorder[j]];
			if (custom == NULL && evt <= 0) {
				for (k = j + 1; k < MAX_INPUT_SUB_EVENT; k++) {
					if (kbr->eventid[i][slotorder[k]] > 0 || kbr->custom[i][slotorder[k]] != NULL)
						break;
				}
				if (k == MAX_INPUT_SUB_EVENT)
					break;
			}
			if (p > tmp2) {
				*p++ = ',';
				*p = 0;
			}
			bool ok = write_slot (p, kbr, i, slotorder[j]);
			p += _tcslen (p);
			if (ok) {
				// save port number + SPARE SLOT if needed
				if (kbr->port[i][slotorder[j]] > 0 && (kbr->flags[i][slotorder[j]] & ID_FLAG_GAMEPORTSCUSTOM_MASK)) {
					_stprintf (p, _T(".%d"), kbr->port[i][slotorder[j]] - 1);
					p += _tcslen (p);
					if (idnum != GAMEPORT_INPUT_SETTINGS && j == 0 && kbr->port[i][SPARE_SUB_EVENT] && !isdefaultspare && slotorder == slotorder1) {
						*p++ = '.';
						write_slot (p, kbr, i, SPARE_SUB_EVENT);
						p += _tcslen (p);
					}
				}
			}
		}
		idf->get_widget_type (devnum, i, tmp5, NULL);
		_stprintf (tmp3, _T("%d%s%s"), kbr->extra[i], tmp5[0] ? _T(".") : _T(""), tmp5[0] ? tmp5 : _T(""));
		kbrlabel (tmp3);
		_stprintf (tmp1, _T("keyboard.%d.button.%s"), devnum, tmp3);
		_stprintf (tmp4, _T("input.%d.%s"), idnum + 1, tmp1);
		cfgfile_write_str (f, tmp4, tmp2[0] ? tmp2 : _T("NULL"));
		i++;
	}
}

static void write_config (struct zfile *f, int idnum, int devnum, const TCHAR *name, struct uae_input_device *id, struct inputdevice_functions *idf)
{
	TCHAR tmp1[MAX_DPATH];
	int i;

	if (!write_config_head (f, idnum, devnum, name, id, idf))
		return;

	_stprintf (tmp1, _T("%s.%d.axis."), name, devnum);
	for (i = 0; i < ID_AXIS_TOTAL; i++)
		write_config2 (f, idnum, i, ID_AXIS_OFFSET, tmp1, id);
	_stprintf (tmp1, _T("%s.%d.button.") ,name, devnum);
	for (i = 0; i < ID_BUTTON_TOTAL; i++)
		write_config2 (f, idnum, i, ID_BUTTON_OFFSET, tmp1, id);
}

static const TCHAR *kbtypes[] = { _T("amiga"), _T("pc"), NULL };

void write_inputdevice_config (struct uae_prefs *p, struct zfile *f)
{
	int i, id;

	cfgfile_write (f, _T("input.config"), _T("%d"), p->input_selected_setting == GAMEPORT_INPUT_SETTINGS ? 0 : p->input_selected_setting + 1);
	cfgfile_write (f, _T("input.joymouse_speed_analog"), _T("%d"), p->input_joymouse_multiplier);
	cfgfile_write (f, _T("input.joymouse_speed_digital"), _T("%d"), p->input_joymouse_speed);
	cfgfile_write (f, _T("input.joymouse_deadzone"), _T("%d"), p->input_joymouse_deadzone);
	cfgfile_write (f, _T("input.joystick_deadzone"), _T("%d"), p->input_joystick_deadzone);
	cfgfile_write (f, _T("input.analog_joystick_multiplier"), _T("%d"), p->input_analog_joystick_mult);
	cfgfile_write (f, _T("input.analog_joystick_offset"), _T("%d"), p->input_analog_joystick_offset);
	cfgfile_write (f, _T("input.mouse_speed"), _T("%d"), p->input_mouse_speed);
	cfgfile_write (f, _T("input.autofire_speed"), _T("%d"), p->input_autofire_linecnt);
	cfgfile_write (f, _T("input.autoswitch"), _T("%d"), p->input_autoswitch);
	cfgfile_dwrite_str (f, _T("input.keyboard_type"), kbtypes[p->input_keyboard_type]);
	cfgfile_dwrite (f, _T("input.contact_bounce"), _T("%d"), p->input_contact_bounce);
	cfgfile_dwrite (f, _T("input.devicematchflags"), _T("%d"), p->input_device_match_mask);

#ifndef AMIBERRY // not used in Amiberry
	for (id = 0; id < MAX_INPUT_SETTINGS; id++) {
		TCHAR tmp[MAX_DPATH];
		if (id < GAMEPORT_INPUT_SETTINGS) {
			_stprintf (tmp, _T("input.%d.name"), id + 1);
			cfgfile_dwrite_str (f, tmp, p->input_config_name[id]);
		}
		for (i = 0; i < MAX_INPUT_DEVICES; i++)
			write_config (f, id, i, _T("joystick"), &p->joystick_settings[id][i], &idev[IDTYPE_JOYSTICK]);
		for (i = 0; i < MAX_INPUT_DEVICES; i++)
			write_config (f, id, i, _T("mouse"), &p->mouse_settings[id][i], &idev[IDTYPE_MOUSE]);
		for (i = 0; i < MAX_INPUT_DEVICES; i++)
			write_kbr_config (f, id, i, &p->keyboard_settings[id][i], &idev[IDTYPE_KEYBOARD]);
		write_config (f, id, 0, _T("internal"), &p->internalevent_settings[id][0], &idev[IDTYPE_INTERNALEVENT]);
	}
#endif
}

static uae_u64 getqual (const TCHAR **pp)
{
	const TCHAR *p = *pp;
	uae_u64 mask = 0;

	while ((*p >= 'A' && *p <= 'Z') || (*p >= 'a' && *p <= 'z')) {
		bool press = (*p >= 'A' && *p <= 'Z');
		int shift, inc;

		if (press) {
			shift = *p - 'A';
			inc = 0;
		} else {
			shift = *p - 'a';
			inc = 1;
		}
		mask |= ID_FLAG_QUALIFIER1 << (shift * 2 + inc);
		p++;
	}
	while (*p != 0 && *p !='.' && *p != ',')
		p++;
	if (*p == '.' || *p == ',')
		p++;
	*pp = p;
	return mask;
}

static int getnum (const TCHAR **pp)
{
	const TCHAR *p = *pp;
	int v;

	if (!_tcsnicmp (p, _T("false"), 5))
		v = 0;
	else if (!_tcsnicmp (p, _T("true"), 4))
		v = 1;
	else
		v = _tstol (p);

	while (*p != 0 && *p !='.' && *p != ',' && *p != '=')
		p++;
	if (*p == '.' || *p == ',')
		p++;
	*pp = p;
	return v;
}
static TCHAR *getstring (const TCHAR **pp)
{
	int i;
	static TCHAR str[CONFIG_BLEN];
	const TCHAR *p = *pp;
	bool quoteds = false;
	bool quotedd = false;

	if (*p == 0)
		return 0;
	i = 0;
	while (*p != 0 && i < 1000 - 1) {
		if (*p == '\"')
			quotedd = quotedd ? false : true;
		if (*p == '\'')
			quoteds = quoteds ? false : true;
		if (!quotedd && !quoteds) {
			if (*p == '.' || *p == ',')
				break;
		}
		str[i++] = *p++;
	}
	if (*p == '.' || *p == ',')
		p++;
	str[i] = 0;
	*pp = p;
	return str;
}

static void reset_inputdevice_settings (struct uae_input_device *uid)
{
	for (int l = 0; l < MAX_INPUT_DEVICE_EVENTS; l++) {
		for (int i = 0; i < MAX_INPUT_SUB_EVENT_ALL; i++) {
			uid->eventid[l][i] = 0;
			uid->flags[l][i] = 0;
			if (uid->custom[l][i]) {
				xfree (uid->custom[l][i]);
				uid->custom[l][i] = NULL;
			}
		}
	}
}
static void reset_inputdevice_slot (struct uae_prefs *prefs, int slot)
{
	for (int m = 0; m < MAX_INPUT_DEVICES; m++) {
		reset_inputdevice_settings (&prefs->joystick_settings[slot][m]);
		reset_inputdevice_settings (&prefs->mouse_settings[slot][m]);
		reset_inputdevice_settings (&prefs->keyboard_settings[slot][m]);
	}
}

static void reset_inputdevice_config_temp(void)
{
	for (int i = 0; i < MAX_INPUT_DEVICES; i++) {
		for (int j = 0; j < IDTYPE_MAX; j++) {
			temp_uid_index[i][j] = -1;
		}
	}
	for (int i = 0; i < IDTYPE_MAX; i++) {
		temp_uid_cnt[i] = 0;
	}
	xfree(temp_uid.configname);
	xfree(temp_uid.name);
	memset(&temp_uid, 0, sizeof temp_uid);
	for (int i = 0; i < MAX_INPUT_DEVICES; i++) {
		temp_uid.matcheddevices[i] = -1;
		temp_uid.nonmatcheddevices[i] = -1;
	}
	temp_uid.idnum = -1;
	temp_uid.lastdevtype = -1;
}

void reset_inputdevice_config (struct uae_prefs *prefs, bool reset)
{
	for (int i = 0; i < MAX_INPUT_SETTINGS; i++)
		reset_inputdevice_slot (prefs, i);
	reset_inputdevice_config_temp();

	if (reset) {
		inputdevice_store_clear();
	}
}

static void set_kbr_default_event (struct uae_input_device *kbr, struct uae_input_device_kbr_default *trans, int num)
{
	if (!kbr->enabled || !trans)
		return;
	for (int i = 0; trans[i].scancode >= 0; i++) {
		if (kbr->extra[num] == trans[i].scancode) {
			int k;
			for (k = 0; k < MAX_INPUT_SUB_EVENT; k++) {
				if (kbr->eventid[num][k] == 0)
					break;
			}
			if (k == MAX_INPUT_SUB_EVENT) {
				write_log (_T("corrupt default keyboard mappings\n"));
				return;
			}
			int l = 0;
			while (k < MAX_INPUT_SUB_EVENT && trans[i].node[l].evt) {
				int evt = trans[i].node[l].evt;
				if (evt < 0 || evt >= INPUTEVENT_SPC_LAST)
					gui_message(_T("invalid event in default keyboard table!"));
				kbr->eventid[num][k] = evt;
				kbr->flags[num][k] = trans[i].node[l].flags;
				l++;
				k++;
			}
			break;
		}
	}
}

static void clear_id (struct uae_input_device *id)
{
#ifndef	_DEBUG
	int i, j;
	for (i = 0; i < MAX_INPUT_DEVICE_EVENTS; i++) {
		for (j = 0; j < MAX_INPUT_SUB_EVENT_ALL; j++)
			xfree (id->custom[i][j]);
	}
#endif
	TCHAR *cn = id->configname;
	TCHAR *n = id->name;
	memset (id, 0, sizeof (struct uae_input_device));
	id->configname = cn;
	id->name = n;
}

static void set_kbr_default (struct uae_prefs *p, int index, int devnum, struct uae_input_device_kbr_default *trans)
{
	int i, j;
	struct uae_input_device *kbr;
	struct inputdevice_functions *id = &idev[IDTYPE_KEYBOARD];
	uae_u32 scancode;

	for (j = 0; j < MAX_INPUT_DEVICES; j++) {
		if (devnum >= 0 && devnum != j)
			continue;
		kbr = &p->keyboard_settings[index][j];
		uae_s8 ena = kbr->enabled;
		clear_id (kbr);
		if (ena > 0)
			kbr->enabled = ena;
		for (i = 0; i < MAX_INPUT_DEVICE_EVENTS; i++)
			kbr->extra[i] = -1;
		if (j < id->get_num ()) {
			if (input_get_default_keyboard (j))
				kbr->enabled = 1;
			for (i = 0; i < id->get_widget_num (j); i++) {
				id->get_widget_type (j, i, 0, &scancode);
				kbr->extra[i] = scancode;
				if (j == 0 || kbr->enabled)
					set_kbr_default_event (kbr, trans, i);
			}
		}
	}
}

static void inputdevice_default_kb (struct uae_prefs *p, int num)
{
	if (num == GAMEPORT_INPUT_SETTINGS) {
		reset_inputdevice_slot (p, num);
	}
	set_kbr_default (p, num, -1, keyboard_default);
}

static void inputdevice_default_kb_all (struct uae_prefs *p)
{
	for (int i = 0; i < MAX_INPUT_SETTINGS; i++)
		inputdevice_default_kb (p, i);
}

static const int af_port1[] = {
	INPUTEVENT_JOY1_FIRE_BUTTON, INPUTEVENT_JOY1_CD32_RED,
	-1
};
static const int af_port2[] = {
	INPUTEVENT_JOY2_FIRE_BUTTON, INPUTEVENT_JOY2_CD32_RED,
	-1
};
static const int af_port3[] = {
	INPUTEVENT_PAR_JOY1_FIRE_BUTTON, INPUTEVENT_PAR_JOY1_2ND_BUTTON,
	-1
};
static const int af_port4[] = {
	INPUTEVENT_PAR_JOY2_FIRE_BUTTON, INPUTEVENT_PAR_JOY2_2ND_BUTTON,
	-1
};
static const int *af_ports[] = { af_port1, af_port2, af_port3, af_port4 }; 

static void setautofireevent(struct uae_input_device *uid, int num, int sub, int af, int index)
{
	if (!af)
		return;
#ifdef RETROPLATFORM
	// don't override custom AF autofire mappings
	if (rp_isactive())
		return;
#endif
	const int *afp = af_ports[index];
	for (int k = 0; afp[k] >= 0; k++) {
		if (afp[k] == uid->eventid[num][sub]) {
			uid->flags[num][sub] &= ~ID_FLAG_AUTOFIRE_MASK;
			if (af >= JPORT_AF_NORMAL)
				uid->flags[num][sub] |= ID_FLAG_AUTOFIRE;
			if (af == JPORT_AF_TOGGLE)
				uid->flags[num][sub] |= ID_FLAG_TOGGLE;
			if (af == JPORT_AF_ALWAYS)
				uid->flags[num][sub] |= ID_FLAG_INVERTTOGGLE;
			return;
		}
	}
}

static void setcompakbevent(struct uae_prefs *p, struct uae_input_device *uid, int l, int evt, int port, int af, uae_u64 flags)
{
	inputdevice_sparecopy(uid, l, 0);
	if (p->jports[port].nokeyboardoverride && uid->port[l][0] == 0) {
		uid->eventid[l][MAX_INPUT_SUB_EVENT - 1] = uid->eventid[l][0];
		uid->flags[l][MAX_INPUT_SUB_EVENT - 1] = uid->flags[l][0] | ID_FLAG_RESERVEDGAMEPORTSCUSTOM;
		uid->custom[l][MAX_INPUT_SUB_EVENT - 1] = my_strdup(uid->custom[l][0]);
		uid->eventid[l][MAX_INPUT_SUB_EVENT - 1] = uid->eventid[l][0];
	}
	uid->eventid[l][0] = evt;
	uid->flags[l][0] &= COMPA_RESERVED_FLAGS;
	uid->flags[l][0] |= flags;
	uid->port[l][0] = port + 1;
	xfree(uid->custom[l][0]);
	uid->custom[l][0] = NULL;
	if (!JSEM_ISCUSTOM(port, p)) {
		setautofireevent(uid, l, 0, af, port);
	}
}

static int matchdevice(struct uae_prefs *p, struct inputdevice_functions *inf, const TCHAR *configname, const TCHAR *name)
{
	int match = -1;
	for (int j = 0; j < 4; j++) {
		bool fullmatch = j == 0;
		for (int i = 0; i < inf->get_num(); i++) {
			const TCHAR* aname1 = inf->get_friendlyname(i);
			const TCHAR* aname2 = inf->get_uniquename(i);
			if (fullmatch) {
				if (!aname1 || !name)
					continue;
				if (!(p->input_device_match_mask & INPUT_MATCH_BOTH))
					continue;
			} else {
				if (!(p->input_device_match_mask & INPUT_MATCH_CONFIG_NAME_ONLY))
					continue;
			}
			if (aname2 && configname && aname2[0] && configname[0]) {
				bool matched = false;
				TCHAR bname[MAX_DPATH];
				TCHAR bname2[MAX_DPATH];
				TCHAR *p1 = NULL, *p2 = NULL;
				_tcscpy(bname, configname);
				_tcscpy(bname2, aname2);
				// strip possible local guid part
				if (bname[_tcslen(bname) - 1] == '}') {
					p1 = _tcschr(bname, '{');
				}
				if (bname[_tcslen(bname2) - 1] == '}') {
					p2 = _tcschr(bname2, '{');
				}
				if (!p1 && !p2) {
					// check possible directinput names too
					p1 = _tcschr(bname, ' ');
					p2 = _tcschr(bname2, ' ');
				}
				if (!_tcscmp(bname, bname2)) {
					matched = true;
				} else if (p1 && p2 && p1 - bname == p2 - bname2) {
					*p1 = 0;
					*p2 = 0;
					if (bname[0] && !_tcscmp(bname2, bname))
						matched = true;
				}
				if (matched && fullmatch && _tcscmp(aname1, name) != 0) {
					matched = false;
				}
				if (matched) {
					if (match >= 0)
						match = -2;
					else
						match = i;
				}
				if (match == -2) {
					break;
				}
			}
		}
		if (match != -1) {
			break;
		}
	}
	// multiple matches -> use complete local-only id string for comparisons
	if (match == -2) {
		for (int j = 0; j < 2; j++) {
			bool fullmatch = j == 0;
			match = -1;
			for (int i = 0; i < inf->get_num(); i++) {
				const TCHAR* aname1 = inf->get_friendlyname(i);
				const TCHAR* aname2 = inf->get_uniquename(i);
				if (aname2 && configname && aname2[0] && configname[0]) {
					const TCHAR *bname2 = configname;
					bool matched = false;
					if (fullmatch) {
						if (!aname1 || !name)
							continue;
						if (!(p->input_device_match_mask & INPUT_MATCH_BOTH))
							continue;
					} else {
						if (!(p->input_device_match_mask & INPUT_MATCH_CONFIG_NAME_ONLY))
							continue;
					}
					if (aname2 && bname2 && !_tcscmp(aname2, bname2))
						matched = true;
					if (matched && fullmatch && _tcscmp(aname1, name) != 0)
						matched = false;
					if (matched) {
						if (match >= 0) {
							match = -2;
							break;
						} else {
							match = i;
						}
					}
				}
			}
			if (match != -1)
				break;
		}
	}
	if (match < 0) {
		// no match, try friendly names
		for (int i = 0; i < inf->get_num(); i++) {
			const TCHAR* aname1 = inf->get_friendlyname(i);
			if (!(p->input_device_match_mask & INPUT_MATCH_FRIENDLY_NAME_ONLY))
				continue;
			if (aname1 && name && aname1[0] && name[0]) {
				const TCHAR *bname1 = name;
				if (aname1 && bname1 && !_tcscmp(aname1, bname1)) {
					if (match >= 0) {
						match = -2;
						break;
					} else {
						match = i;
					}
				}
			}
		}
	}
	return match;
}

static bool read_slot (const TCHAR *parm, int num, int joystick, int button, struct uae_input_device *id, int keynum, int subnum, const struct inputevent *ie, uae_u64 flags, int port, TCHAR *custom)
{
	int mask;

	if (custom == NULL && ie->name == NULL) {
		if (!_tcscmp (parm, _T("NULL"))) {
			if (joystick < 0) {
				id->eventid[keynum][subnum] = 0;
				id->flags[keynum][subnum] = 0;
			} else if (button) {
				id->eventid[num + ID_BUTTON_OFFSET][subnum] = 0;
				id->flags[num + ID_BUTTON_OFFSET][subnum] = 0;
			} else {
				id->eventid[num + ID_AXIS_OFFSET][subnum] = 0;
				id->flags[num + ID_AXIS_OFFSET][subnum] = 0;
			}
		}
		return false;
	}
	if (custom)
		ie = &events[INPUTEVENT_SPC_CUSTOM_EVENT];

	if (joystick < 0) {
		if (!(ie->allow_mask & AM_K))
			return false;
		id->eventid[keynum][subnum] = (int)(ie - events);
		id->flags[keynum][subnum] = flags;
		id->port[keynum][subnum] = port;
		xfree (id->custom[keynum][subnum]);
		id->custom[keynum][subnum] = custom;
	} else  if (button) {
		if (joystick)
			mask = AM_JOY_BUT;
		else
			mask = AM_MOUSE_BUT;
		if (!(ie->allow_mask & mask))
			return false;
		id->eventid[num + ID_BUTTON_OFFSET][subnum] = (int)(ie - events);
		id->flags[num + ID_BUTTON_OFFSET][subnum] = flags;
		id->port[num + ID_BUTTON_OFFSET][subnum] = port;
		xfree (id->custom[num + ID_BUTTON_OFFSET][subnum]);
		id->custom[num + ID_BUTTON_OFFSET][subnum] = custom;
	} else {
		if (joystick)
			mask = AM_JOY_AXIS;
		else
			mask = AM_MOUSE_AXIS;
		if (!(ie->allow_mask & mask))
			return false;
		id->eventid[num + ID_AXIS_OFFSET][subnum] = (int)(ie - events);
		id->flags[num + ID_AXIS_OFFSET][subnum] = flags;
		id->port[num + ID_AXIS_OFFSET][subnum] = port;
		xfree (id->custom[num + ID_AXIS_OFFSET][subnum]);
		id->custom[num + ID_AXIS_OFFSET][subnum] = custom;
	}
	return true;
}

static const struct inputevent *readevent (const TCHAR *name, TCHAR **customp)
{
	int i = 1;
	while (events[i].name) {
		if (!_tcscmp (events[i].confname, name))
			return &events[i];
		i++;
	}
	if (_tcslen (name) > 2 && name[0] == '\'') {
		name++;
		const TCHAR *end = name;
		while (*end && *end != '\'')
			end++;
		if (!customp || *end == 0)
			return NULL;
		TCHAR *custom = my_strdup (name);
		custom[end - name] = 0;
		*customp = custom;
	}
	return &events[0];
}

void read_inputdevice_config (struct uae_prefs *pr, const TCHAR *option, TCHAR *value)
{
	struct uae_input_device *id = NULL;
	const struct inputevent *ie;
	int devnum, num, button, joystick, subnum, idnum, keynum, devtype;
	const TCHAR *p;
	TCHAR *p2, *custom;
	struct temp_uids *tid = &temp_uid;
	struct inputdevice_functions *idf = NULL;
	bool directmode = option[5] == '_';

	option += 6; /* "input." */
	p = getstring (&option);
	if (!_tcsicmp (p, _T("config"))) {
		pr->input_selected_setting = _tstol (value) - 1;
		if (pr->input_selected_setting == -1)
			pr->input_selected_setting = GAMEPORT_INPUT_SETTINGS;
		if (pr->input_selected_setting < 0 || pr->input_selected_setting > MAX_INPUT_SETTINGS)
			pr->input_selected_setting = 0;
	}
	if (!_tcsicmp (p, _T("joymouse_speed_analog")))
		pr->input_joymouse_multiplier = _tstol (value);
	if (!_tcsicmp (p, _T("joymouse_speed_digital")))
		pr->input_joymouse_speed = _tstol (value);
	if (!_tcsicmp (p, _T("joystick_deadzone")))
		pr->input_joystick_deadzone = _tstol (value);
	if (!_tcsicmp (p, _T("joymouse_deadzone")))
		pr->input_joymouse_deadzone = _tstol (value);
	if (!_tcsicmp (p, _T("mouse_speed")))
		pr->input_mouse_speed = _tstol (value);
	if (!_tcsicmp (p, _T("autofire")))
		pr->input_autofire_linecnt = _tstol (value) * 312;
	if (!_tcsicmp (p, _T("autofire_speed")))
		pr->input_autofire_linecnt = _tstol (value);
	if (!_tcsicmp (p, _T("analog_joystick_multiplier")))
		pr->input_analog_joystick_mult = _tstol (value);
	if (!_tcsicmp (p, _T("analog_joystick_offset")))
		pr->input_analog_joystick_offset = _tstol (value);
	if (!_tcsicmp (p, _T("autoswitch")))
		pr->input_autoswitch = _tstol (value);
	if (!_tcsicmp (p, _T("keyboard_type"))) {
		cfgfile_strval (p, value, p, &pr->input_keyboard_type, kbtypes, 0);
		keyboard_default = keyboard_default_table[pr->input_keyboard_type];
		inputdevice_default_kb_all (pr);
	}
	if (!strcasecmp(p, _T("devicematchflags"))) {
		pr->input_device_match_mask = _tstol(value);
		write_log(_T("input_device_match_mask = %d\n"), pr->input_device_match_mask);
	}
	if (!strcasecmp (p, _T("contact_bounce")))
		pr->input_contact_bounce = _tstol (value);

	idnum = _tstol (p);
	if (idnum <= 0 || idnum > MAX_INPUT_SETTINGS)
		return;
	idnum--;

	if (idnum != tid->idnum || directmode) {
		reset_inputdevice_config_temp();
		tid->idnum = idnum;
		if (idnum == 0) {
			for (int i = 0; i < MAX_INPUT_DEVICES; i++) {
				for (int j = 0; j < IDTYPE_MAX; j++) {
					gp_swappeddevices[i][j] = -1;
				}
			}
		}
	}

	if (!_tcscmp (option, _T("name"))) {
		if (idnum < GAMEPORT_INPUT_SETTINGS)
			_tcscpy (pr->input_config_name[idnum], value);
		return;
	} 

	if (_tcsncmp (option, _T("mouse."), 6) == 0) {
		p = option + 6;
	} else if (_tcsncmp (option, _T("joystick."), 9) == 0) {
		p = option + 9;
	} else if (_tcsncmp (option, _T("keyboard."), 9) == 0) {
		p = option + 9;
	} else if (_tcsncmp (option, _T("internal."), 9) == 0) {
		p = option + 9;
	} else
		return;

	devnum = getnum (&p);
	if (devnum < 0 || devnum >= MAX_INPUT_DEVICES)
		return;

	if (devnum != tid->devnum) {
		xfree(temp_uid.configname);
		xfree(temp_uid.name);
		temp_uid.name = NULL;
		temp_uid.configname = NULL;
		temp_uid.custom = false;
		temp_uid.empty = false;
		temp_uid.disabled = false;
		tid->devnum = devnum;
	}

	p2 = getstring (&p);
	if (!p2)
		return;

	if (_tcsncmp (option, _T("mouse."), 6) == 0) {
		id = &pr->mouse_settings[idnum][devnum];
		joystick = 0;
		devtype = IDTYPE_MOUSE;
	} else if (_tcsncmp (option, _T("joystick."), 9) == 0) {
		id = &pr->joystick_settings[idnum][devnum];
		joystick = 1;
		devtype = IDTYPE_JOYSTICK;
	} else if (_tcsncmp (option, _T("keyboard."), 9) == 0) {
		id = &pr->keyboard_settings[idnum][devnum];
		joystick = -1;
		devtype = IDTYPE_KEYBOARD;
	} else if (_tcsncmp (option, _T("internal."), 9) == 0) {
		if (devnum >= INTERNALEVENT_COUNT)
			return;
		id = &pr->internalevent_settings[idnum][devnum];
		joystick = 2;
		devtype = IDTYPE_INTERNALEVENT;
	}
	if (!id)
		return;
	idf = &idev[devtype];

	if (devtype != tid->lastdevtype) {
		tid->lastdevtype = devtype;
#if 0
		for (int i = 0; i < MAX_INPUT_DEVICES; i++) {
			if (tid->nonmatcheddevices[i] >= 0) {
				write_log(_T("%d: %d %d\n"), i, tid->nonmatcheddevices[i], tid->matcheddevices[i]);
			}
		}
#endif
	}
	if (directmode) {
		tid->joystick = joystick;
		tid->devtype = devtype;
	}

	bool skipevent = false;

	if (!_tcscmp (p2, _T("name"))) {
		xfree(tid->configname);
		tid->configname = my_strdup (value);
		tid->custom = false;
		tid->empty = false;
		tid->disabled = false;
		tid->joystick = joystick;
		tid->devtype = devtype;
		return;
	}
	if (!_tcscmp (p2, _T("friendlyname"))) {
		xfree (tid->name);
		tid->name = my_strdup (value);
		tid->custom = false;
		tid->empty = false;
		tid->disabled = false;
		tid->joystick = joystick;
		tid->devtype = devtype;
		return;
	}
	if (!_tcscmp (p2, _T("custom"))) {
		p = value;
		tid->custom = getnum(&p);
		tid->empty = false;
		tid->joystick = joystick;
		tid->devtype = devtype;
		return;
	}
	if (!_tcscmp(p2, _T("empty"))) {
		p = value;
		tid->empty = getnum(&p);
		tid->joystick = joystick;
		tid->devtype = devtype;
		// don't wait for mapping data because it might not exist but device still might be
		// mapped in game ports panel. Don't lose device data if it isn't connected.
		if (tid->name && tid->configname && !tid->disabled && devtype != IDTYPE_KEYBOARD) {
			skipevent = true;
		}
		if (!skipevent) {
			return;
		}
	}
	if (!_tcscmp(p2, _T("disabled"))) {
		p = value;
		tid->disabled = getnum(&p);
		tid->joystick = joystick;
		tid->devtype = devtype;
		return;
	}

	bool newdev = false;
	bool newmissingdev = false;
	if (temp_uid_index[devnum][tid->devtype] == -1) {
		int newdevnum = -1;
		if (tid->devtype == IDTYPE_KEYBOARD) {
			// keyboard devnum == 0: always select keyboard zero.
			if (devnum == 0) {
				newdevnum = 0;
				tid->disabled = false;
				tid->empty = false;
			} else if (tid->kbreventcnt[0] == 0) {
				write_log(_T("Previous keyboard skipped\n"));
				// if previously found keyboard had no events, next will be tried again
				newdevnum = 0;
				tid->disabled = false;
				tid->empty = false;
			} else {
				newdevnum = matchdevice(pr, idf, tid->configname, tid->name);
			}
		} else {
			// match devices with empty names to first free slot
			if (tid->configname && tid->configname[0] == 0 && tid->name && tid->name[0] == 0) {
				for (int i = 0; i < MAX_INPUT_DEVICES; i++) {
					if (tid->matcheddevices[i] < 0) {
						newdevnum = i;
						break;
					}
				}
			} else {
				newdevnum = matchdevice(pr, idf, tid->configname, tid->name);
			}
		}
		newdev = true;
		if (newdevnum >= 0) {
			temp_uid_index[devnum][tid->devtype] = newdevnum;
			write_log(_T("%d %d: %d -> %d (%s)\n"), idnum, tid->devtype, devnum, temp_uid_index[devnum][tid->devtype], tid->name);
			tid->matcheddevices[devnum] = newdevnum;
			if (idnum == 0) {
				gp_swappeddevices[devnum][tid->devtype] = newdevnum;
				gp_swappeddevices[newdevnum][tid->devtype] = devnum;
			}
		} else {
			newdevnum = idf->get_num() + temp_uid_cnt[tid->devtype];
			if (newdevnum < MAX_INPUT_DEVICES) {
				temp_uid_index[devnum][tid->devtype] = newdevnum;
				temp_uid_cnt[tid->devtype]++;
				if (tid->name)
					write_log(_T("%d %d: %d -> %d (NO MATCH) (%s)\n"), idnum, tid->devtype, devnum, temp_uid_index[devnum][tid->devtype], tid->name);
				if (!tid->disabled) {
					newmissingdev = true;
					tid->nonmatcheddevices[devnum] = newdevnum;
					if (idnum == 0) {
						gp_swappeddevices[devnum][tid->devtype] = newdevnum;
						gp_swappeddevices[newdevnum][tid->devtype] = devnum;
					}
				}
			} else {
				temp_uid_index[devnum][tid->devtype] = -1;
			}
		}
	}
	devnum = temp_uid_index[devnum][tid->devtype];
	if (devnum < 0) {
		if (devnum == -1)
			write_log(_T("%s (%s) not found and no free slots\n"), tid->name, tid->configname);
		temp_uid_index[devnum][tid->devtype] = -2;
		return;
	}

	if (skipevent && !newmissingdev) {
		return;
	}

	if (tid->devtype == IDTYPE_MOUSE) {
		id = &pr->mouse_settings[idnum][devnum];
	} else if (tid->devtype == IDTYPE_JOYSTICK) {
		id = &pr->joystick_settings[idnum][devnum];
	} else if (tid->devtype == IDTYPE_KEYBOARD) {
		id = &pr->keyboard_settings[idnum][devnum];
	} else if (tid->devtype == IDTYPE_INTERNALEVENT) {
		if (devnum >= INTERNALEVENT_COUNT)
			return;
		id = &pr->internalevent_settings[idnum][devnum];
	} else {
		return;
	}

	if (newdev && !directmode) {
		if (!tid->initialized)
			clear_id(id);
		if (!tid->empty && tid->devtype == IDTYPE_KEYBOARD && !tid->initialized) {
			set_kbr_default(pr, idnum, devnum, keyboard_default);
		}
		tid->initialized = true;
		id->enabled = tid->disabled == 0 ? 1 : 0;
		if (idnum == GAMEPORT_INPUT_SETTINGS) {
			id->enabled = 0;
		}
		if (tid->custom) {
			id->enabled = 1;
		}
		// device didn't exist but keep the data
		if (newmissingdev && tid->nonmatcheddevices[tid->devtype] >= 0) {
			id->configname = my_strdup(tid->configname);
			id->name = my_strdup(tid->name);
		}
		xfree(tid->configname);
		xfree(tid->name);
		tid->configname = NULL;
		tid->name = NULL;
	}

	if (skipevent) {
		return;
	}

	if (idnum == GAMEPORT_INPUT_SETTINGS && id->enabled == 0)
		return;

	button = 0;
	keynum = 0;
	joystick = tid->joystick;
	if (joystick < 0) {
		num = getnum (&p);
		for (keynum = 0; keynum < MAX_INPUT_DEVICE_EVENTS; keynum++) {
			if (id->extra[keynum] == num)
				break;
		}
		if (keynum >= MAX_INPUT_DEVICE_EVENTS)
			return;
	} else {
		button = -1;
		if (!_tcscmp (p2, _T("axis")))
			button = 0;
		else if(!_tcscmp (p2, _T("button")))
			button = 1;
		if (button < 0)
			return;
		num = getnum (&p);
	}
	p = value;

	bool oldcustommapping = false;
	custom = NULL;
	for (subnum = 0; subnum < MAX_INPUT_SUB_EVENT; subnum++) {
		uae_u64 flags;
		int port;
		xfree (custom);
		custom = NULL;
		p2 = getstring (&p);
		if (!p2)
			break;
		ie = readevent (p2, &custom);
		flags = 0;
		port = 0;
		if (p[-1] == '.')
			flags = getnum (&p) & ID_FLAG_SAVE_MASK_CONFIG;
		if (p[-1] == '.') {
			if ((p[0] >= 'A' && p[0] <= 'Z') || (p[0] >= 'a' && p[0] <= 'z'))
				flags |= getqual (&p);
			if (p[-1] == '.')
				port = getnum (&p) + 1;
		}
		if (flags & ID_FLAG_RESERVEDGAMEPORTSCUSTOM)
			oldcustommapping = true;
		if (idnum == GAMEPORT_INPUT_SETTINGS && port == 0)
			continue;
		if (p[-1] == '.' && idnum != GAMEPORT_INPUT_SETTINGS) {
			p2 = getstring (&p);
			if (p2) {
				int flags2 = 0;
				if (p[-1] == '.')
					flags2 = getnum (&p) & ID_FLAG_SAVE_MASK_CONFIG;
				if (p[-1] == '.' && ((p[0] >= 'A' && p[0] <= 'Z') || (p[0] >= 'a' && p[0] <= 'z')))
					flags |= getqual (&p);
				TCHAR *custom2 = NULL;
				const struct inputevent *ie2 = readevent (p2, &custom2);
				read_slot (p2, num, joystick, button, id, keynum, SPARE_SUB_EVENT, ie2, flags2, MAX_JPORTS + 1, custom2);
			}
		}

		while (*p != 0) {
			if (p[-1] == ',')
				break;
			p++;
		}
		if (!read_slot (p2, num, joystick, button, id, keynum, subnum, ie, flags, port, custom))
			continue;
		custom = NULL;
	}
	if (joystick < 0 && !oldcustommapping)
		tid->kbreventcnt[devnum]++;
	xfree (custom);
}

static void generate_jport_custom_item(struct uae_input_device *uid, int num, int port, int devtype, TCHAR *out)
{
	struct uae_input_device *uid2 = &uid[num];
	for (int i = 0; i < MAX_INPUT_DEVICE_EVENTS; i++) {
		for (int j = 0; j < MAX_INPUT_SUB_EVENT; j++) {
			int evt = uid2->eventid[i][j];
			uae_u64 flags = uid2->flags[i][j];
			if (flags & ID_FLAG_GAMEPORTSCUSTOM_MASK) {
				if (uid2->port[i][j] == port + 1 && evt > 0) {
					const struct inputevent *ie = &events[evt];
					TCHAR *p = out + _tcslen(out);
					if (out[0])
						*p++= ' ';
					if (devtype == IDTYPE_KEYBOARD) {
						_stprintf(p, _T("k.%d.b.%d"), num, uid2->extra[i]);
					} else if (devtype == IDTYPE_JOYSTICK || devtype == IDTYPE_MOUSE) {
						TCHAR type = devtype == IDTYPE_JOYSTICK ? 'j' : 'm';
						if (i >= ID_BUTTON_OFFSET && i < ID_BUTTON_OFFSET + ID_BUTTON_TOTAL) {
							_stprintf(p, _T("%c.%d.b.%d"), type, num, i - ID_BUTTON_OFFSET);
						} else if (i >= ID_AXIS_OFFSET && i < ID_AXIS_OFFSET + ID_AXIS_TOTAL) {
							_stprintf(p, _T("%c.%d.a.%d"), type, num, i - ID_AXIS_OFFSET);
						}
					}
					TCHAR *p3 = p + _tcslen(p);
					_stprintf(p3, _T(".%d"), (int)(flags & (ID_FLAG_AUTOFIRE | ID_FLAG_TOGGLE | ID_FLAG_INVERTTOGGLE | ID_FLAG_INVERT)));
					if (flags & ID_FLAG_SAVE_MASK_QUALIFIERS) {
						TCHAR *p2 = p + _tcslen(p);
						*p2++ = '.';
						for (int k = 0; k < MAX_INPUT_QUALIFIERS * 2; k++) {
							if ((ID_FLAG_QUALIFIER1 << k) & flags) {
								if (k & 1)
									_stprintf(p2, _T("%c"), 'a' + k / 2);
								else
									_stprintf(p2, _T("%c"), 'A' + k / 2);
								p2++;
							}
						}
					}
					_tcscat(p, _T("="));
					_tcscat(p, ie->confname);
				}
			}
		}
	}
}

void inputdevice_generate_jport_custom(struct uae_prefs *pr, int port)
{
	if (!JSEM_ISCUSTOM(port, pr))
		return;
	struct jport_custom *jpc = &pr->jports_custom[JSEM_GETCUSTOMIDX(port, pr)];
	jpc->custom[0] = 0;
	for (int l = 0; l < MAX_INPUT_DEVICES; l++) {
		generate_jport_custom_item(pr->joystick_settings[pr->input_selected_setting], l, port, IDTYPE_JOYSTICK, jpc->custom);
		generate_jport_custom_item(pr->mouse_settings[pr->input_selected_setting], l, port, IDTYPE_MOUSE, jpc->custom);
		generate_jport_custom_item(pr->keyboard_settings[pr->input_selected_setting], l, port, IDTYPE_KEYBOARD, jpc->custom);
	}
}

static int custom_autoswitch_joy[MAX_JPORTS_CUSTOM];
static int custom_autoswitch_mouse[MAX_JPORTS_CUSTOM];

void inputdevice_parse_jport_custom(struct uae_prefs *pr, int index, int port, TCHAR *outname)
{
	const TCHAR *eventstr = pr->jports_custom[index].custom;
	TCHAR data[CONFIG_BLEN];
	TCHAR *bufp;
	int cnt = 0;

	custom_autoswitch_joy[index] = 0;
	custom_autoswitch_mouse[index] = 0;

	if (eventstr == NULL || eventstr[0] == 0)
		return;
	if (outname)
		outname[0] = 0;

	write_log(_T("parse_custom port %d, '%s'\n"), port, eventstr ? eventstr : _T("<NULL>"));

	_tcscpy(data, eventstr);
	_tcscat(data, _T(" "));
	bufp = data;
	for (;;) {
		const struct inputevent *ie;
		TCHAR *next = bufp;
		TCHAR devtype;
		int devindex;
		int flags = 0;
		const TCHAR *bufp2 = bufp;
		struct uae_input_device *id = 0;
		int joystick = 0;
		int devnum = 0;
		int num = -1;
		int keynum = 0;
		int idtype = -1;
		int odevindex = -1;
		const TCHAR *pbufp = NULL;
		bool skipped = false;

		while (next != NULL && *next != ' ' && *next != 0)
			next++;
		if (!next || *next == 0)
			break;
		*next++ = 0;
		TCHAR *p = getstring(&bufp2);
		if (!p)
			goto skip;

		pbufp = bufp2;
		devindex = getnum(&bufp2);
		odevindex = devindex;
		if (*bufp == 0)
			goto skip;
		if (devindex < 0 || devindex >= MAX_INPUT_DEVICES)
			goto skip;

		devtype = _totupper(*p);
		if (devtype == 'M') {
			idtype = IDTYPE_MOUSE;
		} else if (devtype == 'J') {
			idtype = IDTYPE_JOYSTICK;
		} else if (devtype == 'K') {
			idtype = IDTYPE_KEYBOARD;
		}

		if (idtype < 0) {
			goto skip;
		}

		if (idtype == IDTYPE_MOUSE) {
			id = &pr->mouse_settings[pr->input_selected_setting][devindex];
			joystick = 0;
			devnum = getdevnum(IDTYPE_MOUSE, devindex);
			if (gettype(devnum) != IDTYPE_MOUSE)
				skipped = true;
		} else if (idtype == IDTYPE_JOYSTICK) {
			id = &pr->joystick_settings[pr->input_selected_setting][devindex];
			joystick = 1;
			devnum = getdevnum(IDTYPE_JOYSTICK, devindex);
			if (gettype(devnum) != IDTYPE_JOYSTICK)
				skipped = true;
		} else if (idtype == IDTYPE_KEYBOARD) {
			// always use keyboard 0
			devindex = 0;
			id = &pr->keyboard_settings[pr->input_selected_setting][devindex];
			joystick = -1;
			devnum = getdevnum(IDTYPE_KEYBOARD, devindex);
			if (gettype(devnum) != IDTYPE_KEYBOARD) {
				write_log(_T("parse_custom keyboard missing!?\n"));
				skipped = true;
			}
		}
		if (!id) {
			goto skip;
		}

		p = getstring(&bufp2);
		if (!p)
			goto skip;

		if (joystick < 0) {
			num = getnum(&bufp2);
			if (*bufp == 0)
				goto skip;
			for (keynum = 0; keynum < MAX_INPUT_DEVICE_EVENTS; keynum++) {
				if (id->extra[keynum] == num)
					break;
			}
			if (keynum >= MAX_INPUT_DEVICE_EVENTS) {
				write_log(_T("parse_custom keyboard missing key %02x!\n"), num);
				goto skip;
			}
			num = keynum;
		} else {
			TCHAR dt = _totupper(*p);
			const struct inputdevice_functions *idf = getidf(devnum);
			num = getnum(&bufp2);
			if (dt == 'A') {
				num += idf->get_widget_first(devnum, IDEV_WIDGET_AXIS);
			} else if (dt == 'B') {
				num += idf->get_widget_first(devnum, IDEV_WIDGET_BUTTON);
			} else {
				goto skip;
			}
		}

		if (*bufp2 != '=') {
			flags = getnum(&bufp2);
		}

		while (*bufp2 != '=' && *bufp2 != 0)
			bufp2++;
		if (*bufp2 == 0)
			goto skip;
		bufp2++;

		p = getstring(&bufp2);
		if (!p)
			goto skip;

		ie = readevent(p, NULL);
		if (ie) {
			if (skipped) {
				if (outname) {
					if (outname[0] != 0)
						_tcscat(outname, _T(", "));
					const TCHAR *ps = ie->shortname ? ie->shortname : ie->name;
					_tcscat(outname, ps);
					_tcscat(outname, _T("=?"));
				}
				goto skip;
			}

			// Different port? Find matching request port event.
			if (port >= 0 && ie->unit > 0 && ie->unit != port + 1) {
				int pid = ie->portid;
				if (!pid)
					goto skip;
				for (int i = 1; events[i].name; i++) {
					const struct inputevent *ie2 = &events[i];
					if (ie2->portid == pid && ie2->unit == port + 1) {
						ie = ie2;
						break;
					}
				}
				if (ie->unit != port + 1)
					goto skip;
			}
			if (outname == NULL) {
				int evt = (int)(ie - &events[0]);
				if (joystick < 0) {
					if (port >= 0) {
						// all active keyboards
						for (int i = 0; i < MAX_INPUT_DEVICES; i++) {
							id = &pr->keyboard_settings[pr->input_selected_setting][i];
							if (i == 0 || id->enabled) {
								setcompakbevent(pr, id, num, evt, port, 0, ID_FLAG_GAMEPORTSCUSTOM_MASK | flags);
							}
						}
					}
				} else {
					if (port >= 0) {
						uae_u64 iflags = IDEV_MAPPED_GAMEPORTSCUSTOM1 | IDEV_MAPPED_GAMEPORTSCUSTOM2 | inputdevice_flag_to_idev(flags);
						inputdevice_set_gameports_mapping(pr, devnum, num, evt, iflags, port, pr->input_selected_setting);
					}
					if (evt == INPUTEVENT_JOY1_FIRE_BUTTON || evt == INPUTEVENT_JOY2_FIRE_BUTTON) {
						if (joystick > 0)
							custom_autoswitch_joy[index] |= 1 << devindex;
						else
							custom_autoswitch_mouse[index] |= 1 << devindex;
					}
				}
			} else {
				TCHAR tmp[MAX_DPATH];
				if (outname[0] != 0)
					_tcscat(outname, _T(", "));
				const TCHAR *ps = ie->shortname ? ie->shortname : ie->name;
				if (inputdevice_get_widget_type(devnum, num, tmp, false)) {
					if (tmp[0]) {
						_tcscat(outname, tmp);
						_tcscat(outname, _T("="));
					}
				}
				_tcscat(outname, ps);
				if (flags & ID_FLAG_AUTOFIRE)
					_tcscat(outname, _T(" AF"));
			}
		} else {
			write_log(_T("parse_custom missing event %s\n"), p);
		}
skip:
		bufp = next;
	}

}

static int mouseedge_alive, mousehack_alive_cnt;
static int lastmx, lastmy;
static int lastmxy_abs[2][2];
static uaecptr magicmouse_ibase, magicmouse_gfxbase;
static int dimensioninfo_width, dimensioninfo_height, dimensioninfo_dbl;
static int vp_xoffset, vp_yoffset, mouseoffset_x, mouseoffset_y;
static int tablet_maxx, tablet_maxy, tablet_maxz;
static int tablet_resx, tablet_resy;
static int tablet_maxax, tablet_maxay, tablet_maxaz;
static int tablet_data;

int mousehack_alive (void)
{
	return mousehack_alive_cnt > 0 ? mousehack_alive_cnt : 0;
}

static uaecptr get_base (const uae_char *name)
{
	if (trap_is_indirect())
		return 0;

	uaecptr v = get_long (4);
	addrbank *b = &get_mem_bank(v);

	if (!b || !b->check (v, 400) || !(b->flags & ABFLAG_RAM))
		return 0;
	v += 378; // liblist
	while ((v = get_long (v))) {
		uae_u32 v2;
		uae_u8 *p;
		b = &get_mem_bank (v);
		if (!b || !b->check (v, 32) || !(b->flags & ABFLAG_RAM))
			goto fail;
		v2 = get_long (v + 10); // name
		b = &get_mem_bank (v2);
		if (!b || !b->check (v2, 20))
			goto fail;
		if (!(b->flags & ABFLAG_ROM) && !(b->flags & ABFLAG_RAM))
			return 0;
		p = b->xlateaddr (v2);
		if (!memcmp (p, name, strlen (name) + 1)) {
			TCHAR *s = au (name);
			write_log (_T("get_base('%s')=%08x\n"), s, v);
			xfree (s);
			return v;
		}
	}
	return 0;
fail:
	{
		TCHAR *s = au (name);
		write_log (_T("get_base('%s') failed, invalid library list\n"), s);
		xfree (s);
	}
	return 0xffffffff;
}

static uaecptr get_intuitionbase (void)
{
	if (magicmouse_ibase == 0xffffffff)
		return 0;
	if (magicmouse_ibase)
		return magicmouse_ibase;
	if (rtarea_bank.baseaddr)
		magicmouse_ibase = get_long_host(rtarea_bank.baseaddr + RTAREA_INTBASE);
	if (!magicmouse_ibase)
		magicmouse_ibase = get_base("intuition.library");
	return magicmouse_ibase;
}
static uaecptr get_gfxbase (void)
{
	if (magicmouse_gfxbase == 0xffffffff)
		return 0;
	if (magicmouse_gfxbase)
		return magicmouse_gfxbase;
	if (rtarea_bank.baseaddr)
		magicmouse_gfxbase = get_long_host(rtarea_bank.baseaddr + RTAREA_GFXBASE);
	if (!magicmouse_gfxbase)
		magicmouse_gfxbase = get_base("graphics.library");
	return magicmouse_gfxbase;
}

#define MH_E 0
#define MH_CNT 2
#define MH_MAXX 4
#define MH_MAXY 6
#define MH_MAXZ 8
#define MH_X 10
#define MH_Y 12
#define MH_Z 14
#define MH_RESX 16
#define MH_RESY 18
#define MH_MAXAX 20
#define MH_MAXAY 22
#define MH_MAXAZ 24
#define MH_AX 26
#define MH_AY 28
#define MH_AZ 30
#define MH_PRESSURE 32
#define MH_BUTTONBITS 34
#define MH_INPROXIMITY 38
#define MH_ABSX 40
#define MH_ABSY 42

#define MH_END 44
#define MH_START 4

int inputdevice_is_tablet (void)
{
	int v;
	if (uae_boot_rom_type <= 0)
		return 0;
	if (currprefs.input_tablet == TABLET_OFF)
		return 0;
	if (currprefs.input_tablet == TABLET_MOUSEHACK)
		return -1;
	v = is_tablet ();
	if (!v)
		return 0;
	if (kickstart_version < 37)
		return v ? -1 : 0;
	return v ? 1 : 0;
}

static uae_u8 *mousehack_address;
static bool mousehack_enabled;

static void mousehack_reset (void)
{
	dimensioninfo_width = dimensioninfo_height = 0;
	mouseoffset_x = mouseoffset_y = 0;
	dimensioninfo_dbl = 0;
	mousehack_alive_cnt = 0;
	vp_xoffset = vp_yoffset = 0;
	tablet_data = 0;
	if (rtarea_bank.baseaddr) {
		put_long_host(rtarea_bank.baseaddr + RTAREA_INTXY, 0xffffffff);
		if (mousehack_address && mousehack_address >= rtarea_bank.baseaddr && mousehack_address < rtarea_bank.baseaddr + 0x10000)
			put_byte_host(mousehack_address + MH_E, 0);
	}
	mousehack_address = 0;
	mousehack_enabled = false;
}

static bool mousehack_enable (void)
{
	int mode;

	if (uae_boot_rom_type <= 0 || currprefs.input_tablet == TABLET_OFF)
		return false;
	if (mousehack_address && mousehack_enabled)
		return true;
	mode = 0x80;
	if (currprefs.input_tablet == TABLET_MOUSEHACK)
		mode |= 1;
	if (inputdevice_is_tablet () > 0)
		mode |= 2;
	if (mousehack_address && rtarea_bank.baseaddr) {
		write_log (_T("Mouse driver enabled (%s)\n"), ((mode & 3) == 3 ? _T("tablet+mousehack") : ((mode & 3) == 2) ? _T("tablet") : _T("mousehack")));
		put_byte_host(mousehack_address + MH_E, mode);
		mousehack_enabled = true;
	}
	return true;
}

static void inputdevice_update_tablet_params(void)
{
	uae_u8 *p;
	if (inputdevice_is_tablet() <= 0 || !mousehack_address)
		return;
	p = mousehack_address;

	p[MH_MAXX] = tablet_maxx >> 8;
	p[MH_MAXX + 1] = tablet_maxx;
	p[MH_MAXY] = tablet_maxy >> 8;
	p[MH_MAXY + 1] = tablet_maxy;
	p[MH_MAXZ] = tablet_maxz >> 8;
	p[MH_MAXZ + 1] = tablet_maxz;

	p[MH_RESX] = tablet_resx >> 8;
	p[MH_RESX + 1] = tablet_resx;
	p[MH_RESY] = tablet_resy >> 8;
	p[MH_RESY + 1] = tablet_resy;

	p[MH_MAXAX] = tablet_maxax >> 8;
	p[MH_MAXAX + 1] = tablet_maxax;
	p[MH_MAXAY] = tablet_maxay >> 8;
	p[MH_MAXAY + 1] = tablet_maxay;
	p[MH_MAXAZ] = tablet_maxaz >> 8;
	p[MH_MAXAZ + 1] = tablet_maxaz;
}

void input_mousehack_mouseoffset(uaecptr pointerprefs)
{
	mouseoffset_x = (uae_s16)get_word (pointerprefs + 28);
	mouseoffset_y = (uae_s16)get_word (pointerprefs + 30);
}

static bool get_mouse_position(int *xp, int *yp, int inx, int iny)
{
	int monid = 0;
	struct vidbuf_description *vidinfo = &adisplays[monid].gfxvidinfo;
	struct amigadisplay *ad = &adisplays[monid];
	struct picasso96_state_struct *state = &picasso96_state[monid];
	int x, y;
	float fdy, fdx, fmx, fmy;
	bool ob = false;

	x = inx;
	y = iny;

	getgfxoffset(monid, &fdx, &fdy, &fmx, &fmy);

	//write_log("%.2f*%.2f %.2f*%.2f\n", fdx, fdy, fmx, fmy);

#ifdef PICASSO96
	if (ad->picasso_on) {
		x -= state->XOffset;
		y -= state->YOffset;
		x = (int)(x * fmx);
		y = (int)(y * fmy);
		x += (int)(fdx * fmx);
		y += (int)(fdy * fmy);
	} else
#endif
	{
		if (vidinfo->outbuffer == NULL) {
			*xp = 0;
			*yp = 0;
			return false;
		}
		x = (int)(x * fmx);
		y = (int)(y * fmy);
		x -= (int)(fdx * fmx) - 1;
		y -= (int)(fdy * fmy) - 2;
		x = coord_native_to_amiga_x(x);
		if (y >= 0) {
			y = coord_native_to_amiga_y(y) * 2;
		}
		if (x < 0 || y < 0 || x >= vidinfo->outbuffer->outwidth || y >= vidinfo->outbuffer->outheight) {
			ob = true;
		}
	}
	*xp = x;
	*yp = y;
	return ob == false;
}

void mousehack_wakeup(void)
{
	if (mousehack_alive_cnt == 0)
		mousehack_alive_cnt = -100;
	else if (mousehack_alive_cnt > 0)
		mousehack_alive_cnt = 100;
	if (uaeboard_bank.baseaddr) {
		uaeboard_bank.baseaddr[0x201] &= ~3;
	}
}

int input_mousehack_status(TrapContext *ctx, int mode, uaecptr diminfo, uaecptr dispinfo, uaecptr vp, uae_u32 moffset)
{
	if (mode == 4) {
		return mousehack_enable () ? 1 : 0;
	} else if (mode == 5) {
		mousehack_address = (trap_get_dreg(ctx, 0) & 0xffff) + rtarea_bank.baseaddr;
		mousehack_enable ();
		inputdevice_update_tablet_params ();
	} else if (mode == 0) {
		if (mousehack_address) {
			uae_u8 v = get_byte_host(mousehack_address + MH_E);
			v |= 0x40;
			put_byte_host(mousehack_address + MH_E, v);
			write_log (_T("Tablet driver running (%p,%02x)\n"), mousehack_address, v);
		}
	} else if (mode == 1) {
		int x1 = -1, y1 = -1, x2 = -1, y2 = -1;
		uae_u32 props = 0;
		dimensioninfo_width = -1;
		dimensioninfo_height = -1;
		vp_xoffset = 0;
		vp_yoffset = 0;
		if (diminfo) {
			x1 = trap_get_word(ctx, diminfo + 50);
			y1 = trap_get_word(ctx, diminfo + 52);
			x2 = trap_get_word(ctx, diminfo + 54);
			y2 = trap_get_word(ctx, diminfo + 56);
			dimensioninfo_width = x2 - x1 + 1;
			dimensioninfo_height = y2 - y1 + 1;
		}
		if (vp) {
			vp_xoffset = trap_get_word(ctx, vp + 28);
			vp_yoffset = trap_get_word(ctx, vp + 30);
		}
		if (dispinfo)
			props = trap_get_long(ctx, dispinfo + 18);
		dimensioninfo_dbl = (props & 0x00020000) ? 1 : 0;
		write_log (_T("%08x %08x %08x (%dx%d)-(%dx%d) d=%dx%d %s\n"),
			diminfo, props, vp, x1, y1, x2, y2, vp_xoffset, vp_yoffset,
			(props & 0x00020000) ? _T("dbl") : _T(""));
	}
	return 1;
}

void inputdevice_tablet_strobe (void)
{
	mousehack_enable ();
	if (uae_boot_rom_type <= 0)
		return;
	if (!tablet_data)
		return;
	if (mousehack_address)
		put_byte_host(mousehack_address + MH_CNT, get_byte_host(mousehack_address + MH_CNT) + 1);
}

int inputdevice_get_lightpen_id(void)
{
	//if (!alg_flag) {
	//	if (lightpen_enabled2) 
	//		return alg_get_player(potgo_value);
		return -1;
	//} else {
	//	return alg_get_player(potgo_value);
	//}
}

void tablet_lightpen(int tx, int ty, int tmaxx, int tmaxy, int touch, int buttonmask, bool touchmode, int devid, int lpnum)
{
	int monid = 0;
	struct vidbuf_description *vidinfo = &adisplays[monid].gfxvidinfo;
	struct amigadisplay *ad = &adisplays[monid];
	int dw, dh, ax, ay, aw, ah;
	float fx, fy;
	float xmult, ymult;
	float fdx, fdy, fmx, fmy;
	int x, y;

	if (ad->picasso_on)
		goto end;

	if (vidinfo->outbuffer == NULL)
		goto end;

	if (touch < 0)
		goto end;

	fx = (float)tx;
	fy = (float)ty;

	desktop_coords (0, &dw, &dh, &ax, &ay, &aw, &ah);

	if (tmaxx < 0 || tmaxy < 0) {
		tmaxx = dw;
		tmaxy = dh;
	} else if (tmaxx == 0 || tmaxy == 0) {
		tmaxx = aw;
		tmaxy = ah;
	}

	if (!touchmode) {
		dw = aw;
		dh = ah;
		ax = 0;
		ay = 0;
	}

	xmult = (float)tmaxx / dw;
	ymult = (float)tmaxy / dh;

	fx = fx / xmult;
	fy = fy / ymult;

	fx -= ax;
	fy -= ay;

	getgfxoffset(0, &fdx, &fdy, &fmx, &fmy);

	x = (int)(fx * fmx);
	y = (int)(fy * fmy);
	x -= (int)(fdx * fmx) - 1;
	y -= (int)(fdy * fmy) - 2;

	if (x < 0 || y < 0 || x >= aw || y >= ah)
		goto end;

	if (lpnum < 0) {
		lightpen_x[0] = x;
		lightpen_y[0] = y;
		lightpen_x[1] = x;
		lightpen_y[1] = y;
	} else {
		lightpen_x[lpnum] = x;
		lightpen_y[lpnum] = y;
	}

	if (touch >= 0)
		lightpen_active |= 1;

	if (touch > 0 && devid >= 0) {
		setmousebuttonstate (devid, 0, 1);
	}

	lightpen_enabled = true;
	return;

end:
	if (lightpen_active) {
		lightpen_active &= ~1;
		if (devid >= 0)
			setmousebuttonstate (devid, 0, 0);
	}

}

void inputdevice_tablet (int x, int y, int z, int pressure, uae_u32 buttonbits, int inproximity, int ax, int ay, int az, int devid)
{
	if (is_touch_lightpen()) {

		tablet_lightpen(x, y, tablet_maxx, tablet_maxy, inproximity ? 1 : -1, buttonbits, false, devid, -1);

	} else {
		uae_u8 *p;
		uae_u8 tmp[MH_END];

		mousehack_enable ();
		if (inputdevice_is_tablet () <= 0 || !mousehack_address)
			return;
		//write_log (_T("%d %d %d %d %08X %d %d %d %d\n"), x, y, z, pressure, buttonbits, inproximity, ax, ay, az);
		p = mousehack_address;

		memcpy (tmp, p + MH_START, MH_END - MH_START); 
#if 0
		if (currprefs.input_magic_mouse) {
			int maxx, maxy, diffx, diffy;
			int dw, dh, ax, ay, aw, ah;
			float xmult, ymult;
			float fx, fy;

			fx = (float)x;
			fy = (float)y;
			desktop_coords (&dw, &dh, &ax, &ay, &aw, &ah);
			xmult = (float)tablet_maxx / dw;
			ymult = (float)tablet_maxy / dh;

			diffx = 0;
			diffy = 0;
			if (picasso_on) {
				maxx = gfxvidinfo.width;
				maxy = gfxvidinfo.height;
			} else {
				get_custom_mouse_limits (&maxx, &maxy, &diffx, &diffy);
			}
			diffx += ax;
			diffy += ah;

			fx -= diffx * xmult;
			if (fx < 0)
				fx = 0;
			if (fx >= aw * xmult)
				fx = aw * xmult - 1;
			fy -= diffy * ymult;
			if (fy < 0)
				fy = 0;
			if (fy >= ah * ymult)
				fy = ah * ymult - 1;

			x = (int)(fx * (aw * xmult) / tablet_maxx + 0.5);
			y = (int)(fy * (ah * ymult) / tablet_maxy + 0.5);

		}
#endif
		p[MH_X] = x >> 8;
		p[MH_X + 1] = x;
		p[MH_Y] = y >> 8;
		p[MH_Y + 1] = y;
		p[MH_Z] = z >> 8;
		p[MH_Z + 1] = z;

		p[MH_AX] = ax >> 8;
		p[MH_AX + 1] = ax;
		p[MH_AY] = ay >> 8;
		p[MH_AY + 1] = ay;
		p[MH_AZ] = az >> 8;
		p[MH_AZ + 1] = az;

		p[MH_PRESSURE] = pressure >> 8;
		p[MH_PRESSURE + 1] = pressure;

		p[MH_BUTTONBITS + 0] = buttonbits >> 24;
		p[MH_BUTTONBITS + 1] = buttonbits >> 16;
		p[MH_BUTTONBITS + 2] = buttonbits >>  8;
		p[MH_BUTTONBITS + 3] = buttonbits >>  0;

		if (inproximity < 0) {
			p[MH_INPROXIMITY] = p[MH_INPROXIMITY + 1] = 0xff;
		} else {
			p[MH_INPROXIMITY] = 0;
			p[MH_INPROXIMITY + 1] = inproximity ? 1 : 0;
		}

		if (!memcmp (tmp, p + MH_START, MH_END - MH_START))
			return;

		//if (tablet_log & 1) {
		//	static int obuttonbits, oinproximity;
		//	if (inproximity != oinproximity || buttonbits != obuttonbits) {
		//		obuttonbits = buttonbits;
		//		oinproximity = inproximity;
		//		write_log (_T("TABLET: B=%08x P=%d\n"), buttonbits, inproximity);
		//	}
		//}
		//if (tablet_log & 2) {
		//	write_log (_T("TABLET: X=%d Y=%d Z=%d AX=%d AY=%d AZ=%d\n"), x, y, z, ax, ay, az);
		//}

		p[MH_E] = 0xc0 | 2;
		p[MH_CNT]++;
	}
}

void inputdevice_tablet_info (int maxx, int maxy, int maxz, int maxax, int maxay, int maxaz, int xres, int yres)
{
	tablet_maxx = maxx;
	tablet_maxy = maxy;
	tablet_maxz = maxz;

	tablet_resx = xres;
	tablet_resy = yres;
	tablet_maxax = maxax;
	tablet_maxay = maxay;
	tablet_maxaz = maxaz;
	inputdevice_update_tablet_params();
}

static void inputdevice_mh_abs (int x, int y, uae_u32 buttonbits)
{
	x -= mouseoffset_x + 1;
	y -= mouseoffset_y + 2;

	mousehack_enable ();
	if (mousehack_address) {
		uae_u8 tmp1[4], tmp2[4];
		uae_u8 *p = mousehack_address;

		memcpy (tmp1, p + MH_ABSX, sizeof tmp1);
		memcpy (tmp2, p + MH_BUTTONBITS, sizeof tmp2);

		//write_log (_T("%04dx%04d %08x\n"), x, y, buttonbits);

		p[MH_ABSX] = x >> 8;
		p[MH_ABSX + 1] = x;
		p[MH_ABSY] = y >> 8;
		p[MH_ABSY + 1] = y;

		p[MH_BUTTONBITS + 0] = buttonbits >> 24;
		p[MH_BUTTONBITS + 1] = buttonbits >> 16;
		p[MH_BUTTONBITS + 2] = buttonbits >>  8;
		p[MH_BUTTONBITS + 3] = buttonbits >>  0;

		if (!memcmp (tmp1, p + MH_ABSX, sizeof tmp1) && !memcmp (tmp2, p + MH_BUTTONBITS, sizeof tmp2))
			return;
		p[MH_E] = 0xc0 | 1;
		p[MH_CNT]++;
		tablet_data = 1;
#if 0
		if (inputdevice_is_tablet () <= 0) {
			tabletlib_tablet_info (1000, 1000, 0, 0, 0, 0, 1000, 1000);
			tabletlib_tablet (x, y, 0, 0, buttonbits, -1, 0, 0, 0);
		}
#endif
	}
#if 0
	if (uaeboard_bank.baseaddr) {
		uae_u8 tmp[16];

/*

	00 W Misc bit flags
		- Bit 0 = mouse is currently out of Amiga window bounds
		  (Below mouse X / Y value can be out of bounds, negative or too large)
		- Bit 1 = mouse coordinate / button state changed
		- Bit 2 = window size changed
		- Bit 15 = bit set = activated
	02 W PC Mouse absolute X position relative to emulation top / left corner
	04 W PC Mouse absolute Y position relative to emulation top / left corner
	06 W PC Mouse relative wheel (counter that counts up or down)
	08 W PC Mouse relative horizontal wheel (same as above)
	0A W PC Mouse button flags (bit 0 set: left button pressed, bit 1 = right, and so on)

	10 W PC emulation window width (Host OS pixels)
	12 W PC emulation window height (Host OS pixels)
	14 W RTG hardware emulation width (Amiga pixels)
	16 W RTG hardware emulation height (Amiga pixels)
	
	20 W Amiga Mouse X (write-only)
	22 W Amiga Mouse Y (write-only)

	Big endian. All read only except last two.
	Changed bit = bit automatically clears when Misc value is read.

*/

		uae_u8 *p = uaeboard_bank.baseaddr + 0x200;
		memcpy(tmp, p + 2, 2 * 5);

		// status
		p[0] = 0x00 | (currprefs.input_tablet != 0 ? 0x80 : 0x00);
		p[1] = 0x00;
		// host x
		p[2 * 1 + 0] = x >> 8;
		p[2 * 1 + 1] = (uae_u8)x;
		// host y
		p[2 * 2 + 0] = y >> 8;
		p[2 * 2 + 1] = (uae_u8)y;
		// host wheel
		p[2 * 3 + 0] = 0;
		p[2 * 3 + 1] = 0;
		// host hwheel
		p[2 * 4 + 0] = 0;
		p[2 * 4 + 1] = 0;
		// buttons
		p[2 * 5 + 0] = buttonbits >> 8;
		p[2 * 5 + 1] = (uae_u8)buttonbits;

		// mouse state changed?
		if (memcmp(tmp, p + 2, 2 * 5)) {
			p[1] |= 2;
		}

		p += 0x10;
		memcpy(tmp, p, 2 * 4);
		if (picasso_on) {
			// RTG host resolution width
			p[0 * 2 + 0] = picasso_vidinfo.width >> 8;
			p[0 * 2 + 1] = (uae_u8)picasso_vidinfo.width;
			// RTG host resolution height
			p[1 * 2 + 0] = picasso_vidinfo.height >> 8;
			p[1 * 2 + 1] = (uae_u8)picasso_vidinfo.height;
			// RTG resolution width
			p[2 * 2 + 0] = picasso96_state.Width >> 8;
			p[2 * 2 + 1] = (uae_u8)picasso96_state.Width;
			// RTG resolution height
			p[3 * 2 + 0] = picasso96_state.Height >> 8;
			p[3 * 2 + 1] = (uae_u8)picasso96_state.Height;
		} else {
			p[2 * 0 + 0] = 0;
			p[2 * 0 + 1] = 0;
			p[2 * 1 + 0] = 0;
			p[2 * 1 + 1] = 0;
			p[2 * 2 + 0] = 0;
			p[2 * 2 + 1] = 0;
			p[2 * 3 + 0] = 0;
			p[2 * 3 + 1] = 0;
		}

		// display size changed?
		if (memcmp(tmp, p, 2 * 4)) {
			p[1] |= 4;
		}
	}
#endif
}

#if 0
void mousehack_write(int reg, uae_u16 val)
{
	switch (reg)
	{
		case 0x20:
		write_log(_T("Mouse X = %d\n"), val);
		break;
		case 0x22:
		write_log(_T("Mouse Y = %d\n"), val);
		break;
	}
}
#endif

#if 0
static void inputdevice_mh_abs_v36 (int x, int y)
{
	uae_u8 *p;
	uae_u8 tmp[MH_END];
	uae_u32 off;
	int maxx, maxy, diffx, diffy;
	int fdy, fdx, fmx, fmy;

	mousehack_enable ();
	off = getmhoffset ();
	p = rtarea + off;

	memcpy (tmp, p + MH_START, MH_END - MH_START); 

	getgfxoffset (&fdx, &fdy, &fmx, &fmy);
	x -= fdx;
	y -= fdy;
	x += vp_xoffset;
	y += vp_yoffset;

	diffx = diffy = 0;
	maxx = maxy = 0;

	if (picasso_on) {
		maxx = picasso96_state.Width;
		maxy = picasso96_state.Height;
	} else if (dimensioninfo_width > 0 && dimensioninfo_height > 0) {
		maxx = dimensioninfo_width;
		maxy = dimensioninfo_height;
		get_custom_mouse_limits (&maxx, &maxy, &diffx, &diffy, dimensioninfo_dbl);
	} else {
		uaecptr gb = get_gfxbase ();
		maxx = 0; maxy = 0;
		if (gb) {
			maxy = get_word (gb + 216);
			maxx = get_word (gb + 218);
		}
		get_custom_mouse_limits (&maxx, &maxy, &diffx, &diffy, 0);
	}
#if 0
	{
		uaecptr gb = get_intuitionbase ();
		maxy = get_word (gb + 1344 + 2);
		maxx = get_word (gb + 1348 + 2);
		write_log (_T("%d %d\n"), maxx, maxy);
	}
#endif
#if 1
	{
		uaecptr gb = get_gfxbase ();
		uaecptr view = get_long (gb + 34);
		if (view) {
			uaecptr vp = get_long (view);
			if (vp) {
				int w, h, dw, dh;
				w = get_word (vp + 24);
				h = get_word (vp + 26) * 2;
				dw = get_word (vp + 28);
				dh = get_word (vp + 30);
				//write_log (_T("%d %d %d %d\n"), w, h, dw, dh);
				if (w < maxx)
					maxx = w;
				if (h < maxy)
					maxy = h;
				x -= dw;
				y -= dh;
			}
		}
		//write_log (_T("* %d %d\n"), get_word (gb + 218), get_word (gb + 216));
	}
	//write_log (_T("%d %d\n"), maxx, maxy);
#endif

	maxx = maxx * 1000 / fmx;
	maxy = maxy * 1000 / fmy;

	if (maxx <= 0)
		maxx = 1;
	if (maxy <= 0)
		maxy = 1;

	x -= diffx;
	if (x < 0)
		x = 0;
	if (x >= maxx)
		x = maxx - 1;

	y -= diffy;
	if (y < 0)
		y = 0;
	if (y >= maxy)
		y = maxy - 1;

	//write_log (_T("%d %d %d %d\n"), x, y, maxx, maxy);

	p[MH_X] = x >> 8;
	p[MH_X + 1] = x;
	p[MH_Y] = y >> 8;
	p[MH_Y + 1] = y;
	p[MH_MAXX] = maxx >> 8;
	p[MH_MAXX + 1] = maxx;
	p[MH_MAXY] = maxy >> 8;
	p[MH_MAXY + 1] = maxy;

	p[MH_Z] = p[MH_Z + 1] = 0;
	p[MH_MAXZ] = p[MH_MAXZ + 1] = 0;
	p[MH_AX] = p[MH_AX + 1] = 0;
	p[MH_AY] = p[MH_AY + 1] = 0;
	p[MH_AZ] = p[MH_AZ + 1] = 0;
	p[MH_PRESSURE] = p[MH_PRESSURE + 1] = 0;
	p[MH_INPROXIMITY] = p[MH_INPROXIMITY + 1] = 0xff;

	if (!memcmp (tmp, p + MH_START, MH_END - MH_START))
		return;
	p[MH_CNT]++;
	tablet_data = 1;
}
#endif

static void mousehack_helper (uae_u32 buttonmask)
{
	int x, y;
	//write_log (_T("mousehack_helper %08X\n"), buttonmask);

	if (!(currprefs.input_mouse_untrap & MOUSEUNTRAP_MAGIC) && currprefs.input_tablet < TABLET_MOUSEHACK)
		return;

	get_mouse_position(&x, &y, lastmx, lastmy);

	inputdevice_mh_abs (x, y, buttonmask);
}

static int mouseedge_x, mouseedge_y, mouseedge_time;
#define MOUSEEDGE_RANGE 100
#define MOUSEEDGE_TIME 2

static int mouseedge(int monid)
{
	struct amigadisplay *ad = &adisplays[monid];
	int x, y, dir;
	uaecptr ib;
	static int melast_x, melast_y;
	static int isnonzero;

	if (!(currprefs.input_mouse_untrap & MOUSEUNTRAP_MAGIC) || currprefs.input_tablet > 0)
		return 0;
	if (magicmouse_ibase == 0xffffffff)
		return 0;
	if (joybutton[0] || joybutton[1])
		return 0;
	dir = 0;
	if (!mouseedge_time) {
		isnonzero = 0;
		goto end;
	}
	ib = get_intuitionbase ();
	if (!ib)
		return 0;
	if (trap_is_indirect()) {
		uae_u32 xy = get_long_host(rtarea_bank.baseaddr + RTAREA_INTXY);
		if (xy == 0xffffffff)
			return 0;
		y = xy >> 16;
		x = xy & 0xffff;
	} else {
		if (get_word(ib + 20) < 31) // version < 31
			return 0;
		x = get_word(ib + 70);
		y = get_word(ib + 68);
	}

	//write_log("%dx%d\n", x, y);

	if (x || y)
		isnonzero = 1;
	if (!isnonzero)
		return 0;
	if (melast_x == x) {
		if (mouseedge_x < -MOUSEEDGE_RANGE) {
			mouseedge_x = 0;
			dir |= 1;
			goto end;
		}
		if (mouseedge_x > MOUSEEDGE_RANGE) {
			mouseedge_x = 0;
			dir |= 2;
			goto end;
		}
	} else {
		mouseedge_x = 0;
		melast_x = x;
	}
	if (melast_y == y) {
		if (mouseedge_y < -MOUSEEDGE_RANGE) {
			mouseedge_y = 0;
			dir |= 4;
			goto end;
		}
		if (mouseedge_y > MOUSEEDGE_RANGE) {
			mouseedge_y = 0;
			dir |= 8;
			goto end;
		}
	} else {
		mouseedge_y = 0;
		melast_y = y;
	}
	return 1;

end:
	mouseedge_time = 0;
	if (dir) {
		if (!ad->picasso_on) {
			int aw = 0, ah = 0, dx, dy;
			get_custom_mouse_limits(&aw, &ah, &dx, &dy, dimensioninfo_dbl);
			x += dx;
			y += dy;
			float dx2, dy2, mx2, my2;
			getgfxoffset(monid, &dx2, &dy2, &mx2, &my2);
			if (mx2) {
				x = (int)(x / mx2);
			}
			if (my2) {
				y = (int)(y / my2);
			}
			x += (int)dx2;
			y += (int)dy2;
		} else {
			float dx, dy, mx, my;
			getgfxoffset(monid, &dx, &dy, &mx, &my);
			if (mx) {
				x = (int)(x / mx);
			}
			if (my) {
				y = (int)(y / my);
			}
			x -= (int)dx;
			y -= (int)dy;
		}
		if (!dmaen(DMA_SPRITE) && !ad->picasso_on) {
			setmouseactivexy(0, x, y, 0);
		} else {
			setmouseactivexy(0, x, y, dir);
		}
	}
	return 1;
}

int magicmouse_alive (void)
{
	return mouseedge_alive > 0;
}

static int getbuttonstate (int joy, int button)
{
	return (joybutton[joy] & (1 << button)) ? 1 : 0;
}

static int pc_mouse_buttons[MAX_JPORTS];

static int getvelocity (int num, int subnum, int pct)
{
	if (pct > 1000)
		pct = 1000;
	if (pct < 0) {
		pct = 0;
	}
	int val = mouse_delta[num][subnum];
	int v = val * pct / 1000;
	if (!v) {
		if (val < -maxvpos / 2)
			v = -2;
		else if (val < 0)
			v = -1;
		else if (val > maxvpos / 2)
			v = 2;
		else if (val > 0)
			v = 1;
	}
	if (!mouse_deltanoreset[num][subnum]) {
		mouse_delta[num][subnum] -= v;
		//gui_gameport_axis_change (num, subnum * 2 + 0, 0, -1);
		//gui_gameport_axis_change (num, subnum * 2 + 1, 0, -1);
	}
	return v;
}

#define MOUSEXY_MAX 16384

static void mouseupdate (int pct, bool vsync)
{
	int max = 120;
	static int mxd, myd;

	if (vsync) {
		if (mxd < 0) {
			if (mouseedge_x > 0)
				mouseedge_x = 0;
			else
				mouseedge_x += mxd;
			mouseedge_time = MOUSEEDGE_TIME;
		}
		if (mxd > 0) {
			if (mouseedge_x < 0)
				mouseedge_x = 0;
			else
				mouseedge_x += mxd;
			mouseedge_time = MOUSEEDGE_TIME;
		}
		if (myd < 0) {
			if (mouseedge_y > 0)
				mouseedge_y = 0;
			else
				mouseedge_y += myd;
			mouseedge_time = MOUSEEDGE_TIME;
		}
		if (myd > 0) {
			if (mouseedge_y < 0)
				mouseedge_y = 0;
			else
				mouseedge_y += myd;
			mouseedge_time = MOUSEEDGE_TIME;
		}
		if (mouseedge_time > 0) {
			mouseedge_time--;
			if (mouseedge_time == 0) {
				mouseedge_x = 0;
				mouseedge_y = 0;
			}
		}
		mxd = 0;
		myd = 0;
	}

	for (int i = 0; i < 2; i++) {

		if (mouse_port[i]) {

			int v1 = getvelocity (i, 0, pct);
			mxd += v1;
			mouse_x[i] += v1;
			if (mouse_x[i] < 0) {
				mouse_x[i] += MOUSEXY_MAX;
				mouse_frame_x[i] = mouse_x[i] - v1;
			}
			if (mouse_x[i] >= MOUSEXY_MAX) {
				mouse_x[i] -= MOUSEXY_MAX;
				mouse_frame_x[i] = mouse_x[i] - v1;
			}

			int v2 = getvelocity (i, 1, pct);
			myd += v2;
			mouse_y[i] += v2;
			if (mouse_y[i] < 0) {
				mouse_y[i] += MOUSEXY_MAX;
				mouse_frame_y[i] = mouse_y[i] - v2;
			}
			if (mouse_y[i] >= MOUSEXY_MAX) {
				mouse_y[i] -= MOUSEXY_MAX;
				mouse_frame_y[i] = mouse_y[i] - v2;
			}

			int v3 = getvelocity (i, 2, pct);
			/* if v != 0, record mouse wheel key presses
			 * according to the NewMouse standard */
			if (v3 > 0)
				record_key (0x7a << 1);
			else if (v3 < 0)
				record_key (0x7b << 1);
			if (!mouse_deltanoreset[i][2])
				mouse_delta[i][2] = 0;
#ifndef AMIBERRY
			if (getbuttonstate(i, JOYBUTTON_1))
				pc_mouse_buttons[i] |= 1;
			else
				pc_mouse_buttons[i] &= ~1;
			if (getbuttonstate(i, JOYBUTTON_2))
				pc_mouse_buttons[i] |= 2;
			else
				pc_mouse_buttons[i] &= ~2;
			if (getbuttonstate(i, JOYBUTTON_3))
				pc_mouse_buttons[i] |= 4;
			else
				pc_mouse_buttons[i] &= ~4;
			x86_mouse(i, v1, v2, v3, pc_mouse_buttons[i]);
#endif

			if (mouse_frame_x[i] - mouse_x[i] > max) {
				mouse_x[i] = mouse_frame_x[i] - max;
				mouse_x[i] &= MOUSEXY_MAX - 1;
			}
			if (mouse_frame_x[i] - mouse_x[i] < -max) {
				mouse_x[i] = mouse_frame_x[i] + max;
				mouse_x[i] &= MOUSEXY_MAX - 1;
			}

			if (mouse_frame_y[i] - mouse_y[i] > max) {
				mouse_y[i] = mouse_frame_y[i] - max;
				mouse_y[i] &= MOUSEXY_MAX - 1;
			}
			if (mouse_frame_y[i] - mouse_y[i] < -max) {
				mouse_y[i] = mouse_frame_y[i] + max;
				mouse_y[i] &= MOUSEXY_MAX - 1;
			}
		}

		if (!vsync) {
			mouse_frame_x[i] = mouse_x[i];
			mouse_frame_y[i] = mouse_y[i];
		}

	}

	for (int i = 0; i < 2; i++) {
		if (lightpen_delta[i][0]) {
			lightpen_x[i] += lightpen_delta[i][0];
			if (!lightpen_deltanoreset[i][0])
				lightpen_delta[i][0] = 0;
		}
		if (lightpen_delta[i][1]) {
			lightpen_y[i] += lightpen_delta[i][1];
			if (!lightpen_deltanoreset[i][1])
				lightpen_delta[i][1] = 0;
		}
	}

}

static uae_u32 prev_input_vpos, input_frame, prev_input_frame;
extern int vpos;
static void readinput (void)
{
	int max = current_maxvpos();
	int diff = (input_frame * max + vpos) - (prev_input_frame * max + prev_input_vpos);
	if (diff > 0) {
		if (diff < 10) {
			mouseupdate (0, false);
		} else {
			mouseupdate (diff * 1000 / current_maxvpos (), false);
		}
	}
	prev_input_frame = input_frame;
	prev_input_vpos = vpos;
}

static void joymousecounter (int joy)
{
	int left = 1, right = 1, top = 1, bot = 1;
	int b9, b8, b1, b0;
	int cntx, cnty, ocntx, ocnty;

	if (joydir[joy] & DIR_LEFT)
		left = 0;
	if (joydir[joy] & DIR_RIGHT)
		right = 0;
	if (joydir[joy] & DIR_UP)
		top = 0;
	if (joydir[joy] & DIR_DOWN)
		bot = 0;

	b0 = (bot ^ right) ? 1 : 0;
	b1 = (right ^ 1) ? 2 : 0;
	b8 = (top ^ left) ? 1 : 0;
	b9 = (left ^ 1) ? 2 : 0;

	cntx = b0 | b1;
	cnty = b8 | b9;
	ocntx = mouse_x[joy] & 3;
	ocnty = mouse_y[joy] & 3;

	if (cntx == 3 && ocntx == 0)
		mouse_x[joy] -= 4;
	else if (cntx == 0 && ocntx == 3)
		mouse_x[joy] += 4;
	mouse_x[joy] = (mouse_x[joy] & 0xfc) | cntx;

	if (cnty == 3 && ocnty == 0)
		mouse_y[joy] -= 4;
	else if (cnty == 0 && ocnty == 3)
		mouse_y[joy] += 4;
	mouse_y[joy] = (mouse_y[joy] & 0xfc) | cnty;

	if (!left || !right || !top || !bot) {
		mouse_frame_x[joy] = mouse_x[joy];
		mouse_frame_y[joy] = mouse_y[joy];
	}
}

static int inputread;

void inputdevice_read_msg(bool vblank)
{
	int got2 = 0;
	for (;;) {
		int got = handle_msgpump(vblank);
		if (!got)
			break;
		got2 = 1;
	}
}

static void inputdevice_read(void)
{
//	if ((inputdevice_logging & (2 | 4)))
//		write_log(_T("INPUTREAD\n"));
	inputdevice_read_msg(false);
#ifndef AMIBERRY // we handle input device reading based on SDL2 events in Amiberry
	if (inputread <= 0) {
		idev[IDTYPE_MOUSE].read();
		idev[IDTYPE_JOYSTICK].read();
		idev[IDTYPE_KEYBOARD].read();
	}
#endif
}

static void maybe_read_input(void)
{
	if (inputread >= 0 && (vpos - inputread) <= maxvpos_display / 3)
		return;
	inputread = vpos;
	inputdevice_read();
}

static uae_u16 getjoystate (int joy)
{
	uae_u16 v;

	maybe_read_input();

	v = (uae_u8)mouse_x[joy] | (mouse_y[joy] << 8);
#if DONGLE_DEBUG
	if (notinrom ())
		write_log (_T("JOY%dDAT %04X %s\n"), joy, v, debuginfo (0));
#endif
	if (inputdevice_logging & 2)
		write_log (_T("JOY%dDAT=%04x %08x\n"), joy, v, M68K_GETPC);
	return v;
}

uae_u16 JOY0DAT (void)
{
	uae_u16 v;
	readinput ();
	v = getjoystate (0);
	v = dongle_joydat (0, v);
#ifndef AMIBERRY
	v = alg_joydat(0, v);
#endif
	return v;
}

uae_u16 JOY1DAT (void)
{
	uae_u16 v;
	readinput ();
	v = getjoystate (1);
	v = dongle_joydat (1, v);
#ifndef AMIBERRY
	v = alg_joydat(1, v);

	if (inputrecord_debug & 2) {
		if (input_record > 0)
			inprec_recorddebug_cia (v, -1, m68k_getpc ());
		else if (input_play > 0)
			inprec_playdebug_cia (v, -1, m68k_getpc ());
	}
#endif
	return v;
}

uae_u16 JOYGET (int num)
{
	uae_u16 v;
	v = getjoystate (num);
	v = dongle_joydat (num, v);
	return v;
}

void JOYSET (int num, uae_u16 dat)
{
	mouse_x[num] = dat & 0xff;
	mouse_y[num] = (dat >> 8) & 0xff;
	mouse_frame_x[num] = mouse_x[num];
	mouse_frame_y[num] = mouse_y[num];
}

void JOYTEST (uae_u16 v)
{
	mouse_x[0] &= 3;
	mouse_y[0] &= 3;
	mouse_x[1] &= 3;
	mouse_y[1] &= 3;
	mouse_x[0] |= v & 0xFC;
	mouse_x[1] |= v & 0xFC;
	mouse_y[0] |= (v >> 8) & 0xFC;
	mouse_y[1] |= (v >> 8) & 0xFC;
	mouse_frame_x[0] = mouse_x[0];
	mouse_frame_y[0] = mouse_y[0];
	mouse_frame_x[1] = mouse_x[1];
	mouse_frame_y[1] = mouse_y[1];
	dongle_joytest (v);
	if (inputdevice_logging & 2)
		write_log (_T("JOYTEST: %04X PC=%x\n"), v , M68K_GETPC);
}

static uae_u8 parconvert (uae_u8 v, int jd, int shift)
{
	if (jd & DIR_UP)
		v &= ~(1 << shift);
	if (jd & DIR_DOWN)
		v &= ~(2 << shift);
	if (jd & DIR_LEFT)
		v &= ~(4 << shift);
	if (jd & DIR_RIGHT)
		v &= ~(8 << shift);
	return v;
}

uae_u8 handle_parport_joystick (int port, uae_u8 data)
{
	uae_u8 v = data;
	maybe_read_input();
	switch (port)
	{
	case 0:
		if (parport_joystick_enabled) {
			v = parconvert (v, joydir[2], 0);
			v = parconvert (v, joydir[3], 4);
		}
		return v;
	case 1:
		if (parport_joystick_enabled) {
			if (getbuttonstate (2, 0))
				v &= ~4;
			if (getbuttonstate (3, 0))
				v &= ~1;
			if (getbuttonstate (2, 1) || getbuttonstate (3, 1))
				v &= ~2; /* spare */
		}
		return v;
	default:
		abort ();
		return 0;
	}
}

/* p5 (3rd button) is 1 or floating = cd32 2-button mode */
static bool cd32padmode(int joy)
{
	return pot_cap[joy][0] <= 100;
}

static bool is_joystick_pullup (int joy)
{
	return joymodes[joy] == JSEM_MODE_GAMEPAD;
}
static bool is_mouse_pullup (int joy)
{
	return mouse_pullup;
}

static int lightpen_port_number(void)
{
	return currprefs.cs_dipagnus ? 0 : 1;
}

static void charge_cap (int joy, int idx, int charge)
{
	if (charge < -1 || charge > 1)
		charge = charge * 80;
	pot_cap[joy][idx] += charge;
	if (pot_cap[joy][idx] < 0)
		pot_cap[joy][idx] = 0;
	if (pot_cap[joy][idx] > 511)
		pot_cap[joy][idx] = 511;
}

static void cap_check(bool hsync)
{
	int joy, i;

	for (joy = 0; joy < 2; joy++) {
		for (i = 0; i < 2; i++) {
			bool cancharge = true;
			int charge = 0, dong, joypot;
			uae_u16 pdir = 0x0200 << (joy * 4 + i * 2); /* output enable */
			uae_u16 pdat = 0x0100 << (joy * 4 + i * 2); /* data */
			uae_u16 p5dir = 0x0200 << (joy * 4);
			uae_u16 p5dat = 0x0100 << (joy * 4);
			int isbutton = getbuttonstate (joy, i == 0 ? JOYBUTTON_3 : JOYBUTTON_2);

			if (cd32_pad_enabled[joy] && !cd32padmode(joy)) {
				// only red and blue can be read if CD32 pad and only if it is in normal pad mode
				isbutton |= getbuttonstate (joy, JOYBUTTON_CD32_BLUE);
				// middle button line is floating
				if (i == 0)
					isbutton = 0;
				cd32_shifter[joy] = 8;
			}

			// two lightpens use multiplexer chip
			if (lightpen_enabled2 && lightpen_port_number() == joy)
				continue;

			dong = dongle_analogjoy (joy, i);
			if (dong >= 0) {
				isbutton = 0;
				joypot = dong;
				if (pot_cap[joy][i] < joypot)
					charge = 1; // slow charge via dongle resistor
			} else {
				joypot = joydirpot[joy][i];
				if (analog_port[joy][i] && pot_cap[joy][i] < joypot)
					charge = 1; // slow charge via pot variable resistor
				if ((is_joystick_pullup (joy) && digital_port[joy][i]) || (is_mouse_pullup (joy) && mouse_port[joy]))
					charge = 1; // slow charge via pull-up resistor
			}
			if (!(potgo_value & pdir)) { // input?
				if (pot_dat_act[joy][i] && hsync) {
					pot_dat[joy][i]++;
				}
				/* first 7 or 8 lines after potgo has been started = discharge cap */
				if (pot_dat_act[joy][i] == 1) {
					if (pot_dat[joy][i] < (currprefs.ntscmode ? POTDAT_DELAY_NTSC : POTDAT_DELAY_PAL)) {
						charge = -2; /* fast discharge delay */
						cancharge = hsync;
					} else {
						pot_dat_act[joy][i] = 2;
						pot_dat[joy][i] = 0;
					}
				}
				if (dong >= 0) {
					if (pot_dat_act[joy][i] == 2 && pot_cap[joy][i] >= joypot)
						pot_dat_act[joy][i] = 0;
				} else {
					if (analog_port[joy][i] && pot_dat_act[joy][i] == 2 && pot_cap[joy][i] >= joypot)
						pot_dat_act[joy][i] = 0;
					if ((digital_port[joy][i] || mouse_port[joy]) && pot_dat_act[joy][i] == 2) {
						if (pot_cap[joy][i] >= 10 && !isbutton)
							pot_dat_act[joy][i] = 0;
					}
				}
				// CD32 pad 3rd button line floating: 2-button mode
				if (cd32_pad_enabled[joy] && i == 0) {
					if (charge == 0)
						charge = 2;
				}
				// CD32 pad in 2-button mode: blue button is internally pulled up
				if (cd32_pad_enabled[joy] && !cd32padmode(joy) && i == 1) {
					if (charge == 0)
						charge = 2;
				}

			} else { // output?
				charge = (potgo_value & pdat) ? 2 : -2; /* fast (dis)charge if output */
				if (potgo_value & pdat)
					pot_dat_act[joy][i] = 0; // instant stop if output+high
				if (isbutton)
					pot_dat[joy][i]++; // "free running" if output+low
			}

			if (isbutton) {
				charge = -2; // button press overrides everything
			}

			if (currprefs.cs_cdtvcd) {
				/* CDTV P9 is not floating */
				if (!(potgo_value & pdir) && i == 1 && charge == 0)
					charge = 2;
			}

			if (dong < 0 && charge == 0) {

				if (lightpen_port[joy])
					charge = 2;

				/* official Commodore mouse has pull-up resistors in button lines
				 * NOTE: 3rd party mice may not have pullups! */
				if (is_mouse_pullup (joy) && mouse_port[joy] && digital_port[joy][i])
					charge = 2;

				/* emulate pullup resistor if button mapped because there too many broken
				 * programs that read second button in input-mode (and most 2+ button pads have
				 * pullups)
				 */
				if (is_joystick_pullup (joy) && digital_port[joy][i])
					charge = 2;
			}

			if (cancharge) {
				charge_cap(joy, i, charge);
			}
		}
	}
}


uae_u8 handle_joystick_buttons (uae_u8 pra, uae_u8 dra)
{
	uae_u8 but = 0;
	int i;

	maybe_read_input();
	cap_check(false);
	for (i = 0; i < 2; i++) {
		int mask = 0x40 << i;
		if (cd32_pad_enabled[i]) {
			but |= mask;
			if (!cd32padmode(i)) {
				if (getbuttonstate (i, JOYBUTTON_CD32_RED) || getbuttonstate (i, JOYBUTTON_1))
					but &= ~mask;
				// always zero if output=1 and data=0
				if ((dra & mask) && !(pra & mask)) {
					but &= ~mask;
				}
			}
		} else {
			if (!getbuttonstate (i, JOYBUTTON_1))
				but |= mask;
			if (bouncy && cycles_in_range (bouncy_cycles)) {
				but &= ~mask;
				if (uaerand () & 1)
					but |= mask;
			}
			// always zero if output=1 and data=0
			if ((dra & mask) && !(pra & mask)) {
				but &= ~mask;
			}
		}
	}

	if (inputdevice_logging & 4) {
//		static uae_u8 old;
//		if (but != old)
			write_log (_T("BFE001 R: %02X:%02X %x\n"), dra, but, M68K_GETPC);
//		old = but;
	}
	return but;
}

/* joystick 1 button 1 is used as a output for incrementing shift register */
void handle_cd32_joystick_cia (uae_u8 pra, uae_u8 dra)
{
	static int oldstate[2];
	int i;

	maybe_read_input();
	if (inputdevice_logging & (4 | 256)) {
		write_log (_T("BFE001 W: %02X:%02X %x\n"), dra, pra, M68K_GETPC);
	}
	cap_check(false);
	for (i = 0; i < 2; i++) {
		uae_u8 but = 0x40 << i;
		if (cd32padmode(i)) {
			if ((dra & but) && (pra & but) != oldstate[i]) {
				if (!(pra & but)) {
					cd32_shifter[i]--;
					if (cd32_shifter[i] < 0)
						cd32_shifter[i] = 0;
					if (inputdevice_logging & (4 | 256))
						write_log (_T("CD32 %d shift: %d %08x\n"), i, cd32_shifter[i], M68K_GETPC);
				}
			}
		}
		oldstate[i] = dra & pra & but;
	}
}

/* joystick port 1 button 2 is input for button state */
static uae_u16 handle_joystick_potgor (uae_u16 potgor)
{
	int i;

	cap_check(false);
	for (i = 0; i < 2; i++) {
		uae_u16 p9dir = 0x0800 << (i * 4); /* output enable P9 */
		uae_u16 p9dat = 0x0400 << (i * 4); /* data P9 */
		uae_u16 p5dir = 0x0200 << (i * 4); /* output enable P5 */
		uae_u16 p5dat = 0x0100 << (i * 4); /* data P5 */

		if (cd32_pad_enabled[i] && cd32padmode(i)) {

			/* p5 is floating in input-mode */
			potgor &= ~p5dat;
			if (pot_cap[i][0] > 100)
				potgor |= p5dat;

			if (!(potgo_value & p9dir))
				potgor |= p9dat;

			/* shift at 1 == return one, >1 = return button states */
			if (cd32_shifter[i] == 0)
				potgor &= ~p9dat; /* shift at zero == return zero */
			if (cd32_shifter[i] >= 2 && (joybutton[i] & ((1 << JOYBUTTON_CD32_PLAY) << (cd32_shifter[i] - 2))))
				potgor &= ~p9dat;

			// normal second button pressed: always zero. Overrides CD32 mode.
			if (getbuttonstate(i, JOYBUTTON_2))
				potgor &= ~p9dat;
#ifndef AMIBERRY
		} else if (alg_flag) {

			potgor = alg_potgor(potgo_value);
#endif
		} else if (lightpen_enabled2 && lightpen_port_number() == i) {

			int button;

			if (inputdevice_get_lightpen_id() == 1)
				button = lightpen_trigger2;
			else
				button = getbuttonstate(i, JOYBUTTON_3);

			potgor |= 0x1000;
			if (button)
				potgor &= ~0x1000;

		} else {

			potgor &= ~p5dat;
			if (pot_cap[i][0] > 100)
				potgor |= p5dat;

			if (!cd32_pad_enabled[i] || !cd32padmode(i)) {
				potgor &= ~p9dat;
				if (pot_cap[i][1] > 100)
					potgor |= p9dat;
			}

		}
	}
	return potgor;
}

static void inject_events (const TCHAR *str)
{
	bool quot = false;
	bool first = true;
	uae_u8 keys[300];
	int keycnt = 0;

	for (;;) {
		TCHAR ch = *str++;
		if (!ch)
			break;

		if (ch == '\'') {
			first = false;
			quot = !quot;
			continue;
		}

		if (!quot && (ch == ' ' || first)) {
			const TCHAR *s = str;
			if (first)
				s--;
			while (*s == ' ')
				s++;
			const TCHAR *s2 = s;
			while (*s && *s != ' ')
				s++;
			int s2len = (int)(s - s2);
			if (!s2len)
				break;
			for (int i = 1; events[i].name; i++) {
				const TCHAR *cf = events[i].confname;
				if (!_tcsnicmp (cf, _T("KEY_"), 4))
					cf += 4;
				if (events[i].allow_mask == AM_K && !_tcsnicmp (cf, s2, _tcslen (cf)) && s2len == _tcslen (cf)) {
					int j;
					uae_u8 kc = events[i].data << 1;
					TCHAR tch = _totupper (s2[0]);
					if (tch != s2[0]) {
						// release
						for (j = 0; j < keycnt; j++) {
							if (keys[j] == kc)
								keys[j] = 0xff;
						}
						kc |= 0x01;
					} else {
						for (j = 0; j < keycnt; j++) {
							if (keys[j] == kc) {
								kc = 0xff;
							}
						}
						if (kc != 0xff) {
							for (j = 0; j < keycnt; j++) {
								if (keys[j] == 0xff) {
									keys[j] = kc;
									break;
								}
							}
							if (j == keycnt) {
								if (keycnt < sizeof keys)
									keys[keycnt++] = kc;
							}
						}
					}
					if (kc != 0xff) {
						//write_log (_T("%s\n"), cf);
						record_key (kc);
					}
				}
			}
		} else if (quot) {
			ch = _totupper (ch);
			if ((ch >= 'A' && ch <= 'Z') || (ch >= '0' && ch <= '9')) {
				for (int i = 1; events[i].name; i++) {
					if (events[i].allow_mask == AM_K && events[i].name[1] == 0 && events[i].name[0] == ch) {
						record_key (events[i].data << 1);
						record_key ((events[i].data << 1) | 0x01);
						//write_log (_T("%c\n"), ch);
					}
				}
			}
		}
		first = false;
	}
	while (--keycnt >= 0) {
		uae_u8 kc = keys[keycnt];
		if (kc != 0xff)
			record_key (kc | 0x01);
	}
}

struct delayed_event
{
	TCHAR *event_string;
	int delay;
	int append;
	struct delayed_event *next;
};
static struct delayed_event *delayed_events;

int handle_custom_event (const TCHAR *custom, int append)
{
	TCHAR *p, *buf, *nextp;
	bool noquot = false;
	bool first = true;
	int adddelay = 0;
	bool maybe_config_changed = false;

	if (custom == NULL) {
		return 0;
	}
	//write_log (_T("%s\n"), custom);

	if (append) {
		struct delayed_event *dee = delayed_events, *prev = NULL;
		while (dee) {
			if (dee->delay > 0 && dee->delay > adddelay && dee->append) {
				adddelay = dee->delay;
			}
			prev = dee;
			dee = dee->next;
		}
	}

	p = buf = my_strdup_trim (custom);
	if (p[0] != '\"')
		noquot = true;
	while (p && *p) {
		TCHAR *p2 = NULL;
		if (!noquot) {
			if (*p != '\"')
				break;
			p++;
			p2 = p;
			while (*p2 != '\"' && *p2 != 0)
				p2++;
			if (*p2 == '\"') {
				*p2++ = 0;
				nextp = p2 + 1;
				while (*nextp == ' ')
					nextp++;
			}
		}
		//write_log (L"-> '%s'\n", p);
		if (!_tcsnicmp (p, _T("delay "), 6) || !_tcsnicmp (p, _T("vdelay "), 7) || !_tcsnicmp (p, _T("hdelay "), 7) || adddelay) {
			TCHAR *next = NULL;
			int delay = -1;
			if (!_tcsnicmp (p, _T("delay "), 6)) {
				next = p + 7;
				delay = _tstol(p + 6) * maxvpos_nom;
				if (!delay)
					delay = maxvpos_nom;
			} else if (!_tcsnicmp (p, _T("vdelay "), 7)) {
				next = p + 8;
				delay = _tstol(p + 7) * maxvpos_nom;
				if (!delay)
					delay = maxvpos_nom;
			} else if (!_tcsnicmp (p, _T("hdelay "), 7)) {
				next = p + 8;
				delay = _tstol(p + 7);
			}
			if (adddelay && delay < 0) {
				delay = adddelay;
			} else if (adddelay > 0 && delay >= 0) {
				delay += adddelay;
			}
			if (delay >= 0) {
				if (!p2) {
					if (!next)
						p2 = p;
					else
						p2 = _tcschr(next, ' ');
				}
				struct delayed_event *de = delayed_events;
				while (de) {
					if (de->delay < 0) {
						de->delay = delay + 1;
						de->event_string = p2 ? my_strdup (p2) : my_strdup(_T(""));
						de->append = append;
						break;
					}
					de = de->next;
				}
				if (!de) {
					de = xcalloc (delayed_event, 1);
					de->next = delayed_events;
					delayed_events = de;
					de->delay = delay + 1;
					de->append = append;
					de->event_string = p2 ? my_strdup (p2) : my_strdup(_T(""));
				}
			}
			break;
		}
		if (first) {
			first = false;
			if (!append)
				maybe_config_changed = true;
		}
		if (!_tcsicmp (p, _T("no_config_check"))) {
			config_changed = 0;
			maybe_config_changed = false;
		} else if (!_tcsicmp (p, _T("do_config_check"))) {
			set_config_changed ();
		} else if (!_tcsnicmp(p, _T("shellexec "), 10)) {
			uae_ShellExecute(p + 10);
#ifndef AMIBERRY
		} else if (!_tcsnicmp(p, _T("dbg "), 4)) {
			debug_parser(p + 4, NULL, -1);
#endif
		} else if (!_tcsnicmp (p, _T("kbr "), 4)) {
			inject_events (p + 4);
		} else if (!_tcsnicmp (p, _T("evt "), 4)) {
			TCHAR *pp = _tcschr (p + 4, ' ');
			p += 4;
			if (pp)
				*pp++ = 0;
			inputdevice_uaelib (p, pp);
		} else if (!_tcsnicmp(p, _T("key_raw_up "), 11)) {
			TCHAR *pp = _tcschr (p + 10, ' ');
			if (pp) {
				*pp++ = 0;
				inputdevice_uaelib (p, pp);
			}
		} else if (!_tcsnicmp(p, _T("key_raw_down "), 13)) {
			TCHAR *pp = _tcschr (p + 12, ' ');
			if (pp) {
				*pp++ = 0;
				inputdevice_uaelib (p, pp);
			}
		} else {
			cfgfile_parse_line (&changed_prefs, p, 0);
		}
		if (noquot)
			break;
		p = nextp;
	}
	if (maybe_config_changed)
		set_config_changed();
	xfree (buf);
	return 0;
}

void inputdevice_hsync (bool forceread)
{
	cap_check(true);

#ifdef CATWEASEL
	catweasel_hsync ();
#endif

	int cnt = 0;
	struct delayed_event *de = delayed_events, *prev = NULL;
	while (de) {
		if (de->delay < 0)
			cnt++;
		if (de->delay > 0)
			de->delay--;
		if (de->delay == 0) {
			de->delay = -1;
			if (de->event_string) {
				TCHAR *s = de->event_string;
				de->event_string = NULL;
				handle_custom_event (s, 0);
				xfree (s);
			}
		}
		prev = de;
		de = de->next;
	}
	if (cnt > 4) {
		// too many, delete some
		struct delayed_event *de_prev = NULL;
		de = delayed_events;
		while (de) {
			if (de->delay < 0 && de != delayed_events) {
				struct delayed_event *next = de->next;
				de_prev->next = next;
				xfree(de->event_string);
				xfree(de);
				de = next;
			} else {
				de_prev = de;
				de = de->next;
			}
		}
	}

	for (int i = 0; i < INPUT_QUEUE_SIZE; i++) {
		struct input_queue_struct *iq = &input_queue[i];
		if (iq->linecnt > 0) {
			iq->linecnt--;
			if (iq->linecnt == 0) {
				if (iq->state)
					iq->state = 0;
				else
					iq->state = iq->storedstate;
				if (iq->custom)
					handle_custom_event (iq->custom, 0);
				if (iq->evt)
					handle_input_event (iq->evt, iq->state, iq->max, HANDLE_IE_FLAG_PLAYBACKEVENT);
				iq->linecnt = iq->nextlinecnt;
			}
		}
	}

	if (bouncy && get_cycles () > bouncy_cycles)
		bouncy = 0;

	if (input_record && input_record != INPREC_RECORD_PLAYING) {
		if (vpos == 0)
			inputdevice_read();
	}
	if (input_play) {
		inprec_playdiskchange ();
		int nr, state, max, autofire;
		while (inprec_playevent (&nr, &state, &max, &autofire))
			handle_input_event (nr, state, max, (autofire ? HANDLE_IE_FLAG_AUTOFIRE : 0) | HANDLE_IE_FLAG_PLAYBACKEVENT);
		if (vpos == 0)
			handle_msgpump(true);
	}
	if (!input_record && !input_play) {
		if (forceread) {
			inputread = maxvpos + 1;
			inputdevice_read();
		} else {
			maybe_read_input();
		}
	}
}

static uae_u16 POTDAT (int joy)
{
	uae_u16 v = (pot_dat[joy][1] << 8) | pot_dat[joy][0];
	if (inputdevice_logging & (16 | 128))
		write_log (_T("POTDAT%d: %04X %08X\n"), joy, v, M68K_GETPC);
	return v;
}

uae_u16 POT0DAT (void)
{
	return POTDAT (0);
}
uae_u16 POT1DAT (void)
{
	return POTDAT (1);
}

/* direction=input, data pin floating, last connected logic level or previous status
*                  written when direction was ouput
*                  otherwise it is currently connected logic level.
* direction=output, data pin is current value, forced to zero if joystick button is pressed
* it takes some tens of microseconds before data pin changes state
*/

void POTGO (uae_u16 v)
{
	int i, j;

	if (inputdevice_logging & (16 | 128))
		write_log (_T("POTGO_W: %04X %08X\n"), v, M68K_GETPC);
#if DONGLE_DEBUG
	if (notinrom ())
		write_log (_T("POTGO %04X %s\n"), v, debuginfo(0));
#endif
	dongle_potgo (v);
	potgo_value = potgo_value & 0x5500; /* keep state of data bits */
	potgo_value |= v & 0xaa00; /* get new direction bits */
	for (i = 0; i < 8; i += 2) {
		uae_u16 dir = 0x0200 << i;
		if (v & dir) {
			uae_u16 data = 0x0100 << i;
			potgo_value &= ~data;
			potgo_value |= v & data;
		}
	}
	if (v & 1) {
		for (i = 0; i < 2; i++) {
			for (j = 0; j < 2; j++) {
				pot_dat_act[i][j] = 1;
				pot_dat[i][j] = 0;
			}
		}
	}
}

uae_u16 POTGOR (void)
{
	uae_u16 v;

	v = handle_joystick_potgor (potgo_value) & 0x5500;
	v = dongle_potgor (v);
#if DONGLE_DEBUG
	if (notinrom ())
		write_log (_T("POTGOR %04X %s\n"), v, debuginfo(0));
#endif
	if (inputdevice_logging & 16)
		write_log (_T("POTGO_R: %04X %08X %d %d\n"), v, M68K_GETPC, cd32_shifter[0], cd32_shifter[1]);
	return v;
}

static int check_input_queue (int evt)
{
	struct input_queue_struct *iq;
	int i;
	for (i = 0; i < INPUT_QUEUE_SIZE; i++) {
		iq = &input_queue[i];
		if (iq->evt == evt && iq->linecnt >= 0)
			return i;
	}
	return -1;
}

static void queue_input_event (int evt, const TCHAR *custom, int state, int max, int linecnt, int autofire)
{
	struct input_queue_struct *iq;
	int idx;

	if (!evt)
		return;
	idx = check_input_queue (evt);
	if (state < 0 && idx >= 0) {
		iq = &input_queue[idx];
		iq->nextlinecnt = -1;
		iq->linecnt = -1;
		iq->evt = 0;
		if (iq->state == 0 && evt > 0)
			handle_input_event (evt, 0, 1, 0);
	} else if (state >= 0 && idx < 0) {
		if (evt == 0 && custom == NULL)
			return;
		for (idx = 0; idx < INPUT_QUEUE_SIZE; idx++) {
			iq = &input_queue[idx];
			if (iq->linecnt < 0)
				break;
		}
		if (idx == INPUT_QUEUE_SIZE) {
			write_log (_T("input queue overflow\n"));
			return;
		}
		xfree (iq->custom);
		iq->custom = NULL;
		if (custom)
			iq->custom = my_strdup (custom);
		iq->evt = evt;
		iq->state = iq->storedstate = state;
		iq->max = max;
		iq->linecnt = linecnt < 0 ? maxvpos + maxvpos / 2 : linecnt;
		iq->nextlinecnt = autofire > 0 ? linecnt : -1;
	}
}

static uae_u8 keybuf[256];
#define MAX_PENDING_EVENTS 20
struct inputcode
{
	int code;
	int state;
	TCHAR *s;
};
static struct inputcode inputcode_pending[MAX_PENDING_EVENTS];

static bool inputdevice_handle_inputcode_immediate(int code, int state)
{
	if (!state)
		return false;
	switch(code)
	{
		case AKS_ENTERDEBUGGER:
#ifdef DEBUGGER
			activate_debugger ();
#endif
			return true;
	}
	return false;
}


void inputdevice_add_inputcode (int code, int state, const TCHAR *s)
{
	for (int i = 0; i < MAX_PENDING_EVENTS; i++) {
		if (inputcode_pending[i].code == code && inputcode_pending[i].state == state)
			return;
	}
	for (int i = 0; i < MAX_PENDING_EVENTS; i++) {
		if (inputcode_pending[i].code == 0) {
			if (!inputdevice_handle_inputcode_immediate(code, state)) {
				inputcode_pending[i].code = code;
				inputcode_pending[i].state = state;
#ifdef AMIBERRY
				if (s == NULL)
					inputcode_pending[i].s = NULL;
				else
#endif
					inputcode_pending[i].s = my_strdup(s);
			}
			return;
		}
	}
}

void inputdevice_do_keyboard(int code, int state)
{
#ifdef CDTV
	if (code >= 0x72 && code <= 0x77) { // CDTV keys
		if (cdtv_front_panel(-1)) {
			// front panel active
			if (!state)
				return;
			cdtv_front_panel(code - 0x72);
			return;
		}
	}
#endif
	if (code < 0x80) {
		uae_u8 key = code | (state ? 0x00 : 0x80);
		keybuf[key & 0x7f] = (key & 0x80) ? 0 : 1;
		if (keyboard_reset_seq) {
			if (!(keybuf[AK_CTRL] || keybuf[AK_RCTRL]) || !keybuf[AK_LAMI] || !keybuf[AK_RAMI]) {
				memset(keybuf, 0, sizeof(keybuf));
				send_internalevent(INTERNALEVENT_KBRESET);
				if (keyboard_reset_seq >= 5 * 50) {
					custom_reset(true, true);
					uae_reset(1, 1);
				} else {
					if (currprefs.cs_resetwarning && resetwarning_do(0))
						return;
					custom_reset(false, true);
					uae_reset(0, 1);
				}
				keyboard_reset_seq = 0;
			}
			return;
		}

		if (key == AK_RESETWARNING) {
			resetwarning_do(0);
			return;
		} else if ((keybuf[AK_CTRL] || keybuf[AK_RCTRL]) && keybuf[AK_LAMI] && keybuf[AK_RAMI]) {
			int r = keybuf[AK_LALT] | keybuf[AK_RALT];
			if (r) {
				send_internalevent(INTERNALEVENT_KBRESET);
				uae_reset(1, 1);
				keyboard_reset_seq = 0;
			} else {
				keyboard_reset_seq = 1;
				if (!currprefs.cs_resetwarning || !resetwarning_do(0)) {
					custom_reset(false, true);
					cpu_inreset();
				}
			}
		}
		if (record_key((uae_u8)((key << 1) | (key >> 7)))) {
			if (inputdevice_logging & 1)
				write_log(_T("Amiga key %02X %d\n"), key & 0x7f, key >> 7);
		}
		return;
	}
	inputdevice_add_inputcode(code, state, NULL);
}

#ifdef AMIBERRY
static const int mousespeed_values[] = {2, 5, 10, 20, 40};

int mousespeed;
int i;
int num_elements;
#endif

// these need cpu trace data
static bool needcputrace (int code)
{
	switch (code)
	{
	case AKS_ENTERGUI:
	case AKS_STATECAPTURE:
	case AKS_STATESAVEQUICK:
	case AKS_STATESAVEQUICK1:
	case AKS_STATESAVEQUICK2:
	case AKS_STATESAVEQUICK3:
	case AKS_STATESAVEQUICK4:
	case AKS_STATESAVEQUICK5:
	case AKS_STATESAVEQUICK6:
	case AKS_STATESAVEQUICK7:
	case AKS_STATESAVEQUICK8:
	case AKS_STATESAVEQUICK9:
	case AKS_STATESAVEDIALOG:
		return true;
	}
	return false;
}

void target_paste_to_keyboard(void);

static bool inputdevice_handle_inputcode2(int monid, int code, int state, const TCHAR *s)
{
	static int swapperslot;
	static int tracer_enable;
	int newstate;
	int onoffstate = state & ~SET_ONOFF_MASK_PRESS;

	if (s != NULL && s[0] == 0)
		s = NULL;

	if (code == 0)
		return false;
	if (needcputrace (code) && can_cpu_tracer () == true && is_cpu_tracer () == false && !input_play && !input_record) {
		if (set_cpu_tracer (true)) {
			tracer_enable = 1;
			return true; // wait for next frame
		}
	}

#if 0
	if (vpos != 0)
		write_log (_T("inputcode=%d but vpos = %d\n"), code, vpos);
#endif
	if (onoffstate == SET_ONOFF_ON_VALUE)
		newstate = 1;
	else if (onoffstate == SET_ONOFF_OFF_VALUE)
		newstate = 0;
	else if (onoffstate == SET_ONOFF_PRESS_VALUE)
		newstate = -1;
	else if (onoffstate == SET_ONOFF_PRESSREL_VALUE)
		newstate = (state & SET_ONOFF_MASK_PRESS) ? 1 : -1;
	else if (state)
		newstate = -1;
	else
		newstate = 0;

#ifdef ARCADIA
	switch (code)
	{
	case AKS_ARCADIADIAGNOSTICS:
		arcadia_flag &= ~1;
		arcadia_flag |= state ? 1 : 0;
		break;
	case AKS_ARCADIAPLY1:
		arcadia_flag &= ~4;
		arcadia_flag |= state ? 4 : 0;
		break;
	case AKS_ARCADIAPLY2:
		arcadia_flag &= ~2;
		arcadia_flag |= state ? 2 : 0;
		break;
	case AKS_ARCADIACOIN1:
		if (state)
			arcadia_coin[0]++;
		break;
	case AKS_ARCADIACOIN2:
		if (state)
			arcadia_coin[1]++;
		break;

	case AKS_CUBOTOUCH:
		if (state)
			cubo_flag |= 0x80000000;
		else
			cubo_flag &= ~0x80000000;
		cubo_flag &= ~0x40000000;
		break;
	case AKS_CUBOTEST:
		if (state)
			cubo_flag |= 0x00800000;
		else
			cubo_flag &= ~0x00800000;
		break;
	case AKS_CUBOCOIN1:
		if (state)
			cubo_function(0);
		break;
	case AKS_CUBOCOIN2:
		if (state)
			cubo_function(1);
		break;
	case AKS_CUBOCOIN3:
		if (state)
			cubo_function(2);
		break;
	case AKS_CUBOCOIN4:
		if (state)
			cubo_function(3);
		break;

	case AKS_ALGSERVICE:
		alg_flag &= ~2;
		alg_flag |= state ? 2 : 0;
		break;
	case AKS_ALGLSTART:
		alg_flag &= ~4;
		alg_flag |= state ? 4 : 0;
		break;
	case AKS_ALGRSTART:
		alg_flag &= ~8;
		alg_flag |= state ? 8 : 0;
		break;
	case AKS_ALGLCOIN:
		alg_flag &= ~16;
		alg_flag |= state ? 16 : 0;
		break;
	case AKS_ALGRCOIN:
		alg_flag &= ~32;
		alg_flag |= state ? 32 : 0;
		break;
	case AKS_ALGLTRIGGER:
		alg_flag &= ~64;
		alg_flag |= state ? 64 : 0;
		break;
	case AKS_ALGRTRIGGER:
		alg_flag &= ~128;
		alg_flag |= state ? 128 : 0;
		break;
	case AKS_ALGLHOLSTER:
		alg_flag &= ~256;
		alg_flag |= state ? 256 : 0;
		break;
	case AKS_ALGRHOLSTER:
		alg_flag &= ~512;
		alg_flag |= state ? 512 : 0;
		break;
	}
#endif
	if (!state) {
		//switch(code)
		//{
		//	case AKS_SCREENSHOT_FILE:
			// stop multiscreenshot
		//	screenshot(-1, 4, 1);
		//	break;
		//}
		return false;
	}

	switch (code)
	{
	case AKS_ENTERGUI:
		gui_display (-1);
		setsystime ();
		break;
	case AKS_SCREENSHOT_FILE:
		if (state > 1) {
			screenshot(-1, 3, 1);
		} else {
			screenshot(-1, 1, 1);
		}
		break;
	case AKS_SCREENSHOT_CLIPBOARD:
		//screenshot(-1, 0, 1);
		break;
#ifdef AVIOUTPUT
	case AKS_VIDEORECORD:
		AVIOutput_Toggle(newstate, true);
		break;
	case AKS_VIDEORECORDFILE:
		if (s) {
			_tcsncpy(avioutput_filename_gui, s, MAX_DPATH);
			avioutput_filename_gui[MAX_DPATH - 1] = 0;
			set_config_changed();
		} else {
			gui_display (7);
			setsystime ();
		}
		break;
#endif
#ifdef ACTION_REPLAY
	case AKS_FREEZEBUTTON:
		action_replay_freeze ();
		break;
#endif
	case AKS_FLOPPY0:
		if (s) {
			_tcsncpy(changed_prefs.floppyslots[0].df, s, MAX_DPATH);
			changed_prefs.floppyslots[0].df[MAX_DPATH - 1] = 0;
			set_config_changed();
		} else {
			gui_display (0);
			setsystime ();
		}
		break;
	case AKS_FLOPPY1:
		if (s) {
			_tcsncpy(changed_prefs.floppyslots[1].df, s, MAX_DPATH);
			changed_prefs.floppyslots[1].df[MAX_DPATH - 1] = 0;
			set_config_changed();
		} else {
			gui_display (1);
			setsystime ();
		}
		break;
	case AKS_FLOPPY2:
		if (s) {
			_tcsncpy(changed_prefs.floppyslots[2].df, s, MAX_DPATH);
			changed_prefs.floppyslots[2].df[MAX_DPATH - 1] = 0;
			set_config_changed();
		} else {
			gui_display (2);
			setsystime ();
		}
		break;
	case AKS_FLOPPY3:
		if (s) {
			_tcsncpy(changed_prefs.floppyslots[3].df, s, MAX_DPATH);
			changed_prefs.floppyslots[3].df[MAX_DPATH - 1] = 0;
			set_config_changed();
		} else {
			gui_display (3);
			setsystime ();
		}
		break;
	case AKS_EFLOPPY0:
		disk_eject (0);
		break;
	case AKS_EFLOPPY1:
		disk_eject (1);
		break;
	case AKS_EFLOPPY2:
		disk_eject (2);
		break;
	case AKS_EFLOPPY3:
		disk_eject (3);
		break;
	case AKS_CD0:
		if (s) {
			_tcsncpy(changed_prefs.cdslots[0].name, s, MAX_DPATH);
			changed_prefs.cdslots[0].name[MAX_DPATH - 1] = 0;
			changed_prefs.cdslots[0].inuse = true;
			set_config_changed();
		}
		else {
			gui_display(6);
			setsystime();
		}
		break;
	case AKS_ECD0:
		changed_prefs.cdslots[0].name[0] = 0;
		changed_prefs.cdslots[0].inuse = false;
		break;
	case AKS_IRQ7:
		//IRQ_forced(7, 0);
		break;
	case AKS_PAUSE:
		pausemode(newstate > 0 ? 1 : newstate);
		break;
	case AKS_SINGLESTEP:
		if (pause_emulation)
			pausemode(0);
		autopause = 1;
		break;
	case AKS_WARP:
		warpmode (newstate);
		break;
	case AKS_INHIBITSCREEN:
		toggle_inhibit_frame(monid, IHF_SCROLLLOCK);
		break;
	case AKS_STATEREWIND:
		savestate_dorewind (-2);
		break;
	case AKS_STATECURRENT:
		savestate_dorewind (-1);
		break;
	case AKS_STATECAPTURE:
		savestate_capture (1);
		break;
	case AKS_VOLDOWN:
		sound_volume (newstate <= 0 ? -1 : 1);
		break;
	case AKS_VOLUP:
		sound_volume (newstate <= 0 ? 1 : -1);
		break;
	case AKS_VOLMUTE:
		sound_mute (newstate);
		break;
	case AKS_MVOLDOWN:
		master_sound_volume (newstate <= 0 ? -1 : 1);
		break;
	case AKS_MVOLUP:
		master_sound_volume (newstate <= 0 ? 1 : -1);
		break;
	case AKS_MVOLMUTE:
		master_sound_volume (0);
		break;
	case AKS_QUIT:
		uae_quit ();
		break;
	case AKS_SOFTRESET:
		uae_reset (0, 0);
		break;
	case AKS_HARDRESET:
		uae_reset (1, 1);
		break;
	case AKS_RESTART:
		uae_restart(-1, NULL);
		break;
	case AKS_STATESAVEQUICK:
	case AKS_STATESAVEQUICK1:
	case AKS_STATESAVEQUICK2:
	case AKS_STATESAVEQUICK3:
	case AKS_STATESAVEQUICK4:
	case AKS_STATESAVEQUICK5:
	case AKS_STATESAVEQUICK6:
	case AKS_STATESAVEQUICK7:
	case AKS_STATESAVEQUICK8:
	case AKS_STATESAVEQUICK9:
		savestate_quick ((code - AKS_STATESAVEQUICK) / 2, 1);
		break;
	case AKS_STATERESTOREQUICK:
	case AKS_STATERESTOREQUICK1:
	case AKS_STATERESTOREQUICK2:
	case AKS_STATERESTOREQUICK3:
	case AKS_STATERESTOREQUICK4:
	case AKS_STATERESTOREQUICK5:
	case AKS_STATERESTOREQUICK6:
	case AKS_STATERESTOREQUICK7:
	case AKS_STATERESTOREQUICK8:
	case AKS_STATERESTOREQUICK9:
		savestate_quick ((code - AKS_STATERESTOREQUICK) / 2, 0);
		break;
	case AKS_TOGGLEDEFAULTSCREEN:
		toggle_fullscreen(0, -1);
		break;
	case AKS_TOGGLEWINDOWEDFULLSCREEN:
		toggle_fullscreen(0, 0);
		break;
	case AKS_TOGGLEFULLWINDOWFULLSCREEN:
		toggle_fullscreen(0, 1);
		break;
	case AKS_TOGGLEWINDOWFULLWINDOW:
		toggle_fullscreen(0, 2);
		break;
	case AKS_TOGGLEMOUSEGRAB:
		toggle_mousegrab();
		break;
	case AKS_SWAPJOYPORTS:
		if (state == 1)
			inputdevice_swap_compa_ports(&changed_prefs, 0);
		else if (state == 2)
			inputdevice_swap_compa_ports(&changed_prefs, 2);
		break;
	case AKS_PASTE:
		target_paste_to_keyboard();
		break;
	case AKS_SWITCHINTERPOL:
		changed_prefs.sound_interpol++;
		if (changed_prefs.sound_interpol > 4)
			changed_prefs.sound_interpol = 0;
		set_config_changed ();
		break;
	case AKS_ENTERDEBUGGER:
#ifdef DEBUGGER
		activate_debugger ();
#endif
		break;
	case AKS_STATESAVEDIALOG:
		if (s) {
			savestate_initsave (s, 1, true, true);
			save_state (savestate_fname, STATE_SAVE_DESCRIPTION);
		} else {
			gui_display (5);
		}
		break;
	case AKS_STATERESTOREDIALOG:
		if (s) {
			savestate_initsave (s, 1, true, false);
			savestate_state = STATE_DORESTORE;
		} else {
			gui_display (4);
		}
		break;
	case AKS_DECREASEREFRESHRATE:
	case AKS_INCREASEREFRESHRATE:
		{
			struct chipset_refresh *cr = get_chipset_refresh(&changed_prefs);
			if (cr) {
				int dir = code == AKS_INCREASEREFRESHRATE ? 5 : -5;
				if (cr->rate == 0)
					cr->rate = currprefs.ntscmode ? 60.0f : 50.0f;
				cr->locked = true;
				cr->rate += dir;
				if (cr->rate < 10.0f)
					cr->rate = 10.0f;
				if (cr->rate > 900.0f)
					cr->rate = 900.0f;
				set_config_changed();
			}
		}
		break;
	case AKS_DISKSWAPPER_NEXT:
		swapperslot++;
		if (swapperslot >= MAX_SPARE_DRIVES || currprefs.dfxlist[swapperslot][0] == 0)
			swapperslot = 0;
		break;
	case AKS_DISKSWAPPER_PREV:
		swapperslot--;
		if (swapperslot < 0)
			swapperslot = MAX_SPARE_DRIVES - 1;
		while (swapperslot > 0) {
			if (currprefs.dfxlist[swapperslot][0])
				break;
			swapperslot--;
		}
		break;
	case AKS_DISKSWAPPER_INSERT0:
	case AKS_DISKSWAPPER_INSERT1:
	case AKS_DISKSWAPPER_INSERT2:
	case AKS_DISKSWAPPER_INSERT3:
		_tcscpy (changed_prefs.floppyslots[code - AKS_DISKSWAPPER_INSERT0].df, currprefs.dfxlist[swapperslot]);
		set_config_changed ();
		break;
	case AKS_INPUT_CONFIG_1:
	case AKS_INPUT_CONFIG_2:
	case AKS_INPUT_CONFIG_3:
	case AKS_INPUT_CONFIG_4:
		changed_prefs.input_selected_setting = currprefs.input_selected_setting = code - AKS_INPUT_CONFIG_1;
		inputdevice_updateconfig (&changed_prefs, &currprefs);
		break;
	case AKS_DISK_PREV0:
	case AKS_DISK_PREV1:
	case AKS_DISK_PREV2:
	case AKS_DISK_PREV3:
		disk_prevnext (code - AKS_DISK_PREV0, -1);
		break;
	case AKS_DISK_NEXT0:
	case AKS_DISK_NEXT1:
	case AKS_DISK_NEXT2:
	case AKS_DISK_NEXT3:
		disk_prevnext (code - AKS_DISK_NEXT0, 1);
		break;
	case AKS_RTG_PREV:
		toggle_rtg(0, -1);
		break;
	case AKS_RTG_NEXT:
		toggle_rtg(0, MAX_RTG_BOARDS + 1);
		break;
	case AKS_RTG_C:
	case AKS_RTG_0:
	case AKS_RTG_1:
	case AKS_RTG_2:
	case AKS_RTG_3:
		toggle_rtg(0, code - AKS_RTG_C);
		break;
	case AKS_VIDEOGRAB_RESTART:
		//getsetpositionvideograb(0);
		//pausevideograb(0);
		break;
	case AKS_VIDEOGRAB_PAUSE:
		//pausevideograb(-1);
		break;
	case AKS_VIDEOGRAB_PREV:
	{
		//pausevideograb(1);
		//uae_s64 pos = getsetpositionvideograb(-1);
		//pos--;
		//if (pos >= 0)
		//	getsetpositionvideograb(pos);
		break;
	}
	case AKS_VIDEOGRAB_NEXT:
	{
		//pausevideograb(1);
		//uae_s64 pos = getsetpositionvideograb(-1);
		//pos++;
		//getsetpositionvideograb(pos);
		break;
	}

#ifdef CDTV
	case AKS_CDTV_FRONT_PANEL_STOP:
	case AKS_CDTV_FRONT_PANEL_PLAYPAUSE:
	case AKS_CDTV_FRONT_PANEL_PREV:
	case AKS_CDTV_FRONT_PANEL_NEXT:
	case AKS_CDTV_FRONT_PANEL_REW:
	case AKS_CDTV_FRONT_PANEL_FF:
		cdtv_front_panel (code - AKS_CDTV_FRONT_PANEL_STOP);
	break;
#endif
#ifdef AMIBERRY
	case AKS_MOUSEMAP_PORT0_LEFT:
		changed_prefs.jports[0].mousemap ^= 1 << 0;
		inputdevice_updateconfig(&changed_prefs, &currprefs);
		break;
	case AKS_MOUSEMAP_PORT0_RIGHT:
		changed_prefs.jports[0].mousemap ^= 1 << 1;
		inputdevice_updateconfig(&changed_prefs, &currprefs);
		break;
	case AKS_MOUSEMAP_PORT1_LEFT:
		changed_prefs.jports[1].mousemap ^= 1 << 0;
		inputdevice_updateconfig(&changed_prefs, &currprefs);
		break;
	case AKS_MOUSEMAP_PORT1_RIGHT:
		changed_prefs.jports[1].mousemap ^= 1 << 1;
		inputdevice_updateconfig(&changed_prefs, &currprefs);
		break;

	case AKS_MOUSE_SPEED_DOWN:
		num_elements = std::size(mousespeed_values);
		mousespeed = currprefs.input_joymouse_multiplier;

		i = find_in_array(mousespeed_values, num_elements, mousespeed);
		i = i - 1;
		if (i < 0) { i = num_elements - 1; }
		changed_prefs.input_joymouse_multiplier = mousespeed_values[i];
		inputdevice_updateconfig(&changed_prefs, &currprefs);
		break;

	case AKS_MOUSE_SPEED_UP:
		num_elements = std::size(mousespeed_values);
		mousespeed = currprefs.input_joymouse_multiplier;

		i = find_in_array(mousespeed_values, num_elements, mousespeed);
		i = i + 1;
		if (i >= num_elements) { i = 0; }
		changed_prefs.input_joymouse_multiplier = mousespeed_values[i];
		inputdevice_updateconfig(&changed_prefs, &currprefs);
		break;
	case AKS_SHUTDOWN:
		uae_quit();
		host_poweroff = true;
		break;
	case AKS_TOGGLE_JIT:
#ifdef JIT
		if (currprefs.cachesize == 0)
		{
			currprefs.cpu_compatible = changed_prefs.cpu_compatible = false;
			currprefs.cachesize = changed_prefs.cachesize = MAX_JIT_CACHE;
			currprefs.cachesize = changed_prefs.compfpu = true;
			currprefs.compfpu = changed_prefs.cpu_cycle_exact = false;
			currprefs.cpu_memory_cycle_exact = changed_prefs.cpu_memory_cycle_exact = false;
			currprefs.address_space_24 = changed_prefs.address_space_24 = false;
		}
		else
		{
			currprefs.cachesize = changed_prefs.cachesize = 0;
			currprefs.compfpu = changed_prefs.compfpu = false;
		}
		fixup_prefs(&changed_prefs, true);
#endif
		break;
	case AKS_TOGGLE_JIT_FPU:
#ifdef USE_JIT_FPU
		currprefs.compfpu = changed_prefs.compfpu = !currprefs.compfpu;
#endif
		break;
#endif
	case AKS_AUTO_CROP_IMAGE:
		currprefs.gfx_auto_crop = !currprefs.gfx_auto_crop;
		check_prefs_changed_gfx();
		break;
	case AKS_TOGGLE_VIRTUAL_KEYBOARD:
<<<<<<< HEAD
		vkbd_toggle();
=======
		//TODO call virtual keyboard function to toggle on/off
>>>>>>> d78c1431
		break;
	}
end:
	if (tracer_enable) {
		set_cpu_tracer (false);
		tracer_enable = 0;
	}
	return false;
}

void inputdevice_handle_inputcode(void)
{
	int monid = 0;
	bool got = false;
	for (int i = 0; i < MAX_PENDING_EVENTS; i++) {
		int code = inputcode_pending[i].code;
		int state = inputcode_pending[i].state;
		const TCHAR *s = inputcode_pending[i].s;
		if (code) {
#ifdef AMIBERRY
			if (pause_emulation && state == 0)
			{
				got = false;
				xfree(inputcode_pending[i].s);
				inputcode_pending[i].code = 0;
				continue;
			}
#endif
			if (!inputdevice_handle_inputcode2(monid, code, state, s)) {
				xfree(inputcode_pending[i].s);
				inputcode_pending[i].code = 0;
			}
			got = true;
		}
	}
	if (!got)
		inputdevice_handle_inputcode2(monid, 0, 0, NULL);
}


static int getqualid (int evt)
{
	if (evt > INPUTEVENT_SPC_QUALIFIER_START && evt < INPUTEVENT_SPC_QUALIFIER_END)
		return evt - INPUTEVENT_SPC_QUALIFIER1;
	return -1;
}

static uae_u64 isqual (int evt)
{
	int num = getqualid (evt);
	if (num < 0)
		return 0;
	return ID_FLAG_QUALIFIER1 << (num * 2);
}

// Pass the joystick state (joybutton and joydir) to kvbd subsystem and clear them for simulator.
static void handle_vkbd()
{
	if (!vkbd_is_active())
	{
		return;
	}

	for(int joy = 0; joy < MAX_JPORTS; ++joy)
	{
		oleft[joy] = 0;
		oright[joy] = 0;
		otop[joy] = 0;
		obot[joy] = 0;
		horizclear[joy] = 0;
		vertclear[joy] = 0;
		mouse_x[joy] = 0;
		mouse_y[joy] = 0;
	}


	int vkbd_state = 0;
	for(int joy = 0; joy < MAX_JPORTS; ++joy)
	{
		int mask_button = 1 << JOYBUTTON_1;
		if (joybutton[joy] & mask_button)
		{
			vkbd_state |= VKBD_BUTTON;
			joybutton[joy] &= ~mask_button;
		}
		if (joydir[joy] & DIR_LEFT)
		{
			vkbd_state |= VKBD_LEFT;
			joydir[joy] &= ~DIR_LEFT;
		}
		if (joydir[joy] & DIR_RIGHT)
		{
			vkbd_state |= VKBD_RIGHT;
			joydir[joy] &= ~DIR_RIGHT;
		}
		if (joydir[joy] & DIR_UP)
		{
			vkbd_state |= VKBD_UP;
			joydir[joy] &= ~DIR_UP;
		}
		if (joydir[joy] & DIR_DOWN)
		{
			vkbd_state |= VKBD_DOWN;
			joydir[joy] &= ~DIR_DOWN;
		}
	}
	int code;
	int pressed;
	if (vkbd_process(vkbd_state, &code, &pressed))
	{
		inputdevice_do_keyboard(code, pressed);
	}
}

static int handle_input_event2(int nr, int state, int max, int flags, int extra)
{
	struct vidbuf_description *vidinfo = &adisplays[0].gfxvidinfo;
	const struct inputevent *ie;
	int joy;
	bool isaks = false;
	bool allowoppositestick = false;
	int autofire = (flags & HANDLE_IE_FLAG_AUTOFIRE) ? 1 : 0;

	if (nr <= 0 || nr == INPUTEVENT_SPC_CUSTOM_EVENT)
	{
		handle_vkbd();
		return 0;
	}

#ifdef _WIN32
	// ignore normal GUI event if forced gui key is in use
	if (nr == INPUTEVENT_SPC_ENTERGUI) {
		if (currprefs.win32_guikey > 0)
		{
			handle_vkbd();
			return 0;
		}
	}
#endif

	ie = &events[nr];
	if (isqual (nr))
	{
		handle_vkbd();
		return 0; // qualifiers do nothing
	}
	if (ie->unit == 0 && ie->data >= AKS_FIRST) {
		isaks = true;
	}

#ifndef AMIBERRY
	if (isaks) {
		if (debug_trainer_event(ie->data, state))
		{
			handle_vkbd();
			return 0;
		}
	} else {
		if (debug_trainer_event(nr, state))
		{
			handle_vkbd();
			return 0;
		}
	}
#endif
	if (!isaks) {
		if (input_record && input_record != INPREC_RECORD_PLAYING)
			inprec_recordevent (nr, state, max, autofire);
		if (input_play && state && (flags & HANDLE_IE_FLAG_CANSTOPPLAYBACK)) {
			if (inprec_realtime ()) {
				if (input_record && input_record != INPREC_RECORD_PLAYING)
					inprec_recordevent (nr, state, max, autofire);
			}
		}
		if (!(flags & HANDLE_IE_FLAG_PLAYBACKEVENT) && input_play)
		{
			handle_vkbd();
			return 0;
		}
	}

	if (flags & HANDLE_IE_FLAG_ALLOWOPPOSITE) {
		if (ie->unit >= 1 && ie->unit <= 4) {
			if ((ie->data & (DIR_LEFT | DIR_RIGHT)) != (DIR_LEFT | DIR_RIGHT) && (ie->data & (DIR_UP | DIR_DOWN)) != (DIR_UP | DIR_DOWN))
			allowoppositestick = true;
		}
	}

	if ((inputdevice_logging & 1) || input_record || input_play)
		write_log (_T("STATE=%05d MAX=%05d AF=%d QUAL=%06x '%s' \n"), state, max, autofire, (uae_u32)(qualifiers >> 32), ie->name);
	if (autofire) {
		if (state)
			queue_input_event (nr, NULL, state, max, currprefs.input_autofire_linecnt, 1);
		else
			queue_input_event (nr, NULL, -1, 0, 0, 1);
	}
	switch (ie->unit)
	{
	case 5: /* lightpen/gun */
	case 6: /* lightpen/gun #2 */
		{
			int unit = (ie->data & 1) ? 1 : 0;
			int lpnum = ie->unit - 5;
			if (!(lightpen_active & (1 << lpnum))) {
				if (!state) {
					break;
				}
				lightpen_x[lpnum] = vidinfo->outbuffer->outwidth / 2;
				lightpen_y[lpnum] = vidinfo->outbuffer->outheight / 2;
				lightpen_active |= 1 << lpnum;
			}
			lightpen_enabled = true;
			if (flags & HANDLE_IE_FLAG_ABSOLUTE) {
				lastmxy_abs[lpnum][unit] = extra;
				if (!unit)
				{
					handle_vkbd();
					return 1;
				}
				int x = lastmxy_abs[lpnum][0];
				int y = lastmxy_abs[lpnum][1];
				if (x <= 0 || x >= 65535 || y <= 0 || y >= 65535) {
					x = y = -1;
				}
				tablet_lightpen(x, y, 65535, 65535, 0, 0, false, -1, lpnum);
			} else if (ie->type == 0) {
				int delta = 0;
				if (max == 0) {
					delta = state * currprefs.input_mouse_speed / 100;
				} else {
					int deadzone = currprefs.input_joymouse_deadzone * max / 100;
					if (state <= deadzone && state >= -deadzone) {
						state = 0;
						lightpen_deltanoreset[lpnum][unit] = 0;
					} else if (state < 0) {
						state += deadzone;
						lightpen_deltanoreset[lpnum][unit] = 1;
					} else {
						state -= deadzone;
						lightpen_deltanoreset[lpnum][unit] = 1;
					}
					max -= deadzone;
					delta = state * currprefs.input_joymouse_multiplier / (10 * max);
				}
				if (ie->data)
					lightpen_y[lpnum] += delta;
				else
					lightpen_x[lpnum] += delta;
				if (max)
					lightpen_delta[lpnum][unit] = delta;
				else
					lightpen_delta[lpnum][unit] += delta;
			} else if (ie->type == 2) {
				lightpen_trigger2 = state;
			} else {
				if (state) {
					int delta = currprefs.input_joymouse_speed;
					if (ie->data & DIR_LEFT)
						lightpen_x[lpnum] -= delta;
					if (ie->data & DIR_RIGHT)
						lightpen_x[lpnum] += delta;
					if (ie->data & DIR_UP)
						lightpen_y[lpnum] -= delta;
					if (ie->data & DIR_DOWN)
						lightpen_y[lpnum] += delta;
				}
			}
			if (lightpen_x[lpnum] < -10)
				lightpen_x[lpnum] = -10;
			if (lightpen_x[lpnum] >= vidinfo->drawbuffer.inwidth + 10)
				lightpen_x[lpnum] = vidinfo->drawbuffer.inwidth + 10;
			if (lightpen_y[lpnum] < -10)
				lightpen_y[lpnum] = -10;
			if (lightpen_y[lpnum] >= vidinfo->drawbuffer.inheight + 10)
				lightpen_y[lpnum] = vidinfo->drawbuffer.inheight + 10;
#if 0
			write_log(_T("%d*%d\n"), lightpen_x[0], lightpen_y[0]);
#endif
		}
		break;
	case 1: /* ->JOY1 */
	case 2: /* ->JOY2 */
	case 3: /* ->Parallel port joystick adapter port #1 */
	case 4: /* ->Parallel port joystick adapter port #2 */
		joy = ie->unit - 1;
		if (ie->type & 4) {	
			int old = joybutton[joy] & (1 << ie->data);

			if (state) {
				joybutton[joy] |= 1 << ie->data;
				//gui_gameport_button_change (joy, ie->data, 1);
			} else {
				joybutton[joy] &= ~(1 << ie->data);
				//gui_gameport_button_change (joy, ie->data, 0);
			}

			if (ie->data == 0 && old != (joybutton[joy] & (1 << ie->data)) && currprefs.cpu_cycle_exact) {
				if (!input_record && !input_play && currprefs.input_contact_bounce) {
					// emulate contact bounce, 1st button only, others have capacitors
					bouncy = 1;
					bouncy_cycles = get_cycles () + CYCLE_UNIT * currprefs.input_contact_bounce;
				}
			}


		} else if (ie->type & 8) {

			/* real mouse / analog stick mouse emulation */
			int delta;
			int deadzone = max < 0 ? 0 : currprefs.input_joymouse_deadzone * max / 100;
			int unit = ie->data & 0x7f;

			if (max) {
				if (state <= deadzone && state >= -deadzone) {
					state = 0;
					mouse_deltanoreset[joy][unit] = 0;
				} else if (state < 0) {
					state += deadzone;
					mouse_deltanoreset[joy][unit] = 1;
				} else {
					state -= deadzone;
					mouse_deltanoreset[joy][unit] = 1;
				}
				if (max > 0) {
					max -= deadzone;
					delta = state * currprefs.input_joymouse_multiplier / max;
				} else {
					delta = state;
				}
			} else {
				delta = state;
				mouse_deltanoreset[joy][unit] = 0;
			}
			if (ie->data & IE_CDTV) {
				delta = 0;
				if (state > 0)
					delta = JOYMOUSE_CDTV;
				else if (state < 0)
					delta = -JOYMOUSE_CDTV;
			}

			if (ie->data & IE_INVERT)
				delta = -delta;

			if (max)
				mouse_delta[joy][unit] = delta;
			else
				mouse_delta[joy][unit] += delta;

			max = 32;
			//if (unit) {
			//	if (delta < 0) {
			//		gui_gameport_axis_change (joy, DIR_UP_BIT, abs (delta), max);
			//		gui_gameport_axis_change (joy, DIR_DOWN_BIT, 0, max);
			//	}
			//	if (delta > 0) {
			//		gui_gameport_axis_change (joy, DIR_DOWN_BIT, abs (delta), max);
			//		gui_gameport_axis_change (joy, DIR_UP_BIT, 0, max);
			//	}
			//} else {
			//	if (delta < 0) {
			//		gui_gameport_axis_change (joy, DIR_LEFT_BIT, abs (delta), max);
			//		gui_gameport_axis_change (joy, DIR_RIGHT_BIT, 0, max);
			//	}
			//	if (delta > 0) {
			//		gui_gameport_axis_change (joy, DIR_RIGHT_BIT, abs (delta), max);
			//		gui_gameport_axis_change (joy, DIR_LEFT_BIT, 0, max);
			//	}
			//}

		} else if (ie->type & 32) { /* button mouse emulation vertical */

			int speed = (ie->data & IE_CDTV) ? JOYMOUSE_CDTV : currprefs.input_joymouse_speed;

			if (state && (ie->data & DIR_UP)) {
				mouse_delta[joy][1] = -speed;
				mouse_deltanoreset[joy][1] = 1;
			} else if (state && (ie->data & DIR_DOWN)) {
				mouse_delta[joy][1] = speed;
				mouse_deltanoreset[joy][1] = 1;
			} else
				mouse_deltanoreset[joy][1] = 0;

		} else if (ie->type & 64) { /* button mouse emulation horizontal */

			int speed = (ie->data & IE_CDTV) ? JOYMOUSE_CDTV : currprefs.input_joymouse_speed;

			if (state && (ie->data & DIR_LEFT)) {
				mouse_delta[joy][0] = -speed;
				mouse_deltanoreset[joy][0] = 1;
			} else if (state && (ie->data & DIR_RIGHT)) {
				mouse_delta[joy][0] = speed;
				mouse_deltanoreset[joy][0] = 1;
			} else
				mouse_deltanoreset[joy][0] = 0;

		} else if (ie->type & 128) { /* analog joystick / paddle */

			int deadzone = currprefs.input_joymouse_deadzone * max / 100;
			int unit = ie->data & 0x7f;
			if (max) {
				if (state <= deadzone && state >= -deadzone) {
					state = 0;
				} else if (state < 0) {
					state += deadzone;
				} else {
					state -= deadzone;
				}
				state = state * max / (max - deadzone);
			} else {
				max = 100;
				relativecount[joy][unit] += state;
				state = relativecount[joy][unit];
				if (state < -max)
					state = -max;
				if (state > max)
					state = max;
				relativecount[joy][unit] = state;
			}

			if (ie->data & IE_INVERT)
				state = -state;

			//if (!unit) {
			//	if (state <= 0)
			//		gui_gameport_axis_change (joy, DIR_UP_BIT, abs (state), max);
			//	if (state >= 0)
			//		gui_gameport_axis_change (joy, DIR_DOWN_BIT, abs (state), max);
			//} else {
			//	if (state <= 0)
			//		gui_gameport_axis_change (joy, DIR_LEFT_BIT, abs (state), max);
			//	if (state >= 0)
			//		gui_gameport_axis_change (joy, DIR_RIGHT_BIT, abs (state), max);
			//}

			state = state * currprefs.input_analog_joystick_mult / max;
			state += (128 * currprefs.input_analog_joystick_mult / 100) + currprefs.input_analog_joystick_offset;
			if (state < 0)
				state = 0;
			if (state > 255)
				state = 255;
			joydirpot[joy][unit] = state;
			mouse_deltanoreset[joy][0] = 1;
			mouse_deltanoreset[joy][1] = 1;

		} else {

			int left = oleft[joy], right = oright[joy], top = otop[joy], bot = obot[joy];
			if (ie->type & 16) {
				/* button to axis mapping */
				if (ie->data & DIR_LEFT) {
					left = oleft[joy] = state ? 1 : 0;
					if (horizclear[joy] && left) {
						horizclear[joy] = 0;
						right = oright[joy] = 0;
					}
				}
				if (ie->data & DIR_RIGHT) {
					right = oright[joy] = state ? 1 : 0;
					if (horizclear[joy] && right) {
						horizclear[joy] = 0;
						left = oleft[joy] = 0;
					}
				}
				if (ie->data & DIR_UP) {
					top = otop[joy] = state ? 1 : 0;
					if (vertclear[joy] && top) {
						vertclear[joy] = 0;
						bot = obot[joy] = 0;
					}
				}
				if (ie->data & DIR_DOWN) {
					bot = obot[joy] = state ? 1 : 0;
					if (vertclear[joy] && bot) {
						vertclear[joy] = 0;
						top = otop[joy] = 0;
					}
				}
			} else {
				/* "normal" joystick axis */
				int deadzone = currprefs.input_joystick_deadzone * max / 100;
				int neg, pos;
				if (max == 0) {
					int cnt;
					int mmax = 50, mextra = 10;
					int unit = (ie->data & (4 | 8)) ? 1 : 0;
					// relative events
					relativecount[joy][unit] += state;
					cnt = relativecount[joy][unit];
					neg = cnt < -mmax;	
					pos = cnt > mmax;
					if (cnt < -(mmax + mextra))
						cnt = -(mmax + mextra);
					if (cnt > (mmax + mextra))
						cnt = (mmax + mextra);
					relativecount[joy][unit] = cnt;
				} else {
					if (state < deadzone && state > -deadzone)
						state = 0;
					neg = state < 0 ? 1 : 0;
					pos = state > 0 ? 1 : 0;
				}
				if (ie->data & DIR_LEFT) {
					left = oleft[joy] = neg;
					if (horizclear[joy] && left) {
						horizclear[joy] = 0;
						right = oright[joy] = 0;
					}
				}
				if (ie->data & DIR_RIGHT) {
					right = oright[joy] = pos;
					if (horizclear[joy] && right) {
						horizclear[joy] = 0;
						left = oleft[joy] = 0;
					}
				}
				if (ie->data & DIR_UP) {
					top = otop[joy] = neg;
					if (vertclear[joy] && top) {
						vertclear[joy] = 0;
						bot = obot[joy] = 0;
					}
				}
				if (ie->data & DIR_DOWN) {
					bot = obot[joy] = pos;
					if (vertclear[joy] && bot) {
						vertclear[joy] = 0;
						top = otop[joy] = 0;
					}
				}
			}
			mouse_deltanoreset[joy][0] = 1;
			mouse_deltanoreset[joy][1] = 1;
			joydir[joy] = 0;
			if (left) {
				if (!allowoppositestick) {
					joydir[joy] &= ~DIR_RIGHT;
				}
				joydir[joy] |= DIR_LEFT;
			}
			if (right) {
				if (!allowoppositestick) {
					joydir[joy] &= ~DIR_LEFT;
				}
				joydir[joy] |= DIR_RIGHT;
			}
			if (top) {
				if (!allowoppositestick) {
					joydir[joy] &= ~DIR_DOWN;
				}
				joydir[joy] |= DIR_UP;
			}
			if (bot) {
				if (!allowoppositestick) {
					joydir[joy] &= ~DIR_UP;
				}
				joydir[joy] |= DIR_DOWN;
			}
			if (joy == 0 || joy == 1)
				joymousecounter (joy); 

			//gui_gameport_axis_change (joy, DIR_LEFT_BIT, left, 0);
			//gui_gameport_axis_change (joy, DIR_RIGHT_BIT, right, 0);
			//gui_gameport_axis_change (joy, DIR_UP_BIT, top, 0);
			//gui_gameport_axis_change (joy, DIR_DOWN_BIT, bot, 0);
		}
		break;
	case 0: /* ->KEY */
		inputdevice_do_keyboard (ie->data, state);
		break;
	}
	handle_vkbd();
	return 1;
}

static int handle_input_event_extra(int nr, int state, int max, int flags, int extra)
{
	return handle_input_event2(nr, state, max, flags, extra);
}

static int handle_input_event(int nr, int state, int max, int flags)
{
	return handle_input_event2(nr, state, max, flags, 0);
}

int send_input_event (int nr, int state, int max, int autofire)
{
	check_enable(nr);
	return handle_input_event(nr, state, max, autofire ? HANDLE_IE_FLAG_AUTOFIRE : 0);
}

static void inputdevice_checkconfig (void)
{
	bool changed = false;
	for (int i = 0; i < MAX_JPORTS; i++) {
		if (currprefs.jports[i].id != changed_prefs.jports[i].id ||
			currprefs.jports[i].mode != changed_prefs.jports[i].mode ||
			currprefs.jports[i].submode != changed_prefs.jports[i].submode ||
			_tcscmp(currprefs.jports_custom[i].custom, changed_prefs.jports_custom[i].custom))
				changed = true;
	}

	if (changed ||
		currprefs.input_selected_setting != changed_prefs.input_selected_setting ||
		currprefs.input_joymouse_multiplier != changed_prefs.input_joymouse_multiplier ||
		currprefs.input_joymouse_deadzone != changed_prefs.input_joymouse_deadzone ||
		currprefs.input_joystick_deadzone != changed_prefs.input_joystick_deadzone ||
		currprefs.input_joymouse_speed != changed_prefs.input_joymouse_speed ||
		currprefs.input_autofire_linecnt != changed_prefs.input_autofire_linecnt ||
		currprefs.input_autoswitch != changed_prefs.input_autoswitch ||
		currprefs.input_device_match_mask != changed_prefs.input_device_match_mask ||
		currprefs.input_mouse_speed != changed_prefs.input_mouse_speed) {

			currprefs.input_selected_setting = changed_prefs.input_selected_setting;
			currprefs.input_joymouse_multiplier = changed_prefs.input_joymouse_multiplier;
			currprefs.input_joymouse_deadzone = changed_prefs.input_joymouse_deadzone;
			currprefs.input_joystick_deadzone = changed_prefs.input_joystick_deadzone;
			currprefs.input_joymouse_speed = changed_prefs.input_joymouse_speed;
			currprefs.input_autofire_linecnt = changed_prefs.input_autofire_linecnt;
			currprefs.input_mouse_speed = changed_prefs.input_mouse_speed;
			currprefs.input_autoswitch = changed_prefs.input_autoswitch;
			currprefs.input_device_match_mask = changed_prefs.input_device_match_mask;

			inputdevice_updateconfig (&changed_prefs, &currprefs);
	}
	if (currprefs.dongle != changed_prefs.dongle) {
		currprefs.dongle = changed_prefs.dongle;
		dongle_reset ();
	}
}

void inputdevice_vsync (void)
{
	int monid = 0;
	if (inputdevice_logging & 32)
		write_log (_T("*\n"));

	if (autopause > 0 && pause_emulation == 0) {
		autopause--;
		if (!autopause) {
			pausemode(1);
		}
	}
	if (keyboard_reset_seq > 0) {
		keyboard_reset_seq++;
	}

	input_frame++;
	mouseupdate (0, true);
	inputread = -1;

	inputdevice_handle_inputcode ();
	if (mouseedge_alive > 0)
		mouseedge_alive--;
	if (mouseedge(monid))
		mouseedge_alive = 10;
	if (mousehack_alive_cnt > 0) {
		mousehack_alive_cnt--;
		if (mousehack_alive_cnt == 0)
			setmouseactive(0, -1);
	} else if (mousehack_alive_cnt < 0) {
		mousehack_alive_cnt++;
		if (mousehack_alive_cnt == 0) {
			mousehack_alive_cnt = 100;
			setmouseactive(0, 0);
			setmouseactive(0, 1);
		}
	}
	inputdevice_checkconfig ();
}

void inputdevice_reset (void)
{
	magicmouse_ibase = 0;
	magicmouse_gfxbase = 0;
	mousehack_reset ();
	if (inputdevice_is_tablet ())
		mousehack_enable ();
	bouncy = 0;
	while (delayed_events) {
		struct delayed_event *de = delayed_events;
		delayed_events = de->next;
		xfree (de->event_string);
		xfree (de);
	}
	for (int i = 0; i < 2; i++) {
		lastmxy_abs[i][0] = 0;
		lastmxy_abs[i][1] = 0;
	}
	for (int i = 0; i < MAX_JPORTS; i++) {
		pc_mouse_buttons[i] = 0;
	}
	lightpen_trigger2 = 0;
	cubo_flag = 0;
#ifndef AMIBERRY
	alg_flag &= 1;
#endif
}

static int getoldport (struct uae_input_device *id)
{
	int i, j;

	for (i = 0; i < MAX_INPUT_DEVICE_EVENTS; i++) {
		for (j = 0; j < MAX_INPUT_SUB_EVENT; j++) {
			int evt = id->eventid[i][j];
			if (evt > 0) {
				int unit = events[evt].unit;
				if (unit >= 1 && unit <= 4)
					return unit;
			}
		}
	}
	return -1;
}

static int switchdevice (struct uae_input_device *id, int num, bool buttonmode)
{
	int ismouse = 0;
	int newport = 0;
	int newslot = -1;
	int devindex = -1;
	int flags = 0;
	const TCHAR *name = NULL, *fname = NULL;
	int otherbuttonpressed = 0;
	int acc = input_acquired;
	const int *customswitch = NULL;


#if SWITCH_DEBUG
	write_log (_T("switchdevice '%s' %d %d\n"), id->name, num, buttonmode);
#endif

	if (num >= 4)
		return 0;
	if (!currprefs.input_autoswitch)
		return false;
	if (!target_can_autoswitchdevice())
		return 0;

	for (int i = 0; i < MAX_INPUT_DEVICES; i++) {
		if (id == &joysticks[i]) {
			name = idev[IDTYPE_JOYSTICK].get_uniquename (i);
			fname = idev[IDTYPE_JOYSTICK].get_friendlyname (i);
			newport = num == 0 ? 1 : 0;
			flags = idev[IDTYPE_JOYSTICK].get_flags (i);
			for (int j = 0; j < MAX_INPUT_DEVICES; j++) {
				if (j != i) {
					struct uae_input_device2 *id2 = &joysticks2[j];
					if (id2->buttonmask)
						otherbuttonpressed = 1;
				}
			}
			customswitch = custom_autoswitch_joy;
			devindex = i;
		} else if (id == &mice[i]) {
			ismouse = 1;
			name = idev[IDTYPE_MOUSE].get_uniquename (i);
			fname = idev[IDTYPE_MOUSE].get_friendlyname (i);
			newport = num == 0 ? 0 : 1;
			flags = idev[IDTYPE_MOUSE].get_flags (i);
			customswitch = custom_autoswitch_mouse;
			devindex = i;
		}
	}
	if (!name) {
#if SWITCH_DEBUG
		write_log(_T("device not found!?\n"));
#endif
		return 0;
	}
	if (buttonmode) {
		if (num == 0 && otherbuttonpressed)
			newport = newport ? 0 : 1;
	} else {
		newport = num ? 1 : 0;
	}
#if SWITCH_DEBUG
	write_log (_T("newport = %d ismouse=%d flags=%d name=%s\n"), newport, ismouse, flags, name);
#endif
	/* "GamePorts" switch if in GamePorts mode or Input mode and GamePorts port was not NONE */
	if (currprefs.input_selected_setting == GAMEPORT_INPUT_SETTINGS || currprefs.jports[newport].id != JPORT_NONE) {
#if SWITCH_DEBUG
		write_log (_T("GAMEPORTS MODE %d %d\n"), currprefs.input_selected_setting, currprefs.jports[newport].id);
#endif
		if ((num == 0 || num == 1) && !JSEM_ISCUSTOM(newport, &currprefs)) {
#if SWITCH_DEBUG
			write_log (_T("Port supported\n"));
#endif
			bool issupermouse = false;
			int om = jsem_ismouse (num, &currprefs);
			int om1 = jsem_ismouse (0, &currprefs);
			int om2 = jsem_ismouse (1, &currprefs);
			if ((om1 >= 0 || om2 >= 0) && ismouse) {
#if SWITCH_DEBUG
				write_log (_T("END3\n"));
#endif
				return 0;
			}
			if (flags) {
#if SWITCH_DEBUG
				write_log (_T("END2\n"));
#endif
				return 0;
			}

			for (int i = 0; i < MAX_JPORTS_CUSTOM; i++) {
				if (devindex >= 0 && customswitch && (customswitch[i] & (1 << devindex))) {
					newslot = i;
					name = currprefs.jports_custom[i].custom;
					fname = name;
					break;
				}
			}

#if 1
			if (ismouse) {
				int nummouse = 0; // count number of non-supermouse mice
				int supermouse = -1;
				for (int i = 0; i < idev[IDTYPE_MOUSE].get_num (); i++) {
					if (!idev[IDTYPE_MOUSE].get_flags (i))
						nummouse++;
					else
						supermouse = i;
				}
#if SWITCH_DEBUG
				write_log (_T("inputdevice gameports change supermouse=%d num=%d\n"), supermouse, nummouse);
#endif
				if (supermouse >= 0 && nummouse == 1) {
					const TCHAR* oldname = name;
					name = idev[IDTYPE_MOUSE].get_uniquename (supermouse);
					fname = idev[IDTYPE_MOUSE].get_friendlyname(supermouse);
					issupermouse = true;
#if SWITCH_DEBUG
					write_log (_T("inputdevice gameports change '%s' -> '%s'\n"), oldname, name);
#endif
				}
			}
#endif
#if 1
			write_log (_T("inputdevice gameports change '%s':%d->%d %d,%d\n"), name, num, newport, currprefs.input_selected_setting, currprefs.jports[newport].id);
#endif
			inputdevice_unacquire ();
			//if (fname) {
			//	if (newslot >= 0) {
			//		statusline_add_message(STATUSTYPE_INPUT, _T("Port %d: Custom %d"), newport, newslot + 1);
			//	} else {
			//		statusline_add_message(STATUSTYPE_INPUT, _T("Port %d: %s"), newport, fname);
			//	}
			//}

			if (currprefs.input_selected_setting != GAMEPORT_INPUT_SETTINGS && currprefs.jports[newport].id > JPORT_NONE) {
				// disable old device
				int devnum;
				devnum = jsem_ismouse(newport, &currprefs);
#if SWITCH_DEBUG
				write_log(_T("ismouse num = %d supermouse=%d\n"), devnum, issupermouse);
#endif
				if (devnum >= 0) {
					if (changed_prefs.mouse_settings[currprefs.input_selected_setting][devnum].enabled) {
						changed_prefs.mouse_settings[currprefs.input_selected_setting][devnum].enabled = false;
#if SWITCH_DEBUG
						write_log(_T("input panel mouse device '%s' disabled\n"), changed_prefs.mouse_settings[currprefs.input_selected_setting][devnum].name);
#endif
					}
				}
				for (int l = 0; l < idev[IDTYPE_MOUSE].get_num(); l++) {
					if (changed_prefs.mouse_settings[currprefs.input_selected_setting][l].enabled) {
						if (idev[IDTYPE_MOUSE].get_flags(l)) {
#if SWITCH_DEBUG
							write_log (_T("enabled supermouse %d detected\n"), l);
#endif
							issupermouse = true;
						}
					}
				}
				if (issupermouse) {
					// new mouse is supermouse, disable all other mouse devices
					for (int l = 0; l < MAX_INPUT_DEVICES; l++) {
						changed_prefs.mouse_settings[currprefs.input_selected_setting][l].enabled = false;
					}
				}

				devnum = jsem_isjoy(newport, &currprefs);
#if SWITCH_DEBUG
				write_log(_T("isjoy num = %d\n"), devnum);
#endif
				if (devnum >= 0) {
					if (changed_prefs.joystick_settings[currprefs.input_selected_setting][devnum].enabled) {
						changed_prefs.joystick_settings[currprefs.input_selected_setting][devnum].enabled = false;
#if SWITCH_DEBUG
						write_log(_T("input panel joystick device '%s' disabled\n"), changed_prefs.joystick_settings[currprefs.input_selected_setting][devnum].name);
#endif
					}
				}
			}

			if (newslot >= 0) {
				TCHAR cust[100];
				_stprintf(cust, _T("custom%d"), newslot);
				inputdevice_joyport_config(&changed_prefs, cust, cust, newport, -1, -1, 0, true);
			} else {
				inputdevice_joyport_config(&changed_prefs, name, name, newport, -1, -1, 1, true);
			}
			inputdevice_validate_jports (&changed_prefs, -1, NULL);
			inputdevice_copyconfig (&changed_prefs, &currprefs);
			if (acc)
				inputdevice_acquire (TRUE);
			return 1;
		}
#if SWITCH_DEBUG
		write_log (_T("END1\n"));
#endif
		return 0;

	} else {

#if SWITCH_DEBUG
		write_log (_T("INPUTPANEL MODE %d\n"), flags);
#endif
		int oldport = getoldport (id);
		int k, evt;

		const struct inputevent *ie, *ie2;
		if (flags)
			return 0;
		if (oldport <= 0) {
#if SWITCH_DEBUG
			write_log(_T("OLDPORT %d\n"), oldport);
#endif
			return 0;
		}
		newport++;
		/* do not switch if switching mouse and any "supermouse" mouse enabled */
		if (ismouse) {
			for (int i = 0; i < MAX_INPUT_SETTINGS; i++) {
				if (mice[i].enabled && idev[IDTYPE_MOUSE].get_flags (i)) {
#if SWITCH_DEBUG
					write_log(_T("SUPERMOUSE %d enabled\n"), i);
#endif
					return 0;
				}
			}
		}
		for (int i = 0; i < MAX_INPUT_SETTINGS; i++) {
			if (getoldport (&joysticks[i]) == newport) {
				joysticks[i].enabled = 0;
#if SWITCH_DEBUG
				write_log(_T("Joystick %d disabled\n"), i);
#endif
			}
			if (getoldport (&mice[i]) == newport) {
				mice[i].enabled = 0;
#if SWITCH_DEBUG
				write_log(_T("Mouse %d disabled\n"), i);
#endif
			}
		}
		id->enabled = 1;
		for (int i = 0; i < MAX_INPUT_DEVICE_EVENTS; i++) {
			for (int j = 0; j < MAX_INPUT_SUB_EVENT; j++) {
				evt = id->eventid[i][j];
				if (evt <= 0)
					continue;
				ie = &events[evt];
				if (ie->unit == oldport) {
					k = 1;
					while (events[k].confname) {
						ie2 = &events[k];
						if (ie2->type == ie->type && ie2->data == ie->data && ie2->allow_mask == ie->allow_mask && ie2->unit == newport) {
							id->eventid[i][j] = k;
							break;
						}
						k++;
					}
				} else if (ie->unit == newport) {
					k = 1;
					while (events[k].confname) {
						ie2 = &events[k];
						if (ie2->type == ie->type && ie2->data == ie->data && ie2->allow_mask == ie->allow_mask && ie2->unit == oldport) {
							id->eventid[i][j] = k;
							break;
						}
						k++;
					}
				}
			}
		}
		write_log (_T("inputdevice input change '%s':%d->%d\n"), name, num, newport);
		inputdevice_unacquire ();
		//if (fname)
		//	statusline_add_message(STATUSTYPE_INPUT, _T("Port %d: %s"), newport, fname);
		inputdevice_copyconfig (&currprefs, &changed_prefs);
		inputdevice_validate_jports (&changed_prefs, -1, NULL);
		inputdevice_copyconfig (&changed_prefs, &currprefs);
		if (acc)
			inputdevice_acquire (TRUE);
		return 1;
	}
	return 0;
}

uae_u64 input_getqualifiers (void)
{
	return qualifiers;
}

static bool checkqualifiers (int evt, uae_u64 flags, uae_u64 *qualmask, uae_s16 events[MAX_INPUT_SUB_EVENT_ALL])
{
	int i, j;
	int qualid = getqualid (evt);
	int nomatch = 0;
	bool isspecial = (qualifiers & (ID_FLAG_QUALIFIER_SPECIAL | ID_FLAG_QUALIFIER_SPECIAL_R)) != 0;

	flags &= ID_FLAG_QUALIFIER_MASK;
	if (qualid >= 0 && events)
		qualifiers_evt[qualid] = events;
	/* special set and new qualifier pressed? do not sent it to Amiga-side */
	if ((qualifiers & (ID_FLAG_QUALIFIER_SPECIAL | ID_FLAG_QUALIFIER_SPECIAL_R)) && qualid >= 0)
		return false;

	for (i = 0; i < MAX_INPUT_SUB_EVENT; i++) {
		if (qualmask[i])
			break;
	}
	if (i == MAX_INPUT_SUB_EVENT) {
		 // no qualifiers in any slot and no special = always match
		return isspecial == false;
	}

	// do we have any subevents with qualifier set?
	for (i = 0; i < MAX_INPUT_SUB_EVENT; i++) {
		for (j = 0; j < MAX_INPUT_QUALIFIERS; j++) {
			uae_u64 mask = (ID_FLAG_QUALIFIER1 | ID_FLAG_QUALIFIER1_R) << (j * 2);
			bool isqualmask = (qualmask[i] & mask) != 0;
			bool isqual = (qualifiers & mask) != 0;
			if (isqualmask != isqual) {
				nomatch++;
				break;
			}
		}
	}
	if (nomatch == MAX_INPUT_SUB_EVENT) {
		// no matched qualifiers in any slot
		// allow all slots without qualifiers
		// special = never accept
		if (isspecial)
			return false;
		return flags ? false : true;
	}

	for (i = 0; i < MAX_INPUT_QUALIFIERS; i++) {
		uae_u64 mask = (ID_FLAG_QUALIFIER1 | ID_FLAG_QUALIFIER1_R) << (i * 2);
		bool isflags = (flags & mask) != 0;
		bool isqual = (qualifiers & mask) != 0;
		if (isflags != isqual)
			return false;
	}
	return true;
}

static void setqualifiers (int evt, int state)
{
	uae_u64 mask = isqual (evt);
	if (!mask)
		return;
	if (state)
		qualifiers |= mask;
	else
		qualifiers &= ~mask;
}

static uae_u64 getqualmask (uae_u64 *qualmask, struct uae_input_device *id, int num, bool *qualonly)
{
	uae_u64 mask = 0, mask2 = 0;
	for (int i = 0; i < MAX_INPUT_SUB_EVENT; i++) {
		int evt = id->eventid[num][i];
		mask |= id->flags[num][i];
		qualmask[i] = id->flags[num][i] & ID_FLAG_QUALIFIER_MASK;
		mask2 |= isqual (evt);
	}
	mask &= ID_FLAG_QUALIFIER_MASK;
	*qualonly = false;
	if (qualifiers & ID_FLAG_QUALIFIER_SPECIAL) {
		// ID_FLAG_QUALIFIER_SPECIAL already active and this event has one or more qualifiers configured
		*qualonly = mask2 != 0;
	}
	return mask;
}


static bool process_custom_event (struct uae_input_device *id, int offset, int state, uae_u64 *qualmask, int autofire, int sub)
{
	int idx, slotoffset, custompos;
	TCHAR *custom;
	uae_u64 flags, qual;

	if (!id)
		return false;
	
	slotoffset = sub & ~3;
	sub &= 3;
	flags = id->flags[offset][slotoffset];
	qual = flags & ID_FLAG_QUALIFIER_MASK;
	custom = id->custom[offset][slotoffset];

	for (idx = 1; idx < 4; idx++) {
		uae_u64 flags2 = id->flags[offset][slotoffset + idx];

		// all slots must have same qualifier
		if ((flags2 & ID_FLAG_QUALIFIER_MASK) != qual)
			break;
		// no slot must have autofire
		if ((flags2 & ID_FLAG_AUTOFIRE_MASK) || (flags & ID_FLAG_AUTOFIRE_MASK))
			break;
	}
	// at least slot 0 and 2 must have custom
	if (custom == NULL || id->custom[offset][slotoffset + 2] == NULL)
		idx = -1;

	if (idx < 4) {
		id->flags[offset][slotoffset] &= ~(ID_FLAG_CUSTOMEVENT_TOGGLED1 | ID_FLAG_CUSTOMEVENT_TOGGLED2);
		int evt2 = id->eventid[offset][slotoffset + sub];
		uae_u64 flags2 = id->flags[offset][slotoffset + sub];
		if (checkqualifiers (evt2, flags2, qualmask, NULL)) {
			custom = id->custom[offset][slotoffset + sub];
			if (state && custom) {
				if (autofire)
					queue_input_event (-1, custom, 1, 1, currprefs.input_autofire_linecnt, 1);
				handle_custom_event (custom, 0);
				return true;
			}
		}
		return false;
	}

	if (sub != 0)
		return false;

	slotoffset = 0;
	if (!checkqualifiers (id->eventid[offset][slotoffset], id->flags[offset][slotoffset], qualmask, NULL)) {
		slotoffset = 4;
		if (!checkqualifiers (id->eventid[offset][slotoffset], id->flags[offset][slotoffset], qualmask, NULL))
			return false;
	}

	flags = id->flags[offset][slotoffset];
	custompos = (flags & ID_FLAG_CUSTOMEVENT_TOGGLED1) ? 1 : 0;
	custompos |= (flags & ID_FLAG_CUSTOMEVENT_TOGGLED2) ? 2 : 0;
 
	if (state < 0) {
		idx = 0;
		custompos = 0;
	} else {
		if (state > 0) {
			if (custompos & 1)
				return false; // waiting for release
		} else {
			if (!(custompos & 1))
				return false; // waiting for press
		}
		idx = custompos;
		custompos++;
	}

	queue_input_event (-1, NULL, -1, 0, 0, 1);

	if ((id->flags[offset][slotoffset + idx] & ID_FLAG_QUALIFIER_MASK) == qual) {
		custom = id->custom[offset][slotoffset + idx];
		if (autofire)
			queue_input_event (-1, custom, 1, 1, currprefs.input_autofire_linecnt, 1);
		if (custom)
			handle_custom_event (custom, 0);
	}

	id->flags[offset][slotoffset] &= ~(ID_FLAG_CUSTOMEVENT_TOGGLED1 | ID_FLAG_CUSTOMEVENT_TOGGLED2);
	id->flags[offset][slotoffset] |= (custompos & 1) ? ID_FLAG_CUSTOMEVENT_TOGGLED1 : 0;
	id->flags[offset][slotoffset] |= (custompos & 2) ? ID_FLAG_CUSTOMEVENT_TOGGLED2 : 0;

	return true;
}

static void setbuttonstateall (struct uae_input_device *id, struct uae_input_device2 *id2, int button, int buttonstate)
{
	static frame_time_t switchdevice_timeout;
	int i;
	uae_u32 mask = 1 << button;
	uae_u32 omask = id2 ? id2->buttonmask & mask : 0;
	uae_u32 nmask = (buttonstate ? 1 : 0) << button;
	uae_u64 qualmask[MAX_INPUT_SUB_EVENT];
	bool qualonly;
	bool doit = true;

	if (input_play && buttonstate)
		inprec_realtime ();
	if (input_play)
		return;

#if INPUT_DEBUG
	write_log(_T("setbuttonstateall %d %d\n"), button, buttonstate);
#endif

	if (!id->enabled) {
		frame_time_t t = read_processor_time ();
		if (!t)
			t++;

		if (buttonstate) {
			switchdevice_timeout = t;
		} else {
			if (switchdevice_timeout) {
				int port = button;
				if (t - switchdevice_timeout >= syncbase) // 1s
					port ^= 1;
				switchdevice (id, port, true);
			}
			switchdevice_timeout = 0;
		}
		return;
	}
	if (button >= ID_BUTTON_TOTAL)
		return;

	if (currprefs.input_tablet == TABLET_REAL && mousehack_alive()) {
		// mouse driver injects all buttons when tablet mode
		if (id == &mice[0])
			doit = false;
	}

	if (doit) {
		getqualmask (qualmask, id, ID_BUTTON_OFFSET + button, &qualonly);

		bool didcustom = false;

		for (i = 0; i < MAX_INPUT_SUB_EVENT; i++) {
			int sub = sublevdir[buttonstate == 0 ? 1 : 0][i];
			uae_u64 *flagsp = &id->flags[ID_BUTTON_OFFSET + button][sub];
			int evt = id->eventid[ID_BUTTON_OFFSET + button][sub];
			TCHAR *custom = id->custom[ID_BUTTON_OFFSET + button][sub];
			uae_u64 flags = flagsp[0];
#ifdef AMIBERRY
			int autofire = (flags & ID_FLAG_AUTOFIRE)
			? 1
			: evt > INPUTEVENT_AUTOFIRE_BEGIN && evt < INPUTEVENT_AUTOFIRE_END
			? 1
			: 0;
#endif
			int toggle = (flags & ID_FLAG_TOGGLE) ? 1 : 0;
			int inverttoggle = (flags & ID_FLAG_INVERTTOGGLE) ? 1 : 0;
			int invert = (flags & ID_FLAG_INVERT) ? 1 : 0;
			int setmode = (flags & ID_FLAG_SET_ONOFF) ? 1: 0;
			int setvalval = (flags & (ID_FLAG_SET_ONOFF_VAL1 | ID_FLAG_SET_ONOFF_VAL2));
			int setval = setvalval == (ID_FLAG_SET_ONOFF_VAL1 | ID_FLAG_SET_ONOFF_VAL2) ? SET_ONOFF_PRESSREL_VALUE :
				(setvalval == ID_FLAG_SET_ONOFF_VAL2 ? SET_ONOFF_PRESS_VALUE : (setvalval == ID_FLAG_SET_ONOFF_VAL1 ? SET_ONOFF_ON_VALUE : SET_ONOFF_OFF_VALUE));
			int state;
			int ie_flags = id->port[ID_BUTTON_OFFSET + button][sub] == 0 ? HANDLE_IE_FLAG_ALLOWOPPOSITE : 0;

			 if (buttonstate < 0) {
				state = buttonstate;
			} else if (invert) {
				state = buttonstate ? 0 : 1;
			} else {
				state = buttonstate;
			}
			if (setmode) {
				if (state || setval == SET_ONOFF_PRESS_VALUE || setval == SET_ONOFF_PRESSREL_VALUE)
					state = setval | (buttonstate ? 1 : 0);
			}

			if (!state) {
				didcustom |= process_custom_event (id, ID_BUTTON_OFFSET + button, state, qualmask, autofire, i);
			}

			setqualifiers (evt, state > 0);

			if (qualonly)
				continue;

			if (state < 0) {
				if (!checkqualifiers (evt, flags, qualmask, NULL))
					continue;
				handle_input_event (evt, 1, 1, HANDLE_IE_FLAG_CANSTOPPLAYBACK | ie_flags);
				didcustom |= process_custom_event (id, ID_BUTTON_OFFSET + button, state, qualmask, 0, i);
			} else if (inverttoggle) {
				/* pressed = firebutton, not pressed = autofire */
				if (state) {
					queue_input_event (evt, NULL, -1, 0, 0, 1);
					handle_input_event (evt, 2, 1, HANDLE_IE_FLAG_CANSTOPPLAYBACK);
				} else {
					handle_input_event (evt, 2, 1, (autofire ? HANDLE_IE_FLAG_AUTOFIRE : 0) | HANDLE_IE_FLAG_CANSTOPPLAYBACK | ie_flags);
				}
				didcustom |= process_custom_event (id, ID_BUTTON_OFFSET + button, state, qualmask, autofire, i);
			} else if (toggle) {
				if (!state)
					continue;
				if (omask & mask)
					continue;
				if (!checkqualifiers (evt, flags, qualmask, NULL))
					continue;
				*flagsp ^= ID_FLAG_TOGGLED;
				int toggled = (*flagsp & ID_FLAG_TOGGLED) ? 2 : 0;
				handle_input_event (evt, toggled, 1, (autofire ? HANDLE_IE_FLAG_AUTOFIRE : 0) | HANDLE_IE_FLAG_CANSTOPPLAYBACK | ie_flags);
				didcustom |= process_custom_event (id, ID_BUTTON_OFFSET + button, toggled, qualmask, autofire, i);
			} else {
				if (!checkqualifiers (evt, flags, qualmask, NULL)) {
					if (!state && !(flags & ID_FLAG_CANRELEASE)) {
						if (!invert)
							continue;
					} else if (state) {
						continue;
					}
				}
				if (!state)
					*flagsp &= ~ID_FLAG_CANRELEASE;
				else
					*flagsp |= ID_FLAG_CANRELEASE;
				if ((omask ^ nmask) & mask) {
					handle_input_event (evt, state, 1, (autofire ? HANDLE_IE_FLAG_AUTOFIRE : 0) | HANDLE_IE_FLAG_CANSTOPPLAYBACK | ie_flags);
					if (state)
						didcustom |= process_custom_event (id, ID_BUTTON_OFFSET + button, state, qualmask, autofire, i);
				}
			}
		}

		if (!didcustom)
			queue_input_event (-1, NULL, -1, 0, 0, 1);
	}

	if (id2 && ((omask ^ nmask) & mask)) {
		if (buttonstate)
			id2->buttonmask |= mask;
		else
			id2->buttonmask &= ~mask;
	}
}


/* - detect required number of joysticks and mice from configuration data
* - detect if CD32 pad emulation is needed
* - detect device type in ports (mouse or joystick)
*/

static int iscd32 (int ei)
{
	if (ei >= INPUTEVENT_JOY1_CD32_FIRST && ei <= INPUTEVENT_JOY1_CD32_LAST) {
		cd32_pad_enabled[0] = 1;
		return 1;
	}
	if (ei >= INPUTEVENT_JOY2_CD32_FIRST && ei <= INPUTEVENT_JOY2_CD32_LAST) {
		cd32_pad_enabled[1] = 1;
		return 2;
	}
	return 0;
}

static int isparport (int ei)
{
	if (ei > INPUTEVENT_PAR_JOY1_START && ei < INPUTEVENT_PAR_JOY_END) {
		parport_joystick_enabled = 1;
		return 1;
	}
	return 0;
}

static int ismouse (int ei)
{
	if (ei >= INPUTEVENT_MOUSE1_FIRST && ei <= INPUTEVENT_MOUSE1_LAST) {
		mouse_port[0] = 1;
		return 1;
	}
	if (ei >= INPUTEVENT_MOUSE2_FIRST && ei <= INPUTEVENT_MOUSE2_LAST) {
		mouse_port[1] = 1;
		return 2;
	}
	return 0;
}

static int isanalog (int ei)
{
	if (ei == INPUTEVENT_JOY1_HORIZ_POT || ei == INPUTEVENT_JOY1_HORIZ_POT_INV) {
		analog_port[0][0] = 1;
		return 1;
	}
	if (ei == INPUTEVENT_JOY1_VERT_POT || ei == INPUTEVENT_JOY1_VERT_POT_INV) {
		analog_port[0][1] = 1;
		return 1;
	}
	if (ei == INPUTEVENT_JOY2_HORIZ_POT || ei == INPUTEVENT_JOY2_HORIZ_POT_INV) {
		analog_port[1][0] = 1;
		return 1;
	}
	if (ei == INPUTEVENT_JOY2_VERT_POT || ei == INPUTEVENT_JOY2_VERT_POT_INV) {
		analog_port[1][1] = 1;
		return 1;
	}
	return 0;
}

static int isdigitalbutton (int ei)
{
	if (ei == INPUTEVENT_JOY1_2ND_BUTTON) {
		digital_port[0][1] = 1;
		return 1;
	}
	if (ei == INPUTEVENT_JOY1_3RD_BUTTON) {
		digital_port[0][0] = 1;
		return 1;
	}
	if (ei == INPUTEVENT_JOY2_2ND_BUTTON) {
		digital_port[1][1] = 1;
		return 1;
	}
	if (ei == INPUTEVENT_JOY2_3RD_BUTTON) {
		digital_port[1][0] = 1;
		return 1;
	}
	return 0;
}

static int islightpen (int ei)
{
	if (ei >= INPUTEVENT_LIGHTPEN_HORIZ2 && ei < INPUTEVENT_LIGHTPEN_DOWN2) {
		lightpen_enabled2 = true;
	}
	if (ei >= INPUTEVENT_LIGHTPEN_FIRST && ei < INPUTEVENT_LIGHTPEN_LAST) {
		lightpen_enabled = true;
		lightpen_port[lightpen_port_number()] = 1;
		return 1;
	}
	return 0;
}

static void isqualifier (int ei)
{
}

static void check_enable(int ei)
{
	iscd32(ei);
	isparport(ei);
	ismouse(ei);
	isdigitalbutton(ei);
	isqualifier(ei);
	islightpen(ei);
}

static void scanevents (struct uae_prefs *p)
{
	int i, j, k, ei;
	const struct inputevent *e;
	int n_joy = idev[IDTYPE_JOYSTICK].get_num ();
	int n_mouse = idev[IDTYPE_MOUSE].get_num ();

	cd32_pad_enabled[0] = cd32_pad_enabled[1] = 0;
	parport_joystick_enabled = 0;
	mouse_port[0] = mouse_port[1] = 0;
	qualifiers = 0;

	for (i = 0; i < NORMAL_JPORTS; i++) {
		for (j = 0; j < 2; j++) {
			digital_port[i][j] = 0;
			analog_port[i][j] = 0;
			joydirpot[i][j] = 128 / (312 * 100 / currprefs.input_analog_joystick_mult) + (128 * currprefs.input_analog_joystick_mult / 100) + currprefs.input_analog_joystick_offset;
		}
	}
	lightpen_enabled = false;
	lightpen_enabled2 = false;
	lightpen_active = 0;

	for (i = 0; i < MAX_INPUT_DEVICES; i++) {
		use_joysticks[i] = 0;
		use_mice[i] = 0;
		for (k = 0; k < MAX_INPUT_SUB_EVENT; k++) {
			for (j = 0; j < ID_BUTTON_TOTAL; j++) {

				if ((joysticks[i].enabled && i < n_joy) || joysticks[i].enabled < 0) {
					ei = joysticks[i].eventid[ID_BUTTON_OFFSET + j][k];
					e = &events[ei];
					iscd32 (ei);
					isparport (ei);
					ismouse (ei);
					isdigitalbutton (ei);
					isqualifier (ei);
					islightpen (ei);
					if (joysticks[i].eventid[ID_BUTTON_OFFSET + j][k] > 0)
						use_joysticks[i] = 1;
				}
				if ((mice[i].enabled && i < n_mouse) || mice[i].enabled < 0) {
					ei = mice[i].eventid[ID_BUTTON_OFFSET + j][k];
					e = &events[ei];
					iscd32 (ei);
					isparport (ei);
					ismouse (ei);
					isdigitalbutton (ei);
					isqualifier (ei);
					islightpen (ei);
					if (mice[i].eventid[ID_BUTTON_OFFSET + j][k] > 0)
						use_mice[i] = 1;
				}

			}

			for (j = 0; j < ID_AXIS_TOTAL; j++) {

				if ((joysticks[i].enabled && i < n_joy) || joysticks[i].enabled < 0) {
					ei = joysticks[i].eventid[ID_AXIS_OFFSET + j][k];
					iscd32 (ei);
					isparport (ei);
					ismouse (ei);
					isanalog (ei);
					isdigitalbutton (ei);
					isqualifier (ei);
					islightpen (ei);
					if (ei > 0)
						use_joysticks[i] = 1;
				}
				if ((mice[i].enabled && i < n_mouse) || mice[i].enabled < 0) {
					ei = mice[i].eventid[ID_AXIS_OFFSET + j][k];
					iscd32 (ei);
					isparport (ei);
					ismouse (ei);
					isanalog (ei);
					isdigitalbutton (ei);
					isqualifier (ei);
					islightpen (ei);
					if (ei > 0)
						use_mice[i] = 1;
				}
			}
		}
	}
	memset (scancodeused, 0, sizeof scancodeused);
	for (i = 0; i < MAX_INPUT_DEVICES; i++) {
		use_keyboards[i] = 0;
		if (keyboards[i].enabled && i < idev[IDTYPE_KEYBOARD].get_num ()) {
			j = 0;
			while (j < MAX_INPUT_DEVICE_EVENTS && keyboards[i].extra[j] >= 0) {
				use_keyboards[i] = 1;
				for (k = 0; k < MAX_INPUT_SUB_EVENT; k++) {
					ei = keyboards[i].eventid[j][k];
					iscd32 (ei);
					isparport (ei);
					ismouse (ei);
					isdigitalbutton (ei);
					isqualifier (ei);
					islightpen (ei);
					if (ei > 0)
						scancodeused[i][keyboards[i].extra[j]] = ei;
				}
				j++;
			}
		}
	}
}

static const int axistable[] = {
	INPUTEVENT_MOUSE1_HORIZ, INPUTEVENT_MOUSE1_LEFT, INPUTEVENT_MOUSE1_RIGHT,
	INPUTEVENT_MOUSE1_VERT, INPUTEVENT_MOUSE1_UP, INPUTEVENT_MOUSE1_DOWN,
	INPUTEVENT_MOUSE2_HORIZ, INPUTEVENT_MOUSE2_LEFT, INPUTEVENT_MOUSE2_RIGHT,
	INPUTEVENT_MOUSE2_VERT, INPUTEVENT_MOUSE2_UP, INPUTEVENT_MOUSE2_DOWN,
	INPUTEVENT_JOY1_HORIZ, INPUTEVENT_JOY1_LEFT, INPUTEVENT_JOY1_RIGHT,
	INPUTEVENT_JOY1_VERT, INPUTEVENT_JOY1_UP, INPUTEVENT_JOY1_DOWN,
	INPUTEVENT_JOY2_HORIZ, INPUTEVENT_JOY2_LEFT, INPUTEVENT_JOY2_RIGHT,
	INPUTEVENT_JOY2_VERT, INPUTEVENT_JOY2_UP, INPUTEVENT_JOY2_DOWN,
	INPUTEVENT_LIGHTPEN_HORIZ, INPUTEVENT_LIGHTPEN_LEFT, INPUTEVENT_LIGHTPEN_RIGHT,
	INPUTEVENT_LIGHTPEN_VERT, INPUTEVENT_LIGHTPEN_UP, INPUTEVENT_LIGHTPEN_DOWN,
	INPUTEVENT_PAR_JOY1_HORIZ, INPUTEVENT_PAR_JOY1_LEFT, INPUTEVENT_PAR_JOY1_RIGHT,
	INPUTEVENT_PAR_JOY1_VERT, INPUTEVENT_PAR_JOY1_UP, INPUTEVENT_PAR_JOY1_DOWN,
	INPUTEVENT_PAR_JOY2_HORIZ, INPUTEVENT_PAR_JOY2_LEFT, INPUTEVENT_PAR_JOY2_RIGHT,
	INPUTEVENT_PAR_JOY2_VERT, INPUTEVENT_PAR_JOY2_UP, INPUTEVENT_PAR_JOY2_DOWN,
	INPUTEVENT_MOUSE_CDTV_HORIZ, INPUTEVENT_MOUSE_CDTV_LEFT, INPUTEVENT_MOUSE_CDTV_RIGHT,
	INPUTEVENT_MOUSE_CDTV_VERT, INPUTEVENT_MOUSE_CDTV_UP, INPUTEVENT_MOUSE_CDTV_DOWN,
	-1
};

int intputdevice_compa_get_eventtype (int evt, const int **axistablep)
{
	for (int i = 0; axistable[i] >= 0; i += 3) {
		*axistablep = &axistable[i];
		if (axistable[i] == evt)
			return IDEV_WIDGET_AXIS;
		if (axistable[i + 1] == evt)
			return IDEV_WIDGET_BUTTONAXIS;
		if (axistable[i + 2] == evt)
			return IDEV_WIDGET_BUTTONAXIS;
	}
	*axistablep = NULL;
	return IDEV_WIDGET_BUTTON;
}

static const int rem_port1[] = {
	INPUTEVENT_MOUSE1_HORIZ, INPUTEVENT_MOUSE1_VERT,
	INPUTEVENT_JOY1_HORIZ, INPUTEVENT_JOY1_VERT,
	INPUTEVENT_JOY1_HORIZ_POT, INPUTEVENT_JOY1_VERT_POT,
	INPUTEVENT_JOY1_FIRE_BUTTON, INPUTEVENT_JOY1_2ND_BUTTON, INPUTEVENT_JOY1_3RD_BUTTON,
	INPUTEVENT_JOY1_CD32_RED, INPUTEVENT_JOY1_CD32_BLUE, INPUTEVENT_JOY1_CD32_GREEN, INPUTEVENT_JOY1_CD32_YELLOW,
	INPUTEVENT_JOY1_CD32_RWD, INPUTEVENT_JOY1_CD32_FFW, INPUTEVENT_JOY1_CD32_PLAY,
	INPUTEVENT_MOUSE_CDTV_HORIZ, INPUTEVENT_MOUSE_CDTV_VERT,
	INPUTEVENT_LIGHTPEN_HORIZ, INPUTEVENT_LIGHTPEN_VERT,
	-1
};
static const int rem_port2[] = {
	INPUTEVENT_MOUSE2_HORIZ, INPUTEVENT_MOUSE2_VERT,
	INPUTEVENT_JOY2_HORIZ, INPUTEVENT_JOY2_VERT,
	INPUTEVENT_JOY2_HORIZ_POT, INPUTEVENT_JOY2_VERT_POT,
	INPUTEVENT_JOY2_FIRE_BUTTON, INPUTEVENT_JOY2_2ND_BUTTON, INPUTEVENT_JOY2_3RD_BUTTON,
	INPUTEVENT_JOY2_CD32_RED, INPUTEVENT_JOY2_CD32_BLUE, INPUTEVENT_JOY2_CD32_GREEN, INPUTEVENT_JOY2_CD32_YELLOW,
	INPUTEVENT_JOY2_CD32_RWD, INPUTEVENT_JOY2_CD32_FFW, INPUTEVENT_JOY2_CD32_PLAY,
	-1, -1,
	-1, -1,
	-1
};
static const int rem_port3[] = {
	INPUTEVENT_PAR_JOY1_LEFT, INPUTEVENT_PAR_JOY1_RIGHT, INPUTEVENT_PAR_JOY1_UP, INPUTEVENT_PAR_JOY1_DOWN,
	INPUTEVENT_PAR_JOY1_FIRE_BUTTON, INPUTEVENT_PAR_JOY1_2ND_BUTTON,
	-1
};
static const int rem_port4[] = {
	INPUTEVENT_PAR_JOY2_LEFT, INPUTEVENT_PAR_JOY2_RIGHT, INPUTEVENT_PAR_JOY2_UP, INPUTEVENT_PAR_JOY2_DOWN,
	INPUTEVENT_PAR_JOY2_FIRE_BUTTON, INPUTEVENT_PAR_JOY2_2ND_BUTTON,
	-1
};

static const int *rem_ports[] = { rem_port1, rem_port2, rem_port3, rem_port4 };
static const int ip_joy1[] = {
	INPUTEVENT_JOY1_LEFT, INPUTEVENT_JOY1_RIGHT, INPUTEVENT_JOY1_UP, INPUTEVENT_JOY1_DOWN,
	INPUTEVENT_JOY1_FIRE_BUTTON, INPUTEVENT_JOY1_2ND_BUTTON,
	-1
};
static const int ip_joy2[] = {
	INPUTEVENT_JOY2_LEFT, INPUTEVENT_JOY2_RIGHT, INPUTEVENT_JOY2_UP, INPUTEVENT_JOY2_DOWN,
	INPUTEVENT_JOY2_FIRE_BUTTON, INPUTEVENT_JOY2_2ND_BUTTON,
	-1
};
static const int ip_joypad1[] = {
	INPUTEVENT_JOY1_LEFT, INPUTEVENT_JOY1_RIGHT, INPUTEVENT_JOY1_UP, INPUTEVENT_JOY1_DOWN,
	INPUTEVENT_JOY1_FIRE_BUTTON, INPUTEVENT_JOY1_2ND_BUTTON, INPUTEVENT_JOY1_3RD_BUTTON,
	-1
};
static const int ip_joypad2[] = {
	INPUTEVENT_JOY2_LEFT, INPUTEVENT_JOY2_RIGHT, INPUTEVENT_JOY2_UP, INPUTEVENT_JOY2_DOWN,
	INPUTEVENT_JOY2_FIRE_BUTTON, INPUTEVENT_JOY2_2ND_BUTTON, INPUTEVENT_JOY2_3RD_BUTTON,
	-1
};
static const int ip_joycd321[] = {
	INPUTEVENT_JOY1_LEFT, INPUTEVENT_JOY1_RIGHT, INPUTEVENT_JOY1_UP, INPUTEVENT_JOY1_DOWN,
	INPUTEVENT_JOY1_CD32_RED, INPUTEVENT_JOY1_CD32_BLUE, INPUTEVENT_JOY1_CD32_GREEN, INPUTEVENT_JOY1_CD32_YELLOW,
	INPUTEVENT_JOY1_CD32_RWD, INPUTEVENT_JOY1_CD32_FFW, INPUTEVENT_JOY1_CD32_PLAY,
	-1
};
static const int ip_joycd322[] = {
	INPUTEVENT_JOY2_LEFT, INPUTEVENT_JOY2_RIGHT, INPUTEVENT_JOY2_UP, INPUTEVENT_JOY2_DOWN,
	INPUTEVENT_JOY2_CD32_RED, INPUTEVENT_JOY2_CD32_BLUE, INPUTEVENT_JOY2_CD32_GREEN, INPUTEVENT_JOY2_CD32_YELLOW,
	INPUTEVENT_JOY2_CD32_RWD, INPUTEVENT_JOY2_CD32_FFW, INPUTEVENT_JOY2_CD32_PLAY,
	-1
};
static const int ip_parjoy1[] = {
	INPUTEVENT_PAR_JOY1_LEFT, INPUTEVENT_PAR_JOY1_RIGHT, INPUTEVENT_PAR_JOY1_UP, INPUTEVENT_PAR_JOY1_DOWN,
	INPUTEVENT_PAR_JOY1_FIRE_BUTTON, INPUTEVENT_PAR_JOY1_2ND_BUTTON,
	-1
};
static const int ip_parjoy2[] = {
	INPUTEVENT_PAR_JOY2_LEFT, INPUTEVENT_PAR_JOY2_RIGHT, INPUTEVENT_PAR_JOY2_UP, INPUTEVENT_PAR_JOY2_DOWN,
	INPUTEVENT_PAR_JOY2_FIRE_BUTTON, INPUTEVENT_PAR_JOY2_2ND_BUTTON,
	-1
};
static const int ip_parjoy1default[] = {
	INPUTEVENT_PAR_JOY1_LEFT, INPUTEVENT_PAR_JOY1_RIGHT, INPUTEVENT_PAR_JOY1_UP, INPUTEVENT_PAR_JOY1_DOWN,
	INPUTEVENT_PAR_JOY1_FIRE_BUTTON,
	-1
};
static const int ip_parjoy2default[] = {
	INPUTEVENT_PAR_JOY2_LEFT, INPUTEVENT_PAR_JOY2_RIGHT, INPUTEVENT_PAR_JOY2_UP, INPUTEVENT_PAR_JOY2_DOWN,
	INPUTEVENT_PAR_JOY2_FIRE_BUTTON,
	-1
};
static const int ip_mouse1[] = {
	INPUTEVENT_MOUSE1_LEFT, INPUTEVENT_MOUSE1_RIGHT, INPUTEVENT_MOUSE1_UP, INPUTEVENT_MOUSE1_DOWN,
	INPUTEVENT_JOY1_FIRE_BUTTON, INPUTEVENT_JOY1_2ND_BUTTON,
	-1
};
static const int ip_mouse2[] = {
	INPUTEVENT_MOUSE2_LEFT, INPUTEVENT_MOUSE2_RIGHT, INPUTEVENT_MOUSE2_UP, INPUTEVENT_MOUSE2_DOWN,
	INPUTEVENT_JOY2_FIRE_BUTTON, INPUTEVENT_JOY2_2ND_BUTTON,
	-1
};
static const int ip_mousecdtv[] =
{
	INPUTEVENT_MOUSE_CDTV_LEFT, INPUTEVENT_MOUSE_CDTV_RIGHT, INPUTEVENT_MOUSE_CDTV_UP, INPUTEVENT_MOUSE_CDTV_DOWN,
	INPUTEVENT_JOY1_FIRE_BUTTON, INPUTEVENT_JOY1_2ND_BUTTON,
	-1
};
static const int ip_mediacdtv[] =
{
	INPUTEVENT_KEY_CDTV_PLAYPAUSE, INPUTEVENT_KEY_CDTV_STOP, INPUTEVENT_KEY_CDTV_PREV, INPUTEVENT_KEY_CDTV_NEXT,
	-1
};
static const int ip_arcadia[] = {
	INPUTEVENT_SPC_ARCADIA_DIAGNOSTICS, INPUTEVENT_SPC_ARCADIA_PLAYER1, INPUTEVENT_SPC_ARCADIA_PLAYER2,
	INPUTEVENT_SPC_ARCADIA_COIN1, INPUTEVENT_SPC_ARCADIA_COIN2,
	-1
};
static const int ip_analog1[] = {
	INPUTEVENT_JOY1_HORIZ_POT, INPUTEVENT_JOY1_VERT_POT, INPUTEVENT_JOY1_LEFT, INPUTEVENT_JOY1_RIGHT,
	-1
};
static const int ip_analog2[] = {
	INPUTEVENT_JOY2_HORIZ_POT, INPUTEVENT_JOY2_VERT_POT, INPUTEVENT_JOY2_LEFT, INPUTEVENT_JOY2_RIGHT,
	-1
};

static const int ip_lightpen1[] = {
	INPUTEVENT_LIGHTPEN_HORIZ, INPUTEVENT_LIGHTPEN_VERT, INPUTEVENT_JOY1_3RD_BUTTON,
	-1
};
static const int ip_lightpen2[] = {
	INPUTEVENT_LIGHTPEN_HORIZ, INPUTEVENT_LIGHTPEN_VERT, INPUTEVENT_JOY2_3RD_BUTTON,
	-1
};
static const int ip_lightpen1_trojan[] = {
	INPUTEVENT_LIGHTPEN_HORIZ, INPUTEVENT_LIGHTPEN_VERT, INPUTEVENT_JOY1_LEFT,
	-1
};
static const int ip_lightpen2_trojan[] = {
	INPUTEVENT_LIGHTPEN_HORIZ, INPUTEVENT_LIGHTPEN_VERT, INPUTEVENT_JOY2_LEFT,
	-1
};


static const int ip_arcadiaxa[] = {
	-1
};

static void checkcompakb (int *kb, const int *srcmap)
{
	int found = 0, avail = 0;
	int j, k;

	k = j = 0;
	while (kb[j] >= 0) {
		struct uae_input_device *uid = &keyboards[0];
		while (kb[j] >= 0 && srcmap[k] >= 0) {
			int id = kb[j];
			for (int l = 0; l < MAX_INPUT_DEVICE_EVENTS; l++) {
				if (uid->extra[l] == id) {
					avail++;
					if (uid->eventid[l][0] == srcmap[k])
						found++;
					break;
				}
			}
			j++;
		}
		if (srcmap[k] < 0)
			break;
		j++;
		k++;
	}
	if (avail != found || avail == 0)
		return;
	k = j = 0;
	while (kb[j] >= 0) {
		struct uae_input_device *uid = &keyboards[0];
		while (kb[j] >= 0) {
			int id = kb[j];
			k = 0;
			while (keyboard_default[k].scancode >= 0) {
				if (keyboard_default[k].scancode == kb[j]) {
					for (int l = 0; l < MAX_INPUT_DEVICE_EVENTS; l++) {
						if (uid->extra[l] == id && uid->port[l][0] == 0) {
							for (int m = 0; m < MAX_INPUT_SUB_EVENT && keyboard_default[k].node[m].evt; m++) {
								uid->eventid[l][m] = keyboard_default[k].node[m].evt;
								uid->port[l][m] = 0;
								uid->flags[l][m] = 0;
							}
							break;
						}
					}
					break;
				}
				k++;
			}
			j++;
		}
		j++;
	}
}

static void inputdevice_sparerestore (struct uae_input_device *uid, int num, int sub)
{
	if (uid->port[num][SPARE_SUB_EVENT]) {
		uid->eventid[num][sub] = uid->eventid[num][SPARE_SUB_EVENT];
		uid->flags[num][sub] = uid->flags[num][SPARE_SUB_EVENT];
		uid->custom[num][sub] = uid->custom[num][SPARE_SUB_EVENT];
	} else {
		uid->eventid[num][sub] = 0;
		uid->flags[num][sub] = 0;
		xfree (uid->custom[num][sub]);
		uid->custom[num][sub] = 0;
	}
	uid->eventid[num][SPARE_SUB_EVENT] = 0;
	uid->flags[num][SPARE_SUB_EVENT] = 0;
	uid->port[num][SPARE_SUB_EVENT] = 0;
	uid->custom[num][SPARE_SUB_EVENT] = 0;
	if (uid->flags[num][MAX_INPUT_SUB_EVENT - 1] & ID_FLAG_RESERVEDGAMEPORTSCUSTOM) {
		uid->eventid[num][MAX_INPUT_SUB_EVENT - 1] = 0;
		uid->flags[num][MAX_INPUT_SUB_EVENT - 1] = 0;
		uid->port[num][MAX_INPUT_SUB_EVENT - 1] = 0;
		uid->custom[num][MAX_INPUT_SUB_EVENT - 1] = 0;
	}
}

void inputdevice_sparecopy (struct uae_input_device *uid, int num, int sub)
{
	if (uid->port[num][SPARE_SUB_EVENT] != 0)
		return;
	if (uid->eventid[num][sub] <= 0 && uid->custom[num][sub] == NULL) {
		uid->eventid[num][SPARE_SUB_EVENT] = 0;
		uid->flags[num][SPARE_SUB_EVENT] = 0;
		uid->port[num][SPARE_SUB_EVENT] = 0;
		xfree (uid->custom[num][SPARE_SUB_EVENT]);
		uid->custom[num][SPARE_SUB_EVENT] = NULL;
	} else {
		uid->eventid[num][SPARE_SUB_EVENT] = uid->eventid[num][sub];
		uid->flags[num][SPARE_SUB_EVENT] = uid->flags[num][sub];
		uid->port[num][SPARE_SUB_EVENT] = MAX_JPORTS + 1;
		xfree (uid->custom[num][SPARE_SUB_EVENT]);
		uid->custom[num][SPARE_SUB_EVENT] = uid->custom[num][sub];
		uid->custom[num][sub] = NULL;
	}
}

static void setcompakb (struct uae_prefs *p, int *kb, const int *srcmap, int index, int af)
{
	int j, k;
	k = j = 0;
	while (kb[j] >= 0 && srcmap[k] >= 0) {
		while (kb[j] >= 0) {
			int id = kb[j];
			// default and active KB only
			for (int m = 0; m < MAX_INPUT_DEVICES; m++) {
				struct uae_input_device *uid = &keyboards[m];
				if (m == 0 || uid->enabled) {
					for (int l = 0; l < MAX_INPUT_DEVICE_EVENTS; l++) {
						if (uid->extra[l] == id) {
							setcompakbevent(p, uid, l, srcmap[k], index, af, 0);
							break;
						}
					}
				}
			}
			j++;
		}
		j++;
		k++;
	}
}

int inputdevice_get_compatibility_input (struct uae_prefs *prefs, int index, int *typelist, int *inputlist, const int **at)
{
	if (index >= MAX_JPORTS || joymodes[index] < 0)
		return -1;
	if (typelist != NULL)
		*typelist = joymodes[index];
	if (at != NULL)
		*at = axistable;
	if (inputlist == NULL)
		return -1;
	
	//write_log (_T("%d %p %p\n"), *typelist, *inputlist, *at);
	int cnt;
	for (cnt = 0; joyinputs[index] && joyinputs[index][cnt] >= 0; cnt++) {
		inputlist[cnt] = joyinputs[index][cnt];
	}
	inputlist[cnt] = -1;

	// find custom events (custom event = event that is mapped to same port but not included in joyinputs[]
	int devnum = 0;
	while (inputdevice_get_device_status (devnum) >= 0) {
		for (int j = 0; j < inputdevice_get_widget_num (devnum); j++) {
			for (int sub = 0; sub < MAX_INPUT_SUB_EVENT; sub++) {
				int port, k, l;
				uae_u64 flags;
				bool ignore = false;
				int evtnum2 = inputdevice_get_mapping (devnum, j, &flags, &port, NULL, NULL, sub);
				if (port - 1 != index)
					continue;
				for (k = 0; axistable[k] >= 0; k += 3) {
					if (evtnum2 == axistable[k] || evtnum2 == axistable[k + 1] || evtnum2 == axistable[k + 2]) {
						for (l = 0; inputlist[l] >= 0; l++) {
							if (inputlist[l] == axistable[k] || inputlist[l] == axistable[k + 1] || inputlist[l] == axistable[k + 1]) {
								ignore = true;
							}
						}
					}
				}
				if (!ignore) {
					for (k = 0; inputlist[k] >= 0; k++) {
						if (evtnum2 == inputlist[k])
							break;
					}
					if (inputlist[k] < 0) {
						inputlist[k] = evtnum2;
						inputlist[k + 1] = -1;
						cnt++;
					}
				}
			}
		}
		devnum++;
	}
#if 0
	for (int i = 0; inputlist[i] >= 0; i++) {
		struct inputevent *evt = inputdevice_get_eventinfo (inputlist[i]);
		write_log (_T("%d: %d %d %s\n"), i, index, inputlist[i], evt->name);
	}
#endif
	//write_log (_T("%d\n"), cnt);
	return cnt;
}

static void clearevent (struct uae_input_device *uid, int evt)
{
	for (int i = 0; i < MAX_INPUT_DEVICE_EVENTS; i++) {
		for (int j = 0; j < MAX_INPUT_SUB_EVENT; j++) {
			if (uid->eventid[i][j] == evt) {
				uid->eventid[i][j] = 0;
				uid->flags[i][j] &= COMPA_RESERVED_FLAGS;
				xfree (uid->custom[i][j]);
				uid->custom[i][j] = NULL;
			}
		}
	}
}
static void clearkbrevent (struct uae_input_device *uid, int evt)
{
	for (int i = 0; i < MAX_INPUT_DEVICE_EVENTS; i++) {
		for (int j = 0; j < MAX_INPUT_SUB_EVENT; j++) {
			if (uid->eventid[i][j] == evt) {
				uid->eventid[i][j] = 0;
				uid->flags[i][j] &= COMPA_RESERVED_FLAGS;
				xfree (uid->custom[i][j]);
				uid->custom[i][j] = NULL;
				if (j == 0)
					set_kbr_default_event (uid, keyboard_default, i);
			}
		}
	}
}

static void resetjport (struct uae_prefs *prefs, int index)
{
	const int *p = rem_ports[index];
	while (*p >= 0) {
		int evtnum = *p++;
		for (int l = 0; l < MAX_INPUT_DEVICES; l++) {
			clearevent (&prefs->joystick_settings[GAMEPORT_INPUT_SETTINGS][l], evtnum);
			clearevent (&prefs->mouse_settings[GAMEPORT_INPUT_SETTINGS][l], evtnum);
			clearkbrevent (&prefs->keyboard_settings[GAMEPORT_INPUT_SETTINGS][l], evtnum);
		}
		for (int i = 0; axistable[i] >= 0; i += 3) {
			if (evtnum == axistable[i] || evtnum == axistable[i + 1] || evtnum == axistable[i + 2]) {
				for (int j = 0; j < 3; j++) {
					int evtnum2 = axistable[i + j];
					for (int l = 0; l < MAX_INPUT_DEVICES; l++) {
						clearevent (&prefs->joystick_settings[GAMEPORT_INPUT_SETTINGS][l], evtnum2);
						clearevent (&prefs->mouse_settings[GAMEPORT_INPUT_SETTINGS][l], evtnum2);
						clearkbrevent (&prefs->keyboard_settings[GAMEPORT_INPUT_SETTINGS][l], evtnum2);
					}
				}
				break;
			}
		}
	}
}

static void remove_compa_config (struct uae_prefs *prefs, int index)
{
	int typelist;
	const int *atpp;
	int inputlist[MAX_COMPA_INPUTLIST];

	if (inputdevice_get_compatibility_input (prefs, index, &typelist, inputlist, &atpp) <= 0)
		return;
	for (int i = 0; inputlist[i] >= 0; i++) {
		int evtnum = inputlist[i];
		const int *atp = atpp;

		int atpidx = 0;
		while (*atp >= 0) {
			if (*atp == evtnum) {
				atp++;
				atpidx = 2;
				break;
			}
			if (atp[1] == evtnum || atp[2] == evtnum) {
				atpidx = 1;
				break;
			}
			atp += 3;
		}
		while (atpidx >= 0) {
			for (int l = 0; l < MAX_INPUT_DEVICES; l++) {
				clearevent (&prefs->joystick_settings[GAMEPORT_INPUT_SETTINGS][l], evtnum);
				clearevent (&prefs->mouse_settings[GAMEPORT_INPUT_SETTINGS][l], evtnum);
				clearkbrevent (&prefs->keyboard_settings[GAMEPORT_INPUT_SETTINGS][l], evtnum);
			}
			evtnum = *atp++;
			atpidx--;
		}
	}
}

static void cleardev_custom (struct uae_input_device *uid, int num, int index)
{
	for (int i = 0; i < MAX_INPUT_DEVICE_EVENTS; i++) {
		for (int j = 0; j < MAX_INPUT_SUB_EVENT; j++) {
			if (uid[num].port[i][j] == index + 1) {
				uid[num].eventid[i][j] = 0;
				uid[num].flags[i][j] &= COMPA_RESERVED_FLAGS;
				xfree (uid[num].custom[i][j]);
				uid[num].custom[i][j] = NULL;
				uid[num].port[i][j] = 0;
				if (uid[num].port[i][SPARE_SUB_EVENT])
					inputdevice_sparerestore (&uid[num], i, j);
			}
		}
	}
}
static void cleardevkbr_custom(struct uae_input_device *uid, int num, int index)
{
	for (int i = 0; i < MAX_INPUT_DEVICE_EVENTS; i++) {
		for (int j = 0; j < MAX_INPUT_SUB_EVENT; j++) {
			if (uid[num].port[i][j] == index + 1) {
				uid[num].eventid[i][j] = 0;
				uid[num].flags[i][j] &= COMPA_RESERVED_FLAGS;
				xfree (uid[num].custom[i][j]);
				uid[num].custom[i][j] = NULL;
				uid[num].port[i][j] = 0;
				if (uid[num].port[i][SPARE_SUB_EVENT]) {
					inputdevice_sparerestore (&uid[num], i, j);
				} else if (j == 0) {
					set_kbr_default_event (&uid[num], keyboard_default, i);
				}
			}
		}
	}
}

// remove all gameports mappings mapped to port 'index'
static void remove_custom_config (struct uae_prefs *prefs, int index)
{
	for (int l = 0; l < MAX_INPUT_DEVICES; l++) {
		cleardev_custom(joysticks, l, index);
		cleardev_custom(mice, l, index);
		cleardevkbr_custom (keyboards, l, index);
	}
}

// prepare port for custom mapping, remove all current Amiga side device mappings
void inputdevice_compa_prepare_custom (struct uae_prefs *prefs, int index, int newmode, bool removeold)
{
	int mode = prefs->jports[index].mode;
	if (newmode >= 0) {
		mode = newmode;
	} else if (mode == 0) {
		mode = index == 0 ? JSEM_MODE_WHEELMOUSE : (prefs->cs_cd32cd ? JSEM_MODE_JOYSTICK_CD32 : JSEM_MODE_JOYSTICK);
	}
	prefs->jports[index].mode = mode;

	if (removeold) {
		prefs->jports_custom[JSEM_GETCUSTOMIDX(index, prefs)].custom[0] = 0;
		remove_compa_config (prefs, index);
		remove_custom_config (prefs, index);
	}
}
// clear device before switching to new one
void inputdevice_compa_clear (struct uae_prefs *prefs, int index)
{
	freejport (prefs, index);
	resetjport (prefs, index);
	remove_compa_config (prefs, index);
}

static void cleardev (struct uae_input_device *uid, int num)
{
	for (int i = 0; i < MAX_INPUT_DEVICE_EVENTS; i++) {
		inputdevice_sparecopy (&uid[num], i, 0);
		for (int j = 0; j < MAX_INPUT_SUB_EVENT; j++) {
			uid[num].eventid[i][j] = 0;
			uid[num].flags[i][j] &= ID_FLAG_AUTOFIRE_MASK;
			xfree (uid[num].custom[i][j]);
			uid[num].custom[i][j] = NULL;
		}
	}
}

static void enablejoydevice (struct uae_input_device *uid, bool gameportsmode, int evtnum)
{
	for (int i = 0; i < MAX_INPUT_DEVICE_EVENTS; i++) {
		for (int j = 0; j < MAX_INPUT_SUB_EVENT; j++) {
			if ((gameportsmode && uid->eventid[i][j] == evtnum) || uid->port[i][j] > 0) {
				if (!uid->enabled)
					uid->enabled = -1;
			}
		}
	}
}

static void setjoydevices (struct uae_prefs *prefs, bool gameportsmode, int port)
{
	for (int i = 0; joyinputs[port] && joyinputs[port][i] >= 0; i++) {
		int evtnum = joyinputs[port][i];
		for (int l = 0; l < MAX_INPUT_DEVICES; l++) {
			enablejoydevice (&joysticks[l], gameportsmode, evtnum);
			enablejoydevice (&mice[l], gameportsmode, evtnum);
			//enablejoydevice (&keyboards[l], gameportsmode, evtnum);
		}
		for (int k = 0; axistable[k] >= 0; k += 3) {
			if (evtnum == axistable[k] || evtnum == axistable[k + 1] || evtnum == axistable[k + 2]) {
				for (int j = 0; j < 3; j++) {
					int evtnum2 = axistable[k + j];
					for (int l = 0; l < MAX_INPUT_DEVICES; l++) {
						enablejoydevice (&joysticks[l], gameportsmode, evtnum2);
						enablejoydevice (&mice[l], gameportsmode, evtnum2);
						//enablejoydevice (&keyboards[l], gameportsmode, evtnum2);
					}
				}
				break;
			}
		}

	}
}

static const int *getlightpen(int port, int submode)
{
	switch (submode)
	{
	case 1:
		return port ? ip_lightpen2_trojan : ip_lightpen1_trojan;
	default:
		return port ? ip_lightpen2 : ip_lightpen1;
	}
}

static void setjoyinputs (struct uae_prefs *prefs, int port)
{
	joyinputs[port] = NULL;
	switch (joymodes[port])
	{
		case JSEM_MODE_JOYSTICK:
			if (port >= 2)
				joyinputs[port] = port == 3 ? ip_parjoy2 : ip_parjoy1;
			else
				joyinputs[port] = port == 1 ? ip_joy2 : ip_joy1;
		break;
		case JSEM_MODE_GAMEPAD:
			joyinputs[port] = port ? ip_joypad2 : ip_joypad1;
		break;
		case JSEM_MODE_JOYSTICK_CD32:
			joyinputs[port] = port ? ip_joycd322 : ip_joycd321;
		break;
		case JSEM_MODE_JOYSTICK_ANALOG:
			joyinputs[port] = port ? ip_analog2 : ip_analog1;
		break;
		case JSEM_MODE_WHEELMOUSE:
		case JSEM_MODE_MOUSE:
			joyinputs[port] = port ? ip_mouse2 : ip_mouse1;
		break;
		case JSEM_MODE_LIGHTPEN:
			joyinputs[port] = getlightpen(port, joysubmodes[port]);
		break;
		break;
		case JSEM_MODE_MOUSE_CDTV:
			joyinputs[port] = ip_mousecdtv;
		break;
	}
	//write_log (_T("joyinput %d = %p\n"), port, joyinputs[port]);
}

static void setautofire (struct uae_input_device *uid, int port, int af)
{
	const int *afp = af_ports[port];
	for (int k = 0; afp[k] >= 0; k++) {
		for (int i = 0; i < MAX_INPUT_DEVICE_EVENTS; i++) {
			for (int j = 0; j < MAX_INPUT_SUB_EVENT; j++) {
				if (uid->eventid[i][j] == afp[k]) {
					uid->flags[i][j] &= ~ID_FLAG_AUTOFIRE_MASK;
					if (af >= JPORT_AF_NORMAL)
						uid->flags[i][j] |= ID_FLAG_AUTOFIRE;
					if (af == JPORT_AF_TOGGLE)
						uid->flags[i][j] |= ID_FLAG_TOGGLE;
					if (af == JPORT_AF_ALWAYS)
						uid->flags[i][j] |= ID_FLAG_INVERTTOGGLE;
				}
			}
		}
	}
}

static void setautofires (struct uae_prefs *prefs, int port, int af)
{
#ifdef RETROPLATFORM
	// don't override custom AF autofire mappings
	if (rp_isactive ())
		return;
#endif
	if (JSEM_ISCUSTOM(port, prefs))
		return;
	for (int l = 0; l < MAX_INPUT_DEVICES; l++) {
		setautofire (&joysticks[l], port, af);
		setautofire (&mice[l], port, af);
		setautofire (&keyboards[l], port, af);
	}
}

// merge gameport settings with current input configuration
static void compatibility_copy (struct uae_prefs *prefs, bool gameports)
{
	int used[MAX_INPUT_DEVICES] = { 0 };
	int i, joy;

	for (i = 0; i < MAX_JPORTS; i++) {
		joymodes[i] = prefs->jports[i].mode;
		joysubmodes[i] = prefs->jports[i].submode;
		joyinputs[i] = NULL;
		// remove all mappings from this port
		if (gameports)
			remove_compa_config (prefs, i);
		remove_custom_config (prefs, i);
		setjoyinputs (prefs, i);
	}

	for (i = 0; i < 2; i++) {
		if (prefs->jports[i].id >= 0 && joymodes[i] <= 0) {
			int mode = prefs->jports[i].mode;
			if (jsem_ismouse (i, prefs) >= 0) {
				switch (mode)
				{
					case JSEM_MODE_DEFAULT:
					case JSEM_MODE_MOUSE:
					case JSEM_MODE_WHEELMOUSE:
					default:
					joymodes[i] = JSEM_MODE_WHEELMOUSE;
					joyinputs[i] = i ? ip_mouse2 : ip_mouse1;
					break;
					case JSEM_MODE_LIGHTPEN:
					joymodes[i] = JSEM_MODE_LIGHTPEN;
					joyinputs[i] = getlightpen(i, joysubmodes[i]);
					break;
					case JSEM_MODE_MOUSE_CDTV:
					joymodes[i] = JSEM_MODE_MOUSE_CDTV;
					joyinputs[i] = ip_mousecdtv;
					break;
				}
			} else if (jsem_isjoy (i, prefs) >= 0) {
				switch (mode)
				{
					case JSEM_MODE_DEFAULT:
					case JSEM_MODE_JOYSTICK:
					case JSEM_MODE_GAMEPAD:
					case JSEM_MODE_JOYSTICK_CD32:
					default:
					{
						bool iscd32 = mode == JSEM_MODE_JOYSTICK_CD32 || (mode == JSEM_MODE_DEFAULT && prefs->cs_cd32cd);
						if (iscd32) {
							joymodes[i] = JSEM_MODE_JOYSTICK_CD32;
							joyinputs[i] = i ? ip_joycd322 : ip_joycd321;
						} else if (mode == JSEM_MODE_GAMEPAD) {
							joymodes[i] = JSEM_MODE_GAMEPAD;
							joyinputs[i] = i ? ip_joypad2 : ip_joypad1;
						} else {
							joymodes[i] = JSEM_MODE_JOYSTICK;
							joyinputs[i] = i ? ip_joy2 : ip_joy1;
						}
						break;
					}
					case JSEM_MODE_JOYSTICK_ANALOG:
						joymodes[i] = JSEM_MODE_JOYSTICK_ANALOG;
						joyinputs[i] = i ? ip_analog2 : ip_analog1;
						break;
					case JSEM_MODE_MOUSE:
					case JSEM_MODE_WHEELMOUSE:
						joymodes[i] = JSEM_MODE_WHEELMOUSE;
						joyinputs[i] = i ? ip_mouse2 : ip_mouse1;
						break;
					case JSEM_MODE_LIGHTPEN:
						joymodes[i] = JSEM_MODE_LIGHTPEN;
						joyinputs[i] = getlightpen(i, joysubmodes[i]);
						break;
					case JSEM_MODE_MOUSE_CDTV:
						joymodes[i] = JSEM_MODE_MOUSE_CDTV;
						joyinputs[i] = ip_mousecdtv;
						break;
				}
			} else if (prefs->jports[i].id >= 0) {
				joymodes[i] = i ? JSEM_MODE_JOYSTICK : JSEM_MODE_WHEELMOUSE;
				joyinputs[i] = i ? ip_joy2 : ip_mouse1;
			}
		}
	}

	for (i = 2; i < MAX_JPORTS; i++) {
		if (prefs->jports[i].id >= 0 && joymodes[i] <= 0) {
			if (jsem_isjoy (i, prefs) >= 0) {
				joymodes[i] = JSEM_MODE_JOYSTICK;
				joyinputs[i] = i == 3 ? ip_parjoy2 : ip_parjoy1;
			} else if (prefs->jports[i].id >= 0) {
				prefs->jports[i].mode = joymodes[i] = JSEM_MODE_JOYSTICK;
				joyinputs[i] = i == 3 ? ip_parjoy2 : ip_parjoy1;
			}
		}
	}

	for (i = 0; i < 2; i++) {
		int af = prefs->jports[i].autofire;
		if (prefs->jports[i].id >= 0) {
			int mode = prefs->jports[i].mode;
			int submode = prefs->jports[i].submode;
			if ((joy = jsem_ismouse (i, prefs)) >= 0) {
				if (gameports)
					cleardev (mice, joy);
				switch (mode)
				{
				case JSEM_MODE_DEFAULT:
				case JSEM_MODE_MOUSE:
				case JSEM_MODE_WHEELMOUSE:
				default:
					input_get_default_mouse (mice, joy, i, af, !gameports, mode != JSEM_MODE_MOUSE, false);
					joymodes[i] = JSEM_MODE_WHEELMOUSE;
					break;
				case JSEM_MODE_LIGHTPEN:
					input_get_default_lightpen (mice, joy, i, af, !gameports, false, submode);
					joymodes[i] = JSEM_MODE_LIGHTPEN;
					break;
				case JSEM_MODE_JOYSTICK:
				case JSEM_MODE_GAMEPAD:
				case JSEM_MODE_JOYSTICK_CD32:
					input_get_default_joystick (mice, joy, i, af, mode, !gameports, true);
					joymodes[i] = mode;
					break;
				case JSEM_MODE_JOYSTICK_ANALOG:
					input_get_default_joystick_analog (mice, joy, i, af, !gameports, true);
					joymodes[i] = JSEM_MODE_JOYSTICK_ANALOG;
					break;
				}
				_tcsncpy (prefs->jports[i].idc.name, idev[IDTYPE_MOUSE].get_friendlyname (joy), MAX_JPORT_NAME - 1);
				_tcsncpy (prefs->jports[i].idc.configname, idev[IDTYPE_MOUSE].get_uniquename (joy), MAX_JPORT_CONFIG - 1);
				prefs->jports[i].idc.name[MAX_JPORT_NAME - 1] = 0;
				prefs->jports[i].idc.configname[MAX_JPORT_CONFIG - 1] = 0;
			}
		}
	}

	for (i = 1; i >= 0; i--) {
		int af = prefs->jports[i].autofire;
		if (prefs->jports[i].id >= 0) {
			int mode = prefs->jports[i].mode;
			int submode = prefs->jports[i].submode;
			joy = jsem_isjoy (i, prefs);
			if (joy >= 0) {
				if (gameports)
					cleardev (joysticks, joy);
				switch (mode)
				{
				case JSEM_MODE_DEFAULT:
				case JSEM_MODE_JOYSTICK:
				case JSEM_MODE_GAMEPAD:
				case JSEM_MODE_JOYSTICK_CD32:
				default:
				{
					bool iscd32 = mode == JSEM_MODE_JOYSTICK_CD32 || (mode == JSEM_MODE_DEFAULT && prefs->cs_cd32cd);
					int jmode = iscd32 ? JSEM_MODE_JOYSTICK_CD32 : mode;
					input_get_default_joystick(joysticks, joy, i, af, jmode, !gameports, false);
					if (iscd32)
						joymodes[i] = JSEM_MODE_JOYSTICK_CD32;
					else if (mode == JSEM_MODE_GAMEPAD)
						joymodes[i] = JSEM_MODE_GAMEPAD;
					else
						joymodes[i] = JSEM_MODE_JOYSTICK;
					break;
				}
				case JSEM_MODE_JOYSTICK_ANALOG:
					input_get_default_joystick_analog(joysticks, joy, i, af, !gameports, false);
					joymodes[i] = JSEM_MODE_JOYSTICK_ANALOG;
					break;
				case JSEM_MODE_MOUSE:
				case JSEM_MODE_WHEELMOUSE:
#ifdef AMIBERRY
					// This allows us to use Retroarch hotkeys when having a controller in Mouse mode
					if (currprefs.jports[i].id >= JSEM_MICE && currprefs.jports[i].id < JSEM_END)
					{
						input_get_default_mouse(joysticks, joy, i, af, !gameports, mode == JSEM_MODE_WHEELMOUSE, true);
						joymodes[i] = JSEM_MODE_WHEELMOUSE;
					}
					else
					{
						input_get_default_joystick(joysticks, joy, i, af, mode, !gameports, false);
						joymodes[i] = JSEM_MODE_WHEELMOUSE;
					}
#endif
					break;
				case JSEM_MODE_LIGHTPEN:
					input_get_default_lightpen(joysticks, joy, i, af, !gameports, true, submode);
					joymodes[i] = JSEM_MODE_LIGHTPEN;
					break;
				case JSEM_MODE_MOUSE_CDTV:
					joymodes[i] = JSEM_MODE_MOUSE_CDTV;
					input_get_default_joystick(joysticks, joy, i, af, mode, !gameports, false);
					break;

				}
				_tcsncpy(prefs->jports[i].idc.name, idev[IDTYPE_JOYSTICK].get_friendlyname (joy), MAX_JPORT_NAME - 1);
				_tcsncpy(prefs->jports[i].idc.configname, idev[IDTYPE_JOYSTICK].get_uniquename (joy), MAX_JPORT_CONFIG - 1);
				prefs->jports[i].idc.name[MAX_JPORT_NAME - 1] = 0;
				prefs->jports[i].idc.configname[MAX_JPORT_CONFIG - 1] = 0;
				used[joy] = 1;
			}
		}
	}

	if (gameports) {
		// replace possible old mappings with default keyboard mapping
		for (i = KBR_DEFAULT_MAP_FIRST; i <= KBR_DEFAULT_MAP_LAST; i++) {
			checkcompakb (keyboard_default_kbmaps[i], ip_joy2);
			checkcompakb (keyboard_default_kbmaps[i], ip_joy1);
			checkcompakb (keyboard_default_kbmaps[i], ip_joypad2);
			checkcompakb (keyboard_default_kbmaps[i], ip_joypad1);
			checkcompakb (keyboard_default_kbmaps[i], ip_parjoy2);
			checkcompakb (keyboard_default_kbmaps[i], ip_parjoy1);
			checkcompakb (keyboard_default_kbmaps[i], ip_mouse2);
			checkcompakb (keyboard_default_kbmaps[i], ip_mouse1);
		}
		for (i = KBR_DEFAULT_MAP_CD32_FIRST; i <= KBR_DEFAULT_MAP_CD32_LAST; i++) {
			checkcompakb (keyboard_default_kbmaps[i], ip_joycd321);
			checkcompakb (keyboard_default_kbmaps[i], ip_joycd322);
		}
	}

	for (i = 0; i < 2; i++) {
		if (prefs->jports[i].id >= 0) {
			int *kb = NULL;
			int mode = prefs->jports[i].mode;
			int af = prefs->jports[i].autofire;
			for (joy = 0; used[joy]; joy++);
			if (JSEM_ISANYKBD (i, prefs)) {
				bool cd32 = mode == JSEM_MODE_JOYSTICK_CD32 || (mode == JSEM_MODE_DEFAULT && prefs->cs_cd32cd);
				if (JSEM_ISNUMPAD (i, prefs)) {
					if (cd32)
						kb = keyboard_default_kbmaps[KBR_DEFAULT_MAP_CD32_NP];
					else if (mode == JSEM_MODE_GAMEPAD)
						kb = keyboard_default_kbmaps[KBR_DEFAULT_MAP_NP3];
					else
						kb = keyboard_default_kbmaps[KBR_DEFAULT_MAP_NP];
				} else if (JSEM_ISCURSOR (i, prefs)) {
					if (cd32)
						kb = keyboard_default_kbmaps[KBR_DEFAULT_MAP_CD32_CK];
					else if (mode == JSEM_MODE_GAMEPAD)
						kb = keyboard_default_kbmaps[KBR_DEFAULT_MAP_CK3];
					else
						kb = keyboard_default_kbmaps[KBR_DEFAULT_MAP_CK];
				} else if (JSEM_ISSOMEWHEREELSE (i, prefs)) {
					if (cd32)
						kb = keyboard_default_kbmaps[KBR_DEFAULT_MAP_CD32_SE];
					else if (mode == JSEM_MODE_GAMEPAD)
						kb = keyboard_default_kbmaps[KBR_DEFAULT_MAP_SE3];
					else
						kb = keyboard_default_kbmaps[KBR_DEFAULT_MAP_SE];
				}
#ifdef AMIBERRY
				else if (JSEM_ISKEYRAH(i, prefs)) 
				{
					if (cd32)
						kb = keyboard_default_kbmaps[KBR_DEFAULT_MAP_CD32_KEYRAH];
					else if (mode == JSEM_MODE_GAMEPAD)
						kb = keyboard_default_kbmaps[KBR_DEFAULT_MAP_KEYRAH3];
					else
						kb = keyboard_default_kbmaps[KBR_DEFAULT_MAP_KEYRAH];
				}
				else if (JSEM_ISRAPLAYER1(i, prefs))
				{
					if (cd32)
						kb = keyboard_default_kbmaps[KBR_DEFAULT_MAP_CD32_RAPLAYER1];
					else if (mode == JSEM_MODE_GAMEPAD)
						kb = keyboard_default_kbmaps[KBR_DEFAULT_MAP_RAPLAYER1_3];
					else
						kb = keyboard_default_kbmaps[KBR_DEFAULT_MAP_RAPLAYER1];
				}
				else if (JSEM_ISRAPLAYER2(i, prefs))
				{
					if (cd32)
						kb = keyboard_default_kbmaps[KBR_DEFAULT_MAP_CD32_RAPLAYER2];
					else if (mode == JSEM_MODE_GAMEPAD)
						kb = keyboard_default_kbmaps[KBR_DEFAULT_MAP_RAPLAYER2_3];
					else
						kb = keyboard_default_kbmaps[KBR_DEFAULT_MAP_RAPLAYER2];
				}
				else if (JSEM_ISRAPLAYER3(i, prefs))
				{
					if (cd32)
						kb = keyboard_default_kbmaps[KBR_DEFAULT_MAP_CD32_RAPLAYER3];
					else if (mode == JSEM_MODE_GAMEPAD)
						kb = keyboard_default_kbmaps[KBR_DEFAULT_MAP_RAPLAYER3_3];
					else
						kb = keyboard_default_kbmaps[KBR_DEFAULT_MAP_RAPLAYER3];
				}
				else if (JSEM_ISRAPLAYER4(i, prefs))
				{
					if (cd32)
						kb = keyboard_default_kbmaps[KBR_DEFAULT_MAP_CD32_RAPLAYER4];
					else if (mode == JSEM_MODE_GAMEPAD)
						kb = keyboard_default_kbmaps[KBR_DEFAULT_MAP_RAPLAYER4_3];
					else
						kb = keyboard_default_kbmaps[KBR_DEFAULT_MAP_RAPLAYER4];
				}
#endif
				if (kb) {
					switch (mode)
					{
					case JSEM_MODE_JOYSTICK:
					case JSEM_MODE_GAMEPAD:
					case JSEM_MODE_JOYSTICK_CD32:
					case JSEM_MODE_DEFAULT:
						if (cd32) {
							setcompakb (prefs, kb, i ? ip_joycd322 : ip_joycd321, i, af);
							joymodes[i] = JSEM_MODE_JOYSTICK_CD32;
						} else if (mode == JSEM_MODE_GAMEPAD) {
							setcompakb (prefs, kb, i ? ip_joypad2 : ip_joypad1, i, af);
							joymodes[i] = JSEM_MODE_GAMEPAD;
						} else {
							setcompakb (prefs, kb, i ? ip_joy2 : ip_joy1, i, af);
							joymodes[i] = JSEM_MODE_JOYSTICK;
						}
						break;
					case JSEM_MODE_MOUSE:
					case JSEM_MODE_WHEELMOUSE:
						setcompakb (prefs, kb, i ? ip_mouse2 : ip_mouse1, i, af);
						joymodes[i] = JSEM_MODE_WHEELMOUSE;
						break;
					}
					used[joy] = 1;
				}
			}
		}
	}
#ifndef AMIBERRY
	if (arcadia_bios) {
		setcompakb (prefs, keyboard_default_kbmaps[KBR_DEFAULT_MAP_ARCADIA], ip_arcadia, 0, 0);
	}
#endif
	if (0 && currprefs.cs_cdtvcd) {
		setcompakb (prefs, keyboard_default_kbmaps[KBR_DEFAULT_MAP_CDTV], ip_mediacdtv, 0, 0);
	}

	// parport
	for (i = 2; i < MAX_JPORTS; i++) {
		int af = prefs->jports[i].autofire;
		if (prefs->jports[i].id >= 0) {
			joy = jsem_isjoy (i, prefs);
			if (joy >= 0) {
				if (gameports)
					cleardev (joysticks, joy);
				input_get_default_joystick (joysticks, joy, i, af, 0, !gameports, false);
				_tcsncpy (prefs->jports[i].idc.name, idev[IDTYPE_JOYSTICK].get_friendlyname (joy), MAX_JPORT_NAME - 1);
				_tcsncpy (prefs->jports[i].idc.configname, idev[IDTYPE_JOYSTICK].get_uniquename (joy), MAX_JPORT_CONFIG - 1);
				prefs->jports[i].idc.name[MAX_JPORT_NAME - 1] = 0;
				prefs->jports[i].idc.configname[MAX_JPORT_CONFIG - 1] = 0;
				used[joy] = 1;
				joymodes[i] = JSEM_MODE_JOYSTICK;
			}
		}
	}
	for (i = 2; i < MAX_JPORTS; i++) {
		if (prefs->jports[i].id >= 0) {
			int *kb = NULL;
			for (joy = 0; used[joy]; joy++);
			if (JSEM_ISANYKBD (i, prefs)) {
				if (JSEM_ISNUMPAD (i, prefs))
					kb = keyboard_default_kbmaps[KBR_DEFAULT_MAP_NP];
				else if (JSEM_ISCURSOR (i, prefs))
					kb = keyboard_default_kbmaps[KBR_DEFAULT_MAP_CK];
				else if (JSEM_ISSOMEWHEREELSE (i, prefs))
					kb = keyboard_default_kbmaps[KBR_DEFAULT_MAP_SE];
				if (kb) {
					setcompakb (prefs, kb, i == 3 ? ip_parjoy2default : ip_parjoy1default, i, prefs->jports[i].autofire);
					used[joy] = 1;
					joymodes[i] = JSEM_MODE_JOYSTICK;
				}
			}
		}
	}

	for (i = 0; i < MAX_JPORTS; i++) {
		if (JSEM_ISCUSTOM(i, prefs)) {
			inputdevice_parse_jport_custom(prefs, prefs->jports[i].id - JSEM_CUSTOM, i, NULL);
		}
		if (gameports)
			setautofires (prefs, i, prefs->jports[i].autofire);
	}

	for (i = 0; i < MAX_JPORTS; i++) {
		setjoyinputs (prefs, i);
		setjoydevices (prefs, gameports, i);
	}
}

static void disableifempty2 (struct uae_input_device *uid)
{
	for (int i = 0; i < MAX_INPUT_DEVICE_EVENTS; i++) {
		for (int j = 0; j < MAX_INPUT_SUB_EVENT; j++) {
			if (uid->eventid[i][j] > 0 || uid->custom[i][j] != NULL)
				return;
		}
	}
	if (uid->enabled < 0)
		uid->enabled = 0;
}
static void disableifempty (struct uae_prefs *prefs)
{
	for (int l = 0; l < MAX_INPUT_DEVICES; l++) {
		disableifempty2 (&joysticks[l]);
		disableifempty2 (&mice[l]);
		if (!input_get_default_keyboard(l))
			disableifempty2 (&keyboards[l]);
	}
	prefs->internalevent_settings[0]->enabled = true;
}

static void matchdevices(struct uae_prefs *p, struct inputdevice_functions *inf, struct uae_input_device *uid, int devnum, int match_mask)
{
	int i, j;

	for (int l = 0; l < 2; l++) {
		bool fullmatch = l == 0;
		int match = -1;
		for (i = 0; i < inf->get_num (); i++) {
			const TCHAR* aname1 = inf->get_friendlyname (i);
			const TCHAR* aname2 = inf->get_uniquename (i);
			for (j = 0; j < MAX_INPUT_DEVICES; j++) {
				if (aname2 && uid[j].configname) {
					bool matched = false;
					TCHAR bname[MAX_DPATH];
					TCHAR bname2[MAX_DPATH];
					TCHAR *p1 ,*p2;
					TCHAR *bname1 = uid[j].name;

					if (fullmatch) {
						if (!(match_mask & INPUT_MATCH_BOTH))
							continue;
					} else {
						if (!(match_mask & INPUT_MATCH_CONFIG_NAME_ONLY))
							continue;
					}

					_tcscpy (bname, uid[j].configname);
					_tcscpy (bname2, aname2);
					// strip possible local guid part
					p1 = _tcschr (bname, '{');
					p2 = _tcschr (bname2, '{');
					if (!p1 && !p2) {
						// check possible directinput names too
						p1 = _tcschr (bname, ' ');
						p2 = _tcschr (bname2, ' ');
					}
					if (!_tcscmp (bname, bname2)) {
						matched = true;
					} else if (p1 && p2 && p1 - bname == p2 - bname2) {
						*p1 = 0;
						*p2 = 0;
						if (bname[0] && !_tcscmp (bname2, bname))
							matched = true;
					}
					if (matched && fullmatch && aname1 && bname1 && _tcscmp(aname1, bname1) != 0)
						matched = false;
					if (matched) {
						if (match >= 0)
							match = -2;
						else
							match = j;
					}
					if (match == -2)
						break;
				}
			}
			if (!fullmatch) {
				// multiple matches -> use complete local-only id string for comparisons
				if (match == -2) {
					for (j = 0; j < MAX_INPUT_DEVICES; j++) {
						TCHAR *bname2 = uid[j].configname;
						if (aname2 && bname2 && (match_mask & INPUT_MATCH_CONFIG_NAME_ONLY) && !_tcscmp (aname2, bname2)) {
							match = j;
							break;
						}
					}
				}
				if (match < 0) {
					// no match, try friendly names only
					for (j = 0; j < MAX_INPUT_DEVICES; j++) {
						TCHAR *bname1 = uid[j].name;
						if (aname1 && bname1 && (match_mask & INPUT_MATCH_FRIENDLY_NAME_ONLY) && !_tcscmp (aname1, bname1)) {
							match = j;
							break;
						}
					}
				}
			}
			if (match >= 0) {
				j = match;
				if (j != i) {
					struct uae_input_device *tmp = xmalloc (struct uae_input_device, 1);
					memcpy (tmp, &uid[j], sizeof (struct uae_input_device));
					memcpy (&uid[j], &uid[i], sizeof (struct uae_input_device));
					memcpy (&uid[i], tmp, sizeof (struct uae_input_device));
					xfree (tmp);
					gp_swappeddevices[j][devnum] = i;
					gp_swappeddevices[i][devnum] = j;
				}
			}
		}
		if (match >= 0)
			break;
	}
	for (i = 0; i < inf->get_num (); i++) {
		if (uid[i].name == NULL)
			uid[i].name = my_strdup (inf->get_friendlyname (i));
		if (uid[i].configname == NULL)
			uid[i].configname = my_strdup (inf->get_uniquename (i));
	}
}

static void matchdevices_all (struct uae_prefs *prefs)
{
	for (int i = 1; i < MAX_INPUT_SETTINGS; i++) {
		matchdevices(prefs, &idev[IDTYPE_MOUSE], prefs->mouse_settings[i], IDTYPE_MOUSE, prefs->input_device_match_mask);
		matchdevices(prefs, &idev[IDTYPE_JOYSTICK], prefs->joystick_settings[i], IDTYPE_JOYSTICK, prefs->input_device_match_mask);
		matchdevices(prefs, &idev[IDTYPE_KEYBOARD], prefs->keyboard_settings[i], IDTYPE_KEYBOARD, INPUT_MATCH_ALL);
	}
	for (int i = 0; i < MAX_INPUT_DEVICES; i++) {
		for (int j = 0; j < IDTYPE_MAX; j++) {
			gp_swappeddevices[i][j] = -1;
		}
	}
	matchdevices(prefs, &idev[IDTYPE_MOUSE], prefs->mouse_settings[0], IDTYPE_MOUSE, prefs->input_device_match_mask);
	matchdevices(prefs, &idev[IDTYPE_JOYSTICK], prefs->joystick_settings[0], IDTYPE_JOYSTICK, prefs->input_device_match_mask);
	matchdevices(prefs, &idev[IDTYPE_KEYBOARD], prefs->keyboard_settings[0], IDTYPE_KEYBOARD, INPUT_MATCH_ALL);

}

bool inputdevice_set_gameports_mapping (struct uae_prefs *prefs, int devnum, int num, int evtnum, uae_u64 flags, int port, int input_selected_setting)
{
	TCHAR name[256];
	const struct inputevent *ie;
	int sub;

	if (evtnum < 0) {
		joysticks = prefs->joystick_settings[input_selected_setting];
		mice = prefs->mouse_settings[input_selected_setting];
		keyboards = prefs->keyboard_settings[input_selected_setting];
		for (sub = 0; sub < MAX_INPUT_SUB_EVENT; sub++) {
			int port2 = 0;
			inputdevice_get_mapping (devnum, num, NULL, &port2, NULL, NULL, sub);
			if (port2 == port + 1) {
				inputdevice_set_mapping (devnum, num, NULL, NULL, 0, 0, sub);
			}
		}
		return true;
	}
	ie = inputdevice_get_eventinfo (evtnum);
	if (!inputdevice_get_eventname (ie, name))
		return false;
	joysticks = prefs->joystick_settings[input_selected_setting];
	mice = prefs->mouse_settings[input_selected_setting];
	keyboards = prefs->keyboard_settings[input_selected_setting];

	sub = 0;
	if (inputdevice_get_widget_type (devnum, num, NULL, false) != IDEV_WIDGET_KEY) {
		for (sub = 0; sub < MAX_INPUT_SUB_EVENT; sub++) {
			int port2 = 0;
			int evt = inputdevice_get_mapping (devnum, num, NULL, &port2, NULL, NULL, sub);
			if (port2 == port + 1 && evt == evtnum)
				break;
			if (!inputdevice_get_mapping (devnum, num, NULL, NULL, NULL, NULL, sub))
				break;
		}
	}
	if (sub >= MAX_INPUT_SUB_EVENT)
		sub = MAX_INPUT_SUB_EVENT - 1;
	inputdevice_set_mapping (devnum, num, name, NULL, IDEV_MAPPED_GAMEPORTSCUSTOM1 | flags, port + 1, sub);

	joysticks = prefs->joystick_settings[prefs->input_selected_setting];
	mice = prefs->mouse_settings[prefs->input_selected_setting];
	keyboards = prefs->keyboard_settings[prefs->input_selected_setting];

	if (prefs->input_selected_setting != GAMEPORT_INPUT_SETTINGS) {
		int xport;
		uae_u64 xflags;
		TCHAR xname[MAX_DPATH], xcustom[MAX_DPATH];
		inputdevice_get_mapping (devnum, num, &xflags, &xport, xname, xcustom, 0);
		if (xport == 0)
			inputdevice_set_mapping (devnum, num, xname, xcustom, xflags, MAX_JPORTS + 1, SPARE_SUB_EVENT);
		inputdevice_set_mapping (devnum, num, name, NULL, IDEV_MAPPED_GAMEPORTSCUSTOM1 | flags, port + 1, 0);
	}
	return true;
}

static void resetinput (void)
{
	if ((input_play || input_record) && hsync_counter > 0)
		return;
	cd32_shifter[0] = cd32_shifter[1] = 8;
	for (int i = 0; i < MAX_JPORTS; i++) {
		oleft[i] = 0;
		oright[i] = 0;
		otop[i] = 0;
		obot[i] = 0;
		joybutton[i] = 0;
		joydir[i] = 0;
		mouse_deltanoreset[i][0] = 0;
		mouse_delta[i][0] = 0;
		mouse_deltanoreset[i][1] = 0;
		mouse_delta[i][1] = 0;
		mouse_deltanoreset[i][2] = 0;
		mouse_delta[i][2] = 0;
	}
	for (int i = 0; i < 2; i++) {
		lightpen_delta[i][0] = lightpen_delta[i][1] = 0;
		lightpen_deltanoreset[i][0] = lightpen_deltanoreset[i][1] = 0;
	}
	memset (keybuf, 0, sizeof keybuf);
	for (int i = 0; i < INPUT_QUEUE_SIZE; i++)
		input_queue[i].linecnt = input_queue[i].nextlinecnt = -1;

	for (int i = 0; i < MAX_INPUT_SUB_EVENT; i++) {
		sublevdir[0][i] = i;
		sublevdir[1][i] = MAX_INPUT_SUB_EVENT - i - 1;
	}
	for (int i = 0; i < MAX_JPORTS_CUSTOM; i++) {
		custom_autoswitch_joy[i] = 0;
		custom_autoswitch_mouse[i] = 0;
	}
}

void inputdevice_copyjports(struct uae_prefs *srcprefs, struct uae_prefs *dstprefs)
{
	for (int i = 0; i < MAX_JPORTS; i++) {
		copyjport(srcprefs, dstprefs, i);
	}
	if (srcprefs) {
		for (int i = 0; i < MAX_JPORTS_CUSTOM; i++) {
			_tcscpy(dstprefs->jports_custom[i].custom, srcprefs->jports_custom[i].custom);
		}
	}

}

void inputdevice_updateconfig_internal (struct uae_prefs *srcprefs, struct uae_prefs *dstprefs)
{
	keyboard_default = keyboard_default_table[currprefs.input_keyboard_type];

	inputdevice_copyjports(srcprefs, dstprefs);
	resetinput ();

	joysticks = dstprefs->joystick_settings[dstprefs->input_selected_setting];
	mice = dstprefs->mouse_settings[dstprefs->input_selected_setting];
	keyboards = dstprefs->keyboard_settings[dstprefs->input_selected_setting];
	internalevents = dstprefs->internalevent_settings[dstprefs->input_selected_setting];

	matchdevices_all (dstprefs);

	memset (joysticks2, 0, sizeof joysticks2);
	memset (mice2, 0, sizeof mice2);

	int input_selected_setting = dstprefs->input_selected_setting;

	joysticks = dstprefs->joystick_settings[GAMEPORT_INPUT_SETTINGS];
	mice = dstprefs->mouse_settings[GAMEPORT_INPUT_SETTINGS];
	keyboards = dstprefs->keyboard_settings[GAMEPORT_INPUT_SETTINGS];
	internalevents = dstprefs->internalevent_settings[GAMEPORT_INPUT_SETTINGS];
	dstprefs->input_selected_setting = GAMEPORT_INPUT_SETTINGS;

	for (int i = 0; i < MAX_INPUT_SETTINGS; i++) {
		joysticks[i].enabled = 0;
		mice[i].enabled = 0;
	}

	for (int i = 0; i < MAX_JPORTS_CUSTOM; i++) {
		inputdevice_parse_jport_custom(dstprefs, i, -1, NULL);
	}

	compatibility_copy (dstprefs, true);

	dstprefs->input_selected_setting = input_selected_setting;

	joysticks = dstprefs->joystick_settings[dstprefs->input_selected_setting];
	mice = dstprefs->mouse_settings[dstprefs->input_selected_setting];
	keyboards = dstprefs->keyboard_settings[dstprefs->input_selected_setting];
	internalevents = dstprefs->internalevent_settings[dstprefs->input_selected_setting];

	if (dstprefs->input_selected_setting != GAMEPORT_INPUT_SETTINGS) {
		compatibility_copy (dstprefs, false);
	}

	disableifempty (dstprefs);
	scanevents (dstprefs);

	if (srcprefs) {
		for (int i = 0; i < MAX_JPORTS; i++) {
			copyjport(dstprefs, srcprefs, i);
		}
	}
}

void inputdevice_updateconfig (struct uae_prefs *srcprefs, struct uae_prefs *dstprefs)
{
	inputdevice_updateconfig_internal (srcprefs, dstprefs);
	
	set_config_changed ();

	for (int i = 0; i < MAX_JPORTS; i++) {
		inputdevice_store_used_device(&dstprefs->jports[i], i, false);
	}

#ifdef RETROPLATFORM
	rp_input_change (0);
	rp_input_change (1);
	rp_input_change (2);
	rp_input_change (3);
	for (int i = 0; i < MAX_JPORTS; i++)
		rp_update_gameport (i, -1, 0);
#endif
}

/* called when devices get inserted or removed
* store old devices temporarily, enumerate all devices
* restore old devices back (order may have changed)
*/
bool inputdevice_devicechange (struct uae_prefs *prefs)
{
	int acc = input_acquired;
	int i, idx;
	TCHAR *jports_name[MAX_JPORTS];
	TCHAR *jports_configname[MAX_JPORTS];
	int jportskb[MAX_JPORTS], jportscustom[MAX_JPORTS];
	int jportsmode[MAX_JPORTS];
	int jportssubmode[MAX_JPORTS];
	int jportid[MAX_JPORTS], jportaf[MAX_JPORTS];
	bool changed = false;

	for (i = 0; i < MAX_JPORTS; i++) {
		jportskb[i] = -1;
		jportscustom[i] = -1;
		jportid[i] = prefs->jports[i].id;
		jportaf[i] = prefs->jports[i].autofire;
		jports_name[i] = NULL;
		jports_configname[i] = NULL;
		idx = inputdevice_getjoyportdevice (i, prefs->jports[i].id);
		if (idx >= JSEM_LASTKBD + inputdevice_get_device_total(IDTYPE_MOUSE) + inputdevice_get_device_total(IDTYPE_JOYSTICK)) {
			jportscustom[i] = idx - (JSEM_LASTKBD + inputdevice_get_device_total(IDTYPE_MOUSE) + inputdevice_get_device_total(IDTYPE_JOYSTICK));
		} else if (idx >= JSEM_LASTKBD) {
			if (prefs->jports[i].idc.name[0] == 0 && prefs->jports[i].idc.configname[0] == 0) {
				struct inputdevice_functions *idf;
				int devidx;
				idx -= JSEM_LASTKBD;
				idf = getidf (idx);
				devidx = inputdevice_get_device_index (idx);
				jports_name[i] = my_strdup (idf->get_friendlyname (devidx));
				jports_configname[i] = my_strdup (idf->get_uniquename (devidx));
			}
		} else {
			jportskb[i] = idx;
		}
		jportsmode[i] = prefs->jports[i].mode;
		jportssubmode[i] = prefs->jports[i].submode;
		if (jports_name[i] == NULL)
			jports_name[i] = my_strdup(prefs->jports[i].idc.name);
		if (jports_configname[i] == NULL)
			jports_configname[i] = my_strdup(prefs->jports[i].idc.configname);
	}

	// store old devices
	struct inputdevconfig devcfg[MAX_INPUT_DEVICES][IDTYPE_MAX] = { 0 };
	int dev_nums[IDTYPE_MAX];
	for (int j = 0; j <= IDTYPE_KEYBOARD; j++) {
		struct inputdevice_functions *inf = &idev[j];
		dev_nums[j] = inf->get_num();
		for (i = 0; i < dev_nums[j]; i++) {
			const TCHAR *un = inf->get_uniquename(i);
			const TCHAR *fn = inf->get_friendlyname(i);
			_tcscpy(devcfg[i][j].name, fn);
			_tcscpy(devcfg[i][j].configname, un);
		}
	}

	inputdevice_unacquire();
	idev[IDTYPE_JOYSTICK].close();
	idev[IDTYPE_MOUSE].close();
	idev[IDTYPE_KEYBOARD].close();
	idev[IDTYPE_JOYSTICK].init();
	idev[IDTYPE_MOUSE].init();
	idev[IDTYPE_KEYBOARD].init();
	for (int i = 0; i < MAX_INPUT_DEVICES; i++) {
		for (int j = 0; j < IDTYPE_MAX; j++) {
			gp_swappeddevices[i][j] = -1;
		}
	}

	matchdevices_all(prefs);

	//matchdevices(prefs, &idev[IDTYPE_MOUSE], prefs->mouse_settings, IDTYPE_MOUSE, prefs->input_device_match_mask);
	//matchdevices(prefs, &idev[IDTYPE_JOYSTICK], prefs->joystick_settings, IDTYPE_JOYSTICK, prefs->input_device_match_mask);
	//matchdevices(prefs, &idev[IDTYPE_KEYBOARD], prefs->keyboard_settings, IDTYPE_KEYBOARD, INPUT_MATCH_ALL);

	write_log(_T("Checking for inserted/removed devices..\n"));

	// find out which one was removed or inserted
	for (int j = 0; j <= IDTYPE_KEYBOARD; j++) {
		struct inputdevice_functions *inf = &idev[j];
		int num = inf->get_num();
		bool df[MAX_INPUT_DEVICES] = { 0 };
		for (i = 0; i < MAX_INPUT_DEVICES; i++) {
			TCHAR *fn2 = devcfg[i][j].name;
			TCHAR *un2 = devcfg[i][j].configname;
			if (fn2[0] && un2[0]) {
				for (int k = 0; k < num; k++) {
					const TCHAR *un = inf->get_uniquename(k);
					const TCHAR *fn = inf->get_friendlyname(k);
					// device not removed or inserted
					if (!_tcscmp(fn2, fn) && !_tcscmp(un2, un)) {
						devcfg[i][j].name[0] = 0;
						devcfg[i][j].configname[0] = 0;
						df[k] = true;
					}
				}
			}
		}
		for (i = 0; i < MAX_INPUT_DEVICES; i++) {
			if (devcfg[i][j].name[0]) {
				write_log(_T("REMOVED: %d/%d %s (%s)\n"), j, i, devcfg[i][j].name, devcfg[i][j].configname);
				inputdevice_store_unplugged_port(prefs, &devcfg[i][j]);
				changed = true;
			}
		}
		for (i = 0; i < num; i++) {
			if (df[i] == false) {
				struct inputdevconfig idc;
				struct stored_jport *sjp;
				_tcscpy(idc.configname, inf->get_uniquename(i));
				_tcscpy(idc.name, inf->get_friendlyname(i));
				write_log(_T("INSERTED: %d/%d %s (%s)\n"), j, i, idc.name, idc.configname);
				changed = true;
				int portnum = inputdevice_get_unplugged_device(&idc, &sjp);
				if (portnum >= 0) {
					write_log(_T("Inserting to port %d\n"), portnum);
					jportscustom[i] = -1;
					xfree(jports_name[portnum]);
					xfree(jports_configname[portnum]);
					jports_name[portnum] = my_strdup(idc.name);
					jports_configname[portnum] = my_strdup(idc.configname);
					jportaf[portnum] = sjp->jp.autofire;
					jportsmode[portnum] = sjp->jp.mode;
					jportssubmode[portnum] = sjp->jp.submode;
				} else {
					write_log(_T("Not inserted to any port\n"));
				}
			}
		}
	}

	bool fixedports[MAX_JPORTS];
	for (i = 0; i < MAX_JPORTS; i++) {
		freejport(prefs, i);
		fixedports[i] = false;
	}

	for (i = 0; i < MAX_JPORTS; i++) {
		bool found = true;
		if (jportscustom[i] >= 0) {
			TCHAR tmp[10];
			_stprintf(tmp, _T("custom%d"), jportscustom[i]);
			found = inputdevice_joyport_config(prefs, tmp, NULL, i, jportsmode[i], jportssubmode[i], 0, true) != 0;
		} else if ((jports_name[i] && jports_name[i][0]) || (jports_configname[i] && jports_configname[i][0])) {
			if (!inputdevice_joyport_config (prefs, jports_name[i], jports_configname[i], i, jportsmode[i], jportssubmode[i], 1, true)) {
				found = inputdevice_joyport_config (prefs, jports_name[i], NULL, i, jportsmode[i], jportssubmode[i], 1, true) != 0;
			}
			if (!found) {
				inputdevice_joyport_config(prefs, _T("joydefault"), NULL, i, jportsmode[i], jportssubmode[i], 0, true);
			}
		} else if (jportskb[i] >= 0) {
			TCHAR tmp[10];
			_stprintf (tmp, _T("kbd%d"), jportskb[i] + 1);
			found = inputdevice_joyport_config (prefs, tmp, NULL, i, jportsmode[i], jportssubmode[i], 0, true) != 0;
			
		}
		fixedports[i] = found;
		prefs->jports[i].autofire = jportaf[i];
		xfree (jports_name[i]);
		xfree (jports_configname[i]);
		inputdevice_validate_jports(prefs, i, fixedports);
	}

	write_log(_T("Input remapping done. Changed=%d.\n"), changed);

	if (!changed)
		return false;

	if (prefs == &changed_prefs)
		inputdevice_copyconfig (&changed_prefs, &currprefs);
	if (acc)
		inputdevice_acquire (TRUE);
#ifdef RETROPLATFORM
	rp_enumdevices ();
#endif
	set_config_changed ();
	return true;
}


// set default prefs to all input configuration settings
void inputdevice_default_prefs (struct uae_prefs *p)
{
	inputdevice_init ();

	p->input_selected_setting = GAMEPORT_INPUT_SETTINGS;
	p->input_joymouse_multiplier = 100;
	p->input_joymouse_deadzone = 33;
	p->input_joystick_deadzone = 33;
	p->input_joymouse_speed = 10;
	p->input_analog_joystick_mult = 18;
	p->input_analog_joystick_offset = -5;
#ifdef AMIBERRY
	p->input_mouse_speed = amiberry_options.input_default_mouse_speed;
#endif
	p->input_autofire_linecnt = 600;
	p->input_keyboard_type = 0;
	p->input_autoswitch = true;
	p->input_device_match_mask = -1;
	keyboard_default = keyboard_default_table[p->input_keyboard_type];
	inputdevice_default_kb_all (p);

}

// set default keyboard and keyboard>joystick layouts
void inputdevice_setkeytranslation (struct uae_input_device_kbr_default **trans, int **kbmaps)
{
	keyboard_default_table = trans;
	keyboard_default_kbmaps = kbmaps;
}

// return true if keyboard/scancode pair is mapped
int inputdevice_iskeymapped (int keyboard, int scancode)
{
	if (!keyboards || scancode < 0)
		return 0;
	return scancodeused[keyboard][scancode];
}

int inputdevice_synccapslock (int oldcaps, int *capstable)
{
	struct uae_input_device *na = &keyboards[0];
	int j, i;
	
	if (!keyboards)
		return -1;
	for (j = 0; na->extra[j]; j++) {
		if (na->extra[j] == INPUTEVENT_KEY_CAPS_LOCK) {
			for (i = 0; capstable[i]; i += 2) {
				if (na->extra[j] == capstable[i]) {
					if (oldcaps != capstable[i + 1]) {
						oldcaps = capstable[i + 1];
						inputdevice_translatekeycode (0, capstable[i], oldcaps ? -1 : 0, false);
					}
					return i;
				}
			}
		}
	}
	return -1;
}

static void rqualifiers (uae_u64 flags, bool release)
{
	uae_u64 mask = ID_FLAG_QUALIFIER1 << 1;
	for (int i = 0; i < MAX_INPUT_QUALIFIERS; i++) {
		if ((flags & mask) && (mask & (qualifiers << 1))) {
			if (release) {
				if (!(mask & qualifiers_r)) {
					qualifiers_r |= mask;
					for (int ii = 0; ii < MAX_INPUT_SUB_EVENT; ii++) {
						int qevt = qualifiers_evt[i][ii];
						if (qevt > 0) {
							write_log (_T("Released %d '%s'\n"), qevt, events[qevt].name);
							inputdevice_do_keyboard (events[qevt].data, 0);
						}
					}
				}
			} else {
				if ((mask & qualifiers_r)) {
					qualifiers_r &= ~mask;
					for (int ii = 0; ii < MAX_INPUT_SUB_EVENT; ii++) {
						int qevt = qualifiers_evt[i][ii];
						if (qevt > 0) {
							write_log (_T("Pressed %d '%s'\n"), qevt, events[qevt].name);
							inputdevice_do_keyboard (events[qevt].data, 1);
						}
					}
				}
			}
		}
		mask <<= 2;
	}
}

static int inputdevice_translatekeycode_2 (int keyboard, int scancode, int keystate, bool qualifiercheckonly, bool ignorecanrelease)
{
	struct uae_input_device *na = &keyboards[keyboard];
	int j, k;
	int handled = 0;
	bool didcustom = false;

	if (!keyboards || scancode < 0)
		return handled;

	j = 0;
	while (j < MAX_INPUT_DEVICE_EVENTS && na->extra[j] >= 0) {
		if (na->extra[j] == scancode) {
			bool qualonly;
			uae_u64 qualmask[MAX_INPUT_SUB_EVENT];
			getqualmask (qualmask, na, j, &qualonly);

			if (qualonly)
				qualifiercheckonly = true;
			for (k = 0; k < MAX_INPUT_SUB_EVENT; k++) {/* send key release events in reverse order */
				uae_u64 *flagsp = &na->flags[j][sublevdir[keystate == 0 ? 1 : 0][k]];
				int evt = na->eventid[j][sublevdir[keystate == 0 ? 1 : 0][k]];
				uae_u64 flags = *flagsp;
				int autofire = (flags & ID_FLAG_AUTOFIRE) ? 1 : 0;
				int toggle = (flags & ID_FLAG_TOGGLE) ? 1 : 0;
				int inverttoggle = (flags & ID_FLAG_INVERTTOGGLE) ? 1 : 0;
				int invert = (flags & ID_FLAG_INVERT) ? 1 : 0;
				int setmode = (flags & ID_FLAG_SET_ONOFF) ? 1: 0;
				int setvalval = (flags & (ID_FLAG_SET_ONOFF_VAL1 | ID_FLAG_SET_ONOFF_VAL2));
				int setval = setvalval == (ID_FLAG_SET_ONOFF_VAL1 | ID_FLAG_SET_ONOFF_VAL2) ? SET_ONOFF_PRESSREL_VALUE :
					(setvalval == ID_FLAG_SET_ONOFF_VAL2 ? SET_ONOFF_PRESS_VALUE : (setvalval == ID_FLAG_SET_ONOFF_VAL1 ? SET_ONOFF_ON_VALUE : SET_ONOFF_OFF_VALUE));
				int toggled;
				int state;
				int ie_flags = na->port[j][sublevdir[keystate == 0 ? 1 : 0][k]] == 0 ? HANDLE_IE_FLAG_ALLOWOPPOSITE : 0;

				if (keystate < 0) {
					state = keystate;
				} else if (invert) {
					state = keystate ? 0 : 1;
				} else {
					state = keystate;
				}
				if (setmode) {
					if (state || setval == SET_ONOFF_PRESS_VALUE || setval == SET_ONOFF_PRESSREL_VALUE)
						state = setval | (keystate ? 1 : 0);
				}

				setqualifiers (evt, state > 0);

				if (qualifiercheckonly) {
					if (!state && (flags & ID_FLAG_CANRELEASE)) {
						*flagsp &= ~ID_FLAG_CANRELEASE;
						handle_input_event (evt, state, 1, (autofire ? HANDLE_IE_FLAG_AUTOFIRE : 0) | HANDLE_IE_FLAG_CANSTOPPLAYBACK | ie_flags);
						if (k == 0) {
							process_custom_event (na, j, state, qualmask, autofire, k);
						}
					}
					continue;
				}

				if (!state) {
					didcustom |= process_custom_event (na, j, state, qualmask, autofire, k);
				}

				// if evt == caps and scan == caps: sync with native caps led
				if (evt == INPUTEVENT_KEY_CAPS_LOCK) {
					int v;
					if (state < 0)
						state = 1;
					v = target_checkcapslock (scancode, &state);
					if (v < 0)
						continue;
					if (v > 0)
						toggle = 0;
				} else if (state < 0) {
					// it was caps lock resync, ignore, not mapped to caps
					continue;
				}

				if (inverttoggle) {
					na->flags[j][sublevdir[state == 0 ? 1 : 0][k]] &= ~ID_FLAG_TOGGLED;
					if (state) {
						queue_input_event (evt, NULL, -1, 0, 0, 1);
						handled |= handle_input_event (evt, 2, 1, HANDLE_IE_FLAG_CANSTOPPLAYBACK | ie_flags);
					} else {
						handled |= handle_input_event (evt, 2, 1, (autofire ? HANDLE_IE_FLAG_AUTOFIRE : 0) | HANDLE_IE_FLAG_CANSTOPPLAYBACK | ie_flags);
					}
					didcustom |= process_custom_event (na, j, state, qualmask, autofire, k);
				} else if (toggle) {
					if (!state)
						continue;
					if (!checkqualifiers (evt, flags, qualmask, na->eventid[j]))
						continue;
					*flagsp ^= ID_FLAG_TOGGLED;
					toggled = (*flagsp & ID_FLAG_TOGGLED) ? 2 : 0;
					handled |= handle_input_event (evt, toggled, 1, (autofire ? HANDLE_IE_FLAG_AUTOFIRE : 0) | HANDLE_IE_FLAG_CANSTOPPLAYBACK | ie_flags);
					if (k == 0) {
						didcustom |= process_custom_event (na, j, state, qualmask, autofire, k);
					}
				} else {
					rqualifiers (flags, state ? true : false);
					if (!checkqualifiers (evt, flags, qualmask, na->eventid[j])) {
						if (!state && !(flags & ID_FLAG_CANRELEASE)) {
							if (!invert)
								continue;
						} else if (state) {
							continue;
						}
					}

					if (state) {
						if (!invert)
							*flagsp |= ID_FLAG_CANRELEASE;
					} else {
						if (ignorecanrelease)
							flags |= ID_FLAG_CANRELEASE;
						if (!(flags & ID_FLAG_CANRELEASE) && !invert)
							continue;
						*flagsp &= ~ID_FLAG_CANRELEASE;
					}
					handled |= handle_input_event (evt, state, 1, (autofire ? HANDLE_IE_FLAG_AUTOFIRE : 0) | HANDLE_IE_FLAG_CANSTOPPLAYBACK | ie_flags);
					didcustom |= process_custom_event (na, j, state, qualmask, autofire, k);
				}
			}
			if (!didcustom)
				queue_input_event (-1, NULL, -1, 0, 0, 1);
			return handled;
		}
		j++;
	}
	return handled;
}

#define IECODE_UP_PREFIX 0x80
#define RAW_STEALTH 0x68
#define STEALTHF_E0KEY 0x08
#define STEALTHF_UPSTROKE 0x04
#define STEALTHF_SPECIAL 0x02
#define STEALTHF_E1KEY 0x01

static void sendmmcodes (int code, int newstate)
{
	uae_u8 b;

	b = RAW_STEALTH | IECODE_UP_PREFIX;
	record_key (((b << 1) | (b >> 7)) & 0xff);
	b = IECODE_UP_PREFIX;
	if ((code >> 8) == 0x01)
		b |= STEALTHF_E0KEY;
	if ((code >> 8) == 0x02)
		b |= STEALTHF_E1KEY;
	if (!newstate)
		b |= STEALTHF_UPSTROKE;
	record_key(((b << 1) | (b >> 7)) & 0xff);
	b = ((code >> 4) & 0x0f) | IECODE_UP_PREFIX;
	record_key(((b << 1) | (b >> 7)) & 0xff);
	b = (code & 0x0f) | IECODE_UP_PREFIX;
	record_key(((b << 1) | (b >> 7)) & 0xff);
}

// main keyboard press/release entry point
int inputdevice_translatekeycode (int keyboard, int scancode, int state, bool alwaysrelease)
{
	// if not default keyboard and all events are empty: use default keyboard
	if (!input_get_default_keyboard(keyboard) && isemptykey(keyboard, scancode)) {
		keyboard = input_get_default_keyboard(-1);
	}
	if (inputdevice_translatekeycode_2 (keyboard, scancode, state, false, alwaysrelease))
		return 1;
	if (currprefs.mmkeyboard && scancode > 0) {
		sendmmcodes (scancode, state);
		return 1;
	}
	return 0;
}
void inputdevice_checkqualifierkeycode (int keyboard, int scancode, int state)
{
	inputdevice_translatekeycode_2 (keyboard, scancode, state, true, false);
}

static const TCHAR *internaleventlabels[] = {
	_T("CPU reset"),
	_T("Keyboard reset"),
	NULL
};
static int init_int (void)
{
	return 1;
}
static void close_int (void)
{
}
static int acquire_int (int num, int flags)
{
	return 1;
}
static void unacquire_int (int num)
{
}
static void read_int (void)
{
}
static int get_int_num (void)
{
	return 1;
}
static const TCHAR *get_int_friendlyname (int num)
{
	return my_strdup(_T("Internal events"));
}
static const TCHAR *get_int_uniquename (int num)
{
	return my_strdup(_T("INTERNALEVENTS1"));
}
static int get_int_widget_num (int num)
{
	int i;
	for (i = 0; internaleventlabels[i]; i++);
	return i;
}
static int get_int_widget_type (int kb, int num, TCHAR *name, uae_u32 *code)
{
	if (code)
		*code = num;
	if (name)
		_tcscpy (name, internaleventlabels[num]);
	return IDEV_WIDGET_BUTTON;
}
static int get_int_widget_first (int kb, int type)
{
	return 0;
}
static int get_int_flags (int num)
{
	return 0;
}
static struct inputdevice_functions inputdevicefunc_internalevent = {
	init_int, close_int, acquire_int, unacquire_int, read_int,
	get_int_num, get_int_friendlyname, get_int_uniquename,
	get_int_widget_num, get_int_widget_type,
	get_int_widget_first,
	get_int_flags
};

void send_internalevent (int eventid)
{
	setbuttonstateall (&internalevents[0], NULL, eventid, -1);
}


void inputdevice_init (void)
{
	idev[IDTYPE_JOYSTICK] = inputdevicefunc_joystick;
	idev[IDTYPE_JOYSTICK].init ();
	idev[IDTYPE_MOUSE] = inputdevicefunc_mouse;
	idev[IDTYPE_MOUSE].init ();
	idev[IDTYPE_KEYBOARD] = inputdevicefunc_keyboard;
	idev[IDTYPE_KEYBOARD].init ();
	idev[IDTYPE_INTERNALEVENT] = inputdevicefunc_internalevent;
	idev[IDTYPE_INTERNALEVENT].init ();
}

void inputdevice_close (void)
{
	idev[IDTYPE_JOYSTICK].close ();
	idev[IDTYPE_MOUSE].close ();
	idev[IDTYPE_KEYBOARD].close ();
	idev[IDTYPE_INTERNALEVENT].close ();
	inprec_close (true);
}

static struct uae_input_device *get_uid (const struct inputdevice_functions *id, int devnum)
{
	struct uae_input_device *uid = 0;
	if (id == &idev[IDTYPE_JOYSTICK]) {
		uid = &joysticks[devnum];
	} else if (id == &idev[IDTYPE_MOUSE]) {
		uid = &mice[devnum];
	} else if (id == &idev[IDTYPE_KEYBOARD]) {
		uid = &keyboards[devnum];
	} else if (id == &idev[IDTYPE_INTERNALEVENT]) {
		uid = &internalevents[devnum];
	}
	return uid;
}

static int get_event_data (const struct inputdevice_functions *id, int devnum, int num, int *eventid, TCHAR **custom, uae_u64 *flags, int *port, int sub)
{
	const struct uae_input_device *uid = get_uid (id, devnum);
	int type = id->get_widget_type (devnum, num, 0, 0);
	int i;
	if (type == IDEV_WIDGET_BUTTON || type == IDEV_WIDGET_BUTTONAXIS) {
		i = num - id->get_widget_first (devnum, IDEV_WIDGET_BUTTON) + ID_BUTTON_OFFSET;
		*eventid = uid->eventid[i][sub];
		if (flags)
			*flags = uid->flags[i][sub];
		if (port)
			*port = uid->port[i][sub];
		if (custom)
			*custom = uid->custom[i][sub];
		return i;
	} else if (type == IDEV_WIDGET_AXIS) {
		i = num - id->get_widget_first (devnum, type) + ID_AXIS_OFFSET;
		*eventid = uid->eventid[i][sub];
		if (flags)
			*flags = uid->flags[i][sub];
		if (port)
			*port = uid->port[i][sub];
		if (custom)
			*custom = uid->custom[i][sub];
		return i;
	} else if (type == IDEV_WIDGET_KEY) {
		i = num - id->get_widget_first (devnum, type);
		*eventid = uid->eventid[i][sub];
		if (flags)
			*flags = uid->flags[i][sub];
		if (port)
			*port = uid->port[i][sub];
		if (custom)
			*custom = uid->custom[i][sub];
		return i;
	}
	return -1;
}

static TCHAR *stripstrdup (const TCHAR *s)
{
	TCHAR *out = my_strdup (s);
	if (!out)
		return NULL;
	for (int i = 0; out[i]; i++) {
		if (out[i] < ' ')
			out[i] = ' ';
	}
	return out;
}

static int put_event_data (const struct inputdevice_functions *id, int devnum, int num, int eventid, TCHAR *custom, uae_u64 flags, int port, int sub)
{
	struct uae_input_device *uid = get_uid (id, devnum);
	int type = id->get_widget_type (devnum, num, 0, 0);
	int i, ret;

	for (i = 0; i < MAX_INPUT_QUALIFIERS; i++) {
		uae_u64 mask1 = ID_FLAG_QUALIFIER1 << (i * 2);
		uae_u64 mask2 = mask1 << 1;
		if ((flags & (mask1 | mask2)) == (mask1 | mask2))
			flags &= ~mask2;
	}
	if (custom && custom[0] == 0)
		custom = NULL;
	if (custom)
		eventid = 0;
	if (eventid <= 0 && !custom)
		flags = 0;

	ret = -1;
	if (type == IDEV_WIDGET_BUTTON || type == IDEV_WIDGET_BUTTONAXIS) {
		i = num - id->get_widget_first (devnum, IDEV_WIDGET_BUTTON) + ID_BUTTON_OFFSET;
		uid->eventid[i][sub] = eventid;
		uid->flags[i][sub] = flags;
		uid->port[i][sub] = port;
		xfree (uid->custom[i][sub]);
		uid->custom[i][sub] = custom && custom[0] != '\0' ? stripstrdup (custom) : NULL;
		ret = i;
	} else if (type == IDEV_WIDGET_AXIS) {
		i = num - id->get_widget_first (devnum, type) + ID_AXIS_OFFSET;
		uid->eventid[i][sub] = eventid;
		uid->flags[i][sub] = flags;
		uid->port[i][sub] = port;
		xfree (uid->custom[i][sub]);
		uid->custom[i][sub] = custom && custom[0] != '\0' ? stripstrdup (custom) : NULL;
		ret = i;
	} else if (type == IDEV_WIDGET_KEY) {
		i = num - id->get_widget_first (devnum, type);
		uid->eventid[i][sub] = eventid;
		uid->flags[i][sub] = flags;
		uid->port[i][sub] = port;
		xfree (uid->custom[i][sub]);
		uid->custom[i][sub] = custom && custom[0] != '\0' ? stripstrdup (custom) : NULL;
		ret = i;
	}
	if (ret < 0)
		return -1;
	if (uid->custom[i][sub])
		uid->eventid[i][sub] = INPUTEVENT_SPC_CUSTOM_EVENT;
	return ret;
}

static int is_event_used (const struct inputdevice_functions *id, int devnum, int isnum, int isevent)
{
	struct uae_input_device *uid = get_uid (id, devnum);
	int num, evt, sub;

	for (num = 0; num < id->get_widget_num (devnum); num++) {
		for (sub = 0; sub < MAX_INPUT_SUB_EVENT; sub++) {
			if (get_event_data (id, devnum, num, &evt, NULL, NULL, NULL, sub) >= 0) {
				if (evt == isevent && isnum != num)
					return 1;
			}
		}
	}
	return 0;
}

// device based index from global device index
int inputdevice_get_device_index (int devnum)
{
	int jcnt = idev[IDTYPE_JOYSTICK].get_num ();
	int mcnt = idev[IDTYPE_MOUSE].get_num ();
	int kcnt = idev[IDTYPE_KEYBOARD].get_num ();

	if (devnum < jcnt)
		return devnum;
	else if (devnum < jcnt + mcnt)
		return devnum - jcnt;
	else if (devnum < jcnt + mcnt + kcnt)
		return devnum - (jcnt + mcnt);
	else if (devnum < jcnt + mcnt + kcnt + INTERNALEVENT_COUNT)
		return devnum - (jcnt + mcnt + kcnt);
	return -1;
}

/* returns number of devices of type "type" */
int inputdevice_get_device_total (int type)
{
	return idev[type].get_num ();
}
/* returns the name of device */
const TCHAR *inputdevice_get_device_name (int type, int devnum)
{
	return idev[type].get_friendlyname (devnum);
}
/* returns the name of device */
const TCHAR *inputdevice_get_device_name2 (int devnum)
{
	return getidf (devnum)->get_friendlyname (inputdevice_get_device_index (devnum));
}
/* returns machine readable name of device */
const TCHAR *inputdevice_get_device_unique_name (int type, int devnum)
{
	return idev[type].get_uniquename (devnum);
}
/* returns state (enabled/disabled) */
int inputdevice_get_device_status (int devnum)
{
	const struct inputdevice_functions *idf = getidf (devnum);
	if (idf == NULL)
		return -1;
	struct uae_input_device *uid = get_uid (idf, inputdevice_get_device_index (devnum));
	return uid->enabled != 0;
}

/* set state (enabled/disabled) */
void inputdevice_set_device_status (int devnum, int enabled)
{
	const struct inputdevice_functions *idf = getidf (devnum);
	int num = inputdevice_get_device_index (devnum);
	struct uae_input_device *uid = get_uid (idf, num);
	if (enabled) { // disable incompatible devices ("super device" vs "raw device")
		for (int i = 0; i < idf->get_num (); i++) {
			if (idf->get_flags (i) != idf->get_flags (num)) {
				struct uae_input_device *uid2 = get_uid (idf, i);
				uid2->enabled = 0;
			}
		}
	}
	uid->enabled = enabled;
}

/* returns number of axis/buttons and keys from selected device */
int inputdevice_get_widget_num (int devnum)
{
	const struct inputdevice_functions *idf = getidf (devnum);
	return idf->get_widget_num (inputdevice_get_device_index (devnum));
}

// return name of event, do not use ie->name directly
bool inputdevice_get_eventname (const struct inputevent *ie, TCHAR *out)
{
	if (!out)
		return false;
	_tcscpy (out, ie->name);
	return true;
}

int inputdevice_iterate (int devnum, int num, TCHAR *name, int *af)
{
	const struct inputdevice_functions *idf = getidf (devnum);
	static int id_iterator;
	const struct inputevent *ie;
	int mask, data, type;
	uae_u64 flags;
	int devindex = inputdevice_get_device_index (devnum);

	*af = 0;
	*name = 0;
	for (;;) {
		ie = &events[++id_iterator];
		if (!ie->confname) {
			id_iterator = 0;
			return 0;
		}
		mask = 0;
		type = idf->get_widget_type (devindex, num, NULL, NULL);
		if (type == IDEV_WIDGET_BUTTON || type == IDEV_WIDGET_BUTTONAXIS) {
			if (idf == &idev[IDTYPE_JOYSTICK]) {
				mask |= AM_JOY_BUT;
			} else {
				mask |= AM_MOUSE_BUT;
			}
		} else if (type == IDEV_WIDGET_AXIS) {
			if (idf == &idev[IDTYPE_JOYSTICK]) {
				mask |= AM_JOY_AXIS;
			} else {
				mask |= AM_MOUSE_AXIS;
			}
		} else if (type == IDEV_WIDGET_KEY) {
			mask |= AM_K;
		}
		if (ie->allow_mask & AM_INFO) {
			const struct inputevent *ie2 = ie + 1;
			while (!(ie2->allow_mask & AM_INFO)) {
				if (is_event_used (idf, devindex, (int)(ie2 - ie), -1)) {
					ie2++;
					continue;
				}
				if (ie2->allow_mask & mask)
					break;
				ie2++;
			}
			if (!(ie2->allow_mask & AM_INFO))
				mask |= AM_INFO;
		}
		if (!(ie->allow_mask & mask))
			continue;
		get_event_data (idf, devindex, num, &data, NULL, &flags, NULL, 0);
		inputdevice_get_eventname (ie, name);
		*af = (flags & ID_FLAG_AUTOFIRE) ? 1 : 0;
		return 1;
	}
}

// return mapped event from devnum/num/sub
int inputdevice_get_mapping (int devnum, int num, uae_u64 *pflags, int *pport, TCHAR *name, TCHAR *custom, int sub)
{
	const struct inputdevice_functions *idf = getidf (devnum);
	const struct uae_input_device *uid = get_uid (idf, inputdevice_get_device_index (devnum));
	int port, data;
	uae_u64 flags = 0, flag;
	int devindex = inputdevice_get_device_index (devnum);
	TCHAR *customp = NULL;

	if (name)
		_tcscpy (name, _T("<none>"));
	if (custom)
		custom[0] = 0;
	if (pflags)
		*pflags = 0;
	if (pport)
		*pport = 0;
	if (uid == 0 || num < 0)
		return 0;
	if (get_event_data (idf, devindex, num, &data, &customp, &flag, &port, sub) < 0)
		return 0;
	if (customp && custom)
		_tcscpy (custom, customp);
	if (flag & ID_FLAG_AUTOFIRE)
		flags |= IDEV_MAPPED_AUTOFIRE_SET;
	if (flag & ID_FLAG_TOGGLE)
		flags |= IDEV_MAPPED_TOGGLE;
	if (flag & ID_FLAG_INVERTTOGGLE)
		flags |= IDEV_MAPPED_INVERTTOGGLE;
	if (flag & ID_FLAG_INVERT)
		flags |= IDEV_MAPPED_INVERT;
	if (flag & ID_FLAG_GAMEPORTSCUSTOM1)
		flags |= IDEV_MAPPED_GAMEPORTSCUSTOM1;
	if (flag & ID_FLAG_GAMEPORTSCUSTOM2)
		flags |= IDEV_MAPPED_GAMEPORTSCUSTOM2;
	if (flag & ID_FLAG_QUALIFIER_MASK)
		flags |= flag & ID_FLAG_QUALIFIER_MASK;
	if (flag & ID_FLAG_SET_ONOFF)
		flags |= IDEV_MAPPED_SET_ONOFF;
	if (flag & ID_FLAG_SET_ONOFF_VAL1)
		flags |= IDEV_MAPPED_SET_ONOFF_VAL1;
	if (flag & ID_FLAG_SET_ONOFF_VAL2)
		flags |= IDEV_MAPPED_SET_ONOFF_VAL2;
	if (pflags)
		*pflags = flags;
	if (pport)
		*pport = port;
	if (!data)
		return 0;
	if (events[data].allow_mask & AM_AF)
		flags |= IDEV_MAPPED_AUTOFIRE_POSSIBLE;
	if (pflags)
		*pflags = flags;
	inputdevice_get_eventname (&events[data], name);
	return data;
}

// set event name/custom/flags to devnum/num/sub
int inputdevice_set_mapping (int devnum, int num, const TCHAR *name, TCHAR *custom, uae_u64 flags, int port, int sub)
{
	const struct inputdevice_functions *idf = getidf (devnum);
	const struct uae_input_device *uid = get_uid (idf, inputdevice_get_device_index (devnum));
	int eid, data, portp, amask;
	uae_u64 flag;
	TCHAR ename[256];
	int devindex = inputdevice_get_device_index (devnum);
	TCHAR *customp = NULL;

	if (uid == 0 || num < 0)
		return 0;
	if (name) {
		eid = 1;
		while (events[eid].name) {
			inputdevice_get_eventname (&events[eid], ename);
			if (!_tcscmp(ename, name))
				break;
			eid++;
		}
		if (!events[eid].name)
			return 0;
		if (events[eid].allow_mask & AM_INFO)
			return 0;
	} else {
		eid = 0;
	}
	if (get_event_data (idf, devindex, num, &data, &customp, &flag, &portp, sub) < 0)
		return 0;
	if (data >= 0) {
		amask = events[eid].allow_mask;
		flag &= ~(ID_FLAG_AUTOFIRE_MASK | ID_FLAG_GAMEPORTSCUSTOM_MASK | IDEV_MAPPED_QUALIFIER_MASK | ID_FLAG_INVERT);
		if (amask & AM_AF) {
			flag |= (flags & IDEV_MAPPED_AUTOFIRE_SET) ? ID_FLAG_AUTOFIRE : 0;
			flag |= (flags & IDEV_MAPPED_TOGGLE) ? ID_FLAG_TOGGLE : 0;
			flag |= (flags & IDEV_MAPPED_INVERTTOGGLE) ? ID_FLAG_INVERTTOGGLE : 0;
		}
		flag |= (flags & IDEV_MAPPED_INVERT) ? ID_FLAG_INVERT : 0;
		flag |= (flags & IDEV_MAPPED_GAMEPORTSCUSTOM1) ? ID_FLAG_GAMEPORTSCUSTOM1 : 0;
		flag |= (flags & IDEV_MAPPED_GAMEPORTSCUSTOM2) ? ID_FLAG_GAMEPORTSCUSTOM2 : 0;
		flag |= flags & IDEV_MAPPED_QUALIFIER_MASK;
		flag &= ~(IDEV_MAPPED_SET_ONOFF | IDEV_MAPPED_SET_ONOFF_VAL1 | IDEV_MAPPED_SET_ONOFF_VAL2);
		if (amask & AM_SETTOGGLE) {
			flag |= (flags & IDEV_MAPPED_SET_ONOFF) ? ID_FLAG_SET_ONOFF : 0;
			flag |= (flags & IDEV_MAPPED_SET_ONOFF_VAL1) ? ID_FLAG_SET_ONOFF_VAL1 : 0;
			flag |= (flags & IDEV_MAPPED_SET_ONOFF_VAL2) ? ID_FLAG_SET_ONOFF_VAL2 : 0;
		}
		if (port >= 0)
			portp = port;
		put_event_data (idf, devindex, num, eid, custom, flag, portp, sub);
		return 1;
	}
	return 0;
}

int inputdevice_get_widget_type (int devnum, int num, TCHAR *name, bool inccode)
{
	uae_u32 code = 0;
	const struct inputdevice_functions *idf = getidf (devnum);
	int r = idf->get_widget_type (inputdevice_get_device_index (devnum), num, name, &code);
	if (r && inccode && &idev[IDTYPE_KEYBOARD] == idf) {
		TCHAR *p = name + _tcslen(name);
		if (_tcsncmp(name, _T("KEY_"), 4))
			_stprintf(p, _T(" [0x%02X]"), code);
	}
	return r;
}

static int config_change;

void inputdevice_config_change (void)
{
	config_change = 1;
}

int inputdevice_config_change_test (void)
{
	int v = config_change;
	config_change = 0;
	return v;
}

// copy configuration #src to configuration #dst
void inputdevice_copyconfig (struct uae_prefs *src, struct uae_prefs *dst)
{
	dst->input_selected_setting = src->input_selected_setting;
	dst->input_joymouse_multiplier = src->input_joymouse_multiplier;
	dst->input_joymouse_deadzone = src->input_joymouse_deadzone;
	dst->input_joystick_deadzone = src->input_joystick_deadzone;
	dst->input_joymouse_speed = src->input_joymouse_speed;
	dst->input_mouse_speed = src->input_mouse_speed;
	dst->input_autofire_linecnt = src->input_autofire_linecnt;
#ifdef AMIBERRY
	strcpy(dst->open_gui, src->open_gui);
	strcpy(dst->quit_amiberry, src->quit_amiberry);
	strcpy(dst->action_replay, src->action_replay);
	strcpy(dst->fullscreen_toggle, src->fullscreen_toggle);
	strcpy(dst->minimize, src->minimize);
	dst->use_retroarch_quit = src->use_retroarch_quit;
	dst->use_retroarch_menu = src->use_retroarch_menu;
	dst->use_retroarch_reset = src->use_retroarch_reset;
#endif

	for (int i = 0; i < MAX_JPORTS; i++) {
		copyjport (src, dst, i);
	}
	for (int i = 0; i < MAX_JPORTS_CUSTOM; i++) {
		_tcscpy(dst->jports_custom[i].custom, src->jports_custom[i].custom);
	}

	for (int i = 0; i < MAX_INPUT_SETTINGS; i++) {
		for (int j = 0; j < MAX_INPUT_DEVICES; j++) {
			memcpy (&dst->joystick_settings[i][j], &src->joystick_settings[i][j], sizeof (struct uae_input_device));
			memcpy (&dst->mouse_settings[i][j], &src->mouse_settings[i][j], sizeof (struct uae_input_device));
			memcpy (&dst->keyboard_settings[i][j], &src->keyboard_settings[i][j], sizeof (struct uae_input_device));
		}
	}

	inputdevice_updateconfig (src, dst);
}

static void swapevent (struct uae_input_device *uid, int i, int j, int evt)
{
	uid->eventid[i][j] = evt;
	int port = uid->port[i][j];
	if (port == 1)
		port = 2;
	else if (port == 2)
		port = 1;
	else if (port == 3)
		port = 4;
	else if (port == 4)
		port = 3;
	uid->port[i][j] = port;
}

static void swapjoydevice (struct uae_input_device *uid, const int **swaps)
{
	for (int i = 0; i < MAX_INPUT_DEVICE_EVENTS; i++) {
		for (int j = 0; j < MAX_INPUT_SUB_EVENT; j++) {
			bool found = false;
			for (int k = 0; k < 2 && !found; k++) {
				int evtnum;
				for (int kk = 0; (evtnum = swaps[k][kk]) >= 0 && !found; kk++) {
					if (uid->eventid[i][j] == evtnum) {
						swapevent (uid, i, j, swaps[1 - k][kk]);
						found = true;
					} else {
						for (int jj = 0; axistable[jj] >= 0; jj += 3) {
							if (evtnum == axistable[jj] || evtnum == axistable[jj + 1] || evtnum == axistable[jj + 2]) {
								for (int ii = 0; ii < 3; ii++) {
									if (uid->eventid[i][j] == axistable[jj + ii]) {
										int evtnum2 = swaps[1 - k][kk];
										for (int m = 0; axistable[m] >= 0; m += 3) {
											if (evtnum2 == axistable[m] || evtnum2 == axistable[m + 1] || evtnum2 == axistable[m + 2]) {
												swapevent (uid, i, j, axistable[m + ii]);												
												found = true;
											}
										}
									}
								}
							}
						}
					}
				}
			}
		}
	}
}

// swap gameports ports, remember to handle customized ports too
void inputdevice_swap_compa_ports (struct uae_prefs *prefs, int portswap)
{
	struct jport tmp;
#if 0
	if ((prefs->jports[portswap].id == JPORT_CUSTOM || prefs->jports[portswap + 1].id == JPORT_CUSTOM)) {
		const int *swaps[2];
		swaps[0] = rem_ports[portswap];
		swaps[1] = rem_ports[portswap + 1];
		for (int l = 0; l < MAX_INPUT_DEVICES; l++) {
			swapjoydevice (&prefs->joystick_settings[GAMEPORT_INPUT_SETTINGS][l], swaps);
			swapjoydevice (&prefs->mouse_settings[GAMEPORT_INPUT_SETTINGS][l], swaps);
			swapjoydevice (&prefs->keyboard_settings[GAMEPORT_INPUT_SETTINGS][l], swaps);
		}
	}
#endif
	memcpy (&tmp, &prefs->jports[portswap], sizeof (struct jport));
	memcpy (&prefs->jports[portswap], &prefs->jports[portswap + 1], sizeof (struct jport));
	memcpy (&prefs->jports[portswap + 1], &tmp, sizeof (struct jport));
	inputdevice_updateconfig (NULL, prefs);
}

// swap device "devnum" ports 0<>1 and 2<>3
void inputdevice_swap_ports (struct uae_prefs *p, int devnum)
{
	const struct inputdevice_functions *idf = getidf (devnum);
	struct uae_input_device *uid = get_uid (idf, inputdevice_get_device_index (devnum));
	int i, j, k, event, unit;
	const struct inputevent *ie, *ie2;

	for (i = 0; i < MAX_INPUT_DEVICE_EVENTS; i++) {
		for (j = 0; j < MAX_INPUT_SUB_EVENT; j++) {
			event = uid->eventid[i][j];
			if (event <= 0)
				continue;
			ie = &events[event];
			if (ie->unit <= 0)
				continue;
			unit = ie->unit;
			k = 1;
			while (events[k].confname) {
				ie2 = &events[k];
				if (ie2->type == ie->type && ie2->data == ie->data && ie2->unit - 1 == ((ie->unit - 1) ^ 1) &&
					ie2->allow_mask == ie->allow_mask && uid->port[i][j] == 0) {
					uid->eventid[i][j] = k;
					break;
				}
				k++;
			}
		}
	}
}

//memcpy (p->joystick_settings[dst], p->joystick_settings[src], sizeof (struct uae_input_device) * MAX_INPUT_DEVICES);
static void copydev (struct uae_input_device *dst, struct uae_input_device *src, int selectedwidget)
{
	for (int i = 0; i < MAX_INPUT_DEVICES; i++) {
		for (int j = 0; j < MAX_INPUT_DEVICE_EVENTS; j++) {
			if (j == selectedwidget || selectedwidget < 0) {
				for (int k = 0; k < MAX_INPUT_SUB_EVENT_ALL; k++) {
					xfree (dst[i].custom[j][k]);
				}
			}
		}
		if (selectedwidget < 0) {
			xfree (dst[i].configname);
			xfree (dst[i].name);
		}
	}
	if (selectedwidget < 0) {
		memcpy (dst, src, sizeof (struct uae_input_device) * MAX_INPUT_DEVICES);
	} else {
		int j = selectedwidget;
		for (int i = 0; i < MAX_INPUT_DEVICES; i++) {
			for (int k = 0; k < MAX_INPUT_SUB_EVENT_ALL; k++) {
				dst[i].eventid[j][k] = src[i].eventid[j][k];
				dst[i].custom[j][k] = src[i].custom[j][k];
				dst[i].flags[j][k] = src[i].flags[j][k];
				dst[i].port[j][k] = src[i].port[j][k];
			}
			dst[i].extra[j] = src[i].extra[j];
		}
	}
	for (int i = 0; i < MAX_INPUT_DEVICES; i++) {
		for (int j = 0; j < MAX_INPUT_DEVICE_EVENTS; j++) {
			if (j == selectedwidget || selectedwidget < 0) {
				for (int k = 0; k < MAX_INPUT_SUB_EVENT_ALL; k++) {
					if (dst[i].custom)
						dst[i].custom[j][k] = my_strdup (dst[i].custom[j][k]);
				}
			}
		}
		if (selectedwidget < 0) {
			dst[i].configname = my_strdup (dst[i].configname);
			dst[i].name = my_strdup (dst[i].name);
		}
	}
}

// copy whole configuration #x-slot to another
// +1 = default
// +2 = default (pc keyboard)
void inputdevice_copy_single_config (struct uae_prefs *p, int src, int dst, int devnum, int selectedwidget)
{
	if (selectedwidget >= 0) {
		if (devnum < 0)
			return;
		if (gettype (devnum) != IDTYPE_KEYBOARD)
			return;
	}
	if (src >= MAX_INPUT_SETTINGS) {
		if (gettype (devnum) == IDTYPE_KEYBOARD) {
			p->input_keyboard_type = src > MAX_INPUT_SETTINGS ? 1 : 0;
			keyboard_default = keyboard_default_table[p->input_keyboard_type];
			inputdevice_default_kb (p, dst);
		}
	}
	if (src == dst)
		return;
	if (src < MAX_INPUT_SETTINGS) {
		if (devnum < 0 || gettype (devnum) == IDTYPE_JOYSTICK)
			copydev (p->joystick_settings[dst], p->joystick_settings[src], selectedwidget);
		if (devnum < 0 || gettype (devnum) == IDTYPE_MOUSE)
			copydev (p->mouse_settings[dst], p->mouse_settings[src], selectedwidget);
		if (devnum < 0 || gettype (devnum) == IDTYPE_KEYBOARD)
			copydev (p->keyboard_settings[dst], p->keyboard_settings[src], selectedwidget);
	}
}

void inputdevice_releasebuttons(void)
{
	for (int i = 0; i < MAX_INPUT_DEVICES; i++) {
		for (int j = 0; j < 32; j++) {
			uae_u32 mask = 1 << j;
			if (joysticks2[i].buttonmask & mask) {
				setbuttonstateall(&joysticks[i], &joysticks2[i], j, 0);
			}
			if (mice2[i].buttonmask & mask) {
				setbuttonstateall(&mice[i], &mice2[i], j, 0);
			}
		}
		mice2[i].buttonmask = 0;
		joysticks2[i].buttonmask = 0;
	}
}

void target_inputdevice_acquire(void);
void target_inputdevice_unacquire(void);

void inputdevice_acquire (int allmode)
{
	int i;

	//write_log (_T("inputdevice_acquire\n"));

	for (i = 0; i < MAX_INPUT_DEVICES; i++)
		idev[IDTYPE_JOYSTICK].unacquire (i);
	for (i = 0; i < MAX_INPUT_DEVICES; i++)
		idev[IDTYPE_MOUSE].unacquire (i);
	for (i = 0; i < MAX_INPUT_DEVICES; i++)
		idev[IDTYPE_KEYBOARD].unacquire (i);

	for (i = 0; i < MAX_INPUT_DEVICES; i++) {
		if ((use_joysticks[i] && allmode >= 0) || (allmode && !idev[IDTYPE_JOYSTICK].get_flags (i)))
			idev[IDTYPE_JOYSTICK].acquire (i, 0);
	}
	for (i = 0; i < MAX_INPUT_DEVICES; i++) {
		if ((use_mice[i] && allmode >= 0) || (allmode && !idev[IDTYPE_MOUSE].get_flags (i)))
			idev[IDTYPE_MOUSE].acquire (i, allmode < 0);
	}
	// Always acquire first + enabled keyboards
	for (i = 0; i < MAX_INPUT_DEVICES; i++) {
		if (use_keyboards[i] || i == 0)
			idev[IDTYPE_KEYBOARD].acquire (i, allmode < 0);
	}

	if (input_acquired)
		return;

	idev[IDTYPE_JOYSTICK].acquire (-1, 0);
	idev[IDTYPE_MOUSE].acquire (-1, 0);
	idev[IDTYPE_KEYBOARD].acquire (-1, 0);

	target_inputdevice_acquire();

	//    if (!input_acquired)
	//	write_log (_T("input devices acquired (%s)\n"), allmode ? "all" : "selected only");
	input_acquired = 1;
}

void inputdevice_unacquire(bool emulationactive, int inputmask)
{
	int i;

	//write_log (_T("inputdevice_unacquire %d %d\n"), emulationactive, inputmask);

	if (!emulationactive)
		inputmask = 0;


	if (!(inputmask & 4)) {
		for (i = 0; i < MAX_INPUT_DEVICES; i++)
			idev[IDTYPE_JOYSTICK].unacquire(i);
	}
	if (!(inputmask & 2)) {
		for (i = 0; i < MAX_INPUT_DEVICES; i++)
			idev[IDTYPE_MOUSE].unacquire(i);
	}
	if (!(inputmask & 1)) {
		for (i = 0; i < MAX_INPUT_DEVICES; i++)
			idev[IDTYPE_KEYBOARD].unacquire(i);
	}

	if (!input_acquired)
		return;

	target_inputdevice_unacquire();

	input_acquired = 0;
	if (!(inputmask & 4))
		idev[IDTYPE_JOYSTICK].unacquire(-1);
	if (!(inputmask & 2))
		idev[IDTYPE_MOUSE].unacquire(-1);
	if (!(inputmask & 1))
		idev[IDTYPE_KEYBOARD].unacquire(-1);
}

void inputdevice_unacquire(void)
{
	inputdevice_unacquire(false, 0);
}

void inputdevice_testrecord (int type, int num, int wtype, int wnum, int state, int max)
{
	//write_log (_T("%d %d %d %d %d/%d\n"), type, num, wtype, wnum, state, max);

	if (wnum < 0) {
		testmode = -1;
		return;
	}
	if (testmode_count >= TESTMODE_MAX)
		return;
	if (type == IDTYPE_KEYBOARD) {
		if (wnum >= 0x100) {
			wnum = 0x100 - wnum;
		} else {
			struct uae_input_device *na = &keyboards[num];
			int j = 0;
			while (j < MAX_INPUT_DEVICE_EVENTS && na->extra[j] >= 0) {
				if (na->extra[j] == wnum) {
					wnum = j;
					break;
				}
				j++;
			}
			if (j >= MAX_INPUT_DEVICE_EVENTS || na->extra[j] < 0)
				return;
		}
	}
	// wait until previous event is released before accepting new ones
	for (int i = 0; i < TESTMODE_MAX; i++) {
		struct teststore *ts2 = &testmode_wait[i];
		if (ts2->testmode_num < 0)
			continue;
		if (ts2->testmode_num != num || ts2->testmode_type != type || ts2->testmode_wtype != wtype || ts2->testmode_wnum != wnum)
			continue;
		if (max <= 0) {
			if (state)
				continue;
		} else {
			if (state < -(max / 2) || state > (max / 2))
				continue;
		}
		ts2->testmode_num = -1;
	}
	if (max <= 0) {
		if (!state)
			return;
	} else {
		if (state >= -(max / 2) && state <= (max / 2))
			return;
	}

	//write_log (_T("%d %d %d %d %d/%d\n"), type, num, wtype, wnum, state, max);
	struct teststore *ts = &testmode_data[testmode_count];
	ts->testmode_type = type;
	ts->testmode_num = num;
	ts->testmode_wtype = wtype;
	ts->testmode_wnum = wnum;
	ts->testmode_state = state;
	ts->testmode_max = max;
	testmode_count++;
}

int inputdevice_istest (void)
{
	return testmode;
}
void inputdevice_settest (int set)
{
	testmode = set;
	testmode_count = 0;
	testmode_wait[0].testmode_num = -1;
	testmode_wait[1].testmode_num = -1;
}

int inputdevice_testread_count (void)
{
	inputdevice_read();
	if (testmode != 1) {
		testmode = 0;
		return -1;
	}
	return testmode_count;
}

int inputdevice_testread (int *devnum, int *wtype, int *state, bool doread)
{
	if (doread) {
		inputdevice_read();
		if (testmode != 1) {
			testmode = 0;
			return -1;
		}
	}
	if (testmode_count > 0) {
		testmode_count--;
		struct teststore *ts = &testmode_data[testmode_count];
		*devnum = getdevnum (ts->testmode_type, ts->testmode_num);
		if (ts->testmode_wnum >= 0 && ts->testmode_wnum < MAX_INPUT_DEVICE_EVENTS)
			*wtype = idev[ts->testmode_type].get_widget_first (ts->testmode_num, ts->testmode_wtype) + ts->testmode_wnum;
		else
			*wtype = ts->testmode_wnum;
		*state = ts->testmode_state;
		if (ts->testmode_state)
			memcpy (&testmode_wait[testmode_count], ts, sizeof (struct teststore));
		return 1;
	}
	return 0;
}

/* Call this function when host machine's joystick/joypad/etc button state changes
* This function translates button events to Amiga joybutton/joyaxis/keyboard events
*/

/* button states:
* state = -1 -> mouse wheel turned or similar (button without release)
* state = 1 -> button pressed
* state = 0 -> button released
*/

void setjoybuttonstate (int joy, int button, int state)
{
	if (testmode) {
		inputdevice_testrecord (IDTYPE_JOYSTICK, joy, IDEV_WIDGET_BUTTON, button, state, -1);
		if (state < 0)
			inputdevice_testrecord (IDTYPE_JOYSTICK, joy, IDEV_WIDGET_BUTTON, button, 0, -1);
		return;
	}
#if 0
	if (ignoreoldinput (joy)) {
		if (state)
			switchdevice (&joysticks[joy], button, 1);
		return;
	}
#endif
	setbuttonstateall (&joysticks[joy], &joysticks2[joy], button, state ? 1 : 0);
}

/* buttonmask = 1 = normal toggle button, 0 = mouse wheel turn or similar
*/
void setjoybuttonstateall (int joy, uae_u32 buttonbits, uae_u32 buttonmask)
{
	int i;

#if 0
	if (ignoreoldinput (joy))
		return;
#endif
	for (i = 0; i < ID_BUTTON_TOTAL; i++) {
		if (buttonmask & (1 << i))
			setbuttonstateall (&joysticks[joy], &joysticks2[joy], i, (buttonbits & (1 << i)) ? 1 : 0);
		else if (buttonbits & (1 << i))
			setbuttonstateall (&joysticks[joy], &joysticks2[joy], i, -1);
	}
}
/* mouse buttons (just like joystick buttons)
*/
void setmousebuttonstateall (int mouse, uae_u32 buttonbits, uae_u32 buttonmask)
{
	int i;
	uae_u32 obuttonmask = mice2[mouse].buttonmask;

	for (i = 0; i < ID_BUTTON_TOTAL; i++) {
		if (buttonmask & (1 << i))
			setbuttonstateall (&mice[mouse], &mice2[mouse], i, (buttonbits & (1 << i)) ? 1 : 0);
		else if (buttonbits & (1 << i))
			setbuttonstateall (&mice[mouse], &mice2[mouse], i, -1);
	}
	if (obuttonmask != mice2[mouse].buttonmask)
		mousehack_helper (mice2[mouse].buttonmask);
}

void setmousebuttonstate (int mouse, int button, int state)
{
	uae_u32 obuttonmask = mice2[mouse].buttonmask;
	if (testmode) {
		inputdevice_testrecord (IDTYPE_MOUSE, mouse, IDEV_WIDGET_BUTTON, button, state, -1);
		return;
	}
	setbuttonstateall (&mice[mouse], &mice2[mouse], button, state);
	if (obuttonmask != mice2[mouse].buttonmask)
		mousehack_helper (mice2[mouse].buttonmask);
}

/* same for joystick axis (analog or digital)
* (0 = center, -max = full left/top, max = full right/bottom)
*/
void setjoystickstate (int joy, int axis, int state, int max)
{
	struct uae_input_device *id = &joysticks[joy];
	struct uae_input_device2 *id2 = &joysticks2[joy];
	int deadzone = currprefs.input_joymouse_deadzone * max / 100;
	int i, v1, v2;

	if (testmode) {
		inputdevice_testrecord (IDTYPE_JOYSTICK, joy, IDEV_WIDGET_AXIS, axis, state, max);
		return;
	}
	v1 = state;
	v2 = id2->states[axis][MAX_INPUT_SUB_EVENT];

	if (v1 < deadzone && v1 > -deadzone)
		v1 = 0;
	if (v2 < deadzone && v2 > -deadzone)
		v2 = 0;

	//write_log (_T("%d:%d new=%d old=%d state=%d max=%d\n"), joy, axis, v1, v2, state, max);

	if (input_play && state) {
		if (v1 != v2)
			inprec_realtime ();
	}
	if (input_play)
		return;
	if (!joysticks[joy].enabled) {
#if 0
		if (v1 > 0)
			v1 = 1;
		else if (v1 < 0)
			v1 = -1;
		if (v2 > 0)
			v2 = 1;
		else if (v2 < 0)
			v2 = -1;
		if (v1 && v1 != v2 && (axis == 0 || axis == 1)) {
			static int prevdir;
			static struct timeval tv1;
			struct timeval tv2;
			gettimeofday (&tv2, NULL);
			if ((uae_s64)tv2.tv_sec * 1000000 + tv2.tv_usec < (uae_s64)tv1.tv_sec * 1000000 + tv1.tv_usec + 500000 && prevdir == v1) {
				switchdevice (&joysticks[joy], v1 < 0 ? 0 : 1, false);
				tv1.tv_sec = 0;
				tv1.tv_usec = 0;
				prevdir = 0;
			} else {
				tv1.tv_sec = tv2.tv_sec;
				tv1.tv_usec = tv2.tv_usec;
				prevdir = v1;
			}
		}
#endif
		return;
	}
	for (i = 0; i < MAX_INPUT_SUB_EVENT; i++) {
		uae_u64 flags = id->flags[ID_AXIS_OFFSET + axis][i];
		int state2 = v1;
		if (flags & ID_FLAG_INVERT)
			state2 = -state2;
		if (state2 != id2->states[axis][i]) {
			//write_log(_T("-> %d %d\n"), i, state2);
			handle_input_event (id->eventid[ID_AXIS_OFFSET + axis][i], state2, max, ((flags & ID_FLAG_AUTOFIRE) ? HANDLE_IE_FLAG_AUTOFIRE : 0) | HANDLE_IE_FLAG_CANSTOPPLAYBACK);
			id2->states[axis][i] = state2;
		}
	}
	id2->states[axis][MAX_INPUT_SUB_EVENT] = v1;
}
int getjoystickstate (int joy)
{
	if (testmode)
		return 1;
	return joysticks[joy].enabled;
}

void setmousestate (int mouse, int axis, int data, int isabs)
{
	int i, v, diff;
	int extraflags = 0, extrastate = 0;
	int *mouse_p, *oldm_p;
	float d;
	struct uae_input_device *id = &mice[mouse];
	static float fract[MAX_INPUT_DEVICES][MAX_INPUT_DEVICE_EVENTS];

#if OUTPUTDEBUG
	TCHAR xx1[256];
	_stprintf(xx1, _T("%p %d M=%d A=%d D=%d IA=%d\n"), GetCurrentProcess(), timeframes, mouse, axis, data, isabs);
	OutputDebugString(xx1);
#endif

	if (testmode) {
		inputdevice_testrecord (IDTYPE_MOUSE, mouse, IDEV_WIDGET_AXIS, axis, data, -1);
		// fake "release" event
		inputdevice_testrecord (IDTYPE_MOUSE, mouse, IDEV_WIDGET_AXIS, axis, 0, -1);
#if OUTPUTDEBUG
		OutputDebugString(_T("-> exit1\n"));
#endif
		return;
	}
	if (input_play) {
#if OUTPUTDEBUG
		OutputDebugString(_T("-> exit5\n"));
#endif
		return;
	}
	if (!mice[mouse].enabled) {
		if (isabs && currprefs.input_tablet > 0) {
			if (axis == 0)
				lastmx = data;
			else
				lastmy = data;
			if (axis)
				mousehack_helper (mice2[mouse].buttonmask);
		}
#if OUTPUTDEBUG
		OutputDebugString(_T("-> exit2\n"));
#endif
		return;
	}
	d = 0;
	mouse_p = &mouse_axis[mouse][axis];
	oldm_p = &oldm_axis[mouse][axis];
	if (!isabs) {
		// eat relative movements while in mousehack mode
		if (currprefs.input_tablet == TABLET_MOUSEHACK && mousehack_alive() && axis < 2) {
#if OUTPUTDEBUG
			OutputDebugString(_T("-> exit3\n"));
#endif
			return;
		}
		*oldm_p = *mouse_p;
		*mouse_p += data;
		d = (*mouse_p - *oldm_p) * currprefs.input_mouse_speed / 100.0f;
	} else {
		extraflags |= HANDLE_IE_FLAG_ABSOLUTE;
		extrastate = data;
		d = (float)(data - *oldm_p);
		*oldm_p = data;
		*mouse_p += (int)d;
		if (axis == 0) {
			lastmx = data;
		} else {
			lastmy = data;
		}
		if (axis)
			mousehack_helper (mice2[mouse].buttonmask);
		if (currprefs.input_tablet == TABLET_MOUSEHACK && mousehack_alive() && axis < 2) {
#if OUTPUTDEBUG
			OutputDebugString(_T("-> exit4\n"));
#endif
			return;
		}
	}

	*mouse_p = (*mouse_p) - (*oldm_p);
	*oldm_p = 0;

	v = (int)d;
	fract[mouse][axis] += d - v;
	diff = (int)fract[mouse][axis];
	v += diff;
	fract[mouse][axis] -= diff;
	for (i = 0; i < MAX_INPUT_SUB_EVENT; i++) {
		uae_u64 flags = id->flags[ID_AXIS_OFFSET + axis][i];
		if (!isabs && (flags & ID_FLAG_INVERT))
			v = -v;

#if OUTPUTDEBUG
		if (id->eventid[ID_AXIS_OFFSET + axis][i]) {
			TCHAR xx2[256];
			_stprintf(xx2, _T("%p %d -> %d ID=%d\n"), GetCurrentProcess(), timeframes, v, id->eventid[ID_AXIS_OFFSET + axis][i]);
			OutputDebugString(xx2);
		}
#endif

		handle_input_event_extra(id->eventid[ID_AXIS_OFFSET + axis][i], v, 0, HANDLE_IE_FLAG_CANSTOPPLAYBACK | extraflags, extrastate);
	}
#if OUTPUTDEBUG
	OutputDebugString(_T("-> exit0\n"));
#endif
}

int getmousestate (int joy)
{
	if (testmode)
		return 1;
	return mice[joy].enabled;
}

void warpmode (int mode)
{
	int fr, fr2;

	fr = currprefs.gfx_framerate;
	if (fr == 0)
		fr = -1;
	fr2 = currprefs.turbo_emulation;
	if (fr2 == -1)
		fr2 = 0;

	if (mode < 0) {
		if (currprefs.turbo_emulation) {
			changed_prefs.gfx_framerate = currprefs.gfx_framerate = fr2;
			currprefs.turbo_emulation = 0;
		} else {
			currprefs.turbo_emulation = fr;
		}
	} else if (mode == 0 && currprefs.turbo_emulation) {
		if (currprefs.turbo_emulation > 0)
			changed_prefs.gfx_framerate = currprefs.gfx_framerate = fr2;
		currprefs.turbo_emulation = 0;
	} else if (mode > 0 && !currprefs.turbo_emulation) {
		currprefs.turbo_emulation = fr;
	}
	if (currprefs.turbo_emulation) {
		if (!currprefs.cpu_memory_cycle_exact && !currprefs.blitter_cycle_exact)
			changed_prefs.gfx_framerate = currprefs.gfx_framerate = 10;
		pause_sound ();
	} else {
		resume_sound ();
	}
	compute_vsynctime ();
#ifdef RETROPLATFORM
	rp_turbo_cpu (currprefs.turbo_emulation);
#endif
	changed_prefs.turbo_emulation = currprefs.turbo_emulation;
#ifdef AMIBERRY
	SDL2_toggle_vsync(!currprefs.turbo_emulation);
#endif
	set_config_changed ();
	setsystime ();
}

void pausemode (int mode)
{
	if (mode < 0)
		pause_emulation = pause_emulation ? 0 : 9;
	else
		pause_emulation = mode;
	set_config_changed ();
	setsystime ();
}

int jsem_isjoy (int port, const struct uae_prefs *p)
{
	int v = JSEM_DECODEVAL (port, p);
	if (v < JSEM_JOYS)
		return -1;
	v -= JSEM_JOYS;
	if (v >= inputdevice_get_device_total (IDTYPE_JOYSTICK))
		return -1;
	return v;
}

int jsem_ismouse (int port, const struct uae_prefs *p)
{
	int v = JSEM_DECODEVAL (port, p);
	if (v < JSEM_MICE)
		return -1;
	v -= JSEM_MICE;
	if (v >= inputdevice_get_device_total (IDTYPE_MOUSE))
		return -1;
	return v;
}

int jsem_iskbdjoy (int port, const struct uae_prefs *p)
{
	int v = JSEM_DECODEVAL (port, p);
	if (v < JSEM_KBDLAYOUT)
		return -1;
	v -= JSEM_KBDLAYOUT;
	if (v >= JSEM_LASTKBD)
		return -1;
	return v;
}

static bool fixjport (struct jport *port, int add, bool always)
{
	bool wasinvalid = false;
	int vv = port->id;
	if (vv == JPORT_NONE)
		return wasinvalid;
	if (vv >= JSEM_JOYS && vv < JSEM_MICE) {
		vv -= JSEM_JOYS;
		vv += add;
		if (vv >= inputdevice_get_device_total (IDTYPE_JOYSTICK))
			vv = 0;
		vv += JSEM_JOYS;
	} else if (vv >= JSEM_MICE && vv < JSEM_END) {
		vv -= JSEM_MICE;
		vv += add;
		if (vv >= inputdevice_get_device_total (IDTYPE_MOUSE))
			vv = 0;
		vv += JSEM_MICE;
	} else if (vv >= JSEM_KBDLAYOUT && vv < JSEM_LASTKBD) {
		vv -= JSEM_KBDLAYOUT;
		vv += add;
		if (vv >= JSEM_LASTKBD)
			vv = 0;
		vv += JSEM_KBDLAYOUT;
	} else if (vv >= JSEM_CUSTOM && vv < JSEM_CUSTOM + MAX_JPORTS_CUSTOM) {
		vv -= JSEM_CUSTOM;
		vv += add;
		if (vv >= MAX_JPORTS_CUSTOM)
			vv = 0;
		vv += JSEM_CUSTOM;
	}
	if (port->id != vv || always) {
		port->idc.shortid[0] = 0;
		port->idc.configname[0] = 0;
		port->idc.name[0] = 0;
		if (vv >= JSEM_JOYS && vv < JSEM_MICE) {
			_tcsncpy(port->idc.name, inputdevice_get_device_name (IDTYPE_JOYSTICK, vv - JSEM_JOYS), MAX_JPORT_NAME - 1);
			_tcsncpy(port->idc.configname, inputdevice_get_device_unique_name (IDTYPE_JOYSTICK, vv - JSEM_JOYS), MAX_JPORT_CONFIG - 1);
		} else if (vv >= JSEM_MICE && vv < JSEM_END) {
			_tcsncpy(port->idc.name, inputdevice_get_device_name (IDTYPE_MOUSE, vv - JSEM_MICE), MAX_JPORT_NAME - 1);
			_tcsncpy(port->idc.configname, inputdevice_get_device_unique_name (IDTYPE_MOUSE, vv - JSEM_MICE), MAX_JPORT_CONFIG - 1);
		} else if (vv >= JSEM_KBDLAYOUT && vv < JSEM_CUSTOM) {
			_stprintf(port->idc.shortid, _T("kbd%d"), vv - JSEM_KBDLAYOUT + 1);
		} else if (vv >= JSEM_CUSTOM && vv < JSEM_JOYS) {
			_stprintf(port->idc.shortid, _T("custom%d"), vv - JSEM_CUSTOM);
		}
		port->idc.name[MAX_JPORT_NAME - 1] = 0;
		port->idc.configname[MAX_JPORT_CONFIG - 1] = 0;
		wasinvalid = true;
#if 0
		write_log(_T("fixjport %d %d %d (%s)\n"), port->id, vv, add, port->name);
#endif
	}
	port->id = vv;
	return wasinvalid;
}

static void inputdevice_get_previous_joy(struct uae_prefs *p, int portnum, bool userconfig)
{
	struct jport *jpx = &p->jports[portnum];

	if (!userconfig) {
		// default.uae with unplugged device -> NONE
		p->jports[portnum].id = JPORT_NONE;
		return;
	}
	bool found = false;
	int idx = 0;
	for (;;) {
		struct jport *jp = inputdevice_get_used_device(portnum, idx);
		if (!jp)
			break;
		if (jp->idc.configname[0]) {
			found = inputdevice_joyport_config(p, jp->idc.name, jp->idc.configname, portnum, jp->mode, jp->submode, 1, true) != 0;
			if (!found && jp->id == JPORT_UNPLUGGED)
				found = inputdevice_joyport_config(p, jp->idc.name, NULL, portnum, jp->mode, jp->submode, 1, true) != 0;
		} else if (jp->id < JSEM_JOYS && jp->id >= 0) {
			jpx->id = jp->id;
			found = true;
		}
		if (found) {
			jpx->mode = jp->mode;
			jpx->autofire = jp->autofire;
			inputdevice_set_newest_used_device(portnum, jp);
			break;
		}
		idx++;
	}
	if (!found) {
		if (default_keyboard_layout[portnum] > 0) {
			p->jports[portnum].id = default_keyboard_layout[portnum] - 1;
		} else {
			p->jports[portnum].id = JPORT_NONE;
		}
	}
}

void inputdevice_validate_jports (struct uae_prefs *p, int changedport, bool *fixedports)
{
	for (int i = 0; i < MAX_JPORTS; i++) {
		fixjport (&p->jports[i], 0, changedport == i);
	}

	for (int i = 0; i < MAX_JPORTS; i++) {
		if (p->jports[i].id < 0)
			continue;
		for (int j = 0; j < MAX_JPORTS; j++) {
			if (p->jports[j].id < 0)
				continue;
			if (j == i)
				continue;
			if (p->jports[i].id == p->jports[j].id) {
				int cnt = 0;
				for (;;) {
					int k;
					if (i == changedport) {
						k = j;
						if (fixedports && fixedports[k]) {
							k = i;
						}
					} else {
						k = i;
					}
					// same in other slots too?
					bool other = false;
					for (int l = 0; l < MAX_JPORTS; l++) {
						if (l == k)
							continue;
						if (p->jports[l].id == p->jports[k].id) {
							other = true;
						}
					}

					if (!other && p->jports[i].id != p->jports[j].id)
						break;

					struct jport *jp = NULL;
					for (;;) {
						jp = inputdevice_get_used_device(k, cnt);
						cnt++;
						if (!jp)
							break;
						if (jp->id < 0)
							continue;
						memcpy(&p->jports[k].id, jp, sizeof(struct jport));
						if (fixjport(&p->jports[k], 0, false))
							continue;
						inputdevice_set_newest_used_device(k, &p->jports[k]);
						break;
					}
					if (jp)
						continue;
					freejport(p, k);
					break;
				}
			}
		}
	}
}

void inputdevice_joyport_config_store(struct uae_prefs *p, const TCHAR *value, int portnum, int mode, int submode, int type)
{
	struct jport *jp = &p->jports[portnum];
	if (type == 2) {
		_tcscpy(jp->idc.name, value);
	} else if (type == 1) {
		_tcscpy(jp->idc.configname, value);
	} else {
		_tcscpy(jp->idc.shortid, value);
	}
	if (mode >= 0) {
		jp->mode = mode;
		jp->submode = submode;
	}
	jp->changed = true;
}

int inputdevice_joyport_config(struct uae_prefs *p, const TCHAR *value1, const TCHAR *value2, int portnum, int mode, int submode, int type, bool candefault)
{
	switch (type)
	{
	case 1: // check and set
	case 2: // check only
		{
			for (int j = 0; j < 2; j++) {
				int matched = -1;
				struct inputdevice_functions *idf;
				int dtype = IDTYPE_MOUSE;
				int idnum = JSEM_MICE;
				if (j > 0) {
					dtype = IDTYPE_JOYSTICK;
					idnum = JSEM_JOYS;
				}
				idf = &idev[dtype];
				if (value1 && value2 && (p->input_device_match_mask & INPUT_MATCH_BOTH)) {
					for (int i = 0; i < idf->get_num(); i++) {
						const TCHAR* name1 = idf->get_friendlyname(i);
						const TCHAR* name2 = idf->get_uniquename(i);
						if (name2 && !_tcscmp(name2, value2) && name1 && !_tcscmp(name1, value1)) {
							// config+friendlyname matched: don't bother to check for duplicates
							matched = i;
							break;
						}
					}
				}
				if (matched < 0 && value2 && (p->input_device_match_mask & INPUT_MATCH_CONFIG_NAME_ONLY)) {
					matched = -1;
					for (int i = 0; i < idf->get_num (); i++) {
						const TCHAR* name2 = idf->get_uniquename(i);
						if (name2 && !_tcscmp (name2, value2)) {
							if (matched >= 0) {
								matched = -2;
								break;
							} else {
								matched = i;
							}
						}
					}
				}
				if (matched < 0 && value1 && (p->input_device_match_mask & INPUT_MATCH_FRIENDLY_NAME_ONLY)) {
					matched = -1;
					for (int i = 0; i < idf->get_num (); i++) {
						const TCHAR* name1 = idf->get_friendlyname(i);
						if (name1 && !_tcscmp (name1, value1)) {
							if (matched >= 0) {
								matched = -2;
								break;
							} else {
								matched = i;
							}
						}
					}
				}
				if (matched >= 0) {
					if (type == 1) {
						if (value1)
							_tcscpy(p->jports[portnum].idc.name, value1);
						if (value2)
							_tcscpy(p->jports[portnum].idc.configname, value2);
						p->jports[portnum].id = idnum + matched;
						if (mode >= 0) {
							p->jports[portnum].mode = mode;
							p->jports[portnum].submode = submode;
						}
						set_config_changed ();
					}
					return 1;
				}
			}
			return 0;
		}
		break;
	case 0:
		{
			int start = JPORT_NONE, got = 0, max = -1;
			int type = -1;
			const TCHAR *pp = NULL;
			if (_tcsncmp (value1, _T("kbd"), 3) == 0) {
				start = JSEM_KBDLAYOUT;
				pp = value1 + 3;
				got = 1;
				max = JSEM_LASTKBD;
			} else if (_tcscmp(value1, _T("joydefault")) == 0) {
				type = IDTYPE_JOYSTICK;
				start = JSEM_JOYS;
				got = 1;
			} else if (_tcscmp(value1, _T("mousedefault")) == 0) {
				type = IDTYPE_MOUSE;
				start = JSEM_MICE;
				got = 1;
			} else if (_tcsncmp (value1, _T("joy"), 3) == 0) {
				type = IDTYPE_JOYSTICK;
				start = JSEM_JOYS;
				pp = value1 + 3;
				got = 1;
				max = idev[IDTYPE_JOYSTICK].get_num ();
			} else if (_tcsncmp (value1, _T("mouse"), 5) == 0) {
				type = IDTYPE_MOUSE;
				start = JSEM_MICE;
				pp = value1 + 5;
				got = 1;
				max = idev[IDTYPE_MOUSE].get_num ();
			} else if (_tcscmp(value1, _T("none")) == 0) {
				got = 2;
			} else if (_tcscmp (value1, _T("custom")) == 0) {
				// obsolete custom
				start = JSEM_CUSTOM + portnum;
				got = 3;
			} else if (_tcsncmp(value1, _T("custom"), 6) == 0) {
				// new custom
				start = JSEM_CUSTOM;
				pp = value1 + 6;
				got = 2;
				max = MAX_JPORTS_CUSTOM;
			}
			if (got) {
				if (pp && max != 0) {
					int v = _tstol (pp);
					if (start >= 0) {
						if (start == JSEM_KBDLAYOUT && v > 0)
							v--;
						if (v >= 0) {
							if (v >= max)
								v = 0;
							start += v;
							got = 2;
						}
					}
				}
				if (got >= 2) {
					p->jports[portnum].id = start;
					if (mode >= 0) {
						p->jports[portnum].mode = mode;
						p->jports[portnum].submode = submode;
					}
					if (start < JSEM_JOYS)
						default_keyboard_layout[portnum] = start + 1;
					if (got == 2 && candefault) {
						inputdevice_store_used_device(&p->jports[portnum], portnum, false);
					}
					if (got == 3) {
						// mark for old custom handling
						_tcscpy(p->jports_custom[portnum].custom, _T("#"));
					}
					set_config_changed ();
					return 1;
				}
				// joystick not found, select previously used or default
				if (start == JSEM_JOYS && p->jports[portnum].id < JSEM_JOYS) {
					inputdevice_get_previous_joy(p, portnum, true);
					set_config_changed ();
					return 1;
				}
			}
		}
		break;
	}
	return 0;
}

int inputdevice_getjoyportdevice (int port, int val)
{
	int idx;
	if (val < 0) {
		idx = -1;
	} else if (val >= JSEM_MICE) {
		idx = val - JSEM_MICE;
		if (idx >= inputdevice_get_device_total (IDTYPE_MOUSE))
			idx = 0;
		else
			idx += inputdevice_get_device_total (IDTYPE_JOYSTICK);
		idx += JSEM_LASTKBD;
	} else if (val >= JSEM_JOYS) {
		idx = val - JSEM_JOYS;
		if (idx >= inputdevice_get_device_total (IDTYPE_JOYSTICK))
			idx = 0;
		idx += JSEM_LASTKBD;
	} else if (val >= JSEM_CUSTOM) {
		idx = val - JSEM_CUSTOM;
		if (idx >= MAX_JPORTS_CUSTOM)
			idx = 0;
		if (port >= 2) {
			idx += JSEM_LASTKBD + inputdevice_get_device_total(IDTYPE_JOYSTICK);
		} else {
			idx += JSEM_LASTKBD + inputdevice_get_device_total(IDTYPE_MOUSE) + inputdevice_get_device_total(IDTYPE_JOYSTICK);
		}
	} else {
		idx = val - JSEM_KBDLAYOUT;
	}
	return idx;
}

void inputdevice_fix_prefs(struct uae_prefs *p, bool userconfig)
{
	struct jport jport_config_store[MAX_JPORTS];
	bool changed = false;

	for (int i = 0; i < MAX_JPORTS; i++) {
		memcpy(&jport_config_store[i], &p->jports[i], sizeof(struct jport));
		changed |= p->jports[i].changed;
	}

	if (!changed)
		return;

	bool defaultports = userconfig == false;
	// Convert old style custom mapping to new style
	for (int i = 0; i < MAX_JPORTS_CUSTOM; i++) {
		struct jport_custom *jpc = &p->jports_custom[i];
		if (!_tcscmp(jpc->custom, _T("#"))) {
			TCHAR tmp[16];
			_stprintf(tmp, _T("custom%d"), i);
			inputdevice_joyport_config(p, tmp, NULL, i, -1, -1, 0, userconfig);
			inputdevice_generate_jport_custom(p, i);
		}
	}
	bool matched[MAX_JPORTS];
	// configname+friendlyname first
	for (int i = 0; i < MAX_JPORTS; i++) {
		struct jport *jp = &jport_config_store[i];
		matched[i] = false;
		if (jp->idc.configname[0] && jp->idc.name[0] && (p->input_device_match_mask & INPUT_MATCH_BOTH)) {
			if (inputdevice_joyport_config(p, jp->idc.name, jp->idc.configname, i, jp->mode, jp->submode, 1, userconfig)) {
				inputdevice_validate_jports(p, i, matched);
				inputdevice_store_used_device(&p->jports[i], i, defaultports);
				matched[i] = true;
				write_log(_T("Port%d: COMBO '%s' + '%s' matched\n"), i, jp->idc.name, jp->idc.configname);
			}
		}
	}
	// configname next
	for (int i = 0; i < MAX_JPORTS; i++) {
		if (!matched[i]) {
			struct jport *jp = &jport_config_store[i];
			if (jp->idc.configname[0] && (p->input_device_match_mask & INPUT_MATCH_CONFIG_NAME_ONLY)) {
				if (inputdevice_joyport_config(p, NULL, jp->idc.configname, i, jp->mode, jp->submode, 1, userconfig)) {
					inputdevice_validate_jports(p, i, matched);
					inputdevice_store_used_device(&p->jports[i], i, defaultports);
					matched[i] = true;
					write_log(_T("Port%d: CONFIG '%s' matched\n"), i, jp->idc.configname);
				}
			}
		}
	}
	// friendly name next
	for (int i = 0; i < MAX_JPORTS; i++) {
		if (!matched[i]) {
			struct jport *jp = &jport_config_store[i];
			if (jp->idc.name[0] && (p->input_device_match_mask & INPUT_MATCH_FRIENDLY_NAME_ONLY)) {
				if (inputdevice_joyport_config(p, jp->idc.name, NULL, i, jp->mode, jp->submode, 1, userconfig)) {
					inputdevice_validate_jports(p, i, matched);
					inputdevice_store_used_device(&p->jports[i], i, defaultports);
					matched[i] = true;
					write_log(_T("Port%d: NAME '%s' matched\n"), i, jp->idc.name);
				}
			}
		}
	}
	// joyportX last and only if no name/configname
	for (int i = 0; i < MAX_JPORTS; i++) {
		if (!matched[i]) {
			struct jport *jp = &jport_config_store[i];
			if (jp->idc.shortid[0] && !jp->idc.name[0] && !jp->idc.configname[0]) {
				if (inputdevice_joyport_config(p, jp->idc.shortid, NULL, i, jp->mode, jp->submode, 0, userconfig)) {
					inputdevice_validate_jports(p, i, matched);
					inputdevice_store_used_device(&p->jports[i], i, defaultports);
					matched[i] = true;
					write_log(_T("Port%d: ID '%s' matched\n"), i, jp->idc.shortid);
				}
			}
			if (!matched[i]) {
				if (jp->idc.configname[0] && jp->idc.name[0]) {
					struct jport jpt = { 0 };
					memcpy(&jpt.idc, &jp->idc, sizeof(struct inputdevconfig));
					jpt.id = JPORT_UNPLUGGED;
					jpt.mode = jp->mode;
					jpt.submode = jp->submode;
					jpt.autofire = jp->autofire;
					write_log(_T("Unplugged stored, port %d '%s' (%s) %d %d %d\n"), i, jp->idc.name, jp->idc.configname, jp->mode, jp->submode, jp->autofire);
					inputdevice_store_used_device(&jpt, i, defaultports);
					freejport(p, i);
					inputdevice_get_previous_joy(p, i, userconfig);
					matched[i] = true;
				}
			}
		}
	}
	for (int i = 0; i < MAX_JPORTS; i++) {
		if (!matched[i]) {
			struct jport *jp = &jport_config_store[i];
			freejport(p, i);
			if (jp->id != JPORT_NONE) {
				inputdevice_get_previous_joy(p, i, userconfig);
				write_log(_T("Port%d: ID=%d getting previous: %d\n"), i, jp->id, p->jports[i].id);
			} else {
				write_log(_T("Port%d: NONE\n"), i);
			}
		}
	}
}

// for state recorder use only!

uae_u8 *save_inputstate (size_t *len, uae_u8 *dstptr)
{
	uae_u8 *dstbak, *dst;

	if (dstptr)
		dstbak = dst = dstptr;
	else
		dstbak = dst = xmalloc (uae_u8, 1000);
	for (int i = 0; i < MAX_JPORTS; i++) {
		save_u16 (joydir[i]);
		save_u16 (joybutton[i]);
		save_u16 (otop[i]);
		save_u16 (obot[i]);
		save_u16 (oleft[i]);
		save_u16 (oright[i]);
	}
	for (int i = 0; i < NORMAL_JPORTS; i++) {
		save_u16 (cd32_shifter[i]);
		for (int j = 0; j < 2; j++) {
			save_u16 (pot_cap[i][j]);
			save_u16 (joydirpot[i][j]);
		}
	}
	for (int i = 0; i < NORMAL_JPORTS; i++) {
		for (int j = 0; j < MOUSE_AXIS_TOTAL; j++) {
			save_u16 (mouse_delta[i][j]);
			save_u16 (mouse_deltanoreset[i][j]);
		}
		save_u16 (mouse_frame_x[i]);
		save_u16 (mouse_frame_y[i]);
	}
	*len = dst - dstbak;
	return dstbak;
}

uae_u8 *restore_inputstate (uae_u8 *src)
{
	for (int i = 0; i < MAX_JPORTS; i++) {
		joydir[i] = restore_u16 ();
		joybutton[i] = restore_u16 ();
		otop[i] = restore_u16 ();
		obot[i] = restore_u16 ();
		oleft[i] = restore_u16 ();
		oright[i] = restore_u16 ();
	}
	for (int i = 0; i < NORMAL_JPORTS; i++) {
		cd32_shifter[i] = restore_u16 ();
		for (int j = 0; j < 2; j++) {
			pot_cap[i][j] = restore_u16 ();
			joydirpot[i][j] = restore_u16 ();
		}
	}
	for (int i = 0; i < NORMAL_JPORTS; i++) {
		for (int j = 0; j < MOUSE_AXIS_TOTAL; j++) {
			mouse_delta[i][j] = restore_u16 ();
			mouse_deltanoreset[i][j] = restore_u16 ();
		}
		mouse_frame_x[i] = restore_u16 ();
		mouse_frame_y[i] = restore_u16 ();
	}
	return src;
}

void clear_inputstate (void)
{
	return;
	for (int i = 0; i < MAX_JPORTS; i++) {
		horizclear[i] = 1;
		vertclear[i] = 1;
		relativecount[i][0] = relativecount[i][1] = 0;
	}
}<|MERGE_RESOLUTION|>--- conflicted
+++ resolved
@@ -4938,11 +4938,7 @@
 		check_prefs_changed_gfx();
 		break;
 	case AKS_TOGGLE_VIRTUAL_KEYBOARD:
-<<<<<<< HEAD
 		vkbd_toggle();
-=======
-		//TODO call virtual keyboard function to toggle on/off
->>>>>>> d78c1431
 		break;
 	}
 end:
