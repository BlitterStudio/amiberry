/*
* UAE - The Un*x Amiga Emulator
*
* joystick/mouse emulation
*
* Copyright 2001-2016 Toni Wilen
*
* new features:
* - very configurable (and very complex to configure :)
* - supports multiple native input devices (joysticks and mice)
* - supports mapping joystick/mouse buttons to keys and vice versa
* - joystick mouse emulation (supports both ports)
* - supports parallel port joystick adapter
* - full cd32 pad support (supports both ports)
* - fully backward compatible with old joystick/mouse configuration
*
*/

#define DONGLE_DEBUG 0
#define SWITCH_DEBUG 0
#define INPUT_DEBUG 0
#define OUTPUTDEBUG 0

#include "sysconfig.h"
#include "sysdeps.h"

#include "options.h"
#include "keyboard.h"
#include "inputdevice.h"
#include "inputrecord.h"
#include "keybuf.h"
#include "custom.h"
#include "xwin.h"
#include "drawing.h"
#include "memory.h"
#include "events.h"
#include "newcpu.h"
#include "uae.h"
#include "picasso96.h"
//#include "catweasel.h"
#include "debug.h"
#include "ar.h"
#include "gui.h"
#include "disk.h"
#include "audio.h"
#include "sounddep/sound.h"
#include "savestate.h"
//#include "arcadia.h"
#include "zfile.h"
#include "cia.h"
#include "autoconf.h"
//#include "x86.h"
#ifdef RETROPLATFORM
#include "rp.h"
#endif
#include "dongle.h"
#include "amiberry_gfx.h"
#include "cdtv.h"
#ifdef AVIOUTPUT
#include "avioutput.h"
#endif
#include "tabletlibrary.h"
#include "statusline.h"
#include "native2amiga_api.h"
//#include "videograb.h"
#ifdef AMIBERRY
#include "amiberry_input.h"
#endif

// 01 = host events
// 02 = joystick
// 04 = cia buttons
// 16 = potgo r/w
// 32 = vsync
// 128 = potgo write
// 256 = cia buttons write

int inputdevice_logging = 0;
extern int tablet_log;

#define COMPA_RESERVED_FLAGS (ID_FLAG_INVERT)

#define ID_FLAG_CANRELEASE 0x1000
#define ID_FLAG_TOGGLED 0x2000
#define ID_FLAG_CUSTOMEVENT_TOGGLED1 0x4000
#define ID_FLAG_CUSTOMEVENT_TOGGLED2 0x8000

#define IE_INVERT 0x80
#define IE_CDTV 0x100

#define INPUTEVENT_JOY1_CD32_FIRST INPUTEVENT_JOY1_CD32_PLAY
#define INPUTEVENT_JOY2_CD32_FIRST INPUTEVENT_JOY2_CD32_PLAY
#define INPUTEVENT_JOY1_CD32_LAST INPUTEVENT_JOY1_CD32_BLUE
#define INPUTEVENT_JOY2_CD32_LAST INPUTEVENT_JOY2_CD32_BLUE

#define JOYMOUSE_CDTV 8

#define DEFEVENT(A, B, C, D, E, F) {_T(#A), B, NULL, C, D, E, F, 0 },
#define DEFEVENT2(A, B, B2, C, D, E, F, G) {_T(#A), B, B2, C, D, E, F, G },
static const struct inputevent events[] = {
	{0, 0, 0, AM_K, 0, 0, 0, 0},
#include "inputevents.def"
	{0, 0, 0, 0, 0, 0, 0, 0}
};
#undef DEFEVENT
#undef DEFEVENT2
struct aksevent
{
	int aks;
	const TCHAR *name;
};
#define AKS(A) { AKS_ ## A, _T("AKS_") _T(#A) },
static const struct aksevent akss[] = {
#include "aks.def"
	{ 0, NULL }
};

static int sublevdir[2][MAX_INPUT_SUB_EVENT];

static const int slotorder1[] = { 0, 1, 2, 3, 4, 5, 6, 7 };
static const int slotorder2[] = { 8, 1, 2, 3, 4, 5, 6, 7 };

struct uae_input_device2 {
	uae_u32 buttonmask;
	int states[MAX_INPUT_DEVICE_EVENTS / 2][MAX_INPUT_SUB_EVENT + 1];
};

#define INPUT_MATCH_CONFIG_NAME_ONLY 1
#define INPUT_MATCH_FRIENDLY_NAME_ONLY 2
#define INPUT_MATCH_BOTH 4
#define INPUT_MATCH_ALL 7

static struct uae_input_device2 joysticks2[MAX_INPUT_DEVICES];
static struct uae_input_device2 mice2[MAX_INPUT_DEVICES];
static uae_u8 scancodeused[MAX_INPUT_DEVICES][256];
static uae_u64 qualifiers, qualifiers_r;
static uae_s16 *qualifiers_evt[MAX_INPUT_QUALIFIERS];

// fire/left mouse button pullup resistors enabled?
static bool mouse_pullup = true;

static int joymodes[MAX_JPORTS], joysubmodes[MAX_JPORTS];
static const int *joyinputs[MAX_JPORTS];

static int input_acquired;
static int testmode;
struct teststore
{
	int testmode_type;
	int testmode_num;
	int testmode_wtype;
	int testmode_wnum;
	int testmode_state;
	int testmode_max;
};
#define TESTMODE_MAX 2
static int testmode_count;
static struct teststore testmode_data[TESTMODE_MAX];
static struct teststore testmode_wait[TESTMODE_MAX];

static int bouncy;
static frame_time_t bouncy_cycles;
static int autopause;
static int keyboard_reset_seq;

#define HANDLE_IE_FLAG_CANSTOPPLAYBACK 1
#define HANDLE_IE_FLAG_PLAYBACKEVENT 2
#define HANDLE_IE_FLAG_AUTOFIRE 4
#define HANDLE_IE_FLAG_ABSOLUTE 8
#define HANDLE_IE_FLAG_ALLOWOPPOSITE 16

static int handle_input_event (int nr, int state, int max, int flags);

static struct inputdevice_functions idev[IDTYPE_MAX];

struct temp_uids {
	TCHAR *name;
	TCHAR *configname;
	uae_s8 disabled;
	uae_s8 empty;
	uae_s8 custom;
	int joystick;
	int devtype;
	int idnum;
	int devnum;
	bool initialized;
	int kbreventcnt[MAX_INPUT_DEVICES];
	int lastdevtype;
	int matcheddevices[MAX_INPUT_DEVICES];
	int nonmatcheddevices[MAX_INPUT_DEVICES];
};
static struct temp_uids temp_uid;
static int temp_uid_index[MAX_INPUT_DEVICES][IDTYPE_MAX];
static int temp_uid_cnt[IDTYPE_MAX];
static int gp_swappeddevices[MAX_INPUT_DEVICES][IDTYPE_MAX];

static int isdevice (struct uae_input_device *id)
{
	int i, j;
	for (i = 0; i < MAX_INPUT_DEVICE_EVENTS; i++) {
		for (j = 0; j < MAX_INPUT_SUB_EVENT; j++) {
			if (id->eventid[i][j] > 0)
				return 1;
		}
	}
	return 0;
}

static void check_enable(int ei);

int inputdevice_geteventid(const TCHAR *s)
{
	for (int i = 1; events[i].name; i++) {
		const struct inputevent *ie = &events[i];
		if (!_tcscmp(ie->confname, s))
			return i;
	}
	for (int i = 0; akss[i].name; i++) {
		if (!_tcscmp(s, akss[i].name))
			return i + AKS_FIRST;
	}
	return 0;
}

int inputdevice_uaelib (const TCHAR *s, const TCHAR *parm)
{
	//write_log(_T("%s: %s\n"), s, parm);

	if (!_tcsncmp(s, _T("KEY_RAW_"), 8)) {
		// KEY_RAW_UP <code>
		// KEY_RAW_DOWN <code>
		int v;
		const TCHAR *value = parm;
		TCHAR *endptr;
		int base = 10;
		int state = _tcscmp(s, _T("KEY_RAW_UP")) ? 1 : 0;
		if (value[0] == '0' && _totupper(value[1]) == 'X')
			value += 2, base = 16;
		v = _tcstol(value, &endptr, base);
		for (int i = 1; events[i].name; i++) {
			const struct inputevent *ie = &events[i];
			if (_tcsncmp(ie->confname, _T("KEY_"), 4))
				continue;
			if (ie->data == v) {
				handle_input_event(i, state, 1, 0);
				return 1;
			}
		}
		return 0;
	}

	if (!_tcsncmp(s, _T("AKS_"), 4)) {
		for (int i = 0; akss[i].name; i++) {
			if (!_tcscmp(s, akss[i].name)) {
				int v = _tstol(parm);
				if (!_tcscmp(parm, _T("0")) || !_tcscmp(parm, _T("1")))
					parm = NULL;
				else
					v = 1;
				inputdevice_add_inputcode(akss[i].aks, v, parm);
				return 1;
			}
		}
	}

	for (int i = 1; events[i].name; i++) {
		if (!_tcscmp (s, events[i].confname)) {
			check_enable(i);
			handle_input_event (i, parm ? _tstol (parm) : 0, 1, 0);
			return 1;
		}
	}
	return 0;
}

int inputdevice_uaelib(const TCHAR *s, int parm, int max, bool autofire)
{
	for (int i = 1; events[i].name; i++) {
		if (!_tcscmp(s, events[i].confname)) {
			check_enable(i);
			handle_input_event(i, parm, max, autofire ? HANDLE_IE_FLAG_AUTOFIRE : 0);
			return 1;
		}
	}
	return 0;
}

static int getdevnum(int type, int devnum)
{
	int jcnt = idev[IDTYPE_JOYSTICK].get_num();
	int mcnt = idev[IDTYPE_MOUSE].get_num();
	int kcnt = idev[IDTYPE_KEYBOARD].get_num();

	if (type == IDTYPE_JOYSTICK)
		return devnum;
	else if (type == IDTYPE_MOUSE)
		return jcnt + devnum;
	else if (type == IDTYPE_KEYBOARD)
		return jcnt + mcnt + devnum;
	else if (type == IDTYPE_INTERNALEVENT)
		return jcnt + mcnt + kcnt + devnum;
	return -1;
}

static int gettype(int devnum)
{
	int jcnt = idev[IDTYPE_JOYSTICK].get_num();
	int mcnt = idev[IDTYPE_MOUSE].get_num();
	int kcnt = idev[IDTYPE_KEYBOARD].get_num();

	if (devnum < jcnt)
		return IDTYPE_JOYSTICK;
	else if (devnum < jcnt + mcnt)
		return IDTYPE_MOUSE;
	else if (devnum < jcnt + mcnt + kcnt)
		return IDTYPE_KEYBOARD;
	else if (devnum < jcnt + mcnt + kcnt + INTERNALEVENT_COUNT)
		return IDTYPE_INTERNALEVENT;
	return -1;
}

static struct inputdevice_functions *getidf(int devnum)
{
	int type = gettype(devnum);
	if (type < 0)
		return NULL;
	return &idev[type];
}

const struct inputevent *inputdevice_get_eventinfo(int evt)
{
	if (evt > 0 && !events[evt].name)
		return NULL;
	return &events[evt];
}

static uae_u64 inputdevice_flag_to_idev(uae_u64 flag)
{
	uae_u64 flags = 0;
	if (flag & ID_FLAG_AUTOFIRE)
		flags |= IDEV_MAPPED_AUTOFIRE_SET;
	if (flag & ID_FLAG_TOGGLE)
		flags |= IDEV_MAPPED_TOGGLE;
	if (flag & ID_FLAG_INVERTTOGGLE)
		flags |= IDEV_MAPPED_INVERTTOGGLE;
	if (flag & ID_FLAG_INVERT)
		flags |= IDEV_MAPPED_INVERT;
	if (flag & ID_FLAG_GAMEPORTSCUSTOM1)
		flags |= IDEV_MAPPED_GAMEPORTSCUSTOM1;
	if (flag & ID_FLAG_GAMEPORTSCUSTOM2)
		flags |= IDEV_MAPPED_GAMEPORTSCUSTOM2;
	if (flag & ID_FLAG_QUALIFIER_MASK)
		flags |= flag & ID_FLAG_QUALIFIER_MASK;
	if (flag & ID_FLAG_SET_ONOFF)
		flags |= IDEV_MAPPED_SET_ONOFF;
	if (flag & ID_FLAG_SET_ONOFF_VAL1)
		flags |= IDEV_MAPPED_SET_ONOFF_VAL1;
	if (flag & ID_FLAG_SET_ONOFF_VAL2)
		flags |= IDEV_MAPPED_SET_ONOFF_VAL2;
	return flags;
}

static struct uae_input_device *joysticks;
static struct uae_input_device *mice;
static struct uae_input_device *keyboards;
static struct uae_input_device *internalevents;
static struct uae_input_device_kbr_default *keyboard_default, **keyboard_default_table;
static int default_keyboard_layout[MAX_JPORTS];

#define KBR_DEFAULT_MAP_FIRST 0
#ifdef AMIBERRY
#define KBR_DEFAULT_MAP_LAST 15
#define KBR_DEFAULT_MAP_CD32_FIRST 16
#define KBR_DEFAULT_MAP_CD32_LAST 23
#else
#define KBR_DEFAULT_MAP_LAST 5
#define KBR_DEFAULT_MAP_CD32_FIRST 6
#define KBR_DEFAULT_MAP_CD32_LAST 8
#endif

#define KBR_DEFAULT_MAP_NP 0
#define KBR_DEFAULT_MAP_CK 1
#define KBR_DEFAULT_MAP_SE 2
#define KBR_DEFAULT_MAP_NP3 3
#define KBR_DEFAULT_MAP_CK3 4
#define KBR_DEFAULT_MAP_SE3 5
#ifdef AMIBERRY
#define KBR_DEFAULT_MAP_KEYRAH 6
#define KBR_DEFAULT_MAP_KEYRAH3 7
#define KBR_DEFAULT_MAP_RAPLAYER1 8
#define KBR_DEFAULT_MAP_RAPLAYER1_3 9
#define KBR_DEFAULT_MAP_RAPLAYER2 10
#define KBR_DEFAULT_MAP_RAPLAYER2_3 11
#define KBR_DEFAULT_MAP_RAPLAYER3 12
#define KBR_DEFAULT_MAP_RAPLAYER3_3 13
#define KBR_DEFAULT_MAP_RAPLAYER4 14
#define KBR_DEFAULT_MAP_RAPLAYER4_3 15
#define KBR_DEFAULT_MAP_CD32_NP 16
#define KBR_DEFAULT_MAP_CD32_CK 17
#define KBR_DEFAULT_MAP_CD32_SE 18
#define KBR_DEFAULT_MAP_CD32_KEYRAH 19
#define KBR_DEFAULT_MAP_CD32_RAPLAYER1 20
#define KBR_DEFAULT_MAP_CD32_RAPLAYER2 21
#define KBR_DEFAULT_MAP_CD32_RAPLAYER3 22
#define KBR_DEFAULT_MAP_CD32_RAPLAYER4 23
#define KBR_DEFAULT_MAP_ARCADIA 24
#define KBR_DEFAULT_MAP_CDTV 25
#else
#define KBR_DEFAULT_MAP_CD32_NP 6
#define KBR_DEFAULT_MAP_CD32_CK 7
#define KBR_DEFAULT_MAP_CD32_SE 8
#define KBR_DEFAULT_MAP_ARCADIA 9
#define KBR_DEFAULT_MAP_CDTV 10
#endif

static int **keyboard_default_kbmaps;

static int mouse_axis[MAX_INPUT_DEVICES][MAX_INPUT_DEVICE_EVENTS];
static int oldm_axis[MAX_INPUT_DEVICES][MAX_INPUT_DEVICE_EVENTS];

#define MOUSE_AXIS_TOTAL 4

static uae_s16 mouse_x[MAX_JPORTS], mouse_y[MAX_JPORTS];
static uae_s16 mouse_delta[MAX_JPORTS][MOUSE_AXIS_TOTAL];
static uae_s16 mouse_deltanoreset[MAX_JPORTS][MOUSE_AXIS_TOTAL];
static uae_s16 lightpen_delta[2][2];
static uae_s16 lightpen_deltanoreset[2][2];
static int lightpen_trigger2;
static int joybutton[MAX_JPORTS];
static int joydir[MAX_JPORTS];
static int joydirpot[MAX_JPORTS][2];
static uae_s16 mouse_frame_x[MAX_JPORTS], mouse_frame_y[MAX_JPORTS];

static int mouse_port[NORMAL_JPORTS];
static int cd32_shifter[NORMAL_JPORTS];
static int cd32_pad_enabled[NORMAL_JPORTS];
static int parport_joystick_enabled;
static int oleft[MAX_JPORTS], oright[MAX_JPORTS], otop[MAX_JPORTS], obot[MAX_JPORTS];
static int horizclear[MAX_JPORTS], vertclear[MAX_JPORTS];
static int relativecount[MAX_JPORTS][2];

uae_u16 potgo_value;
static int pot_cap[NORMAL_JPORTS][2];
static uae_u8 pot_dat[NORMAL_JPORTS][2];
static int pot_dat_act[NORMAL_JPORTS][2];
static int analog_port[NORMAL_JPORTS][2];
static int digital_port[NORMAL_JPORTS][2];
static int lightpen_port[NORMAL_JPORTS];
int cubo_enabled;
uae_u32 cubo_flag;
#define POTDAT_DELAY_PAL 8
#define POTDAT_DELAY_NTSC 7

static int use_joysticks[MAX_INPUT_DEVICES];
static int use_mice[MAX_INPUT_DEVICES];
static int use_keyboards[MAX_INPUT_DEVICES];

#define INPUT_QUEUE_SIZE 16
struct input_queue_struct {
	int evt, storedstate, state, max, linecnt, nextlinecnt;
	TCHAR *custom;
};
static struct input_queue_struct input_queue[INPUT_QUEUE_SIZE];

uae_u8 *restore_input (uae_u8 *src)
{
	restore_u32 ();
	for (int i = 0; i < 2; i++) {
		for (int j = 0; j < 2; j++) {
			pot_cap[i][j] = restore_u16 ();
		}
	}
	return src;
}
uae_u8 *save_input (size_t *len, uae_u8 *dstptr)
{
	uae_u8 *dstbak, *dst;

	if (dstptr)
		dstbak = dst = dstptr;
	else
		dstbak = dst = xmalloc (uae_u8, 1000);
	save_u32 (0);
	for (int i = 0; i < 2; i++) {
		for (int j = 0; j < 2; j++) {
			save_u16 (pot_cap[i][j]);
		}
	}
	*len = dst - dstbak;
	return dstbak;
}

static void freejport (struct uae_prefs *dst, int num)
{
	bool override = dst->jports[num].nokeyboardoverride;
	memset (&dst->jports[num], 0, sizeof (struct jport));
	dst->jports[num].id = -1;
	dst->jports[num].nokeyboardoverride = override;
}
static void copyjport (const struct uae_prefs *src, struct uae_prefs *dst, int num)
{
	if (!src)
		return;
	freejport (dst, num);
	memcpy(&dst->jports[num].idc, &src->jports[num].idc, sizeof(struct inputdevconfig));
	dst->jports[num].id = src->jports[num].id;
	dst->jports[num].mode = src->jports[num].mode;
	dst->jports[num].submode = src->jports[num].submode;
	dst->jports[num].autofire = src->jports[num].autofire;
#ifdef AMIBERRY
	dst->jports[num].mousemap = src->jports[num].mousemap;
	dst->jports[num].amiberry_custom_none = src->jports[num].amiberry_custom_none;
	dst->jports[num].amiberry_custom_hotkey = src->jports[num].amiberry_custom_hotkey;
	dst->jports[num].amiberry_custom_axis_none = src->jports[num].amiberry_custom_axis_none;
	dst->jports[num].amiberry_custom_axis_hotkey = src->jports[num].amiberry_custom_axis_hotkey;
#endif
	dst->jports[num].nokeyboardoverride = src->jports[num].nokeyboardoverride;
}

#define MAX_STORED_JPORTS 8
struct stored_jport
{
	struct jport jp;
	bool inuse;
	bool defaultports;
	uae_u32 age;
};
static struct stored_jport stored_jports[MAX_JPORTS][MAX_STORED_JPORTS];
static uae_u32 stored_jport_cnt;

// return port where idc was previously plugged if any and forgot it.
static int inputdevice_get_unplugged_device(struct inputdevconfig *idc, struct stored_jport **sjp)
{
	for (int portnum = 0; portnum < MAX_JPORTS; portnum++) {
		for (int i = 0; i < MAX_STORED_JPORTS; i++) {
			struct stored_jport *jp = &stored_jports[portnum][i];
			if (jp->inuse && jp->jp.id == JPORT_UNPLUGGED) {
				if (!_tcscmp(idc->name, jp->jp.idc.name) && !_tcscmp(idc->configname, jp->jp.idc.configname)) {
					jp->inuse = false;
					*sjp = jp;
					return portnum;
				}
			}
		}
	}
	return -1;
}

// forget port's unplugged device
void inputdevice_forget_unplugged_device(int portnum)
{
	for (int i = 0; i < MAX_STORED_JPORTS; i++) {
		struct stored_jport *jp = &stored_jports[portnum][i];
		if (jp->inuse && jp->jp.id == JPORT_UNPLUGGED) {
			jp->inuse = false;
		}
	}
}

static struct jport *inputdevice_get_used_device(int portnum, int ageindex)
{
	int idx = -1;
	int used[MAX_STORED_JPORTS] = { 0 };
	if (ageindex < 0)
		return NULL;
	while (ageindex >= 0) {
		uae_u32 age = 0;
		idx = -1;
		for (int i = 0; i < MAX_STORED_JPORTS; i++) {
			struct stored_jport *jp = &stored_jports[portnum][i];
			if (jp->inuse && !used[i] && jp->age > age) {
				age = jp->age;
				idx = i;
			}
		}
		if (idx < 0)
			return NULL;
		used[idx] = 1;
		ageindex--;
	}
	return &stored_jports[portnum][idx].jp;
}

static void inputdevice_store_clear(void)
{
	for (int j = 0; j < MAX_JPORTS; j++) {
		for (int i = 0; i < MAX_STORED_JPORTS; i++) {
			struct stored_jport *jp = &stored_jports[j][i];
			if (!jp->defaultports)
				memset(jp, 0, sizeof(struct stored_jport));
		}
	}
}

static void inputdevice_set_newest_used_device(int portnum, struct jport *jps)
{
	for (int i = 0; i < MAX_STORED_JPORTS; i++) {
		struct stored_jport *jp = &stored_jports[portnum][i];
		if (jp->inuse && &jp->jp == jps && !jp->defaultports) {
			stored_jport_cnt++;
			jp->age = stored_jport_cnt;
		}
	}
}

static void inputdevice_store_used_device(struct jport *jps, int portnum, bool defaultports)
{
	if (jps->id == JPORT_NONE)
		return;

	// already added? if custom or kbr layout: delete all old
	for (int i = 0; i < MAX_STORED_JPORTS; i++) {
		struct stored_jport *jp = &stored_jports[portnum][i];
		if (jp->inuse && ((jps->id == jp->jp.id) || (jps->idc.configname[0] != 0 && jp->jp.idc.configname[0] != 0 && !_tcscmp(jps->idc.configname, jp->jp.idc.configname)))) {
			if (!jp->defaultports) {
				jp->inuse = false;
			}
		}
	}

	// delete from other ports
	for (int j = 0; j < MAX_JPORTS; j++) {
		for (int i = 0; i < MAX_STORED_JPORTS; i++) {
			struct stored_jport *jp = &stored_jports[j][i];
			if (jp->inuse && ((jps->id == jp->jp.id) || (jps->idc.configname[0] != 0 && jp->jp.idc.configname[0] != 0 && !_tcscmp(jps->idc.configname, jp->jp.idc.configname)))) {
				if (!jp->defaultports) {
					jp->inuse = false;
				}
			}
		}
	}
	// delete oldest if full
	for (int i = 0; i < MAX_STORED_JPORTS; i++) {
		struct stored_jport *jp = &stored_jports[portnum][i];
		if (!jp->inuse)
			break;
		if (i == MAX_STORED_JPORTS - 1) {
			uae_u32 age = 0xffffffff;
			int idx = -1;
			for (int j = 0; j < MAX_STORED_JPORTS; j++) {
				struct stored_jport *jp = &stored_jports[portnum][j];
				if (jp->age < age && !jp->defaultports) {
					age = jp->age;
					idx = j;
				}
			}
			if (idx >= 0) {
				struct stored_jport *jp = &stored_jports[portnum][idx];
				jp->inuse = false;
			}
		}
	}
	// add new	
	for (int i = 0; i < MAX_STORED_JPORTS; i++) {
		struct stored_jport *jp = &stored_jports[portnum][i];
		if (!jp->inuse) {
			memcpy(&jp->jp, jps, sizeof(struct jport));
			write_log(_T("Stored port %d/%d d=%d: added %d %d %s %s\n"), portnum, i, defaultports, jp->jp.id, jp->jp.mode, jp->jp.idc.name, jp->jp.idc.configname);
			jp->inuse = true;
			jp->defaultports = defaultports;
			stored_jport_cnt++;
			jp->age = stored_jport_cnt;
			return;
		}
	}
}

static void inputdevice_store_unplugged_port(struct uae_prefs *p, struct inputdevconfig *idc)
{
	struct jport jpt = { 0 };
	_tcscpy(jpt.idc.configname, idc->configname);
	_tcscpy(jpt.idc.name, idc->name);
	jpt.id = JPORT_UNPLUGGED;
	for (int i = 0; i < MAX_JPORTS; i++) {
		struct jport *jp = &p->jports[i];
		if (!_tcscmp(jp->idc.name, idc->name) && !_tcscmp(jp->idc.configname, idc->configname)) {
			write_log(_T("On the fly unplugged stored, port %d '%s' (%s)\n"), i, jpt.idc.name, jpt.idc.configname);
			jpt.mode = jp->mode;
			jpt.submode = jp->submode;
			jpt.autofire = jp->autofire;
			inputdevice_store_used_device(&jpt, i, false);
		}
	}
}

static bool isemptykey(int keyboard, int scancode)
{
	int j = 0;
	struct uae_input_device *na = &keyboards[keyboard];
	while (j < MAX_INPUT_DEVICE_EVENTS && na->extra[j] >= 0) {
		if (na->extra[j] == scancode) {
			for (int k = 0; k < MAX_INPUT_SUB_EVENT; k++) {
				if (na->eventid[j][k] > 0)
					return false;
				if (na->custom[j][k] != NULL)
					return false;
			}
			break;
		}
		j++;
	}
	return true;
}

static void out_config (struct zfile *f, int id, int num, const TCHAR *s1, const TCHAR *s2)
{
	TCHAR tmp[MAX_DPATH];
	_stprintf (tmp, _T("input.%d.%s%d"), id, s1, num);
	cfgfile_write_str (f, tmp, s2);
}

static bool write_config_head (struct zfile *f, int idnum, int devnum, const TCHAR *name, struct uae_input_device *id,  struct inputdevice_functions *idf)
{
	const TCHAR* s = NULL;
	TCHAR tmp2[CONFIG_BLEN];

	if (idnum == GAMEPORT_INPUT_SETTINGS) {
		if (!isdevice (id))
			return false;
		if (!id->enabled)
			return false;
	}

	if (id->name)
		s = id->name;
	else if (devnum < idf->get_num ())
		s = idf->get_friendlyname (devnum);
	if (s) {
		_stprintf (tmp2, _T("input.%d.%s.%d.friendlyname"), idnum + 1, name, devnum);
		cfgfile_write_str (f, tmp2, s);
	}

	s = NULL;
	if (id->configname)
		s = id->configname;
	else if (devnum < idf->get_num ())
		s = idf->get_uniquename (devnum);
	if (s) {
		_stprintf (tmp2, _T("input.%d.%s.%d.name"), idnum + 1, name, devnum);
		cfgfile_write_str (f, tmp2, s);
	}

	if (!isdevice (id)) {
		_stprintf (tmp2, _T("input.%d.%s.%d.empty"), idnum + 1, name, devnum);
		cfgfile_write_bool (f, tmp2, true);
		if (id->enabled) {
			_stprintf (tmp2, _T("input.%d.%s.%d.disabled"), idnum + 1, name, devnum);
			cfgfile_write_bool (f, tmp2, id->enabled ? false : true);
		}
		return false;
	}

	if (idnum == GAMEPORT_INPUT_SETTINGS) {
		_stprintf (tmp2, _T("input.%d.%s.%d.custom"), idnum + 1, name, devnum);
		cfgfile_write_bool (f, tmp2, true);
	} else {
		_stprintf (tmp2, _T("input.%d.%s.%d.empty"), idnum + 1, name, devnum);
		cfgfile_write_bool (f, tmp2, false);
		_stprintf (tmp2, _T("input.%d.%s.%d.disabled"), idnum + 1, name, devnum);
		cfgfile_write_bool (f, tmp2, id->enabled ? false : true);
	}
	return true;
}

static bool write_slot (TCHAR *p, struct uae_input_device *uid, int i, int j)
{
	bool ok = false;
	if (i < 0 || j < 0) {
		_tcscpy (p, _T("NULL"));
		return false;
	}
	uae_u64 flags = uid->flags[i][j];
	if (uid->custom[i][j] && uid->custom[i][j][0] != '\0') {
		_stprintf (p, _T("'%s'.%d"), uid->custom[i][j], (int)(flags & ID_FLAG_SAVE_MASK_CONFIG));
		ok = true;
	} else if (uid->eventid[i][j] > 0) {
		_stprintf (p, _T("%s.%d"), events[uid->eventid[i][j]].confname, (int)(flags & ID_FLAG_SAVE_MASK_CONFIG));
		ok = true;
	} else {
		_tcscpy (p, _T("NULL"));
	}
	if (ok && (flags & ID_FLAG_SAVE_MASK_QUALIFIERS)) {
		TCHAR *p2 = p + _tcslen (p);
		*p2++ = '.';
		for (int k = 0; k < MAX_INPUT_QUALIFIERS * 2; k++) {
			if ((ID_FLAG_QUALIFIER1 << k) & flags) {
				if (k & 1)
					_stprintf (p2, _T("%c"), 'a' + k / 2);
				else
					_stprintf (p2, _T("%c"), 'A' + k / 2);
				p2++;
			}
		}
	}
	return ok;
}

static struct inputdevice_functions *getidf (int devnum);

static void kbrlabel (TCHAR *s)
{
	while (*s) {
		*s = _totupper (*s);
		if (*s == ' ')
			*s = '_';
		s++;
	}
}

static void write_config2 (struct zfile *f, int idnum, int i, int offset, const TCHAR *extra, struct uae_input_device *id)
{
	TCHAR tmp2[CONFIG_BLEN], tmp3[CONFIG_BLEN], *p;
	int evt, got, j, k;
	TCHAR *custom;
	const int *slotorder;
	int io = i + offset;

	tmp2[0] = 0;
	p = tmp2;
	got = 0;

	slotorder = slotorder1;
	// if gameports non-custom mapping in slot0 -> save slot8 as slot0
	if (id->port[io][0] && !(id->flags[io][0] & ID_FLAG_GAMEPORTSCUSTOM_MASK))
		slotorder = slotorder2;

	for (j = 0; j < MAX_INPUT_SUB_EVENT; j++) {

		evt = id->eventid[io][slotorder[j]];
		custom = id->custom[io][slotorder[j]];
		if (custom == NULL && evt <= 0) {
			for (k = j + 1; k < MAX_INPUT_SUB_EVENT; k++) {
				if ((id->port[io][k] == 0 || id->port[io][k] == MAX_JPORTS + 1) && (id->eventid[io][slotorder[k]] > 0 || id->custom[io][slotorder[k]] != NULL))
					break;
			}
			if (k == MAX_INPUT_SUB_EVENT)
				break;
		}

		if (p > tmp2) {
			*p++ = ',';
			*p = 0;
		}
		bool ok = write_slot (p, id, io, slotorder[j]);
		p += _tcslen (p);
		if (ok) {
			if (id->port[io][slotorder[j]] > 0 && id->port[io][slotorder[j]] < MAX_JPORTS + 1) {
				int pnum = id->port[io][slotorder[j]] - 1;
				_stprintf (p, _T(".%d"), pnum);
				p += _tcslen (p);
				if (idnum != GAMEPORT_INPUT_SETTINGS && j == 0 && id->port[io][SPARE_SUB_EVENT] && slotorder == slotorder1) {
					*p++ = '.';
					write_slot (p, id, io, SPARE_SUB_EVENT);
					p += _tcslen (p);
				}
			}
		}
	}
	if (p > tmp2) {
		_stprintf (tmp3, _T("input.%d.%s%d"), idnum + 1, extra, i);
		cfgfile_write_str (f, tmp3, tmp2);
	}
}

static void write_kbr_config (struct zfile *f, int idnum, int devnum, struct uae_input_device *kbr, struct inputdevice_functions *idf)
{
	TCHAR tmp1[CONFIG_BLEN], tmp2[CONFIG_BLEN], tmp3[CONFIG_BLEN], tmp4[CONFIG_BLEN], tmp5[CONFIG_BLEN], *p;
	int i, j, k, evt, skip;
	const int *slotorder;

	if (!keyboard_default)
		return;

	if (!write_config_head (f, idnum, devnum, _T("keyboard"), kbr, idf))
		return;

	i = 0;
	while (i < MAX_INPUT_DEVICE_EVENTS && kbr->extra[i] >= 0) {

		slotorder = slotorder1;
		// if gameports non-custom mapping in slot0 -> save slot8 as slot0
		if (kbr->port[i][0] && !(kbr->flags[i][0] & ID_FLAG_GAMEPORTSCUSTOM_MASK))
			slotorder = slotorder2;

		skip = 0;
		k = 0;
		while (keyboard_default[k].scancode >= 0) {
			if (keyboard_default[k].scancode == kbr->extra[i]) {
				skip = 1;
				for (j = 0; j < MAX_INPUT_SUB_EVENT; j++) {
					if (keyboard_default[k].node[j].evt != 0) {
						if (keyboard_default[k].node[j].evt != kbr->eventid[i][slotorder[j]] || keyboard_default[k].node[j].flags != (kbr->flags[i][slotorder[j]] & ID_FLAG_SAVE_MASK_FULL))
							skip = 0;
					} else if ((kbr->flags[i][slotorder[j]] & ID_FLAG_SAVE_MASK_FULL) != 0 || kbr->eventid[i][slotorder[j]] > 0) {
						skip = 0;
					}
				}
				break;
			}
			k++;
		}
		bool isdefaultspare =
			kbr->port[i][SPARE_SUB_EVENT] &&
			keyboard_default[k].node[0].evt == kbr->eventid[i][SPARE_SUB_EVENT] && keyboard_default[k].node[0].flags == (kbr->flags[i][SPARE_SUB_EVENT] & ID_FLAG_SAVE_MASK_FULL);

		if (kbr->port[i][0] > 0 && !(kbr->flags[i][0] & ID_FLAG_GAMEPORTSCUSTOM_MASK) && 
			(kbr->eventid[i][1] <= 0 && kbr->eventid[i][2] <= 0 && kbr->eventid[i][3] <= 0) &&
			(kbr->port[i][SPARE_SUB_EVENT] == 0 || isdefaultspare))
			skip = 1;
		if (kbr->eventid[i][0] == 0 && (kbr->flags[i][0] & ID_FLAG_SAVE_MASK_FULL) == 0 && keyboard_default[k].scancode < 0)
			skip = 1;
		if (skip) {
			i++;
			continue;
		}

		if (!input_get_default_keyboard(devnum)) {
			bool isempty = true;
			for (j = 0; j < MAX_INPUT_SUB_EVENT; j++) {
				if (kbr->eventid[i][j] > 0) {
					isempty = false;
					break;
				}
				if (kbr->custom[i][j] != NULL) {
					isempty = false;
					break;
				}
			}
			if (isempty) {
				i++;
				continue;
			}
		}

		tmp2[0] = 0;
		p = tmp2;
		for (j = 0; j < MAX_INPUT_SUB_EVENT; j++) {
			TCHAR *custom = kbr->custom[i][slotorder[j]];
			evt = kbr->eventid[i][slotorder[j]];
			if (custom == NULL && evt <= 0) {
				for (k = j + 1; k < MAX_INPUT_SUB_EVENT; k++) {
					if (kbr->eventid[i][slotorder[k]] > 0 || kbr->custom[i][slotorder[k]] != NULL)
						break;
				}
				if (k == MAX_INPUT_SUB_EVENT)
					break;
			}
			if (p > tmp2) {
				*p++ = ',';
				*p = 0;
			}
			bool ok = write_slot (p, kbr, i, slotorder[j]);
			p += _tcslen (p);
			if (ok) {
				// save port number + SPARE SLOT if needed
				if (kbr->port[i][slotorder[j]] > 0 && (kbr->flags[i][slotorder[j]] & ID_FLAG_GAMEPORTSCUSTOM_MASK)) {
					_stprintf (p, _T(".%d"), kbr->port[i][slotorder[j]] - 1);
					p += _tcslen (p);
					if (idnum != GAMEPORT_INPUT_SETTINGS && j == 0 && kbr->port[i][SPARE_SUB_EVENT] && !isdefaultspare && slotorder == slotorder1) {
						*p++ = '.';
						write_slot (p, kbr, i, SPARE_SUB_EVENT);
						p += _tcslen (p);
					}
				}
			}
		}
		idf->get_widget_type (devnum, i, tmp5, NULL);
		_stprintf (tmp3, _T("%d%s%s"), kbr->extra[i], tmp5[0] ? _T(".") : _T(""), tmp5[0] ? tmp5 : _T(""));
		kbrlabel (tmp3);
		_stprintf (tmp1, _T("keyboard.%d.button.%s"), devnum, tmp3);
		_stprintf (tmp4, _T("input.%d.%s"), idnum + 1, tmp1);
		cfgfile_write_str (f, tmp4, tmp2[0] ? tmp2 : _T("NULL"));
		i++;
	}
}

static void write_config (struct zfile *f, int idnum, int devnum, const TCHAR *name, struct uae_input_device *id, struct inputdevice_functions *idf)
{
	TCHAR tmp1[MAX_DPATH];
	int i;

	if (!write_config_head (f, idnum, devnum, name, id, idf))
		return;

	_stprintf (tmp1, _T("%s.%d.axis."), name, devnum);
	for (i = 0; i < ID_AXIS_TOTAL; i++)
		write_config2 (f, idnum, i, ID_AXIS_OFFSET, tmp1, id);
	_stprintf (tmp1, _T("%s.%d.button.") ,name, devnum);
	for (i = 0; i < ID_BUTTON_TOTAL; i++)
		write_config2 (f, idnum, i, ID_BUTTON_OFFSET, tmp1, id);
}

static const TCHAR *kbtypes[] = { _T("amiga"), _T("pc"), NULL };

void write_inputdevice_config (struct uae_prefs *p, struct zfile *f)
{
	int i, id;

	cfgfile_write (f, _T("input.config"), _T("%d"), p->input_selected_setting == GAMEPORT_INPUT_SETTINGS ? 0 : p->input_selected_setting + 1);
	cfgfile_write (f, _T("input.joymouse_speed_analog"), _T("%d"), p->input_joymouse_multiplier);
	cfgfile_write (f, _T("input.joymouse_speed_digital"), _T("%d"), p->input_joymouse_speed);
	cfgfile_write (f, _T("input.joymouse_deadzone"), _T("%d"), p->input_joymouse_deadzone);
	cfgfile_write (f, _T("input.joystick_deadzone"), _T("%d"), p->input_joystick_deadzone);
	cfgfile_write (f, _T("input.analog_joystick_multiplier"), _T("%d"), p->input_analog_joystick_mult);
	cfgfile_write (f, _T("input.analog_joystick_offset"), _T("%d"), p->input_analog_joystick_offset);
	cfgfile_write (f, _T("input.mouse_speed"), _T("%d"), p->input_mouse_speed);
	cfgfile_write (f, _T("input.autofire_speed"), _T("%d"), p->input_autofire_linecnt);
	cfgfile_write (f, _T("input.autoswitch"), _T("%d"), p->input_autoswitch);
	cfgfile_dwrite_str (f, _T("input.keyboard_type"), kbtypes[p->input_keyboard_type]);
	cfgfile_dwrite (f, _T("input.contact_bounce"), _T("%d"), p->input_contact_bounce);
	cfgfile_dwrite (f, _T("input.devicematchflags"), _T("%d"), p->input_device_match_mask);

#ifndef AMIBERRY // not used in Amiberry
	for (id = 0; id < MAX_INPUT_SETTINGS; id++) {
		TCHAR tmp[MAX_DPATH];
		if (id < GAMEPORT_INPUT_SETTINGS) {
			_stprintf (tmp, _T("input.%d.name"), id + 1);
			cfgfile_dwrite_str (f, tmp, p->input_config_name[id]);
		}
		for (i = 0; i < MAX_INPUT_DEVICES; i++)
			write_config (f, id, i, _T("joystick"), &p->joystick_settings[id][i], &idev[IDTYPE_JOYSTICK]);
		for (i = 0; i < MAX_INPUT_DEVICES; i++)
			write_config (f, id, i, _T("mouse"), &p->mouse_settings[id][i], &idev[IDTYPE_MOUSE]);
		for (i = 0; i < MAX_INPUT_DEVICES; i++)
			write_kbr_config (f, id, i, &p->keyboard_settings[id][i], &idev[IDTYPE_KEYBOARD]);
		write_config (f, id, 0, _T("internal"), &p->internalevent_settings[id][0], &idev[IDTYPE_INTERNALEVENT]);
	}
#endif
}

static uae_u64 getqual (const TCHAR **pp)
{
	const TCHAR *p = *pp;
	uae_u64 mask = 0;

	while ((*p >= 'A' && *p <= 'Z') || (*p >= 'a' && *p <= 'z')) {
		bool press = (*p >= 'A' && *p <= 'Z');
		int shift, inc;

		if (press) {
			shift = *p - 'A';
			inc = 0;
		} else {
			shift = *p - 'a';
			inc = 1;
		}
		mask |= ID_FLAG_QUALIFIER1 << (shift * 2 + inc);
		p++;
	}
	while (*p != 0 && *p !='.' && *p != ',')
		p++;
	if (*p == '.' || *p == ',')
		p++;
	*pp = p;
	return mask;
}

static int getnum (const TCHAR **pp)
{
	const TCHAR *p = *pp;
	int v;

	if (!_tcsnicmp (p, _T("false"), 5))
		v = 0;
	else if (!_tcsnicmp (p, _T("true"), 4))
		v = 1;
	else
		v = _tstol (p);

	while (*p != 0 && *p !='.' && *p != ',' && *p != '=')
		p++;
	if (*p == '.' || *p == ',')
		p++;
	*pp = p;
	return v;
}
static TCHAR *getstring (const TCHAR **pp)
{
	int i;
	static TCHAR str[CONFIG_BLEN];
	const TCHAR *p = *pp;
	bool quoteds = false;
	bool quotedd = false;

	if (*p == 0)
		return 0;
	i = 0;
	while (*p != 0 && i < 1000 - 1) {
		if (*p == '\"')
			quotedd = quotedd ? false : true;
		if (*p == '\'')
			quoteds = quoteds ? false : true;
		if (!quotedd && !quoteds) {
			if (*p == '.' || *p == ',')
				break;
		}
		str[i++] = *p++;
	}
	if (*p == '.' || *p == ',')
		p++;
	str[i] = 0;
	*pp = p;
	return str;
}

static void reset_inputdevice_settings (struct uae_input_device *uid)
{
	for (int l = 0; l < MAX_INPUT_DEVICE_EVENTS; l++) {
		for (int i = 0; i < MAX_INPUT_SUB_EVENT_ALL; i++) {
			uid->eventid[l][i] = 0;
			uid->flags[l][i] = 0;
			if (uid->custom[l][i]) {
				xfree (uid->custom[l][i]);
				uid->custom[l][i] = NULL;
			}
		}
	}
}
static void reset_inputdevice_slot (struct uae_prefs *prefs, int slot)
{
	for (int m = 0; m < MAX_INPUT_DEVICES; m++) {
		reset_inputdevice_settings (&prefs->joystick_settings[slot][m]);
		reset_inputdevice_settings (&prefs->mouse_settings[slot][m]);
		reset_inputdevice_settings (&prefs->keyboard_settings[slot][m]);
	}
}

static void reset_inputdevice_config_temp(void)
{
	for (int i = 0; i < MAX_INPUT_DEVICES; i++) {
		for (int j = 0; j < IDTYPE_MAX; j++) {
			temp_uid_index[i][j] = -1;
		}
	}
	for (int i = 0; i < IDTYPE_MAX; i++) {
		temp_uid_cnt[i] = 0;
	}
	xfree(temp_uid.configname);
	xfree(temp_uid.name);
	memset(&temp_uid, 0, sizeof temp_uid);
	for (int i = 0; i < MAX_INPUT_DEVICES; i++) {
		temp_uid.matcheddevices[i] = -1;
		temp_uid.nonmatcheddevices[i] = -1;
	}
	temp_uid.idnum = -1;
	temp_uid.lastdevtype = -1;
}

void reset_inputdevice_config (struct uae_prefs *prefs, bool reset)
{
	for (int i = 0; i < MAX_INPUT_SETTINGS; i++)
		reset_inputdevice_slot (prefs, i);
	reset_inputdevice_config_temp();

	if (reset) {
		inputdevice_store_clear();
	}
}

static void set_kbr_default_event (struct uae_input_device *kbr, struct uae_input_device_kbr_default *trans, int num)
{
	if (!kbr->enabled || !trans)
		return;
	for (int i = 0; trans[i].scancode >= 0; i++) {
		if (kbr->extra[num] == trans[i].scancode) {
			int k;
			for (k = 0; k < MAX_INPUT_SUB_EVENT; k++) {
				if (kbr->eventid[num][k] == 0)
					break;
			}
			if (k == MAX_INPUT_SUB_EVENT) {
				write_log (_T("corrupt default keyboard mappings\n"));
				return;
			}
			int l = 0;
			while (k < MAX_INPUT_SUB_EVENT && trans[i].node[l].evt) {
				int evt = trans[i].node[l].evt;
				if (evt < 0 || evt >= INPUTEVENT_SPC_LAST)
					gui_message(_T("invalid event in default keyboard table!"));
				kbr->eventid[num][k] = evt;
				kbr->flags[num][k] = trans[i].node[l].flags;
				l++;
				k++;
			}
			break;
		}
	}
}

static void clear_id (struct uae_input_device *id)
{
#ifndef	_DEBUG
	int i, j;
	for (i = 0; i < MAX_INPUT_DEVICE_EVENTS; i++) {
		for (j = 0; j < MAX_INPUT_SUB_EVENT_ALL; j++)
			xfree (id->custom[i][j]);
	}
#endif
	TCHAR *cn = id->configname;
	TCHAR *n = id->name;
	memset (id, 0, sizeof (struct uae_input_device));
	id->configname = cn;
	id->name = n;
}

static void set_kbr_default (struct uae_prefs *p, int index, int devnum, struct uae_input_device_kbr_default *trans)
{
	int i, j;
	struct uae_input_device *kbr;
	struct inputdevice_functions *id = &idev[IDTYPE_KEYBOARD];
	uae_u32 scancode;

	for (j = 0; j < MAX_INPUT_DEVICES; j++) {
		if (devnum >= 0 && devnum != j)
			continue;
		kbr = &p->keyboard_settings[index][j];
		uae_s8 ena = kbr->enabled;
		clear_id (kbr);
		if (ena > 0)
			kbr->enabled = ena;
		for (i = 0; i < MAX_INPUT_DEVICE_EVENTS; i++)
			kbr->extra[i] = -1;
		if (j < id->get_num ()) {
			if (input_get_default_keyboard (j))
				kbr->enabled = 1;
			for (i = 0; i < id->get_widget_num (j); i++) {
				id->get_widget_type (j, i, 0, &scancode);
				kbr->extra[i] = scancode;
				if (j == 0 || kbr->enabled)
					set_kbr_default_event (kbr, trans, i);
			}
		}
	}
}

static void inputdevice_default_kb (struct uae_prefs *p, int num)
{
	if (num == GAMEPORT_INPUT_SETTINGS) {
		reset_inputdevice_slot (p, num);
	}
	set_kbr_default (p, num, -1, keyboard_default);
}

static void inputdevice_default_kb_all (struct uae_prefs *p)
{
	for (int i = 0; i < MAX_INPUT_SETTINGS; i++)
		inputdevice_default_kb (p, i);
}

static const int af_port1[] = {
	INPUTEVENT_JOY1_FIRE_BUTTON, INPUTEVENT_JOY1_CD32_RED,
	-1
};
static const int af_port2[] = {
	INPUTEVENT_JOY2_FIRE_BUTTON, INPUTEVENT_JOY2_CD32_RED,
	-1
};
static const int af_port3[] = {
	INPUTEVENT_PAR_JOY1_FIRE_BUTTON, INPUTEVENT_PAR_JOY1_2ND_BUTTON,
	-1
};
static const int af_port4[] = {
	INPUTEVENT_PAR_JOY2_FIRE_BUTTON, INPUTEVENT_PAR_JOY2_2ND_BUTTON,
	-1
};
static const int *af_ports[] = { af_port1, af_port2, af_port3, af_port4 }; 

static void setautofireevent(struct uae_input_device *uid, int num, int sub, int af, int index)
{
	if (!af)
		return;
#ifdef RETROPLATFORM
	// don't override custom AF autofire mappings
	if (rp_isactive())
		return;
#endif
	const int *afp = af_ports[index];
	for (int k = 0; afp[k] >= 0; k++) {
		if (afp[k] == uid->eventid[num][sub]) {
			uid->flags[num][sub] &= ~ID_FLAG_AUTOFIRE_MASK;
			if (af >= JPORT_AF_NORMAL)
				uid->flags[num][sub] |= ID_FLAG_AUTOFIRE;
			if (af == JPORT_AF_TOGGLE)
				uid->flags[num][sub] |= ID_FLAG_TOGGLE;
			if (af == JPORT_AF_ALWAYS)
				uid->flags[num][sub] |= ID_FLAG_INVERTTOGGLE;
			return;
		}
	}
}

static void setcompakbevent(struct uae_prefs *p, struct uae_input_device *uid, int l, int evt, int port, int af, uae_u64 flags)
{
	inputdevice_sparecopy(uid, l, 0);
	if (p->jports[port].nokeyboardoverride && uid->port[l][0] == 0) {
		uid->eventid[l][MAX_INPUT_SUB_EVENT - 1] = uid->eventid[l][0];
		uid->flags[l][MAX_INPUT_SUB_EVENT - 1] = uid->flags[l][0] | ID_FLAG_RESERVEDGAMEPORTSCUSTOM;
		uid->custom[l][MAX_INPUT_SUB_EVENT - 1] = my_strdup(uid->custom[l][0]);
		uid->eventid[l][MAX_INPUT_SUB_EVENT - 1] = uid->eventid[l][0];
	}
	uid->eventid[l][0] = evt;
	uid->flags[l][0] &= COMPA_RESERVED_FLAGS;
	uid->flags[l][0] |= flags;
	uid->port[l][0] = port + 1;
	xfree(uid->custom[l][0]);
	uid->custom[l][0] = NULL;
	if (!JSEM_ISCUSTOM(port, p)) {
		setautofireevent(uid, l, 0, af, port);
	}
}

static int matchdevice(struct uae_prefs *p, struct inputdevice_functions *inf, const TCHAR *configname, const TCHAR *name)
{
	int match = -1;
	for (int j = 0; j < 4; j++) {
		bool fullmatch = j == 0;
		for (int i = 0; i < inf->get_num(); i++) {
			const TCHAR* aname1 = inf->get_friendlyname(i);
			const TCHAR* aname2 = inf->get_uniquename(i);
			if (fullmatch) {
				if (!aname1 || !name)
					continue;
				if (!(p->input_device_match_mask & INPUT_MATCH_BOTH))
					continue;
			} else {
				if (!(p->input_device_match_mask & INPUT_MATCH_CONFIG_NAME_ONLY))
					continue;
			}
			if (aname2 && configname && aname2[0] && configname[0]) {
				bool matched = false;
				TCHAR bname[MAX_DPATH];
				TCHAR bname2[MAX_DPATH];
				TCHAR *p1 = NULL, *p2 = NULL;
				_tcscpy(bname, configname);
				_tcscpy(bname2, aname2);
				// strip possible local guid part
				if (bname[_tcslen(bname) - 1] == '}') {
					p1 = _tcschr(bname, '{');
				}
				if (bname[_tcslen(bname2) - 1] == '}') {
					p2 = _tcschr(bname2, '{');
				}
				if (!p1 && !p2) {
					// check possible directinput names too
					p1 = _tcschr(bname, ' ');
					p2 = _tcschr(bname2, ' ');
				}
				if (!_tcscmp(bname, bname2)) {
					matched = true;
				} else if (p1 && p2 && p1 - bname == p2 - bname2) {
					*p1 = 0;
					*p2 = 0;
					if (bname[0] && !_tcscmp(bname2, bname))
						matched = true;
				}
				if (matched && fullmatch && _tcscmp(aname1, name) != 0) {
					matched = false;
				}
				if (matched) {
					if (match >= 0)
						match = -2;
					else
						match = i;
				}
				if (match == -2) {
					break;
				}
			}
		}
		if (match != -1) {
			break;
		}
	}
	// multiple matches -> use complete local-only id string for comparisons
	if (match == -2) {
		for (int j = 0; j < 2; j++) {
			bool fullmatch = j == 0;
			match = -1;
			for (int i = 0; i < inf->get_num(); i++) {
				const TCHAR* aname1 = inf->get_friendlyname(i);
				const TCHAR* aname2 = inf->get_uniquename(i);
				if (aname2 && configname && aname2[0] && configname[0]) {
					const TCHAR *bname2 = configname;
					bool matched = false;
					if (fullmatch) {
						if (!aname1 || !name)
							continue;
						if (!(p->input_device_match_mask & INPUT_MATCH_BOTH))
							continue;
					} else {
						if (!(p->input_device_match_mask & INPUT_MATCH_CONFIG_NAME_ONLY))
							continue;
					}
					if (aname2 && bname2 && !_tcscmp(aname2, bname2))
						matched = true;
					if (matched && fullmatch && _tcscmp(aname1, name) != 0)
						matched = false;
					if (matched) {
						if (match >= 0) {
							match = -2;
							break;
						} else {
							match = i;
						}
					}
				}
			}
			if (match != -1)
				break;
		}
	}
	if (match < 0) {
		// no match, try friendly names
		for (int i = 0; i < inf->get_num(); i++) {
			const TCHAR* aname1 = inf->get_friendlyname(i);
			if (!(p->input_device_match_mask & INPUT_MATCH_FRIENDLY_NAME_ONLY))
				continue;
			if (aname1 && name && aname1[0] && name[0]) {
				const TCHAR *bname1 = name;
				if (aname1 && bname1 && !_tcscmp(aname1, bname1)) {
					if (match >= 0) {
						match = -2;
						break;
					} else {
						match = i;
					}
				}
			}
		}
	}
	return match;
}

static bool read_slot (const TCHAR *parm, int num, int joystick, int button, struct uae_input_device *id, int keynum, int subnum, const struct inputevent *ie, uae_u64 flags, int port, TCHAR *custom)
{
	int mask;

	if (custom == NULL && ie->name == NULL) {
		if (!_tcscmp (parm, _T("NULL"))) {
			if (joystick < 0) {
				id->eventid[keynum][subnum] = 0;
				id->flags[keynum][subnum] = 0;
			} else if (button) {
				id->eventid[num + ID_BUTTON_OFFSET][subnum] = 0;
				id->flags[num + ID_BUTTON_OFFSET][subnum] = 0;
			} else {
				id->eventid[num + ID_AXIS_OFFSET][subnum] = 0;
				id->flags[num + ID_AXIS_OFFSET][subnum] = 0;
			}
		}
		return false;
	}
	if (custom)
		ie = &events[INPUTEVENT_SPC_CUSTOM_EVENT];

	if (joystick < 0) {
		if (!(ie->allow_mask & AM_K))
			return false;
		id->eventid[keynum][subnum] = (int)(ie - events);
		id->flags[keynum][subnum] = flags;
		id->port[keynum][subnum] = port;
		xfree (id->custom[keynum][subnum]);
		id->custom[keynum][subnum] = custom;
	} else  if (button) {
		if (joystick)
			mask = AM_JOY_BUT;
		else
			mask = AM_MOUSE_BUT;
		if (!(ie->allow_mask & mask))
			return false;
		id->eventid[num + ID_BUTTON_OFFSET][subnum] = (int)(ie - events);
		id->flags[num + ID_BUTTON_OFFSET][subnum] = flags;
		id->port[num + ID_BUTTON_OFFSET][subnum] = port;
		xfree (id->custom[num + ID_BUTTON_OFFSET][subnum]);
		id->custom[num + ID_BUTTON_OFFSET][subnum] = custom;
	} else {
		if (joystick)
			mask = AM_JOY_AXIS;
		else
			mask = AM_MOUSE_AXIS;
		if (!(ie->allow_mask & mask))
			return false;
		id->eventid[num + ID_AXIS_OFFSET][subnum] = (int)(ie - events);
		id->flags[num + ID_AXIS_OFFSET][subnum] = flags;
		id->port[num + ID_AXIS_OFFSET][subnum] = port;
		xfree (id->custom[num + ID_AXIS_OFFSET][subnum]);
		id->custom[num + ID_AXIS_OFFSET][subnum] = custom;
	}
	return true;
}

static const struct inputevent *readevent (const TCHAR *name, TCHAR **customp)
{
	int i = 1;
	while (events[i].name) {
		if (!_tcscmp (events[i].confname, name))
			return &events[i];
		i++;
	}
	if (_tcslen (name) > 2 && name[0] == '\'') {
		name++;
		const TCHAR *end = name;
		while (*end && *end != '\'')
			end++;
		if (!customp || *end == 0)
			return NULL;
		TCHAR *custom = my_strdup (name);
		custom[end - name] = 0;
		*customp = custom;
	}
	return &events[0];
}

void read_inputdevice_config (struct uae_prefs *pr, const TCHAR *option, TCHAR *value)
{
	struct uae_input_device *id = NULL;
	const struct inputevent *ie;
	int devnum, num, button, joystick, subnum, idnum, keynum, devtype;
	const TCHAR *p;
	TCHAR *p2, *custom;
	struct temp_uids *tid = &temp_uid;
	struct inputdevice_functions *idf = NULL;
	bool directmode = option[5] == '_';

	option += 6; /* "input." */
	p = getstring (&option);
	if (!_tcsicmp (p, _T("config"))) {
		pr->input_selected_setting = _tstol (value) - 1;
		if (pr->input_selected_setting == -1)
			pr->input_selected_setting = GAMEPORT_INPUT_SETTINGS;
		if (pr->input_selected_setting < 0 || pr->input_selected_setting > MAX_INPUT_SETTINGS)
			pr->input_selected_setting = 0;
	}
	if (!_tcsicmp (p, _T("joymouse_speed_analog")))
		pr->input_joymouse_multiplier = _tstol (value);
	if (!_tcsicmp (p, _T("joymouse_speed_digital")))
		pr->input_joymouse_speed = _tstol (value);
	if (!_tcsicmp (p, _T("joystick_deadzone")))
		pr->input_joystick_deadzone = _tstol (value);
	if (!_tcsicmp (p, _T("joymouse_deadzone")))
		pr->input_joymouse_deadzone = _tstol (value);
	if (!_tcsicmp (p, _T("mouse_speed")))
		pr->input_mouse_speed = _tstol (value);
	if (!_tcsicmp (p, _T("autofire")))
		pr->input_autofire_linecnt = _tstol (value) * 312;
	if (!_tcsicmp (p, _T("autofire_speed")))
		pr->input_autofire_linecnt = _tstol (value);
	if (!_tcsicmp (p, _T("analog_joystick_multiplier")))
		pr->input_analog_joystick_mult = _tstol (value);
	if (!_tcsicmp (p, _T("analog_joystick_offset")))
		pr->input_analog_joystick_offset = _tstol (value);
	if (!_tcsicmp (p, _T("autoswitch")))
		pr->input_autoswitch = _tstol (value);
	if (!_tcsicmp (p, _T("keyboard_type"))) {
		cfgfile_strval (p, value, p, &pr->input_keyboard_type, kbtypes, 0);
		keyboard_default = keyboard_default_table[pr->input_keyboard_type];
		inputdevice_default_kb_all (pr);
	}
	if (!strcasecmp(p, _T("devicematchflags"))) {
		pr->input_device_match_mask = _tstol(value);
		write_log(_T("input_device_match_mask = %d\n"), pr->input_device_match_mask);
	}
	if (!strcasecmp (p, _T("contact_bounce")))
		pr->input_contact_bounce = _tstol (value);

	idnum = _tstol (p);
	if (idnum <= 0 || idnum > MAX_INPUT_SETTINGS)
		return;
	idnum--;

	if (idnum != tid->idnum || directmode) {
		reset_inputdevice_config_temp();
		tid->idnum = idnum;
		if (idnum == 0) {
			for (int i = 0; i < MAX_INPUT_DEVICES; i++) {
				for (int j = 0; j < IDTYPE_MAX; j++) {
					gp_swappeddevices[i][j] = -1;
				}
			}
		}
	}

	if (!_tcscmp (option, _T("name"))) {
		if (idnum < GAMEPORT_INPUT_SETTINGS)
			_tcscpy (pr->input_config_name[idnum], value);
		return;
	} 

	if (_tcsncmp (option, _T("mouse."), 6) == 0) {
		p = option + 6;
	} else if (_tcsncmp (option, _T("joystick."), 9) == 0) {
		p = option + 9;
	} else if (_tcsncmp (option, _T("keyboard."), 9) == 0) {
		p = option + 9;
	} else if (_tcsncmp (option, _T("internal."), 9) == 0) {
		p = option + 9;
	} else
		return;

	devnum = getnum (&p);
	if (devnum < 0 || devnum >= MAX_INPUT_DEVICES)
		return;

	if (devnum != tid->devnum) {
		xfree(temp_uid.configname);
		xfree(temp_uid.name);
		temp_uid.name = NULL;
		temp_uid.configname = NULL;
		temp_uid.custom = false;
		temp_uid.empty = false;
		temp_uid.disabled = false;
		tid->devnum = devnum;
	}

	p2 = getstring (&p);
	if (!p2)
		return;

	if (_tcsncmp (option, _T("mouse."), 6) == 0) {
		id = &pr->mouse_settings[idnum][devnum];
		joystick = 0;
		devtype = IDTYPE_MOUSE;
	} else if (_tcsncmp (option, _T("joystick."), 9) == 0) {
		id = &pr->joystick_settings[idnum][devnum];
		joystick = 1;
		devtype = IDTYPE_JOYSTICK;
	} else if (_tcsncmp (option, _T("keyboard."), 9) == 0) {
		id = &pr->keyboard_settings[idnum][devnum];
		joystick = -1;
		devtype = IDTYPE_KEYBOARD;
	} else if (_tcsncmp (option, _T("internal."), 9) == 0) {
		if (devnum >= INTERNALEVENT_COUNT)
			return;
		id = &pr->internalevent_settings[idnum][devnum];
		joystick = 2;
		devtype = IDTYPE_INTERNALEVENT;
	}
	if (!id)
		return;
	idf = &idev[devtype];

	if (devtype != tid->lastdevtype) {
		tid->lastdevtype = devtype;
#if 0
		for (int i = 0; i < MAX_INPUT_DEVICES; i++) {
			if (tid->nonmatcheddevices[i] >= 0) {
				write_log(_T("%d: %d %d\n"), i, tid->nonmatcheddevices[i], tid->matcheddevices[i]);
			}
		}
#endif
	}
	if (directmode) {
		tid->joystick = joystick;
		tid->devtype = devtype;
	}

	bool skipevent = false;

	if (!_tcscmp (p2, _T("name"))) {
		xfree(tid->configname);
		tid->configname = my_strdup (value);
		tid->custom = false;
		tid->empty = false;
		tid->disabled = false;
		tid->joystick = joystick;
		tid->devtype = devtype;
		return;
	}
	if (!_tcscmp (p2, _T("friendlyname"))) {
		xfree (tid->name);
		tid->name = my_strdup (value);
		tid->custom = false;
		tid->empty = false;
		tid->disabled = false;
		tid->joystick = joystick;
		tid->devtype = devtype;
		return;
	}
	if (!_tcscmp (p2, _T("custom"))) {
		p = value;
		tid->custom = getnum(&p);
		tid->empty = false;
		tid->joystick = joystick;
		tid->devtype = devtype;
		return;
	}
	if (!_tcscmp(p2, _T("empty"))) {
		p = value;
		tid->empty = getnum(&p);
		tid->joystick = joystick;
		tid->devtype = devtype;
		// don't wait for mapping data because it might not exist but device still might be
		// mapped in game ports panel. Don't lose device data if it isn't connected.
		if (tid->name && tid->configname && !tid->disabled && devtype != IDTYPE_KEYBOARD) {
			skipevent = true;
		}
		if (!skipevent) {
			return;
		}
	}
	if (!_tcscmp(p2, _T("disabled"))) {
		p = value;
		tid->disabled = getnum(&p);
		tid->joystick = joystick;
		tid->devtype = devtype;
		return;
	}

	bool newdev = false;
	bool newmissingdev = false;
	if (temp_uid_index[devnum][tid->devtype] == -1) {
		int newdevnum = -1;
		if (tid->devtype == IDTYPE_KEYBOARD) {
			// keyboard devnum == 0: always select keyboard zero.
			if (devnum == 0) {
				newdevnum = 0;
				tid->disabled = false;
				tid->empty = false;
			} else if (tid->kbreventcnt[0] == 0) {
				write_log(_T("Previous keyboard skipped\n"));
				// if previously found keyboard had no events, next will be tried again
				newdevnum = 0;
				tid->disabled = false;
				tid->empty = false;
			} else {
				newdevnum = matchdevice(pr, idf, tid->configname, tid->name);
			}
		} else {
			// match devices with empty names to first free slot
			if (tid->configname && tid->configname[0] == 0 && tid->name && tid->name[0] == 0) {
				for (int i = 0; i < MAX_INPUT_DEVICES; i++) {
					if (tid->matcheddevices[i] < 0) {
						newdevnum = i;
						break;
					}
				}
			} else {
				newdevnum = matchdevice(pr, idf, tid->configname, tid->name);
			}
		}
		newdev = true;
		if (newdevnum >= 0) {
			temp_uid_index[devnum][tid->devtype] = newdevnum;
			write_log(_T("%d %d: %d -> %d (%s)\n"), idnum, tid->devtype, devnum, temp_uid_index[devnum][tid->devtype], tid->name);
			tid->matcheddevices[devnum] = newdevnum;
			if (idnum == 0) {
				gp_swappeddevices[devnum][tid->devtype] = newdevnum;
				gp_swappeddevices[newdevnum][tid->devtype] = devnum;
			}
		} else {
			newdevnum = idf->get_num() + temp_uid_cnt[tid->devtype];
			if (newdevnum < MAX_INPUT_DEVICES) {
				temp_uid_index[devnum][tid->devtype] = newdevnum;
				temp_uid_cnt[tid->devtype]++;
				if (tid->name)
					write_log(_T("%d %d: %d -> %d (NO MATCH) (%s)\n"), idnum, tid->devtype, devnum, temp_uid_index[devnum][tid->devtype], tid->name);
				if (!tid->disabled) {
					newmissingdev = true;
					tid->nonmatcheddevices[devnum] = newdevnum;
					if (idnum == 0) {
						gp_swappeddevices[devnum][tid->devtype] = newdevnum;
						gp_swappeddevices[newdevnum][tid->devtype] = devnum;
					}
				}
			} else {
				temp_uid_index[devnum][tid->devtype] = -1;
			}
		}
	}
	devnum = temp_uid_index[devnum][tid->devtype];
	if (devnum < 0) {
		if (devnum == -1)
			write_log(_T("%s (%s) not found and no free slots\n"), tid->name, tid->configname);
		temp_uid_index[devnum][tid->devtype] = -2;
		return;
	}

	if (skipevent && !newmissingdev) {
		return;
	}

	if (tid->devtype == IDTYPE_MOUSE) {
		id = &pr->mouse_settings[idnum][devnum];
	} else if (tid->devtype == IDTYPE_JOYSTICK) {
		id = &pr->joystick_settings[idnum][devnum];
	} else if (tid->devtype == IDTYPE_KEYBOARD) {
		id = &pr->keyboard_settings[idnum][devnum];
	} else if (tid->devtype == IDTYPE_INTERNALEVENT) {
		if (devnum >= INTERNALEVENT_COUNT)
			return;
		id = &pr->internalevent_settings[idnum][devnum];
	} else {
		return;
	}

	if (newdev && !directmode) {
		if (!tid->initialized)
			clear_id(id);
		if (!tid->empty && tid->devtype == IDTYPE_KEYBOARD && !tid->initialized) {
			set_kbr_default(pr, idnum, devnum, keyboard_default);
		}
		tid->initialized = true;
		id->enabled = tid->disabled == 0 ? 1 : 0;
		if (idnum == GAMEPORT_INPUT_SETTINGS) {
			id->enabled = 0;
		}
		if (tid->custom) {
			id->enabled = 1;
		}
		// device didn't exist but keep the data
		if (newmissingdev && tid->nonmatcheddevices[tid->devtype] >= 0) {
			id->configname = my_strdup(tid->configname);
			id->name = my_strdup(tid->name);
		}
		xfree(tid->configname);
		xfree(tid->name);
		tid->configname = NULL;
		tid->name = NULL;
	}

	if (skipevent) {
		return;
	}

	if (idnum == GAMEPORT_INPUT_SETTINGS && id->enabled == 0)
		return;

	button = 0;
	keynum = 0;
	joystick = tid->joystick;
	if (joystick < 0) {
		num = getnum (&p);
		for (keynum = 0; keynum < MAX_INPUT_DEVICE_EVENTS; keynum++) {
			if (id->extra[keynum] == num)
				break;
		}
		if (keynum >= MAX_INPUT_DEVICE_EVENTS)
			return;
	} else {
		button = -1;
		if (!_tcscmp (p2, _T("axis")))
			button = 0;
		else if(!_tcscmp (p2, _T("button")))
			button = 1;
		if (button < 0)
			return;
		num = getnum (&p);
	}
	p = value;

	bool oldcustommapping = false;
	custom = NULL;
	for (subnum = 0; subnum < MAX_INPUT_SUB_EVENT; subnum++) {
		uae_u64 flags;
		int port;
		xfree (custom);
		custom = NULL;
		p2 = getstring (&p);
		if (!p2)
			break;
		ie = readevent (p2, &custom);
		flags = 0;
		port = 0;
		if (p[-1] == '.')
			flags = getnum (&p) & ID_FLAG_SAVE_MASK_CONFIG;
		if (p[-1] == '.') {
			if ((p[0] >= 'A' && p[0] <= 'Z') || (p[0] >= 'a' && p[0] <= 'z'))
				flags |= getqual (&p);
			if (p[-1] == '.')
				port = getnum (&p) + 1;
		}
		if (flags & ID_FLAG_RESERVEDGAMEPORTSCUSTOM)
			oldcustommapping = true;
		if (idnum == GAMEPORT_INPUT_SETTINGS && port == 0)
			continue;
		if (p[-1] == '.' && idnum != GAMEPORT_INPUT_SETTINGS) {
			p2 = getstring (&p);
			if (p2) {
				int flags2 = 0;
				if (p[-1] == '.')
					flags2 = getnum (&p) & ID_FLAG_SAVE_MASK_CONFIG;
				if (p[-1] == '.' && ((p[0] >= 'A' && p[0] <= 'Z') || (p[0] >= 'a' && p[0] <= 'z')))
					flags |= getqual (&p);
				TCHAR *custom2 = NULL;
				const struct inputevent *ie2 = readevent (p2, &custom2);
				read_slot (p2, num, joystick, button, id, keynum, SPARE_SUB_EVENT, ie2, flags2, MAX_JPORTS + 1, custom2);
			}
		}

		while (*p != 0) {
			if (p[-1] == ',')
				break;
			p++;
		}
		if (!read_slot (p2, num, joystick, button, id, keynum, subnum, ie, flags, port, custom))
			continue;
		custom = NULL;
	}
	if (joystick < 0 && !oldcustommapping)
		tid->kbreventcnt[devnum]++;
	xfree (custom);
}

static void generate_jport_custom_item(struct uae_input_device *uid, int num, int port, int devtype, TCHAR *out)
{
	struct uae_input_device *uid2 = &uid[num];
	for (int i = 0; i < MAX_INPUT_DEVICE_EVENTS; i++) {
		for (int j = 0; j < MAX_INPUT_SUB_EVENT; j++) {
			int evt = uid2->eventid[i][j];
			uae_u64 flags = uid2->flags[i][j];
			if (flags & ID_FLAG_GAMEPORTSCUSTOM_MASK) {
				if (uid2->port[i][j] == port + 1 && evt > 0) {
					const struct inputevent *ie = &events[evt];
					TCHAR *p = out + _tcslen(out);
					if (out[0])
						*p++= ' ';
					if (devtype == IDTYPE_KEYBOARD) {
						_stprintf(p, _T("k.%d.b.%d"), num, uid2->extra[i]);
					} else if (devtype == IDTYPE_JOYSTICK || devtype == IDTYPE_MOUSE) {
						TCHAR type = devtype == IDTYPE_JOYSTICK ? 'j' : 'm';
						if (i >= ID_BUTTON_OFFSET && i < ID_BUTTON_OFFSET + ID_BUTTON_TOTAL) {
							_stprintf(p, _T("%c.%d.b.%d"), type, num, i - ID_BUTTON_OFFSET);
						} else if (i >= ID_AXIS_OFFSET && i < ID_AXIS_OFFSET + ID_AXIS_TOTAL) {
							_stprintf(p, _T("%c.%d.a.%d"), type, num, i - ID_AXIS_OFFSET);
						}
					}
					TCHAR *p3 = p + _tcslen(p);
					_stprintf(p3, _T(".%d"), (int)(flags & (ID_FLAG_AUTOFIRE | ID_FLAG_TOGGLE | ID_FLAG_INVERTTOGGLE | ID_FLAG_INVERT)));
					if (flags & ID_FLAG_SAVE_MASK_QUALIFIERS) {
						TCHAR *p2 = p + _tcslen(p);
						*p2++ = '.';
						for (int k = 0; k < MAX_INPUT_QUALIFIERS * 2; k++) {
							if ((ID_FLAG_QUALIFIER1 << k) & flags) {
								if (k & 1)
									_stprintf(p2, _T("%c"), 'a' + k / 2);
								else
									_stprintf(p2, _T("%c"), 'A' + k / 2);
								p2++;
							}
						}
					}
					_tcscat(p, _T("="));
					_tcscat(p, ie->confname);
				}
			}
		}
	}
}

void inputdevice_generate_jport_custom(struct uae_prefs *pr, int port)
{
	if (!JSEM_ISCUSTOM(port, pr))
		return;
	struct jport_custom *jpc = &pr->jports_custom[JSEM_GETCUSTOMIDX(port, pr)];
	jpc->custom[0] = 0;
	for (int l = 0; l < MAX_INPUT_DEVICES; l++) {
		generate_jport_custom_item(pr->joystick_settings[pr->input_selected_setting], l, port, IDTYPE_JOYSTICK, jpc->custom);
		generate_jport_custom_item(pr->mouse_settings[pr->input_selected_setting], l, port, IDTYPE_MOUSE, jpc->custom);
		generate_jport_custom_item(pr->keyboard_settings[pr->input_selected_setting], l, port, IDTYPE_KEYBOARD, jpc->custom);
	}
}

static int custom_autoswitch_joy[MAX_JPORTS_CUSTOM];
static int custom_autoswitch_mouse[MAX_JPORTS_CUSTOM];

void inputdevice_parse_jport_custom(struct uae_prefs *pr, int index, int port, TCHAR *outname)
{
	const TCHAR *eventstr = pr->jports_custom[index].custom;
	TCHAR data[CONFIG_BLEN];
	TCHAR *bufp;
	int cnt = 0;

	custom_autoswitch_joy[index] = 0;
	custom_autoswitch_mouse[index] = 0;

	if (eventstr == NULL || eventstr[0] == 0)
		return;
	if (outname)
		outname[0] = 0;

	write_log(_T("parse_custom port %d, '%s'\n"), port, eventstr ? eventstr : _T("<NULL>"));

	_tcscpy(data, eventstr);
	_tcscat(data, _T(" "));
	bufp = data;
	for (;;) {
		const struct inputevent *ie;
		TCHAR *next = bufp;
		TCHAR devtype;
		int devindex;
		int flags = 0;
		const TCHAR *bufp2 = bufp;
		struct uae_input_device *id = 0;
		int joystick = 0;
		int devnum = 0;
		int num = -1;
		int keynum = 0;
		int idtype = -1;
		int odevindex = -1;
		const TCHAR *pbufp = NULL;
		bool skipped = false;

		while (next != NULL && *next != ' ' && *next != 0)
			next++;
		if (!next || *next == 0)
			break;
		*next++ = 0;
		TCHAR *p = getstring(&bufp2);
		if (!p)
			goto skip;

		pbufp = bufp2;
		devindex = getnum(&bufp2);
		odevindex = devindex;
		if (*bufp == 0)
			goto skip;
		if (devindex < 0 || devindex >= MAX_INPUT_DEVICES)
			goto skip;

		devtype = _totupper(*p);
		if (devtype == 'M') {
			idtype = IDTYPE_MOUSE;
		} else if (devtype == 'J') {
			idtype = IDTYPE_JOYSTICK;
		} else if (devtype == 'K') {
			idtype = IDTYPE_KEYBOARD;
		}

		if (idtype < 0) {
			goto skip;
		}

		if (idtype == IDTYPE_MOUSE) {
			id = &pr->mouse_settings[pr->input_selected_setting][devindex];
			joystick = 0;
			devnum = getdevnum(IDTYPE_MOUSE, devindex);
			if (gettype(devnum) != IDTYPE_MOUSE)
				skipped = true;
		} else if (idtype == IDTYPE_JOYSTICK) {
			id = &pr->joystick_settings[pr->input_selected_setting][devindex];
			joystick = 1;
			devnum = getdevnum(IDTYPE_JOYSTICK, devindex);
			if (gettype(devnum) != IDTYPE_JOYSTICK)
				skipped = true;
		} else if (idtype == IDTYPE_KEYBOARD) {
			// always use keyboard 0
			devindex = 0;
			id = &pr->keyboard_settings[pr->input_selected_setting][devindex];
			joystick = -1;
			devnum = getdevnum(IDTYPE_KEYBOARD, devindex);
			if (gettype(devnum) != IDTYPE_KEYBOARD) {
				write_log(_T("parse_custom keyboard missing!?\n"));
				skipped = true;
			}
		}
		if (!id) {
			goto skip;
		}

		p = getstring(&bufp2);
		if (!p)
			goto skip;

		if (joystick < 0) {
			num = getnum(&bufp2);
			if (*bufp == 0)
				goto skip;
			for (keynum = 0; keynum < MAX_INPUT_DEVICE_EVENTS; keynum++) {
				if (id->extra[keynum] == num)
					break;
			}
			if (keynum >= MAX_INPUT_DEVICE_EVENTS) {
				write_log(_T("parse_custom keyboard missing key %02x!\n"), num);
				goto skip;
			}
			num = keynum;
		} else {
			TCHAR dt = _totupper(*p);
			const struct inputdevice_functions *idf = getidf(devnum);
			num = getnum(&bufp2);
			if (dt == 'A') {
				num += idf->get_widget_first(devnum, IDEV_WIDGET_AXIS);
			} else if (dt == 'B') {
				num += idf->get_widget_first(devnum, IDEV_WIDGET_BUTTON);
			} else {
				goto skip;
			}
		}

		if (*bufp2 != '=') {
			flags = getnum(&bufp2);
		}

		while (*bufp2 != '=' && *bufp2 != 0)
			bufp2++;
		if (*bufp2 == 0)
			goto skip;
		bufp2++;

		p = getstring(&bufp2);
		if (!p)
			goto skip;

		ie = readevent(p, NULL);
		if (ie) {
			if (skipped) {
				if (outname) {
					if (outname[0] != 0)
						_tcscat(outname, _T(", "));
					const TCHAR *ps = ie->shortname ? ie->shortname : ie->name;
					_tcscat(outname, ps);
					_tcscat(outname, _T("=?"));
				}
				goto skip;
			}

			// Different port? Find matching request port event.
			if (port >= 0 && ie->unit > 0 && ie->unit != port + 1) {
				int pid = ie->portid;
				if (!pid)
					goto skip;
				for (int i = 1; events[i].name; i++) {
					const struct inputevent *ie2 = &events[i];
					if (ie2->portid == pid && ie2->unit == port + 1) {
						ie = ie2;
						break;
					}
				}
				if (ie->unit != port + 1)
					goto skip;
			}
			if (outname == NULL) {
				int evt = (int)(ie - &events[0]);
				if (joystick < 0) {
					if (port >= 0) {
						// all active keyboards
						for (int i = 0; i < MAX_INPUT_DEVICES; i++) {
							id = &pr->keyboard_settings[pr->input_selected_setting][i];
							if (i == 0 || id->enabled) {
								setcompakbevent(pr, id, num, evt, port, 0, ID_FLAG_GAMEPORTSCUSTOM_MASK | flags);
							}
						}
					}
				} else {
					if (port >= 0) {
						uae_u64 iflags = IDEV_MAPPED_GAMEPORTSCUSTOM1 | IDEV_MAPPED_GAMEPORTSCUSTOM2 | inputdevice_flag_to_idev(flags);
						inputdevice_set_gameports_mapping(pr, devnum, num, evt, iflags, port, pr->input_selected_setting);
					}
					if (evt == INPUTEVENT_JOY1_FIRE_BUTTON || evt == INPUTEVENT_JOY2_FIRE_BUTTON) {
						if (joystick > 0)
							custom_autoswitch_joy[index] |= 1 << devindex;
						else
							custom_autoswitch_mouse[index] |= 1 << devindex;
					}
				}
			} else {
				TCHAR tmp[MAX_DPATH];
				if (outname[0] != 0)
					_tcscat(outname, _T(", "));
				const TCHAR *ps = ie->shortname ? ie->shortname : ie->name;
				if (inputdevice_get_widget_type(devnum, num, tmp, false)) {
					if (tmp[0]) {
						_tcscat(outname, tmp);
						_tcscat(outname, _T("="));
					}
				}
				_tcscat(outname, ps);
				if (flags & ID_FLAG_AUTOFIRE)
					_tcscat(outname, _T(" AF"));
			}
		} else {
			write_log(_T("parse_custom missing event %s\n"), p);
		}
skip:
		bufp = next;
	}

}

static int mouseedge_alive, mousehack_alive_cnt;
static int lastmx, lastmy;
static int lastmxy_abs[2][2];
static uaecptr magicmouse_ibase, magicmouse_gfxbase;
static int dimensioninfo_width, dimensioninfo_height, dimensioninfo_dbl;
static int vp_xoffset, vp_yoffset, mouseoffset_x, mouseoffset_y;
static int tablet_maxx, tablet_maxy, tablet_maxz;
static int tablet_resx, tablet_resy;
static int tablet_maxax, tablet_maxay, tablet_maxaz;
static int tablet_data;

int mousehack_alive (void)
{
	return mousehack_alive_cnt > 0 ? mousehack_alive_cnt : 0;
}

static uaecptr get_base (const uae_char *name)
{
	if (trap_is_indirect())
		return 0;

	uaecptr v = get_long (4);
	addrbank *b = &get_mem_bank(v);

	if (!b || !b->check (v, 400) || !(b->flags & ABFLAG_RAM))
		return 0;
	v += 378; // liblist
	while ((v = get_long (v))) {
		uae_u32 v2;
		uae_u8 *p;
		b = &get_mem_bank (v);
		if (!b || !b->check (v, 32) || !(b->flags & ABFLAG_RAM))
			goto fail;
		v2 = get_long (v + 10); // name
		b = &get_mem_bank (v2);
		if (!b || !b->check (v2, 20))
			goto fail;
		if (!(b->flags & ABFLAG_ROM) && !(b->flags & ABFLAG_RAM))
			return 0;
		p = b->xlateaddr (v2);
		if (!memcmp (p, name, strlen (name) + 1)) {
			TCHAR *s = au (name);
			write_log (_T("get_base('%s')=%08x\n"), s, v);
			xfree (s);
			return v;
		}
	}
	return 0;
fail:
	{
		TCHAR *s = au (name);
		write_log (_T("get_base('%s') failed, invalid library list\n"), s);
		xfree (s);
	}
	return 0xffffffff;
}

static uaecptr get_intuitionbase (void)
{
	if (magicmouse_ibase == 0xffffffff)
		return 0;
	if (magicmouse_ibase)
		return magicmouse_ibase;
	if (rtarea_bank.baseaddr)
		magicmouse_ibase = get_long_host(rtarea_bank.baseaddr + RTAREA_INTBASE);
	if (!magicmouse_ibase)
		magicmouse_ibase = get_base("intuition.library");
	return magicmouse_ibase;
}
static uaecptr get_gfxbase (void)
{
	if (magicmouse_gfxbase == 0xffffffff)
		return 0;
	if (magicmouse_gfxbase)
		return magicmouse_gfxbase;
	if (rtarea_bank.baseaddr)
		magicmouse_gfxbase = get_long_host(rtarea_bank.baseaddr + RTAREA_GFXBASE);
	if (!magicmouse_gfxbase)
		magicmouse_gfxbase = get_base("graphics.library");
	return magicmouse_gfxbase;
}

#define MH_E 0
#define MH_CNT 2
#define MH_MAXX 4
#define MH_MAXY 6
#define MH_MAXZ 8
#define MH_X 10
#define MH_Y 12
#define MH_Z 14
#define MH_RESX 16
#define MH_RESY 18
#define MH_MAXAX 20
#define MH_MAXAY 22
#define MH_MAXAZ 24
#define MH_AX 26
#define MH_AY 28
#define MH_AZ 30
#define MH_PRESSURE 32
#define MH_BUTTONBITS 34
#define MH_INPROXIMITY 38
#define MH_ABSX 40
#define MH_ABSY 42

#define MH_END 44
#define MH_START 4

int inputdevice_is_tablet (void)
{
	int v;
	if (uae_boot_rom_type <= 0)
		return 0;
	if (currprefs.input_tablet == TABLET_OFF)
		return 0;
	if (currprefs.input_tablet == TABLET_MOUSEHACK)
		return -1;
	v = is_tablet ();
	if (!v)
		return 0;
	if (kickstart_version < 37)
		return v ? -1 : 0;
	return v ? 1 : 0;
}

static uae_u8 *mousehack_address;
static bool mousehack_enabled;

static void mousehack_reset (void)
{
	dimensioninfo_width = dimensioninfo_height = 0;
	mouseoffset_x = mouseoffset_y = 0;
	dimensioninfo_dbl = 0;
	mousehack_alive_cnt = 0;
	vp_xoffset = vp_yoffset = 0;
	tablet_data = 0;
	if (rtarea_bank.baseaddr) {
		put_long_host(rtarea_bank.baseaddr + RTAREA_INTXY, 0xffffffff);
		if (mousehack_address && mousehack_address >= rtarea_bank.baseaddr && mousehack_address < rtarea_bank.baseaddr + 0x10000)
			put_byte_host(mousehack_address + MH_E, 0);
	}
	mousehack_address = 0;
	mousehack_enabled = false;
}

static bool mousehack_enable (void)
{
	int mode;

	if (uae_boot_rom_type <= 0 || currprefs.input_tablet == TABLET_OFF)
		return false;
	if (mousehack_address && mousehack_enabled)
		return true;
	mode = 0x80;
	if (currprefs.input_tablet == TABLET_MOUSEHACK)
		mode |= 1;
	if (inputdevice_is_tablet () > 0)
		mode |= 2;
	if (mousehack_address && rtarea_bank.baseaddr) {
		write_log (_T("Mouse driver enabled (%s)\n"), ((mode & 3) == 3 ? _T("tablet+mousehack") : ((mode & 3) == 2) ? _T("tablet") : _T("mousehack")));
		put_byte_host(mousehack_address + MH_E, mode);
		mousehack_enabled = true;
	}
	return true;
}

static void inputdevice_update_tablet_params(void)
{
	uae_u8 *p;
	if (inputdevice_is_tablet() <= 0 || !mousehack_address)
		return;
	p = mousehack_address;

	p[MH_MAXX] = tablet_maxx >> 8;
	p[MH_MAXX + 1] = tablet_maxx;
	p[MH_MAXY] = tablet_maxy >> 8;
	p[MH_MAXY + 1] = tablet_maxy;
	p[MH_MAXZ] = tablet_maxz >> 8;
	p[MH_MAXZ + 1] = tablet_maxz;

	p[MH_RESX] = tablet_resx >> 8;
	p[MH_RESX + 1] = tablet_resx;
	p[MH_RESY] = tablet_resy >> 8;
	p[MH_RESY + 1] = tablet_resy;

	p[MH_MAXAX] = tablet_maxax >> 8;
	p[MH_MAXAX + 1] = tablet_maxax;
	p[MH_MAXAY] = tablet_maxay >> 8;
	p[MH_MAXAY + 1] = tablet_maxay;
	p[MH_MAXAZ] = tablet_maxaz >> 8;
	p[MH_MAXAZ + 1] = tablet_maxaz;
}

void input_mousehack_mouseoffset(uaecptr pointerprefs)
{
	mouseoffset_x = (uae_s16)get_word (pointerprefs + 28);
	mouseoffset_y = (uae_s16)get_word (pointerprefs + 30);
}

static bool get_mouse_position(int *xp, int *yp, int inx, int iny)
{
	int monid = 0;
	struct vidbuf_description *vidinfo = &adisplays[monid].gfxvidinfo;
	struct amigadisplay *ad = &adisplays[monid];
	struct picasso96_state_struct *state = &picasso96_state[monid];
	int x, y;
	float fdy, fdx, fmx, fmy;
	bool ob = false;

	x = inx;
	y = iny;

	getgfxoffset(monid, &fdx, &fdy, &fmx, &fmy);

	//write_log("%.2f*%.2f %.2f*%.2f\n", fdx, fdy, fmx, fmy);

#ifdef PICASSO96
	if (ad->picasso_on) {
		x -= state->XOffset;
		y -= state->YOffset;
		x = (int)(x * fmx);
		y = (int)(y * fmy);
		x += (int)(fdx * fmx);
		y += (int)(fdy * fmy);
	} else
#endif
	{
		if (vidinfo->outbuffer == NULL) {
			*xp = 0;
			*yp = 0;
			return false;
		}
		x = (int)(x * fmx);
		y = (int)(y * fmy);
		x -= (int)(fdx * fmx) - 1;
		y -= (int)(fdy * fmy) - 2;
		x = coord_native_to_amiga_x(x);
		if (y >= 0) {
			y = coord_native_to_amiga_y(y) * 2;
		}
		if (x < 0 || y < 0 || x >= vidinfo->outbuffer->outwidth || y >= vidinfo->outbuffer->outheight) {
			ob = true;
		}
	}
	*xp = x;
	*yp = y;
	return ob == false;
}

void mousehack_wakeup(void)
{
	if (mousehack_alive_cnt == 0)
		mousehack_alive_cnt = -100;
	else if (mousehack_alive_cnt > 0)
		mousehack_alive_cnt = 100;
	if (uaeboard_bank.baseaddr) {
		uaeboard_bank.baseaddr[0x201] &= ~3;
	}
}

int input_mousehack_status(TrapContext *ctx, int mode, uaecptr diminfo, uaecptr dispinfo, uaecptr vp, uae_u32 moffset)
{
	if (mode == 4) {
		return mousehack_enable () ? 1 : 0;
	} else if (mode == 5) {
		mousehack_address = (trap_get_dreg(ctx, 0) & 0xffff) + rtarea_bank.baseaddr;
		mousehack_enable ();
		inputdevice_update_tablet_params ();
	} else if (mode == 0) {
		if (mousehack_address) {
			uae_u8 v = get_byte_host(mousehack_address + MH_E);
			v |= 0x40;
			put_byte_host(mousehack_address + MH_E, v);
			write_log (_T("Tablet driver running (%p,%02x)\n"), mousehack_address, v);
		}
	} else if (mode == 1) {
		int x1 = -1, y1 = -1, x2 = -1, y2 = -1;
		uae_u32 props = 0;
		dimensioninfo_width = -1;
		dimensioninfo_height = -1;
		vp_xoffset = 0;
		vp_yoffset = 0;
		if (diminfo) {
			x1 = trap_get_word(ctx, diminfo + 50);
			y1 = trap_get_word(ctx, diminfo + 52);
			x2 = trap_get_word(ctx, diminfo + 54);
			y2 = trap_get_word(ctx, diminfo + 56);
			dimensioninfo_width = x2 - x1 + 1;
			dimensioninfo_height = y2 - y1 + 1;
		}
		if (vp) {
			vp_xoffset = trap_get_word(ctx, vp + 28);
			vp_yoffset = trap_get_word(ctx, vp + 30);
		}
		if (dispinfo)
			props = trap_get_long(ctx, dispinfo + 18);
		dimensioninfo_dbl = (props & 0x00020000) ? 1 : 0;
		write_log (_T("%08x %08x %08x (%dx%d)-(%dx%d) d=%dx%d %s\n"),
			diminfo, props, vp, x1, y1, x2, y2, vp_xoffset, vp_yoffset,
			(props & 0x00020000) ? _T("dbl") : _T(""));
	}
	return 1;
}

void inputdevice_tablet_strobe (void)
{
	mousehack_enable ();
	if (uae_boot_rom_type <= 0)
		return;
	if (!tablet_data)
		return;
	if (mousehack_address)
		put_byte_host(mousehack_address + MH_CNT, get_byte_host(mousehack_address + MH_CNT) + 1);
}

int inputdevice_get_lightpen_id(void)
{
	//if (!alg_flag) {
	//	if (lightpen_enabled2) 
	//		return alg_get_player(potgo_value);
		return -1;
	//} else {
	//	return alg_get_player(potgo_value);
	//}
}

void tablet_lightpen(int tx, int ty, int tmaxx, int tmaxy, int touch, int buttonmask, bool touchmode, int devid, int lpnum)
{
	int monid = 0;
	struct vidbuf_description *vidinfo = &adisplays[monid].gfxvidinfo;
	struct amigadisplay *ad = &adisplays[monid];
	int dw, dh, ax, ay, aw, ah;
	float fx, fy;
	float xmult, ymult;
	float fdx, fdy, fmx, fmy;
	int x, y;

	if (ad->picasso_on)
		goto end;

	if (vidinfo->outbuffer == NULL)
		goto end;

	if (touch < 0)
		goto end;

	fx = (float)tx;
	fy = (float)ty;

	desktop_coords (0, &dw, &dh, &ax, &ay, &aw, &ah);

	if (tmaxx < 0 || tmaxy < 0) {
		tmaxx = dw;
		tmaxy = dh;
	} else if (tmaxx == 0 || tmaxy == 0) {
		tmaxx = aw;
		tmaxy = ah;
	}

	if (!touchmode) {
		dw = aw;
		dh = ah;
		ax = 0;
		ay = 0;
	}

	xmult = (float)tmaxx / dw;
	ymult = (float)tmaxy / dh;

	fx = fx / xmult;
	fy = fy / ymult;

	fx -= ax;
	fy -= ay;

	getgfxoffset(0, &fdx, &fdy, &fmx, &fmy);

	x = (int)(fx * fmx);
	y = (int)(fy * fmy);
	x -= (int)(fdx * fmx) - 1;
	y -= (int)(fdy * fmy) - 2;

	if (x < 0 || y < 0 || x >= aw || y >= ah)
		goto end;

	if (lpnum < 0) {
		lightpen_x[0] = x;
		lightpen_y[0] = y;
		lightpen_x[1] = x;
		lightpen_y[1] = y;
	} else {
		lightpen_x[lpnum] = x;
		lightpen_y[lpnum] = y;
	}

	if (touch >= 0)
		lightpen_active |= 1;

	if (touch > 0 && devid >= 0) {
		setmousebuttonstate (devid, 0, 1);
	}

	lightpen_enabled = true;
	return;

end:
	if (lightpen_active) {
		lightpen_active &= ~1;
		if (devid >= 0)
			setmousebuttonstate (devid, 0, 0);
	}

}

void inputdevice_tablet (int x, int y, int z, int pressure, uae_u32 buttonbits, int inproximity, int ax, int ay, int az, int devid)
{
	if (is_touch_lightpen()) {

		tablet_lightpen(x, y, tablet_maxx, tablet_maxy, inproximity ? 1 : -1, buttonbits, false, devid, -1);

	} else {
		uae_u8 *p;
		uae_u8 tmp[MH_END];

		mousehack_enable ();
		if (inputdevice_is_tablet () <= 0 || !mousehack_address)
			return;
		//write_log (_T("%d %d %d %d %08X %d %d %d %d\n"), x, y, z, pressure, buttonbits, inproximity, ax, ay, az);
		p = mousehack_address;

		memcpy (tmp, p + MH_START, MH_END - MH_START); 
#if 0
		if (currprefs.input_magic_mouse) {
			int maxx, maxy, diffx, diffy;
			int dw, dh, ax, ay, aw, ah;
			float xmult, ymult;
			float fx, fy;

			fx = (float)x;
			fy = (float)y;
			desktop_coords (&dw, &dh, &ax, &ay, &aw, &ah);
			xmult = (float)tablet_maxx / dw;
			ymult = (float)tablet_maxy / dh;

			diffx = 0;
			diffy = 0;
			if (picasso_on) {
				maxx = gfxvidinfo.width;
				maxy = gfxvidinfo.height;
			} else {
				get_custom_mouse_limits (&maxx, &maxy, &diffx, &diffy);
			}
			diffx += ax;
			diffy += ah;

			fx -= diffx * xmult;
			if (fx < 0)
				fx = 0;
			if (fx >= aw * xmult)
				fx = aw * xmult - 1;
			fy -= diffy * ymult;
			if (fy < 0)
				fy = 0;
			if (fy >= ah * ymult)
				fy = ah * ymult - 1;

			x = (int)(fx * (aw * xmult) / tablet_maxx + 0.5);
			y = (int)(fy * (ah * ymult) / tablet_maxy + 0.5);

		}
#endif
		p[MH_X] = x >> 8;
		p[MH_X + 1] = x;
		p[MH_Y] = y >> 8;
		p[MH_Y + 1] = y;
		p[MH_Z] = z >> 8;
		p[MH_Z + 1] = z;

		p[MH_AX] = ax >> 8;
		p[MH_AX + 1] = ax;
		p[MH_AY] = ay >> 8;
		p[MH_AY + 1] = ay;
		p[MH_AZ] = az >> 8;
		p[MH_AZ + 1] = az;

		p[MH_PRESSURE] = pressure >> 8;
		p[MH_PRESSURE + 1] = pressure;

		p[MH_BUTTONBITS + 0] = buttonbits >> 24;
		p[MH_BUTTONBITS + 1] = buttonbits >> 16;
		p[MH_BUTTONBITS + 2] = buttonbits >>  8;
		p[MH_BUTTONBITS + 3] = buttonbits >>  0;

		if (inproximity < 0) {
			p[MH_INPROXIMITY] = p[MH_INPROXIMITY + 1] = 0xff;
		} else {
			p[MH_INPROXIMITY] = 0;
			p[MH_INPROXIMITY + 1] = inproximity ? 1 : 0;
		}

		if (!memcmp (tmp, p + MH_START, MH_END - MH_START))
			return;

		//if (tablet_log & 1) {
		//	static int obuttonbits, oinproximity;
		//	if (inproximity != oinproximity || buttonbits != obuttonbits) {
		//		obuttonbits = buttonbits;
		//		oinproximity = inproximity;
		//		write_log (_T("TABLET: B=%08x P=%d\n"), buttonbits, inproximity);
		//	}
		//}
		//if (tablet_log & 2) {
		//	write_log (_T("TABLET: X=%d Y=%d Z=%d AX=%d AY=%d AZ=%d\n"), x, y, z, ax, ay, az);
		//}

		p[MH_E] = 0xc0 | 2;
		p[MH_CNT]++;
	}
}

void inputdevice_tablet_info (int maxx, int maxy, int maxz, int maxax, int maxay, int maxaz, int xres, int yres)
{
	tablet_maxx = maxx;
	tablet_maxy = maxy;
	tablet_maxz = maxz;

	tablet_resx = xres;
	tablet_resy = yres;
	tablet_maxax = maxax;
	tablet_maxay = maxay;
	tablet_maxaz = maxaz;
	inputdevice_update_tablet_params();
}

static void inputdevice_mh_abs (int x, int y, uae_u32 buttonbits)
{
	x -= mouseoffset_x + 1;
	y -= mouseoffset_y + 2;

	mousehack_enable ();
	if (mousehack_address) {
		uae_u8 tmp1[4], tmp2[4];
		uae_u8 *p = mousehack_address;

		memcpy (tmp1, p + MH_ABSX, sizeof tmp1);
		memcpy (tmp2, p + MH_BUTTONBITS, sizeof tmp2);

		//write_log (_T("%04dx%04d %08x\n"), x, y, buttonbits);

		p[MH_ABSX] = x >> 8;
		p[MH_ABSX + 1] = x;
		p[MH_ABSY] = y >> 8;
		p[MH_ABSY + 1] = y;

		p[MH_BUTTONBITS + 0] = buttonbits >> 24;
		p[MH_BUTTONBITS + 1] = buttonbits >> 16;
		p[MH_BUTTONBITS + 2] = buttonbits >>  8;
		p[MH_BUTTONBITS + 3] = buttonbits >>  0;

		if (!memcmp (tmp1, p + MH_ABSX, sizeof tmp1) && !memcmp (tmp2, p + MH_BUTTONBITS, sizeof tmp2))
			return;
		p[MH_E] = 0xc0 | 1;
		p[MH_CNT]++;
		tablet_data = 1;
#if 0
		if (inputdevice_is_tablet () <= 0) {
			tabletlib_tablet_info (1000, 1000, 0, 0, 0, 0, 1000, 1000);
			tabletlib_tablet (x, y, 0, 0, buttonbits, -1, 0, 0, 0);
		}
#endif
	}
#if 0
	if (uaeboard_bank.baseaddr) {
		uae_u8 tmp[16];

/*

	00 W Misc bit flags
		- Bit 0 = mouse is currently out of Amiga window bounds
		  (Below mouse X / Y value can be out of bounds, negative or too large)
		- Bit 1 = mouse coordinate / button state changed
		- Bit 2 = window size changed
		- Bit 15 = bit set = activated
	02 W PC Mouse absolute X position relative to emulation top / left corner
	04 W PC Mouse absolute Y position relative to emulation top / left corner
	06 W PC Mouse relative wheel (counter that counts up or down)
	08 W PC Mouse relative horizontal wheel (same as above)
	0A W PC Mouse button flags (bit 0 set: left button pressed, bit 1 = right, and so on)

	10 W PC emulation window width (Host OS pixels)
	12 W PC emulation window height (Host OS pixels)
	14 W RTG hardware emulation width (Amiga pixels)
	16 W RTG hardware emulation height (Amiga pixels)
	
	20 W Amiga Mouse X (write-only)
	22 W Amiga Mouse Y (write-only)

	Big endian. All read only except last two.
	Changed bit = bit automatically clears when Misc value is read.

*/

		uae_u8 *p = uaeboard_bank.baseaddr + 0x200;
		memcpy(tmp, p + 2, 2 * 5);

		// status
		p[0] = 0x00 | (currprefs.input_tablet != 0 ? 0x80 : 0x00);
		p[1] = 0x00;
		// host x
		p[2 * 1 + 0] = x >> 8;
		p[2 * 1 + 1] = (uae_u8)x;
		// host y
		p[2 * 2 + 0] = y >> 8;
		p[2 * 2 + 1] = (uae_u8)y;
		// host wheel
		p[2 * 3 + 0] = 0;
		p[2 * 3 + 1] = 0;
		// host hwheel
		p[2 * 4 + 0] = 0;
		p[2 * 4 + 1] = 0;
		// buttons
		p[2 * 5 + 0] = buttonbits >> 8;
		p[2 * 5 + 1] = (uae_u8)buttonbits;

		// mouse state changed?
		if (memcmp(tmp, p + 2, 2 * 5)) {
			p[1] |= 2;
		}

		p += 0x10;
		memcpy(tmp, p, 2 * 4);
		if (picasso_on) {
			// RTG host resolution width
			p[0 * 2 + 0] = picasso_vidinfo.width >> 8;
			p[0 * 2 + 1] = (uae_u8)picasso_vidinfo.width;
			// RTG host resolution height
			p[1 * 2 + 0] = picasso_vidinfo.height >> 8;
			p[1 * 2 + 1] = (uae_u8)picasso_vidinfo.height;
			// RTG resolution width
			p[2 * 2 + 0] = picasso96_state.Width >> 8;
			p[2 * 2 + 1] = (uae_u8)picasso96_state.Width;
			// RTG resolution height
			p[3 * 2 + 0] = picasso96_state.Height >> 8;
			p[3 * 2 + 1] = (uae_u8)picasso96_state.Height;
		} else {
			p[2 * 0 + 0] = 0;
			p[2 * 0 + 1] = 0;
			p[2 * 1 + 0] = 0;
			p[2 * 1 + 1] = 0;
			p[2 * 2 + 0] = 0;
			p[2 * 2 + 1] = 0;
			p[2 * 3 + 0] = 0;
			p[2 * 3 + 1] = 0;
		}

		// display size changed?
		if (memcmp(tmp, p, 2 * 4)) {
			p[1] |= 4;
		}
	}
#endif
}

#if 0
void mousehack_write(int reg, uae_u16 val)
{
	switch (reg)
	{
		case 0x20:
		write_log(_T("Mouse X = %d\n"), val);
		break;
		case 0x22:
		write_log(_T("Mouse Y = %d\n"), val);
		break;
	}
}
#endif

#if 0
static void inputdevice_mh_abs_v36 (int x, int y)
{
	uae_u8 *p;
	uae_u8 tmp[MH_END];
	uae_u32 off;
	int maxx, maxy, diffx, diffy;
	int fdy, fdx, fmx, fmy;

	mousehack_enable ();
	off = getmhoffset ();
	p = rtarea + off;

	memcpy (tmp, p + MH_START, MH_END - MH_START); 

	getgfxoffset (&fdx, &fdy, &fmx, &fmy);
	x -= fdx;
	y -= fdy;
	x += vp_xoffset;
	y += vp_yoffset;

	diffx = diffy = 0;
	maxx = maxy = 0;

	if (picasso_on) {
		maxx = picasso96_state.Width;
		maxy = picasso96_state.Height;
	} else if (dimensioninfo_width > 0 && dimensioninfo_height > 0) {
		maxx = dimensioninfo_width;
		maxy = dimensioninfo_height;
		get_custom_mouse_limits (&maxx, &maxy, &diffx, &diffy, dimensioninfo_dbl);
	} else {
		uaecptr gb = get_gfxbase ();
		maxx = 0; maxy = 0;
		if (gb) {
			maxy = get_word (gb + 216);
			maxx = get_word (gb + 218);
		}
		get_custom_mouse_limits (&maxx, &maxy, &diffx, &diffy, 0);
	}
#if 0
	{
		uaecptr gb = get_intuitionbase ();
		maxy = get_word (gb + 1344 + 2);
		maxx = get_word (gb + 1348 + 2);
		write_log (_T("%d %d\n"), maxx, maxy);
	}
#endif
#if 1
	{
		uaecptr gb = get_gfxbase ();
		uaecptr view = get_long (gb + 34);
		if (view) {
			uaecptr vp = get_long (view);
			if (vp) {
				int w, h, dw, dh;
				w = get_word (vp + 24);
				h = get_word (vp + 26) * 2;
				dw = get_word (vp + 28);
				dh = get_word (vp + 30);
				//write_log (_T("%d %d %d %d\n"), w, h, dw, dh);
				if (w < maxx)
					maxx = w;
				if (h < maxy)
					maxy = h;
				x -= dw;
				y -= dh;
			}
		}
		//write_log (_T("* %d %d\n"), get_word (gb + 218), get_word (gb + 216));
	}
	//write_log (_T("%d %d\n"), maxx, maxy);
#endif

	maxx = maxx * 1000 / fmx;
	maxy = maxy * 1000 / fmy;

	if (maxx <= 0)
		maxx = 1;
	if (maxy <= 0)
		maxy = 1;

	x -= diffx;
	if (x < 0)
		x = 0;
	if (x >= maxx)
		x = maxx - 1;

	y -= diffy;
	if (y < 0)
		y = 0;
	if (y >= maxy)
		y = maxy - 1;

	//write_log (_T("%d %d %d %d\n"), x, y, maxx, maxy);

	p[MH_X] = x >> 8;
	p[MH_X + 1] = x;
	p[MH_Y] = y >> 8;
	p[MH_Y + 1] = y;
	p[MH_MAXX] = maxx >> 8;
	p[MH_MAXX + 1] = maxx;
	p[MH_MAXY] = maxy >> 8;
	p[MH_MAXY + 1] = maxy;

	p[MH_Z] = p[MH_Z + 1] = 0;
	p[MH_MAXZ] = p[MH_MAXZ + 1] = 0;
	p[MH_AX] = p[MH_AX + 1] = 0;
	p[MH_AY] = p[MH_AY + 1] = 0;
	p[MH_AZ] = p[MH_AZ + 1] = 0;
	p[MH_PRESSURE] = p[MH_PRESSURE + 1] = 0;
	p[MH_INPROXIMITY] = p[MH_INPROXIMITY + 1] = 0xff;

	if (!memcmp (tmp, p + MH_START, MH_END - MH_START))
		return;
	p[MH_CNT]++;
	tablet_data = 1;
}
#endif

static void mousehack_helper (uae_u32 buttonmask)
{
	int x, y;
	//write_log (_T("mousehack_helper %08X\n"), buttonmask);

	if (!(currprefs.input_mouse_untrap & MOUSEUNTRAP_MAGIC) && currprefs.input_tablet < TABLET_MOUSEHACK)
		return;

	get_mouse_position(&x, &y, lastmx, lastmy);

	inputdevice_mh_abs (x, y, buttonmask);
}

static int mouseedge_x, mouseedge_y, mouseedge_time;
#define MOUSEEDGE_RANGE 100
#define MOUSEEDGE_TIME 2

static int mouseedge(int monid)
{
	struct amigadisplay *ad = &adisplays[monid];
	int x, y, dir;
	uaecptr ib;
	static int melast_x, melast_y;
	static int isnonzero;

	if (!(currprefs.input_mouse_untrap & MOUSEUNTRAP_MAGIC) || currprefs.input_tablet > 0)
		return 0;
	if (magicmouse_ibase == 0xffffffff)
		return 0;
	if (joybutton[0] || joybutton[1])
		return 0;
	dir = 0;
	if (!mouseedge_time) {
		isnonzero = 0;
		goto end;
	}
	ib = get_intuitionbase ();
	if (!ib)
		return 0;
	if (trap_is_indirect()) {
		uae_u32 xy = get_long_host(rtarea_bank.baseaddr + RTAREA_INTXY);
		if (xy == 0xffffffff)
			return 0;
		y = xy >> 16;
		x = xy & 0xffff;
	} else {
		if (get_word(ib + 20) < 31) // version < 31
			return 0;
		x = get_word(ib + 70);
		y = get_word(ib + 68);
	}

	//write_log("%dx%d\n", x, y);

	if (x || y)
		isnonzero = 1;
	if (!isnonzero)
		return 0;
	if (melast_x == x) {
		if (mouseedge_x < -MOUSEEDGE_RANGE) {
			mouseedge_x = 0;
			dir |= 1;
			goto end;
		}
		if (mouseedge_x > MOUSEEDGE_RANGE) {
			mouseedge_x = 0;
			dir |= 2;
			goto end;
		}
	} else {
		mouseedge_x = 0;
		melast_x = x;
	}
	if (melast_y == y) {
		if (mouseedge_y < -MOUSEEDGE_RANGE) {
			mouseedge_y = 0;
			dir |= 4;
			goto end;
		}
		if (mouseedge_y > MOUSEEDGE_RANGE) {
			mouseedge_y = 0;
			dir |= 8;
			goto end;
		}
	} else {
		mouseedge_y = 0;
		melast_y = y;
	}
	return 1;

end:
	mouseedge_time = 0;
	if (dir) {
		if (!ad->picasso_on) {
			int aw = 0, ah = 0, dx, dy;
			get_custom_mouse_limits(&aw, &ah, &dx, &dy, dimensioninfo_dbl);
			x += dx;
			y += dy;
			float dx2, dy2, mx2, my2;
			getgfxoffset(monid, &dx2, &dy2, &mx2, &my2);
			if (mx2) {
				x = (int)(x / mx2);
			}
			if (my2) {
				y = (int)(y / my2);
			}
			x += (int)dx2;
			y += (int)dy2;
		} else {
			float dx, dy, mx, my;
			getgfxoffset(monid, &dx, &dy, &mx, &my);
			if (mx) {
				x = (int)(x / mx);
			}
			if (my) {
				y = (int)(y / my);
			}
			x -= (int)dx;
			y -= (int)dy;
		}
		if (!dmaen(DMA_SPRITE) && !ad->picasso_on) {
			setmouseactivexy(0, x, y, 0);
		} else {
			setmouseactivexy(0, x, y, dir);
		}
	}
	return 1;
}

int magicmouse_alive (void)
{
	return mouseedge_alive > 0;
}

static int getbuttonstate (int joy, int button)
{
	return (joybutton[joy] & (1 << button)) ? 1 : 0;
}

static int pc_mouse_buttons[MAX_JPORTS];

static int getvelocity (int num, int subnum, int pct)
{
	if (pct > 1000)
		pct = 1000;
	if (pct < 0) {
		pct = 0;
	}
	int val = mouse_delta[num][subnum];
	int v = val * pct / 1000;
	if (!v) {
		if (val < -maxvpos / 2)
			v = -2;
		else if (val < 0)
			v = -1;
		else if (val > maxvpos / 2)
			v = 2;
		else if (val > 0)
			v = 1;
	}
	if (!mouse_deltanoreset[num][subnum]) {
		mouse_delta[num][subnum] -= v;
		//gui_gameport_axis_change (num, subnum * 2 + 0, 0, -1);
		//gui_gameport_axis_change (num, subnum * 2 + 1, 0, -1);
	}
	return v;
}

#define MOUSEXY_MAX 16384

static void mouseupdate (int pct, bool vsync)
{
	int max = 120;
	static int mxd, myd;

	if (vsync) {
		if (mxd < 0) {
			if (mouseedge_x > 0)
				mouseedge_x = 0;
			else
				mouseedge_x += mxd;
			mouseedge_time = MOUSEEDGE_TIME;
		}
		if (mxd > 0) {
			if (mouseedge_x < 0)
				mouseedge_x = 0;
			else
				mouseedge_x += mxd;
			mouseedge_time = MOUSEEDGE_TIME;
		}
		if (myd < 0) {
			if (mouseedge_y > 0)
				mouseedge_y = 0;
			else
				mouseedge_y += myd;
			mouseedge_time = MOUSEEDGE_TIME;
		}
		if (myd > 0) {
			if (mouseedge_y < 0)
				mouseedge_y = 0;
			else
				mouseedge_y += myd;
			mouseedge_time = MOUSEEDGE_TIME;
		}
		if (mouseedge_time > 0) {
			mouseedge_time--;
			if (mouseedge_time == 0) {
				mouseedge_x = 0;
				mouseedge_y = 0;
			}
		}
		mxd = 0;
		myd = 0;
	}

	for (int i = 0; i < 2; i++) {

		if (mouse_port[i]) {

			int v1 = getvelocity (i, 0, pct);
			mxd += v1;
			mouse_x[i] += v1;
			if (mouse_x[i] < 0) {
				mouse_x[i] += MOUSEXY_MAX;
				mouse_frame_x[i] = mouse_x[i] - v1;
			}
			if (mouse_x[i] >= MOUSEXY_MAX) {
				mouse_x[i] -= MOUSEXY_MAX;
				mouse_frame_x[i] = mouse_x[i] - v1;
			}

			int v2 = getvelocity (i, 1, pct);
			myd += v2;
			mouse_y[i] += v2;
			if (mouse_y[i] < 0) {
				mouse_y[i] += MOUSEXY_MAX;
				mouse_frame_y[i] = mouse_y[i] - v2;
			}
			if (mouse_y[i] >= MOUSEXY_MAX) {
				mouse_y[i] -= MOUSEXY_MAX;
				mouse_frame_y[i] = mouse_y[i] - v2;
			}

			int v3 = getvelocity (i, 2, pct);
			/* if v != 0, record mouse wheel key presses
			 * according to the NewMouse standard */
			if (v3 > 0)
				record_key (0x7a << 1);
			else if (v3 < 0)
				record_key (0x7b << 1);
			if (!mouse_deltanoreset[i][2])
				mouse_delta[i][2] = 0;
#ifndef AMIBERRY
			if (getbuttonstate(i, JOYBUTTON_1))
				pc_mouse_buttons[i] |= 1;
			else
				pc_mouse_buttons[i] &= ~1;
			if (getbuttonstate(i, JOYBUTTON_2))
				pc_mouse_buttons[i] |= 2;
			else
				pc_mouse_buttons[i] &= ~2;
			if (getbuttonstate(i, JOYBUTTON_3))
				pc_mouse_buttons[i] |= 4;
			else
				pc_mouse_buttons[i] &= ~4;
			x86_mouse(i, v1, v2, v3, pc_mouse_buttons[i]);
#endif

			if (mouse_frame_x[i] - mouse_x[i] > max) {
				mouse_x[i] = mouse_frame_x[i] - max;
				mouse_x[i] &= MOUSEXY_MAX - 1;
			}
			if (mouse_frame_x[i] - mouse_x[i] < -max) {
				mouse_x[i] = mouse_frame_x[i] + max;
				mouse_x[i] &= MOUSEXY_MAX - 1;
			}

			if (mouse_frame_y[i] - mouse_y[i] > max) {
				mouse_y[i] = mouse_frame_y[i] - max;
				mouse_y[i] &= MOUSEXY_MAX - 1;
			}
			if (mouse_frame_y[i] - mouse_y[i] < -max) {
				mouse_y[i] = mouse_frame_y[i] + max;
				mouse_y[i] &= MOUSEXY_MAX - 1;
			}
		}

		if (!vsync) {
			mouse_frame_x[i] = mouse_x[i];
			mouse_frame_y[i] = mouse_y[i];
		}

	}

	for (int i = 0; i < 2; i++) {
		if (lightpen_delta[i][0]) {
			lightpen_x[i] += lightpen_delta[i][0];
			if (!lightpen_deltanoreset[i][0])
				lightpen_delta[i][0] = 0;
		}
		if (lightpen_delta[i][1]) {
			lightpen_y[i] += lightpen_delta[i][1];
			if (!lightpen_deltanoreset[i][1])
				lightpen_delta[i][1] = 0;
		}
	}

}

static uae_u32 prev_input_vpos, input_frame, prev_input_frame;
extern int vpos;
static void readinput (void)
{
	int max = current_maxvpos();
	int diff = (input_frame * max + vpos) - (prev_input_frame * max + prev_input_vpos);
	if (diff > 0) {
		if (diff < 10) {
			mouseupdate (0, false);
		} else {
			mouseupdate (diff * 1000 / current_maxvpos (), false);
		}
	}
	prev_input_frame = input_frame;
	prev_input_vpos = vpos;
}

static void joymousecounter (int joy)
{
	int left = 1, right = 1, top = 1, bot = 1;
	int b9, b8, b1, b0;
	int cntx, cnty, ocntx, ocnty;

	if (joydir[joy] & DIR_LEFT)
		left = 0;
	if (joydir[joy] & DIR_RIGHT)
		right = 0;
	if (joydir[joy] & DIR_UP)
		top = 0;
	if (joydir[joy] & DIR_DOWN)
		bot = 0;

	b0 = (bot ^ right) ? 1 : 0;
	b1 = (right ^ 1) ? 2 : 0;
	b8 = (top ^ left) ? 1 : 0;
	b9 = (left ^ 1) ? 2 : 0;

	cntx = b0 | b1;
	cnty = b8 | b9;
	ocntx = mouse_x[joy] & 3;
	ocnty = mouse_y[joy] & 3;

	if (cntx == 3 && ocntx == 0)
		mouse_x[joy] -= 4;
	else if (cntx == 0 && ocntx == 3)
		mouse_x[joy] += 4;
	mouse_x[joy] = (mouse_x[joy] & 0xfc) | cntx;

	if (cnty == 3 && ocnty == 0)
		mouse_y[joy] -= 4;
	else if (cnty == 0 && ocnty == 3)
		mouse_y[joy] += 4;
	mouse_y[joy] = (mouse_y[joy] & 0xfc) | cnty;

	if (!left || !right || !top || !bot) {
		mouse_frame_x[joy] = mouse_x[joy];
		mouse_frame_y[joy] = mouse_y[joy];
	}
}

static int inputread;

void inputdevice_read_msg(bool vblank)
{
	int got2 = 0;
	for (;;) {
		int got = handle_msgpump(vblank);
		if (!got)
			break;
		got2 = 1;
	}
}

static void inputdevice_read(void)
{
//	if ((inputdevice_logging & (2 | 4)))
//		write_log(_T("INPUTREAD\n"));
	inputdevice_read_msg(false);
#ifndef AMIBERRY // we handle input device reading based on SDL2 events in Amiberry
	if (inputread <= 0) {
		idev[IDTYPE_MOUSE].read();
		idev[IDTYPE_JOYSTICK].read();
		idev[IDTYPE_KEYBOARD].read();
	}
#endif
}

static void maybe_read_input(void)
{
	if (inputread >= 0 && (vpos - inputread) <= maxvpos_display / 3)
		return;
	inputread = vpos;
	inputdevice_read();
}

static uae_u16 getjoystate (int joy)
{
	uae_u16 v;

	maybe_read_input();

	v = (uae_u8)mouse_x[joy] | (mouse_y[joy] << 8);
#if DONGLE_DEBUG
	if (notinrom ())
		write_log (_T("JOY%dDAT %04X %s\n"), joy, v, debuginfo (0));
#endif
	if (inputdevice_logging & 2)
		write_log (_T("JOY%dDAT=%04x %08x\n"), joy, v, M68K_GETPC);
	return v;
}

uae_u16 JOY0DAT (void)
{
	uae_u16 v;
	readinput ();
	v = getjoystate (0);
	v = dongle_joydat (0, v);
#ifndef AMIBERRY
	v = alg_joydat(0, v);
#endif
	return v;
}

uae_u16 JOY1DAT (void)
{
	uae_u16 v;
	readinput ();
	v = getjoystate (1);
	v = dongle_joydat (1, v);
#ifndef AMIBERRY
	v = alg_joydat(1, v);

	if (inputrecord_debug & 2) {
		if (input_record > 0)
			inprec_recorddebug_cia (v, -1, m68k_getpc ());
		else if (input_play > 0)
			inprec_playdebug_cia (v, -1, m68k_getpc ());
	}
#endif
	return v;
}

uae_u16 JOYGET (int num)
{
	uae_u16 v;
	v = getjoystate (num);
	v = dongle_joydat (num, v);
	return v;
}

void JOYSET (int num, uae_u16 dat)
{
	mouse_x[num] = dat & 0xff;
	mouse_y[num] = (dat >> 8) & 0xff;
	mouse_frame_x[num] = mouse_x[num];
	mouse_frame_y[num] = mouse_y[num];
}

void JOYTEST (uae_u16 v)
{
	mouse_x[0] &= 3;
	mouse_y[0] &= 3;
	mouse_x[1] &= 3;
	mouse_y[1] &= 3;
	mouse_x[0] |= v & 0xFC;
	mouse_x[1] |= v & 0xFC;
	mouse_y[0] |= (v >> 8) & 0xFC;
	mouse_y[1] |= (v >> 8) & 0xFC;
	mouse_frame_x[0] = mouse_x[0];
	mouse_frame_y[0] = mouse_y[0];
	mouse_frame_x[1] = mouse_x[1];
	mouse_frame_y[1] = mouse_y[1];
	dongle_joytest (v);
	if (inputdevice_logging & 2)
		write_log (_T("JOYTEST: %04X PC=%x\n"), v , M68K_GETPC);
}

static uae_u8 parconvert (uae_u8 v, int jd, int shift)
{
	if (jd & DIR_UP)
		v &= ~(1 << shift);
	if (jd & DIR_DOWN)
		v &= ~(2 << shift);
	if (jd & DIR_LEFT)
		v &= ~(4 << shift);
	if (jd & DIR_RIGHT)
		v &= ~(8 << shift);
	return v;
}

uae_u8 handle_parport_joystick (int port, uae_u8 data)
{
	uae_u8 v = data;
	maybe_read_input();
	switch (port)
	{
	case 0:
		if (parport_joystick_enabled) {
			v = parconvert (v, joydir[2], 0);
			v = parconvert (v, joydir[3], 4);
		}
		return v;
	case 1:
		if (parport_joystick_enabled) {
			if (getbuttonstate (2, 0))
				v &= ~4;
			if (getbuttonstate (3, 0))
				v &= ~1;
			if (getbuttonstate (2, 1) || getbuttonstate (3, 1))
				v &= ~2; /* spare */
		}
		return v;
	default:
		abort ();
		return 0;
	}
}

/* p5 (3rd button) is 1 or floating = cd32 2-button mode */
static bool cd32padmode(int joy)
{
	return pot_cap[joy][0] <= 100;
}

static bool is_joystick_pullup (int joy)
{
	return joymodes[joy] == JSEM_MODE_GAMEPAD;
}
static bool is_mouse_pullup (int joy)
{
	return mouse_pullup;
}

static int lightpen_port_number(void)
{
	return currprefs.cs_dipagnus ? 0 : 1;
}

static void charge_cap (int joy, int idx, int charge)
{
	if (charge < -1 || charge > 1)
		charge = charge * 80;
	pot_cap[joy][idx] += charge;
	if (pot_cap[joy][idx] < 0)
		pot_cap[joy][idx] = 0;
	if (pot_cap[joy][idx] > 511)
		pot_cap[joy][idx] = 511;
}

static void cap_check(bool hsync)
{
	int joy, i;

	for (joy = 0; joy < 2; joy++) {
		for (i = 0; i < 2; i++) {
			bool cancharge = true;
			int charge = 0, dong, joypot;
			uae_u16 pdir = 0x0200 << (joy * 4 + i * 2); /* output enable */
			uae_u16 pdat = 0x0100 << (joy * 4 + i * 2); /* data */
			uae_u16 p5dir = 0x0200 << (joy * 4);
			uae_u16 p5dat = 0x0100 << (joy * 4);
			int isbutton = getbuttonstate (joy, i == 0 ? JOYBUTTON_3 : JOYBUTTON_2);

			if (cd32_pad_enabled[joy] && !cd32padmode(joy)) {
				// only red and blue can be read if CD32 pad and only if it is in normal pad mode
				isbutton |= getbuttonstate (joy, JOYBUTTON_CD32_BLUE);
				// middle button line is floating
				if (i == 0)
					isbutton = 0;
				cd32_shifter[joy] = 8;
			}

			// two lightpens use multiplexer chip
			if (lightpen_enabled2 && lightpen_port_number() == joy)
				continue;

			dong = dongle_analogjoy (joy, i);
			if (dong >= 0) {
				isbutton = 0;
				joypot = dong;
				if (pot_cap[joy][i] < joypot)
					charge = 1; // slow charge via dongle resistor
			} else {
				joypot = joydirpot[joy][i];
				if (analog_port[joy][i] && pot_cap[joy][i] < joypot)
					charge = 1; // slow charge via pot variable resistor
				if ((is_joystick_pullup (joy) && digital_port[joy][i]) || (is_mouse_pullup (joy) && mouse_port[joy]))
					charge = 1; // slow charge via pull-up resistor
			}
			if (!(potgo_value & pdir)) { // input?
				if (pot_dat_act[joy][i] && hsync) {
					pot_dat[joy][i]++;
				}
				/* first 7 or 8 lines after potgo has been started = discharge cap */
				if (pot_dat_act[joy][i] == 1) {
					if (pot_dat[joy][i] < (currprefs.ntscmode ? POTDAT_DELAY_NTSC : POTDAT_DELAY_PAL)) {
						charge = -2; /* fast discharge delay */
						cancharge = hsync;
					} else {
						pot_dat_act[joy][i] = 2;
						pot_dat[joy][i] = 0;
					}
				}
				if (dong >= 0) {
					if (pot_dat_act[joy][i] == 2 && pot_cap[joy][i] >= joypot)
						pot_dat_act[joy][i] = 0;
				} else {
					if (analog_port[joy][i] && pot_dat_act[joy][i] == 2 && pot_cap[joy][i] >= joypot)
						pot_dat_act[joy][i] = 0;
					if ((digital_port[joy][i] || mouse_port[joy]) && pot_dat_act[joy][i] == 2) {
						if (pot_cap[joy][i] >= 10 && !isbutton)
							pot_dat_act[joy][i] = 0;
					}
				}
				// CD32 pad 3rd button line floating: 2-button mode
				if (cd32_pad_enabled[joy] && i == 0) {
					if (charge == 0)
						charge = 2;
				}
				// CD32 pad in 2-button mode: blue button is internally pulled up
				if (cd32_pad_enabled[joy] && !cd32padmode(joy) && i == 1) {
					if (charge == 0)
						charge = 2;
				}

			} else { // output?
				charge = (potgo_value & pdat) ? 2 : -2; /* fast (dis)charge if output */
				if (potgo_value & pdat)
					pot_dat_act[joy][i] = 0; // instant stop if output+high
				if (isbutton)
					pot_dat[joy][i]++; // "free running" if output+low
			}

			if (isbutton) {
				charge = -2; // button press overrides everything
			}

			if (currprefs.cs_cdtvcd) {
				/* CDTV P9 is not floating */
				if (!(potgo_value & pdir) && i == 1 && charge == 0)
					charge = 2;
			}

			if (dong < 0 && charge == 0) {

				if (lightpen_port[joy])
					charge = 2;

				/* official Commodore mouse has pull-up resistors in button lines
				 * NOTE: 3rd party mice may not have pullups! */
				if (is_mouse_pullup (joy) && mouse_port[joy] && digital_port[joy][i])
					charge = 2;

				/* emulate pullup resistor if button mapped because there too many broken
				 * programs that read second button in input-mode (and most 2+ button pads have
				 * pullups)
				 */
				if (is_joystick_pullup (joy) && digital_port[joy][i])
					charge = 2;
			}

			if (cancharge) {
				charge_cap(joy, i, charge);
			}
		}
	}
}


uae_u8 handle_joystick_buttons (uae_u8 pra, uae_u8 dra)
{
	uae_u8 but = 0;
	int i;

	maybe_read_input();
	cap_check(false);
	for (i = 0; i < 2; i++) {
		int mask = 0x40 << i;
		if (cd32_pad_enabled[i]) {
			but |= mask;
			if (!cd32padmode(i)) {
				if (getbuttonstate (i, JOYBUTTON_CD32_RED) || getbuttonstate (i, JOYBUTTON_1))
					but &= ~mask;
				// always zero if output=1 and data=0
				if ((dra & mask) && !(pra & mask)) {
					but &= ~mask;
				}
			}
		} else {
			if (!getbuttonstate (i, JOYBUTTON_1))
				but |= mask;
			if (bouncy && cycles_in_range (bouncy_cycles)) {
				but &= ~mask;
				if (uaerand () & 1)
					but |= mask;
			}
			// always zero if output=1 and data=0
			if ((dra & mask) && !(pra & mask)) {
				but &= ~mask;
			}
		}
	}

	if (inputdevice_logging & 4) {
//		static uae_u8 old;
//		if (but != old)
			write_log (_T("BFE001 R: %02X:%02X %x\n"), dra, but, M68K_GETPC);
//		old = but;
	}
	return but;
}

/* joystick 1 button 1 is used as a output for incrementing shift register */
void handle_cd32_joystick_cia (uae_u8 pra, uae_u8 dra)
{
	static int oldstate[2];
	int i;

	maybe_read_input();
	if (inputdevice_logging & (4 | 256)) {
		write_log (_T("BFE001 W: %02X:%02X %x\n"), dra, pra, M68K_GETPC);
	}
	cap_check(false);
	for (i = 0; i < 2; i++) {
		uae_u8 but = 0x40 << i;
		if (cd32padmode(i)) {
			if ((dra & but) && (pra & but) != oldstate[i]) {
				if (!(pra & but)) {
					cd32_shifter[i]--;
					if (cd32_shifter[i] < 0)
						cd32_shifter[i] = 0;
					if (inputdevice_logging & (4 | 256))
						write_log (_T("CD32 %d shift: %d %08x\n"), i, cd32_shifter[i], M68K_GETPC);
				}
			}
		}
		oldstate[i] = dra & pra & but;
	}
}

/* joystick port 1 button 2 is input for button state */
static uae_u16 handle_joystick_potgor (uae_u16 potgor)
{
	int i;

	cap_check(false);
	for (i = 0; i < 2; i++) {
		uae_u16 p9dir = 0x0800 << (i * 4); /* output enable P9 */
		uae_u16 p9dat = 0x0400 << (i * 4); /* data P9 */
		uae_u16 p5dir = 0x0200 << (i * 4); /* output enable P5 */
		uae_u16 p5dat = 0x0100 << (i * 4); /* data P5 */

		if (cd32_pad_enabled[i] && cd32padmode(i)) {

			/* p5 is floating in input-mode */
			potgor &= ~p5dat;
			if (pot_cap[i][0] > 100)
				potgor |= p5dat;

			if (!(potgo_value & p9dir))
				potgor |= p9dat;

			/* shift at 1 == return one, >1 = return button states */
			if (cd32_shifter[i] == 0)
				potgor &= ~p9dat; /* shift at zero == return zero */
			if (cd32_shifter[i] >= 2 && (joybutton[i] & ((1 << JOYBUTTON_CD32_PLAY) << (cd32_shifter[i] - 2))))
				potgor &= ~p9dat;

			// normal second button pressed: always zero. Overrides CD32 mode.
			if (getbuttonstate(i, JOYBUTTON_2))
				potgor &= ~p9dat;
#ifndef AMIBERRY
		} else if (alg_flag) {

			potgor = alg_potgor(potgo_value);
#endif
		} else if (lightpen_enabled2 && lightpen_port_number() == i) {

			int button;

			if (inputdevice_get_lightpen_id() == 1)
				button = lightpen_trigger2;
			else
				button = getbuttonstate(i, JOYBUTTON_3);

			potgor |= 0x1000;
			if (button)
				potgor &= ~0x1000;

		} else {

			potgor &= ~p5dat;
			if (pot_cap[i][0] > 100)
				potgor |= p5dat;

			if (!cd32_pad_enabled[i] || !cd32padmode(i)) {
				potgor &= ~p9dat;
				if (pot_cap[i][1] > 100)
					potgor |= p9dat;
			}

		}
	}
	return potgor;
}

static void inject_events (const TCHAR *str)
{
	bool quot = false;
	bool first = true;
	uae_u8 keys[300];
	int keycnt = 0;

	for (;;) {
		TCHAR ch = *str++;
		if (!ch)
			break;

		if (ch == '\'') {
			first = false;
			quot = !quot;
			continue;
		}

		if (!quot && (ch == ' ' || first)) {
			const TCHAR *s = str;
			if (first)
				s--;
			while (*s == ' ')
				s++;
			const TCHAR *s2 = s;
			while (*s && *s != ' ')
				s++;
			int s2len = (int)(s - s2);
			if (!s2len)
				break;
			for (int i = 1; events[i].name; i++) {
				const TCHAR *cf = events[i].confname;
				if (!_tcsnicmp (cf, _T("KEY_"), 4))
					cf += 4;
				if (events[i].allow_mask == AM_K && !_tcsnicmp (cf, s2, _tcslen (cf)) && s2len == _tcslen (cf)) {
					int j;
					uae_u8 kc = events[i].data << 1;
					TCHAR tch = _totupper (s2[0]);
					if (tch != s2[0]) {
						// release
						for (j = 0; j < keycnt; j++) {
							if (keys[j] == kc)
								keys[j] = 0xff;
						}
						kc |= 0x01;
					} else {
						for (j = 0; j < keycnt; j++) {
							if (keys[j] == kc) {
								kc = 0xff;
							}
						}
						if (kc != 0xff) {
							for (j = 0; j < keycnt; j++) {
								if (keys[j] == 0xff) {
									keys[j] = kc;
									break;
								}
							}
							if (j == keycnt) {
								if (keycnt < sizeof keys)
									keys[keycnt++] = kc;
							}
						}
					}
					if (kc != 0xff) {
						//write_log (_T("%s\n"), cf);
						record_key (kc);
					}
				}
			}
		} else if (quot) {
			ch = _totupper (ch);
			if ((ch >= 'A' && ch <= 'Z') || (ch >= '0' && ch <= '9')) {
				for (int i = 1; events[i].name; i++) {
					if (events[i].allow_mask == AM_K && events[i].name[1] == 0 && events[i].name[0] == ch) {
						record_key (events[i].data << 1);
						record_key ((events[i].data << 1) | 0x01);
						//write_log (_T("%c\n"), ch);
					}
				}
			}
		}
		first = false;
	}
	while (--keycnt >= 0) {
		uae_u8 kc = keys[keycnt];
		if (kc != 0xff)
			record_key (kc | 0x01);
	}
}

struct delayed_event
{
	TCHAR *event_string;
	int delay;
	int append;
	struct delayed_event *next;
};
static struct delayed_event *delayed_events;

int handle_custom_event (const TCHAR *custom, int append)
{
	TCHAR *p, *buf, *nextp;
	bool noquot = false;
	bool first = true;
	int adddelay = 0;
	bool maybe_config_changed = false;

	if (custom == NULL) {
		return 0;
	}
	//write_log (_T("%s\n"), custom);

	if (append) {
		struct delayed_event *dee = delayed_events, *prev = NULL;
		while (dee) {
			if (dee->delay > 0 && dee->delay > adddelay && dee->append) {
				adddelay = dee->delay;
			}
			prev = dee;
			dee = dee->next;
		}
	}

	p = buf = my_strdup_trim (custom);
	if (p[0] != '\"')
		noquot = true;
	while (p && *p) {
		TCHAR *p2 = NULL;
		if (!noquot) {
			if (*p != '\"')
				break;
			p++;
			p2 = p;
			while (*p2 != '\"' && *p2 != 0)
				p2++;
			if (*p2 == '\"') {
				*p2++ = 0;
				nextp = p2 + 1;
				while (*nextp == ' ')
					nextp++;
			}
		}
		//write_log (L"-> '%s'\n", p);
		if (!_tcsnicmp (p, _T("delay "), 6) || !_tcsnicmp (p, _T("vdelay "), 7) || !_tcsnicmp (p, _T("hdelay "), 7) || adddelay) {
			TCHAR *next = NULL;
			int delay = -1;
			if (!_tcsnicmp (p, _T("delay "), 6)) {
				next = p + 7;
				delay = _tstol(p + 6) * maxvpos_nom;
				if (!delay)
					delay = maxvpos_nom;
			} else if (!_tcsnicmp (p, _T("vdelay "), 7)) {
				next = p + 8;
				delay = _tstol(p + 7) * maxvpos_nom;
				if (!delay)
					delay = maxvpos_nom;
			} else if (!_tcsnicmp (p, _T("hdelay "), 7)) {
				next = p + 8;
				delay = _tstol(p + 7);
			}
			if (adddelay && delay < 0) {
				delay = adddelay;
			} else if (adddelay > 0 && delay >= 0) {
				delay += adddelay;
			}
			if (delay >= 0) {
				if (!p2) {
					if (!next)
						p2 = p;
					else
						p2 = _tcschr(next, ' ');
				}
				struct delayed_event *de = delayed_events;
				while (de) {
					if (de->delay < 0) {
						de->delay = delay + 1;
						de->event_string = p2 ? my_strdup (p2) : my_strdup(_T(""));
						de->append = append;
						break;
					}
					de = de->next;
				}
				if (!de) {
					de = xcalloc (delayed_event, 1);
					de->next = delayed_events;
					delayed_events = de;
					de->delay = delay + 1;
					de->append = append;
					de->event_string = p2 ? my_strdup (p2) : my_strdup(_T(""));
				}
			}
			break;
		}
		if (first) {
			first = false;
			if (!append)
				maybe_config_changed = true;
		}
		if (!_tcsicmp (p, _T("no_config_check"))) {
			config_changed = 0;
			maybe_config_changed = false;
		} else if (!_tcsicmp (p, _T("do_config_check"))) {
			set_config_changed ();
		} else if (!_tcsnicmp(p, _T("shellexec "), 10)) {
			uae_ShellExecute(p + 10);
#ifndef AMIBERRY
		} else if (!_tcsnicmp(p, _T("dbg "), 4)) {
			debug_parser(p + 4, NULL, -1);
#endif
		} else if (!_tcsnicmp (p, _T("kbr "), 4)) {
			inject_events (p + 4);
		} else if (!_tcsnicmp (p, _T("evt "), 4)) {
			TCHAR *pp = _tcschr (p + 4, ' ');
			p += 4;
			if (pp)
				*pp++ = 0;
			inputdevice_uaelib (p, pp);
		} else if (!_tcsnicmp(p, _T("key_raw_up "), 11)) {
			TCHAR *pp = _tcschr (p + 10, ' ');
			if (pp) {
				*pp++ = 0;
				inputdevice_uaelib (p, pp);
			}
		} else if (!_tcsnicmp(p, _T("key_raw_down "), 13)) {
			TCHAR *pp = _tcschr (p + 12, ' ');
			if (pp) {
				*pp++ = 0;
				inputdevice_uaelib (p, pp);
			}
		} else {
			cfgfile_parse_line (&changed_prefs, p, 0);
		}
		if (noquot)
			break;
		p = nextp;
	}
	if (maybe_config_changed)
		set_config_changed();
	xfree (buf);
	return 0;
}

void inputdevice_hsync (bool forceread)
{
	cap_check(true);

#ifdef CATWEASEL
	catweasel_hsync ();
#endif

	int cnt = 0;
	struct delayed_event *de = delayed_events, *prev = NULL;
	while (de) {
		if (de->delay < 0)
			cnt++;
		if (de->delay > 0)
			de->delay--;
		if (de->delay == 0) {
			de->delay = -1;
			if (de->event_string) {
				TCHAR *s = de->event_string;
				de->event_string = NULL;
				handle_custom_event (s, 0);
				xfree (s);
			}
		}
		prev = de;
		de = de->next;
	}
	if (cnt > 4) {
		// too many, delete some
		struct delayed_event *de_prev = NULL;
		de = delayed_events;
		while (de) {
			if (de->delay < 0 && de != delayed_events) {
				struct delayed_event *next = de->next;
				de_prev->next = next;
				xfree(de->event_string);
				xfree(de);
				de = next;
			} else {
				de_prev = de;
				de = de->next;
			}
		}
	}

	for (int i = 0; i < INPUT_QUEUE_SIZE; i++) {
		struct input_queue_struct *iq = &input_queue[i];
		if (iq->linecnt > 0) {
			iq->linecnt--;
			if (iq->linecnt == 0) {
				if (iq->state)
					iq->state = 0;
				else
					iq->state = iq->storedstate;
				if (iq->custom)
					handle_custom_event (iq->custom, 0);
				if (iq->evt)
					handle_input_event (iq->evt, iq->state, iq->max, HANDLE_IE_FLAG_PLAYBACKEVENT);
				iq->linecnt = iq->nextlinecnt;
			}
		}
	}

	if (bouncy && get_cycles () > bouncy_cycles)
		bouncy = 0;

	if (input_record && input_record != INPREC_RECORD_PLAYING) {
		if (vpos == 0)
			inputdevice_read();
	}
	if (input_play) {
		inprec_playdiskchange ();
		int nr, state, max, autofire;
		while (inprec_playevent (&nr, &state, &max, &autofire))
			handle_input_event (nr, state, max, (autofire ? HANDLE_IE_FLAG_AUTOFIRE : 0) | HANDLE_IE_FLAG_PLAYBACKEVENT);
		if (vpos == 0)
			handle_msgpump(true);
	}
	if (!input_record && !input_play) {
		if (forceread) {
			inputread = maxvpos + 1;
			inputdevice_read();
		} else {
			maybe_read_input();
		}
	}
}

static uae_u16 POTDAT (int joy)
{
	uae_u16 v = (pot_dat[joy][1] << 8) | pot_dat[joy][0];
	if (inputdevice_logging & (16 | 128))
		write_log (_T("POTDAT%d: %04X %08X\n"), joy, v, M68K_GETPC);
	return v;
}

uae_u16 POT0DAT (void)
{
	return POTDAT (0);
}
uae_u16 POT1DAT (void)
{
	return POTDAT (1);
}

/* direction=input, data pin floating, last connected logic level or previous status
*                  written when direction was ouput
*                  otherwise it is currently connected logic level.
* direction=output, data pin is current value, forced to zero if joystick button is pressed
* it takes some tens of microseconds before data pin changes state
*/

void POTGO (uae_u16 v)
{
	int i, j;

	if (inputdevice_logging & (16 | 128))
		write_log (_T("POTGO_W: %04X %08X\n"), v, M68K_GETPC);
#if DONGLE_DEBUG
	if (notinrom ())
		write_log (_T("POTGO %04X %s\n"), v, debuginfo(0));
#endif
	dongle_potgo (v);
	potgo_value = potgo_value & 0x5500; /* keep state of data bits */
	potgo_value |= v & 0xaa00; /* get new direction bits */
	for (i = 0; i < 8; i += 2) {
		uae_u16 dir = 0x0200 << i;
		if (v & dir) {
			uae_u16 data = 0x0100 << i;
			potgo_value &= ~data;
			potgo_value |= v & data;
		}
	}
	if (v & 1) {
		for (i = 0; i < 2; i++) {
			for (j = 0; j < 2; j++) {
				pot_dat_act[i][j] = 1;
				pot_dat[i][j] = 0;
			}
		}
	}
}

uae_u16 POTGOR (void)
{
	uae_u16 v;

	v = handle_joystick_potgor (potgo_value) & 0x5500;
	v = dongle_potgor (v);
#if DONGLE_DEBUG
	if (notinrom ())
		write_log (_T("POTGOR %04X %s\n"), v, debuginfo(0));
#endif
	if (inputdevice_logging & 16)
		write_log (_T("POTGO_R: %04X %08X %d %d\n"), v, M68K_GETPC, cd32_shifter[0], cd32_shifter[1]);
	return v;
}

static int check_input_queue (int evt)
{
	struct input_queue_struct *iq;
	int i;
	for (i = 0; i < INPUT_QUEUE_SIZE; i++) {
		iq = &input_queue[i];
		if (iq->evt == evt && iq->linecnt >= 0)
			return i;
	}
	return -1;
}

static void queue_input_event (int evt, const TCHAR *custom, int state, int max, int linecnt, int autofire)
{
	struct input_queue_struct *iq;
	int idx;

	if (!evt)
		return;
	idx = check_input_queue (evt);
	if (state < 0 && idx >= 0) {
		iq = &input_queue[idx];
		iq->nextlinecnt = -1;
		iq->linecnt = -1;
		iq->evt = 0;
		if (iq->state == 0 && evt > 0)
			handle_input_event (evt, 0, 1, 0);
	} else if (state >= 0 && idx < 0) {
		if (evt == 0 && custom == NULL)
			return;
		for (idx = 0; idx < INPUT_QUEUE_SIZE; idx++) {
			iq = &input_queue[idx];
			if (iq->linecnt < 0)
				break;
		}
		if (idx == INPUT_QUEUE_SIZE) {
			write_log (_T("input queue overflow\n"));
			return;
		}
		xfree (iq->custom);
		iq->custom = NULL;
		if (custom)
			iq->custom = my_strdup (custom);
		iq->evt = evt;
		iq->state = iq->storedstate = state;
		iq->max = max;
		iq->linecnt = linecnt < 0 ? maxvpos + maxvpos / 2 : linecnt;
		iq->nextlinecnt = autofire > 0 ? linecnt : -1;
	}
}

static uae_u8 keybuf[256];
#define MAX_PENDING_EVENTS 20
struct inputcode
{
	int code;
	int state;
	TCHAR *s;
};
static struct inputcode inputcode_pending[MAX_PENDING_EVENTS];

static bool inputdevice_handle_inputcode_immediate(int code, int state)
{
	if (!state)
		return false;
	switch(code)
	{
		case AKS_ENTERDEBUGGER:
#ifdef DEBUGGER
			activate_debugger ();
#endif
			return true;
	}
	return false;
}


void inputdevice_add_inputcode (int code, int state, const TCHAR *s)
{
	for (int i = 0; i < MAX_PENDING_EVENTS; i++) {
		if (inputcode_pending[i].code == code && inputcode_pending[i].state == state)
			return;
	}
	for (int i = 0; i < MAX_PENDING_EVENTS; i++) {
		if (inputcode_pending[i].code == 0) {
			if (!inputdevice_handle_inputcode_immediate(code, state)) {
				inputcode_pending[i].code = code;
				inputcode_pending[i].state = state;
#ifdef AMIBERRY
				if (s == NULL)
					inputcode_pending[i].s = NULL;
				else
#endif
					inputcode_pending[i].s = my_strdup(s);
			}
			return;
		}
	}
}

void inputdevice_do_keyboard(int code, int state)
{
#ifdef CDTV
	if (code >= 0x72 && code <= 0x77) { // CDTV keys
		if (cdtv_front_panel(-1)) {
			// front panel active
			if (!state)
				return;
			cdtv_front_panel(code - 0x72);
			return;
		}
	}
#endif
	if (code < 0x80) {
		uae_u8 key = code | (state ? 0x00 : 0x80);
		keybuf[key & 0x7f] = (key & 0x80) ? 0 : 1;
		if (keyboard_reset_seq) {
			if (!(keybuf[AK_CTRL] || keybuf[AK_RCTRL]) || !keybuf[AK_LAMI] || !keybuf[AK_RAMI]) {
				memset(keybuf, 0, sizeof(keybuf));
				send_internalevent(INTERNALEVENT_KBRESET);
				if (keyboard_reset_seq >= 5 * 50) {
					custom_reset(true, true);
					uae_reset(1, 1);
				} else {
					if (currprefs.cs_resetwarning && resetwarning_do(0))
						return;
					custom_reset(false, true);
					uae_reset(0, 1);
				}
				keyboard_reset_seq = 0;
			}
			return;
		}

		if (key == AK_RESETWARNING) {
			resetwarning_do(0);
			return;
		} else if ((keybuf[AK_CTRL] || keybuf[AK_RCTRL]) && keybuf[AK_LAMI] && keybuf[AK_RAMI]) {
			int r = keybuf[AK_LALT] | keybuf[AK_RALT];
			if (r) {
				send_internalevent(INTERNALEVENT_KBRESET);
				uae_reset(1, 1);
				keyboard_reset_seq = 0;
			} else {
				keyboard_reset_seq = 1;
				if (!currprefs.cs_resetwarning || !resetwarning_do(0)) {
					custom_reset(false, true);
					cpu_inreset();
				}
			}
		}
		if (record_key((uae_u8)((key << 1) | (key >> 7)))) {
			if (inputdevice_logging & 1)
				write_log(_T("Amiga key %02X %d\n"), key & 0x7f, key >> 7);
		}
		return;
	}
	inputdevice_add_inputcode(code, state, NULL);
}

#ifdef AMIBERRY
static const int mousespeed_values[] = {2, 5, 10, 20, 40};

int mousespeed;
int i;
int num_elements;
#endif

// these need cpu trace data
static bool needcputrace (int code)
{
	switch (code)
	{
	case AKS_ENTERGUI:
	case AKS_STATECAPTURE:
	case AKS_STATESAVEQUICK:
	case AKS_STATESAVEQUICK1:
	case AKS_STATESAVEQUICK2:
	case AKS_STATESAVEQUICK3:
	case AKS_STATESAVEQUICK4:
	case AKS_STATESAVEQUICK5:
	case AKS_STATESAVEQUICK6:
	case AKS_STATESAVEQUICK7:
	case AKS_STATESAVEQUICK8:
	case AKS_STATESAVEQUICK9:
	case AKS_STATESAVEDIALOG:
		return true;
	}
	return false;
}

void target_paste_to_keyboard(void);

static bool inputdevice_handle_inputcode2(int monid, int code, int state, const TCHAR *s)
{
	static int swapperslot;
	static int tracer_enable;
	int newstate;
	int onoffstate = state & ~SET_ONOFF_MASK_PRESS;

	if (s != NULL && s[0] == 0)
		s = NULL;

	if (code == 0)
		return false;
	if (needcputrace (code) && can_cpu_tracer () == true && is_cpu_tracer () == false && !input_play && !input_record) {
		if (set_cpu_tracer (true)) {
			tracer_enable = 1;
			return true; // wait for next frame
		}
	}

#if 0
	if (vpos != 0)
		write_log (_T("inputcode=%d but vpos = %d\n"), code, vpos);
#endif
	if (onoffstate == SET_ONOFF_ON_VALUE)
		newstate = 1;
	else if (onoffstate == SET_ONOFF_OFF_VALUE)
		newstate = 0;
	else if (onoffstate == SET_ONOFF_PRESS_VALUE)
		newstate = -1;
	else if (onoffstate == SET_ONOFF_PRESSREL_VALUE)
		newstate = (state & SET_ONOFF_MASK_PRESS) ? 1 : -1;
	else if (state)
		newstate = -1;
	else
		newstate = 0;

#ifdef ARCADIA
	switch (code)
	{
	case AKS_ARCADIADIAGNOSTICS:
		arcadia_flag &= ~1;
		arcadia_flag |= state ? 1 : 0;
		break;
	case AKS_ARCADIAPLY1:
		arcadia_flag &= ~4;
		arcadia_flag |= state ? 4 : 0;
		break;
	case AKS_ARCADIAPLY2:
		arcadia_flag &= ~2;
		arcadia_flag |= state ? 2 : 0;
		break;
	case AKS_ARCADIACOIN1:
		if (state)
			arcadia_coin[0]++;
		break;
	case AKS_ARCADIACOIN2:
		if (state)
			arcadia_coin[1]++;
		break;

	case AKS_CUBOTOUCH:
		if (state)
			cubo_flag |= 0x80000000;
		else
			cubo_flag &= ~0x80000000;
		cubo_flag &= ~0x40000000;
		break;
	case AKS_CUBOTEST:
		if (state)
			cubo_flag |= 0x00800000;
		else
			cubo_flag &= ~0x00800000;
		break;
	case AKS_CUBOCOIN1:
		if (state)
			cubo_function(0);
		break;
	case AKS_CUBOCOIN2:
		if (state)
			cubo_function(1);
		break;
	case AKS_CUBOCOIN3:
		if (state)
			cubo_function(2);
		break;
	case AKS_CUBOCOIN4:
		if (state)
			cubo_function(3);
		break;

	case AKS_ALGSERVICE:
		alg_flag &= ~2;
		alg_flag |= state ? 2 : 0;
		break;
	case AKS_ALGLSTART:
		alg_flag &= ~4;
		alg_flag |= state ? 4 : 0;
		break;
	case AKS_ALGRSTART:
		alg_flag &= ~8;
		alg_flag |= state ? 8 : 0;
		break;
	case AKS_ALGLCOIN:
		alg_flag &= ~16;
		alg_flag |= state ? 16 : 0;
		break;
	case AKS_ALGRCOIN:
		alg_flag &= ~32;
		alg_flag |= state ? 32 : 0;
		break;
	case AKS_ALGLTRIGGER:
		alg_flag &= ~64;
		alg_flag |= state ? 64 : 0;
		break;
	case AKS_ALGRTRIGGER:
		alg_flag &= ~128;
		alg_flag |= state ? 128 : 0;
		break;
	case AKS_ALGLHOLSTER:
		alg_flag &= ~256;
		alg_flag |= state ? 256 : 0;
		break;
	case AKS_ALGRHOLSTER:
		alg_flag &= ~512;
		alg_flag |= state ? 512 : 0;
		break;
	}
#endif
	if (!state) {
		//switch(code)
		//{
		//	case AKS_SCREENSHOT_FILE:
			// stop multiscreenshot
		//	screenshot(-1, 4, 1);
		//	break;
		//}
		return false;
	}

	switch (code)
	{
	case AKS_ENTERGUI:
		gui_display (-1);
		setsystime ();
		break;
	case AKS_SCREENSHOT_FILE:
		if (state > 1) {
			screenshot(-1, 3, 1);
		} else {
			screenshot(-1, 1, 1);
		}
		break;
	case AKS_SCREENSHOT_CLIPBOARD:
		//screenshot(-1, 0, 1);
		break;
#ifdef AVIOUTPUT
	case AKS_VIDEORECORD:
		AVIOutput_Toggle(newstate, true);
		break;
	case AKS_VIDEORECORDFILE:
		if (s) {
			_tcsncpy(avioutput_filename_gui, s, MAX_DPATH);
			avioutput_filename_gui[MAX_DPATH - 1] = 0;
			set_config_changed();
		} else {
			gui_display (7);
			setsystime ();
		}
		break;
#endif
#ifdef ACTION_REPLAY
	case AKS_FREEZEBUTTON:
		action_replay_freeze ();
		break;
#endif
	case AKS_FLOPPY0:
		if (s) {
			_tcsncpy(changed_prefs.floppyslots[0].df, s, MAX_DPATH);
			changed_prefs.floppyslots[0].df[MAX_DPATH - 1] = 0;
			set_config_changed();
		} else {
			gui_display (0);
			setsystime ();
		}
		break;
	case AKS_FLOPPY1:
		if (s) {
			_tcsncpy(changed_prefs.floppyslots[1].df, s, MAX_DPATH);
			changed_prefs.floppyslots[1].df[MAX_DPATH - 1] = 0;
			set_config_changed();
		} else {
			gui_display (1);
			setsystime ();
		}
		break;
	case AKS_FLOPPY2:
		if (s) {
			_tcsncpy(changed_prefs.floppyslots[2].df, s, MAX_DPATH);
			changed_prefs.floppyslots[2].df[MAX_DPATH - 1] = 0;
			set_config_changed();
		} else {
			gui_display (2);
			setsystime ();
		}
		break;
	case AKS_FLOPPY3:
		if (s) {
			_tcsncpy(changed_prefs.floppyslots[3].df, s, MAX_DPATH);
			changed_prefs.floppyslots[3].df[MAX_DPATH - 1] = 0;
			set_config_changed();
		} else {
			gui_display (3);
			setsystime ();
		}
		break;
	case AKS_EFLOPPY0:
		disk_eject (0);
		break;
	case AKS_EFLOPPY1:
		disk_eject (1);
		break;
	case AKS_EFLOPPY2:
		disk_eject (2);
		break;
	case AKS_EFLOPPY3:
		disk_eject (3);
		break;
	case AKS_CD0:
		if (s) {
			_tcsncpy(changed_prefs.cdslots[0].name, s, MAX_DPATH);
			changed_prefs.cdslots[0].name[MAX_DPATH - 1] = 0;
			changed_prefs.cdslots[0].inuse = true;
			set_config_changed();
		}
		else {
			gui_display(6);
			setsystime();
		}
		break;
	case AKS_ECD0:
		changed_prefs.cdslots[0].name[0] = 0;
		changed_prefs.cdslots[0].inuse = false;
		break;
	case AKS_IRQ7:
		//IRQ_forced(7, 0);
		break;
	case AKS_PAUSE:
		pausemode(newstate > 0 ? 1 : newstate);
		break;
	case AKS_SINGLESTEP:
		if (pause_emulation)
			pausemode(0);
		autopause = 1;
		break;
	case AKS_WARP:
		warpmode (newstate);
		break;
	case AKS_INHIBITSCREEN:
		toggle_inhibit_frame(monid, IHF_SCROLLLOCK);
		break;
	case AKS_STATEREWIND:
		savestate_dorewind (-2);
		break;
	case AKS_STATECURRENT:
		savestate_dorewind (-1);
		break;
	case AKS_STATECAPTURE:
		savestate_capture (1);
		break;
	case AKS_VOLDOWN:
		sound_volume (newstate <= 0 ? -1 : 1);
		break;
	case AKS_VOLUP:
		sound_volume (newstate <= 0 ? 1 : -1);
		break;
	case AKS_VOLMUTE:
		sound_mute (newstate);
		break;
	case AKS_MVOLDOWN:
		master_sound_volume (newstate <= 0 ? -1 : 1);
		break;
	case AKS_MVOLUP:
		master_sound_volume (newstate <= 0 ? 1 : -1);
		break;
	case AKS_MVOLMUTE:
		master_sound_volume (0);
		break;
	case AKS_QUIT:
		uae_quit ();
		break;
	case AKS_SOFTRESET:
		uae_reset (0, 0);
		break;
	case AKS_HARDRESET:
		uae_reset (1, 1);
		break;
	case AKS_RESTART:
		uae_restart(-1, NULL);
		break;
	case AKS_STATESAVEQUICK:
	case AKS_STATESAVEQUICK1:
	case AKS_STATESAVEQUICK2:
	case AKS_STATESAVEQUICK3:
	case AKS_STATESAVEQUICK4:
	case AKS_STATESAVEQUICK5:
	case AKS_STATESAVEQUICK6:
	case AKS_STATESAVEQUICK7:
	case AKS_STATESAVEQUICK8:
	case AKS_STATESAVEQUICK9:
		savestate_quick ((code - AKS_STATESAVEQUICK) / 2, 1);
		break;
	case AKS_STATERESTOREQUICK:
	case AKS_STATERESTOREQUICK1:
	case AKS_STATERESTOREQUICK2:
	case AKS_STATERESTOREQUICK3:
	case AKS_STATERESTOREQUICK4:
	case AKS_STATERESTOREQUICK5:
	case AKS_STATERESTOREQUICK6:
	case AKS_STATERESTOREQUICK7:
	case AKS_STATERESTOREQUICK8:
	case AKS_STATERESTOREQUICK9:
		savestate_quick ((code - AKS_STATERESTOREQUICK) / 2, 0);
		break;
	case AKS_TOGGLEDEFAULTSCREEN:
		toggle_fullscreen(0, -1);
		break;
	case AKS_TOGGLEWINDOWEDFULLSCREEN:
		toggle_fullscreen(0, 0);
		break;
	case AKS_TOGGLEFULLWINDOWFULLSCREEN:
		toggle_fullscreen(0, 1);
		break;
	case AKS_TOGGLEWINDOWFULLWINDOW:
		toggle_fullscreen(0, 2);
		break;
	case AKS_TOGGLEMOUSEGRAB:
		toggle_mousegrab();
		break;
	case AKS_SWAPJOYPORTS:
		if (state == 1)
			inputdevice_swap_compa_ports(&changed_prefs, 0);
		else if (state == 2)
			inputdevice_swap_compa_ports(&changed_prefs, 2);
		break;
	case AKS_PASTE:
		target_paste_to_keyboard();
		break;
	case AKS_SWITCHINTERPOL:
		changed_prefs.sound_interpol++;
		if (changed_prefs.sound_interpol > 4)
			changed_prefs.sound_interpol = 0;
		set_config_changed ();
		break;
	case AKS_ENTERDEBUGGER:
#ifdef DEBUGGER
		activate_debugger ();
#endif
		break;
	case AKS_STATESAVEDIALOG:
		if (s) {
			savestate_initsave (s, 1, true, true);
			save_state (savestate_fname, STATE_SAVE_DESCRIPTION);
		} else {
			gui_display (5);
		}
		break;
	case AKS_STATERESTOREDIALOG:
		if (s) {
			savestate_initsave (s, 1, true, false);
			savestate_state = STATE_DORESTORE;
		} else {
			gui_display (4);
		}
		break;
	case AKS_DECREASEREFRESHRATE:
	case AKS_INCREASEREFRESHRATE:
		{
			struct chipset_refresh *cr = get_chipset_refresh(&changed_prefs);
			if (cr) {
				int dir = code == AKS_INCREASEREFRESHRATE ? 5 : -5;
				if (cr->rate == 0)
					cr->rate = currprefs.ntscmode ? 60.0f : 50.0f;
				cr->locked = true;
				cr->rate += dir;
				if (cr->rate < 10.0f)
					cr->rate = 10.0f;
				if (cr->rate > 900.0f)
					cr->rate = 900.0f;
				set_config_changed();
			}
		}
		break;
	case AKS_DISKSWAPPER_NEXT:
		swapperslot++;
		if (swapperslot >= MAX_SPARE_DRIVES || currprefs.dfxlist[swapperslot][0] == 0)
			swapperslot = 0;
		break;
	case AKS_DISKSWAPPER_PREV:
		swapperslot--;
		if (swapperslot < 0)
			swapperslot = MAX_SPARE_DRIVES - 1;
		while (swapperslot > 0) {
			if (currprefs.dfxlist[swapperslot][0])
				break;
			swapperslot--;
		}
		break;
	case AKS_DISKSWAPPER_INSERT0:
	case AKS_DISKSWAPPER_INSERT1:
	case AKS_DISKSWAPPER_INSERT2:
	case AKS_DISKSWAPPER_INSERT3:
		_tcscpy (changed_prefs.floppyslots[code - AKS_DISKSWAPPER_INSERT0].df, currprefs.dfxlist[swapperslot]);
		set_config_changed ();
		break;
	case AKS_INPUT_CONFIG_1:
	case AKS_INPUT_CONFIG_2:
	case AKS_INPUT_CONFIG_3:
	case AKS_INPUT_CONFIG_4:
		changed_prefs.input_selected_setting = currprefs.input_selected_setting = code - AKS_INPUT_CONFIG_1;
		inputdevice_updateconfig (&changed_prefs, &currprefs);
		break;
	case AKS_DISK_PREV0:
	case AKS_DISK_PREV1:
	case AKS_DISK_PREV2:
	case AKS_DISK_PREV3:
		disk_prevnext (code - AKS_DISK_PREV0, -1);
		break;
	case AKS_DISK_NEXT0:
	case AKS_DISK_NEXT1:
	case AKS_DISK_NEXT2:
	case AKS_DISK_NEXT3:
		disk_prevnext (code - AKS_DISK_NEXT0, 1);
		break;
	case AKS_RTG_PREV:
		toggle_rtg(0, -1);
		break;
	case AKS_RTG_NEXT:
		toggle_rtg(0, MAX_RTG_BOARDS + 1);
		break;
	case AKS_RTG_C:
	case AKS_RTG_0:
	case AKS_RTG_1:
	case AKS_RTG_2:
	case AKS_RTG_3:
		toggle_rtg(0, code - AKS_RTG_C);
		break;
	case AKS_VIDEOGRAB_RESTART:
		//getsetpositionvideograb(0);
		//pausevideograb(0);
		break;
	case AKS_VIDEOGRAB_PAUSE:
		//pausevideograb(-1);
		break;
	case AKS_VIDEOGRAB_PREV:
	{
		//pausevideograb(1);
		//uae_s64 pos = getsetpositionvideograb(-1);
		//pos--;
		//if (pos >= 0)
		//	getsetpositionvideograb(pos);
		break;
	}
	case AKS_VIDEOGRAB_NEXT:
	{
		//pausevideograb(1);
		//uae_s64 pos = getsetpositionvideograb(-1);
		//pos++;
		//getsetpositionvideograb(pos);
		break;
	}

#ifdef CDTV
	case AKS_CDTV_FRONT_PANEL_STOP:
	case AKS_CDTV_FRONT_PANEL_PLAYPAUSE:
	case AKS_CDTV_FRONT_PANEL_PREV:
	case AKS_CDTV_FRONT_PANEL_NEXT:
	case AKS_CDTV_FRONT_PANEL_REW:
	case AKS_CDTV_FRONT_PANEL_FF:
		cdtv_front_panel (code - AKS_CDTV_FRONT_PANEL_STOP);
	break;
#endif
#ifdef AMIBERRY
	case AKS_MOUSEMAP_PORT0_LEFT:
		changed_prefs.jports[0].mousemap ^= 1 << 0;
		inputdevice_updateconfig(&changed_prefs, &currprefs);
		break;
	case AKS_MOUSEMAP_PORT0_RIGHT:
		changed_prefs.jports[0].mousemap ^= 1 << 1;
		inputdevice_updateconfig(&changed_prefs, &currprefs);
		break;
	case AKS_MOUSEMAP_PORT1_LEFT:
		changed_prefs.jports[1].mousemap ^= 1 << 0;
		inputdevice_updateconfig(&changed_prefs, &currprefs);
		break;
	case AKS_MOUSEMAP_PORT1_RIGHT:
		changed_prefs.jports[1].mousemap ^= 1 << 1;
		inputdevice_updateconfig(&changed_prefs, &currprefs);
		break;

	case AKS_MOUSE_SPEED_DOWN:
		num_elements = std::size(mousespeed_values);
		mousespeed = currprefs.input_joymouse_multiplier;

		i = find_in_array(mousespeed_values, num_elements, mousespeed);
		i = i - 1;
		if (i < 0) { i = num_elements - 1; }
		changed_prefs.input_joymouse_multiplier = mousespeed_values[i];
		inputdevice_updateconfig(&changed_prefs, &currprefs);
		break;

	case AKS_MOUSE_SPEED_UP:
		num_elements = std::size(mousespeed_values);
		mousespeed = currprefs.input_joymouse_multiplier;

		i = find_in_array(mousespeed_values, num_elements, mousespeed);
		i = i + 1;
		if (i >= num_elements) { i = 0; }
		changed_prefs.input_joymouse_multiplier = mousespeed_values[i];
		inputdevice_updateconfig(&changed_prefs, &currprefs);
		break;
	case AKS_SHUTDOWN:
		uae_quit();
		host_poweroff = true;
		break;
	case AKS_TOGGLE_JIT:
#ifdef JIT
		if (currprefs.cachesize == 0)
		{
			currprefs.cpu_compatible = changed_prefs.cpu_compatible = false;
			currprefs.cachesize = changed_prefs.cachesize = MAX_JIT_CACHE;
			currprefs.cachesize = changed_prefs.compfpu = true;
			currprefs.compfpu = changed_prefs.cpu_cycle_exact = false;
			currprefs.cpu_memory_cycle_exact = changed_prefs.cpu_memory_cycle_exact = false;
			currprefs.address_space_24 = changed_prefs.address_space_24 = false;
		}
		else
		{
			currprefs.cachesize = changed_prefs.cachesize = 0;
			currprefs.compfpu = changed_prefs.compfpu = false;
		}
		fixup_prefs(&changed_prefs, true);
#endif
		break;
	case AKS_TOGGLE_JIT_FPU:
#ifdef USE_JIT_FPU
		currprefs.compfpu = changed_prefs.compfpu = !currprefs.compfpu;
#endif
		break;
#endif
	case AKS_AUTO_CROP_IMAGE:
		currprefs.gfx_auto_crop = !currprefs.gfx_auto_crop;
		check_prefs_changed_gfx();
		break;
	case AKS_TOGGLE_VIRTUAL_KEYBOARD:
		//TODO call virtual keyboard function to toggle on/off
		break;
	}
end:
	if (tracer_enable) {
		set_cpu_tracer (false);
		tracer_enable = 0;
	}
	return false;
}

void inputdevice_handle_inputcode(void)
{
	int monid = 0;
	bool got = false;
	for (int i = 0; i < MAX_PENDING_EVENTS; i++) {
		int code = inputcode_pending[i].code;
		int state = inputcode_pending[i].state;
		const TCHAR *s = inputcode_pending[i].s;
		if (code) {
#ifdef AMIBERRY
			if (pause_emulation && state == 0)
			{
				got = false;
				xfree(inputcode_pending[i].s);
				inputcode_pending[i].code = 0;
				continue;
			}
#endif
			if (!inputdevice_handle_inputcode2(monid, code, state, s)) {
				xfree(inputcode_pending[i].s);
				inputcode_pending[i].code = 0;
			}
			got = true;
		}
	}
	if (!got)
		inputdevice_handle_inputcode2(monid, 0, 0, NULL);
}


static int getqualid (int evt)
{
	if (evt > INPUTEVENT_SPC_QUALIFIER_START && evt < INPUTEVENT_SPC_QUALIFIER_END)
		return evt - INPUTEVENT_SPC_QUALIFIER1;
	return -1;
}

static uae_u64 isqual (int evt)
{
	int num = getqualid (evt);
	if (num < 0)
		return 0;
	return ID_FLAG_QUALIFIER1 << (num * 2);
}

static int handle_input_event2(int nr, int state, int max, int flags, int extra)
{
	struct vidbuf_description *vidinfo = &adisplays[0].gfxvidinfo;
	const struct inputevent *ie;
	int joy;
	bool isaks = false;
	bool allowoppositestick = false;
	int autofire = (flags & HANDLE_IE_FLAG_AUTOFIRE) ? 1 : 0;

	if (nr <= 0 || nr == INPUTEVENT_SPC_CUSTOM_EVENT)
		return 0;

#ifdef _WIN32
	// ignore normal GUI event if forced gui key is in use
	if (nr == INPUTEVENT_SPC_ENTERGUI) {
		if (currprefs.win32_guikey > 0)
			return 0;
	}
#endif

	ie = &events[nr];
	if (isqual (nr))
		return 0; // qualifiers do nothing
	if (ie->unit == 0 && ie->data >= AKS_FIRST) {
		isaks = true;
	}

#ifndef AMIBERRY
	if (isaks) {
		if (debug_trainer_event(ie->data, state))
			return 0;
	} else {
		if (debug_trainer_event(nr, state))
			return 0;
	}
#endif
	if (!isaks) {
		if (input_record && input_record != INPREC_RECORD_PLAYING)
			inprec_recordevent (nr, state, max, autofire);
		if (input_play && state && (flags & HANDLE_IE_FLAG_CANSTOPPLAYBACK)) {
			if (inprec_realtime ()) {
				if (input_record && input_record != INPREC_RECORD_PLAYING)
					inprec_recordevent (nr, state, max, autofire);
			}
		}
		if (!(flags & HANDLE_IE_FLAG_PLAYBACKEVENT) && input_play)
			return 0;
	}

	if (flags & HANDLE_IE_FLAG_ALLOWOPPOSITE) {
		if (ie->unit >= 1 && ie->unit <= 4) {
			if ((ie->data & (DIR_LEFT | DIR_RIGHT)) != (DIR_LEFT | DIR_RIGHT) && (ie->data & (DIR_UP | DIR_DOWN)) != (DIR_UP | DIR_DOWN))
			allowoppositestick = true;
		}
	}

	if ((inputdevice_logging & 1) || input_record || input_play)
		write_log (_T("STATE=%05d MAX=%05d AF=%d QUAL=%06x '%s' \n"), state, max, autofire, (uae_u32)(qualifiers >> 32), ie->name);
	if (autofire) {
		if (state)
			queue_input_event (nr, NULL, state, max, currprefs.input_autofire_linecnt, 1);
		else
			queue_input_event (nr, NULL, -1, 0, 0, 1);
	}
	switch (ie->unit)
	{
	case 5: /* lightpen/gun */
	case 6: /* lightpen/gun #2 */
		{
			int unit = (ie->data & 1) ? 1 : 0;
			int lpnum = ie->unit - 5;
			if (!(lightpen_active & (1 << lpnum))) {
				if (!state) {
					break;
				}
				lightpen_x[lpnum] = vidinfo->outbuffer->outwidth / 2;
				lightpen_y[lpnum] = vidinfo->outbuffer->outheight / 2;
				lightpen_active |= 1 << lpnum;
			}
			lightpen_enabled = true;
			if (flags & HANDLE_IE_FLAG_ABSOLUTE) {
				lastmxy_abs[lpnum][unit] = extra;
				if (!unit)
					return 1;
				int x = lastmxy_abs[lpnum][0];
				int y = lastmxy_abs[lpnum][1];
				if (x <= 0 || x >= 65535 || y <= 0 || y >= 65535) {
					x = y = -1;
				}
				tablet_lightpen(x, y, 65535, 65535, 0, 0, false, -1, lpnum);
			} else if (ie->type == 0) {
				int delta = 0;
				if (max == 0) {
					delta = state * currprefs.input_mouse_speed / 100;
				} else {
					int deadzone = currprefs.input_joymouse_deadzone * max / 100;
					if (state <= deadzone && state >= -deadzone) {
						state = 0;
						lightpen_deltanoreset[lpnum][unit] = 0;
					} else if (state < 0) {
						state += deadzone;
						lightpen_deltanoreset[lpnum][unit] = 1;
					} else {
						state -= deadzone;
						lightpen_deltanoreset[lpnum][unit] = 1;
					}
					max -= deadzone;
					delta = state * currprefs.input_joymouse_multiplier / (10 * max);
				}
				if (ie->data)
					lightpen_y[lpnum] += delta;
				else
					lightpen_x[lpnum] += delta;
				if (max)
					lightpen_delta[lpnum][unit] = delta;
				else
					lightpen_delta[lpnum][unit] += delta;
			} else if (ie->type == 2) {
				lightpen_trigger2 = state;
			} else {
				if (state) {
					int delta = currprefs.input_joymouse_speed;
					if (ie->data & DIR_LEFT)
						lightpen_x[lpnum] -= delta;
					if (ie->data & DIR_RIGHT)
						lightpen_x[lpnum] += delta;
					if (ie->data & DIR_UP)
						lightpen_y[lpnum] -= delta;
					if (ie->data & DIR_DOWN)
						lightpen_y[lpnum] += delta;
				}
			}
			if (lightpen_x[lpnum] < -10)
				lightpen_x[lpnum] = -10;
			if (lightpen_x[lpnum] >= vidinfo->drawbuffer.inwidth + 10)
				lightpen_x[lpnum] = vidinfo->drawbuffer.inwidth + 10;
			if (lightpen_y[lpnum] < -10)
				lightpen_y[lpnum] = -10;
			if (lightpen_y[lpnum] >= vidinfo->drawbuffer.inheight + 10)
				lightpen_y[lpnum] = vidinfo->drawbuffer.inheight + 10;
#if 0
			write_log(_T("%d*%d\n"), lightpen_x[0], lightpen_y[0]);
#endif
		}
		break;
	case 1: /* ->JOY1 */
	case 2: /* ->JOY2 */
	case 3: /* ->Parallel port joystick adapter port #1 */
	case 4: /* ->Parallel port joystick adapter port #2 */
		joy = ie->unit - 1;
		if (ie->type & 4) {
			int old = joybutton[joy] & (1 << ie->data);

			if (state) {
				joybutton[joy] |= 1 << ie->data;
				//gui_gameport_button_change (joy, ie->data, 1);
			} else {
				joybutton[joy] &= ~(1 << ie->data);
				//gui_gameport_button_change (joy, ie->data, 0);
			}

			if (ie->data == 0 && old != (joybutton[joy] & (1 << ie->data)) && currprefs.cpu_cycle_exact) {
				if (!input_record && !input_play && currprefs.input_contact_bounce) {
					// emulate contact bounce, 1st button only, others have capacitors
					bouncy = 1;
					bouncy_cycles = get_cycles () + CYCLE_UNIT * currprefs.input_contact_bounce;
				}
			}


		} else if (ie->type & 8) {

			/* real mouse / analog stick mouse emulation */
			int delta;
			int deadzone = max < 0 ? 0 : currprefs.input_joymouse_deadzone * max / 100;
			int unit = ie->data & 0x7f;

			if (max) {
				if (state <= deadzone && state >= -deadzone) {
					state = 0;
					mouse_deltanoreset[joy][unit] = 0;
				} else if (state < 0) {
					state += deadzone;
					mouse_deltanoreset[joy][unit] = 1;
				} else {
					state -= deadzone;
					mouse_deltanoreset[joy][unit] = 1;
				}
				if (max > 0) {
					max -= deadzone;
					delta = state * currprefs.input_joymouse_multiplier / max;
				} else {
					delta = state;
				}
			} else {
				delta = state;
				mouse_deltanoreset[joy][unit] = 0;
			}
			if (ie->data & IE_CDTV) {
				delta = 0;
				if (state > 0)
					delta = JOYMOUSE_CDTV;
				else if (state < 0)
					delta = -JOYMOUSE_CDTV;
			}

			if (ie->data & IE_INVERT)
				delta = -delta;

			if (max)
				mouse_delta[joy][unit] = delta;
			else
				mouse_delta[joy][unit] += delta;

			max = 32;
			//if (unit) {
			//	if (delta < 0) {
			//		gui_gameport_axis_change (joy, DIR_UP_BIT, abs (delta), max);
			//		gui_gameport_axis_change (joy, DIR_DOWN_BIT, 0, max);
			//	}
			//	if (delta > 0) {
			//		gui_gameport_axis_change (joy, DIR_DOWN_BIT, abs (delta), max);
			//		gui_gameport_axis_change (joy, DIR_UP_BIT, 0, max);
			//	}
			//} else {
			//	if (delta < 0) {
			//		gui_gameport_axis_change (joy, DIR_LEFT_BIT, abs (delta), max);
			//		gui_gameport_axis_change (joy, DIR_RIGHT_BIT, 0, max);
			//	}
			//	if (delta > 0) {
			//		gui_gameport_axis_change (joy, DIR_RIGHT_BIT, abs (delta), max);
			//		gui_gameport_axis_change (joy, DIR_LEFT_BIT, 0, max);
			//	}
			//}

		} else if (ie->type & 32) { /* button mouse emulation vertical */

			int speed = (ie->data & IE_CDTV) ? JOYMOUSE_CDTV : currprefs.input_joymouse_speed;

			if (state && (ie->data & DIR_UP)) {
				mouse_delta[joy][1] = -speed;
				mouse_deltanoreset[joy][1] = 1;
			} else if (state && (ie->data & DIR_DOWN)) {
				mouse_delta[joy][1] = speed;
				mouse_deltanoreset[joy][1] = 1;
			} else
				mouse_deltanoreset[joy][1] = 0;

		} else if (ie->type & 64) { /* button mouse emulation horizontal */

			int speed = (ie->data & IE_CDTV) ? JOYMOUSE_CDTV : currprefs.input_joymouse_speed;

			if (state && (ie->data & DIR_LEFT)) {
				mouse_delta[joy][0] = -speed;
				mouse_deltanoreset[joy][0] = 1;
			} else if (state && (ie->data & DIR_RIGHT)) {
				mouse_delta[joy][0] = speed;
				mouse_deltanoreset[joy][0] = 1;
			} else
				mouse_deltanoreset[joy][0] = 0;

		} else if (ie->type & 128) { /* analog joystick / paddle */

			int deadzone = currprefs.input_joymouse_deadzone * max / 100;
			int unit = ie->data & 0x7f;
			if (max) {
				if (state <= deadzone && state >= -deadzone) {
					state = 0;
				} else if (state < 0) {
					state += deadzone;
				} else {
					state -= deadzone;
				}
				state = state * max / (max - deadzone);
			} else {
				max = 100;
				relativecount[joy][unit] += state;
				state = relativecount[joy][unit];
				if (state < -max)
					state = -max;
				if (state > max)
					state = max;
				relativecount[joy][unit] = state;
			}

			if (ie->data & IE_INVERT)
				state = -state;

			//if (!unit) {
			//	if (state <= 0)
			//		gui_gameport_axis_change (joy, DIR_UP_BIT, abs (state), max);
			//	if (state >= 0)
			//		gui_gameport_axis_change (joy, DIR_DOWN_BIT, abs (state), max);
			//} else {
			//	if (state <= 0)
			//		gui_gameport_axis_change (joy, DIR_LEFT_BIT, abs (state), max);
			//	if (state >= 0)
			//		gui_gameport_axis_change (joy, DIR_RIGHT_BIT, abs (state), max);
			//}

			state = state * currprefs.input_analog_joystick_mult / max;
			state += (128 * currprefs.input_analog_joystick_mult / 100) + currprefs.input_analog_joystick_offset;
			if (state < 0)
				state = 0;
			if (state > 255)
				state = 255;
			joydirpot[joy][unit] = state;
			mouse_deltanoreset[joy][0] = 1;
			mouse_deltanoreset[joy][1] = 1;

		} else {

			int left = oleft[joy], right = oright[joy], top = otop[joy], bot = obot[joy];
			if (ie->type & 16) {
				/* button to axis mapping */
				if (ie->data & DIR_LEFT) {
					left = oleft[joy] = state ? 1 : 0;
					if (horizclear[joy] && left) {
						horizclear[joy] = 0;
						right = oright[joy] = 0;
					}
				}
				if (ie->data & DIR_RIGHT) {
					right = oright[joy] = state ? 1 : 0;
					if (horizclear[joy] && right) {
						horizclear[joy] = 0;
						left = oleft[joy] = 0;
					}
				}
				if (ie->data & DIR_UP) {
					top = otop[joy] = state ? 1 : 0;
					if (vertclear[joy] && top) {
						vertclear[joy] = 0;
						bot = obot[joy] = 0;
					}
				}
				if (ie->data & DIR_DOWN) {
					bot = obot[joy] = state ? 1 : 0;
					if (vertclear[joy] && bot) {
						vertclear[joy] = 0;
						top = otop[joy] = 0;
					}
				}
			} else {
				/* "normal" joystick axis */
				int deadzone = currprefs.input_joystick_deadzone * max / 100;
				int neg, pos;
				if (max == 0) {
					int cnt;
					int mmax = 50, mextra = 10;
					int unit = (ie->data & (4 | 8)) ? 1 : 0;
					// relative events
					relativecount[joy][unit] += state;
					cnt = relativecount[joy][unit];
					neg = cnt < -mmax;	
					pos = cnt > mmax;
					if (cnt < -(mmax + mextra))
						cnt = -(mmax + mextra);
					if (cnt > (mmax + mextra))
						cnt = (mmax + mextra);
					relativecount[joy][unit] = cnt;
				} else {
					if (state < deadzone && state > -deadzone)
						state = 0;
					neg = state < 0 ? 1 : 0;
					pos = state > 0 ? 1 : 0;
				}
				if (ie->data & DIR_LEFT) {
					left = oleft[joy] = neg;
					if (horizclear[joy] && left) {
						horizclear[joy] = 0;
						right = oright[joy] = 0;
					}
				}
				if (ie->data & DIR_RIGHT) {
					right = oright[joy] = pos;
					if (horizclear[joy] && right) {
						horizclear[joy] = 0;
						left = oleft[joy] = 0;
					}
				}
				if (ie->data & DIR_UP) {
					top = otop[joy] = neg;
					if (vertclear[joy] && top) {
						vertclear[joy] = 0;
						bot = obot[joy] = 0;
					}
				}
				if (ie->data & DIR_DOWN) {
					bot = obot[joy] = pos;
					if (vertclear[joy] && bot) {
						vertclear[joy] = 0;
						top = otop[joy] = 0;
					}
				}
			}
			mouse_deltanoreset[joy][0] = 1;
			mouse_deltanoreset[joy][1] = 1;
			joydir[joy] = 0;
			if (left) {
				if (!allowoppositestick) {
					joydir[joy] &= ~DIR_RIGHT;
				}
				joydir[joy] |= DIR_LEFT;
			}
			if (right) {
				if (!allowoppositestick) {
					joydir[joy] &= ~DIR_LEFT;
				}
				joydir[joy] |= DIR_RIGHT;
			}
			if (top) {
				if (!allowoppositestick) {
					joydir[joy] &= ~DIR_DOWN;
				}
				joydir[joy] |= DIR_UP;
			}
			if (bot) {
				if (!allowoppositestick) {
					joydir[joy] &= ~DIR_UP;
				}
				joydir[joy] |= DIR_DOWN;
			}
			if (joy == 0 || joy == 1)
				joymousecounter (joy); 

			//gui_gameport_axis_change (joy, DIR_LEFT_BIT, left, 0);
			//gui_gameport_axis_change (joy, DIR_RIGHT_BIT, right, 0);
			//gui_gameport_axis_change (joy, DIR_UP_BIT, top, 0);
			//gui_gameport_axis_change (joy, DIR_DOWN_BIT, bot, 0);
		}
		break;
	case 0: /* ->KEY */
		inputdevice_do_keyboard (ie->data, state);
		break;
	}
	return 1;
}

static int handle_input_event_extra(int nr, int state, int max, int flags, int extra)
{
	return handle_input_event2(nr, state, max, flags, extra);
}

static int handle_input_event(int nr, int state, int max, int flags)
{
	return handle_input_event2(nr, state, max, flags, 0);
}

int send_input_event (int nr, int state, int max, int autofire)
{
	check_enable(nr);
	return handle_input_event(nr, state, max, autofire ? HANDLE_IE_FLAG_AUTOFIRE : 0);
}

static void inputdevice_checkconfig (void)
{
	bool changed = false;
	for (int i = 0; i < MAX_JPORTS; i++) {
		if (currprefs.jports[i].id != changed_prefs.jports[i].id ||
			currprefs.jports[i].mode != changed_prefs.jports[i].mode ||
			currprefs.jports[i].submode != changed_prefs.jports[i].submode ||
			_tcscmp(currprefs.jports_custom[i].custom, changed_prefs.jports_custom[i].custom))
				changed = true;
	}

	if (changed ||
		currprefs.input_selected_setting != changed_prefs.input_selected_setting ||
		currprefs.input_joymouse_multiplier != changed_prefs.input_joymouse_multiplier ||
		currprefs.input_joymouse_deadzone != changed_prefs.input_joymouse_deadzone ||
		currprefs.input_joystick_deadzone != changed_prefs.input_joystick_deadzone ||
		currprefs.input_joymouse_speed != changed_prefs.input_joymouse_speed ||
		currprefs.input_autofire_linecnt != changed_prefs.input_autofire_linecnt ||
		currprefs.input_autoswitch != changed_prefs.input_autoswitch ||
		currprefs.input_device_match_mask != changed_prefs.input_device_match_mask ||
		currprefs.input_mouse_speed != changed_prefs.input_mouse_speed) {

			currprefs.input_selected_setting = changed_prefs.input_selected_setting;
			currprefs.input_joymouse_multiplier = changed_prefs.input_joymouse_multiplier;
			currprefs.input_joymouse_deadzone = changed_prefs.input_joymouse_deadzone;
			currprefs.input_joystick_deadzone = changed_prefs.input_joystick_deadzone;
			currprefs.input_joymouse_speed = changed_prefs.input_joymouse_speed;
			currprefs.input_autofire_linecnt = changed_prefs.input_autofire_linecnt;
			currprefs.input_mouse_speed = changed_prefs.input_mouse_speed;
			currprefs.input_autoswitch = changed_prefs.input_autoswitch;
			currprefs.input_device_match_mask = changed_prefs.input_device_match_mask;

			inputdevice_updateconfig (&changed_prefs, &currprefs);
	}
	if (currprefs.dongle != changed_prefs.dongle) {
		currprefs.dongle = changed_prefs.dongle;
		dongle_reset ();
	}
}

void inputdevice_vsync (void)
{
	int monid = 0;
	if (inputdevice_logging & 32)
		write_log (_T("*\n"));

	if (autopause > 0 && pause_emulation == 0) {
		autopause--;
		if (!autopause) {
			pausemode(1);
		}
	}
	if (keyboard_reset_seq > 0) {
		keyboard_reset_seq++;
	}

	input_frame++;
	mouseupdate (0, true);
	inputread = -1;

	inputdevice_handle_inputcode ();
	if (mouseedge_alive > 0)
		mouseedge_alive--;
	if (mouseedge(monid))
		mouseedge_alive = 10;
	if (mousehack_alive_cnt > 0) {
		mousehack_alive_cnt--;
		if (mousehack_alive_cnt == 0)
			setmouseactive(0, -1);
	} else if (mousehack_alive_cnt < 0) {
		mousehack_alive_cnt++;
		if (mousehack_alive_cnt == 0) {
			mousehack_alive_cnt = 100;
			setmouseactive(0, 0);
			setmouseactive(0, 1);
		}
	}
	inputdevice_checkconfig ();
}

void inputdevice_reset (void)
{
	magicmouse_ibase = 0;
	magicmouse_gfxbase = 0;
	mousehack_reset ();
	if (inputdevice_is_tablet ())
		mousehack_enable ();
	bouncy = 0;
	while (delayed_events) {
		struct delayed_event *de = delayed_events;
		delayed_events = de->next;
		xfree (de->event_string);
		xfree (de);
	}
	for (int i = 0; i < 2; i++) {
		lastmxy_abs[i][0] = 0;
		lastmxy_abs[i][1] = 0;
	}
	for (int i = 0; i < MAX_JPORTS; i++) {
		pc_mouse_buttons[i] = 0;
	}
	lightpen_trigger2 = 0;
	cubo_flag = 0;
#ifndef AMIBERRY
	alg_flag &= 1;
#endif
}

static int getoldport (struct uae_input_device *id)
{
	int i, j;

	for (i = 0; i < MAX_INPUT_DEVICE_EVENTS; i++) {
		for (j = 0; j < MAX_INPUT_SUB_EVENT; j++) {
			int evt = id->eventid[i][j];
			if (evt > 0) {
				int unit = events[evt].unit;
				if (unit >= 1 && unit <= 4)
					return unit;
			}
		}
	}
	return -1;
}

static int switchdevice (struct uae_input_device *id, int num, bool buttonmode)
{
	int ismouse = 0;
	int newport = 0;
	int newslot = -1;
	int devindex = -1;
	int flags = 0;
	const TCHAR *name = NULL, *fname = NULL;
	int otherbuttonpressed = 0;
	int acc = input_acquired;
	const int *customswitch = NULL;


#if SWITCH_DEBUG
	write_log (_T("switchdevice '%s' %d %d\n"), id->name, num, buttonmode);
#endif

	if (num >= 4)
		return 0;
	if (!currprefs.input_autoswitch)
		return false;
	if (!target_can_autoswitchdevice())
		return 0;

	for (int i = 0; i < MAX_INPUT_DEVICES; i++) {
		if (id == &joysticks[i]) {
			name = idev[IDTYPE_JOYSTICK].get_uniquename (i);
			fname = idev[IDTYPE_JOYSTICK].get_friendlyname (i);
			newport = num == 0 ? 1 : 0;
			flags = idev[IDTYPE_JOYSTICK].get_flags (i);
			for (int j = 0; j < MAX_INPUT_DEVICES; j++) {
				if (j != i) {
					struct uae_input_device2 *id2 = &joysticks2[j];
					if (id2->buttonmask)
						otherbuttonpressed = 1;
				}
			}
			customswitch = custom_autoswitch_joy;
			devindex = i;
		} else if (id == &mice[i]) {
			ismouse = 1;
			name = idev[IDTYPE_MOUSE].get_uniquename (i);
			fname = idev[IDTYPE_MOUSE].get_friendlyname (i);
			newport = num == 0 ? 0 : 1;
			flags = idev[IDTYPE_MOUSE].get_flags (i);
			customswitch = custom_autoswitch_mouse;
			devindex = i;
		}
	}
	if (!name) {
#if SWITCH_DEBUG
		write_log(_T("device not found!?\n"));
#endif
		return 0;
	}
	if (buttonmode) {
		if (num == 0 && otherbuttonpressed)
			newport = newport ? 0 : 1;
	} else {
		newport = num ? 1 : 0;
	}
#if SWITCH_DEBUG
	write_log (_T("newport = %d ismouse=%d flags=%d name=%s\n"), newport, ismouse, flags, name);
#endif
	/* "GamePorts" switch if in GamePorts mode or Input mode and GamePorts port was not NONE */
	if (currprefs.input_selected_setting == GAMEPORT_INPUT_SETTINGS || currprefs.jports[newport].id != JPORT_NONE) {
#if SWITCH_DEBUG
		write_log (_T("GAMEPORTS MODE %d %d\n"), currprefs.input_selected_setting, currprefs.jports[newport].id);
#endif
		if ((num == 0 || num == 1) && !JSEM_ISCUSTOM(newport, &currprefs)) {
#if SWITCH_DEBUG
			write_log (_T("Port supported\n"));
#endif
			bool issupermouse = false;
			int om = jsem_ismouse (num, &currprefs);
			int om1 = jsem_ismouse (0, &currprefs);
			int om2 = jsem_ismouse (1, &currprefs);
			if ((om1 >= 0 || om2 >= 0) && ismouse) {
#if SWITCH_DEBUG
				write_log (_T("END3\n"));
#endif
				return 0;
			}
			if (flags) {
#if SWITCH_DEBUG
				write_log (_T("END2\n"));
#endif
				return 0;
			}

			for (int i = 0; i < MAX_JPORTS_CUSTOM; i++) {
				if (devindex >= 0 && customswitch && (customswitch[i] & (1 << devindex))) {
					newslot = i;
					name = currprefs.jports_custom[i].custom;
					fname = name;
					break;
				}
			}

#if 1
			if (ismouse) {
				int nummouse = 0; // count number of non-supermouse mice
				int supermouse = -1;
				for (int i = 0; i < idev[IDTYPE_MOUSE].get_num (); i++) {
					if (!idev[IDTYPE_MOUSE].get_flags (i))
						nummouse++;
					else
						supermouse = i;
				}
#if SWITCH_DEBUG
				write_log (_T("inputdevice gameports change supermouse=%d num=%d\n"), supermouse, nummouse);
#endif
				if (supermouse >= 0 && nummouse == 1) {
					const TCHAR* oldname = name;
					name = idev[IDTYPE_MOUSE].get_uniquename (supermouse);
					fname = idev[IDTYPE_MOUSE].get_friendlyname(supermouse);
					issupermouse = true;
#if SWITCH_DEBUG
					write_log (_T("inputdevice gameports change '%s' -> '%s'\n"), oldname, name);
#endif
				}
			}
#endif
#if 1
			write_log (_T("inputdevice gameports change '%s':%d->%d %d,%d\n"), name, num, newport, currprefs.input_selected_setting, currprefs.jports[newport].id);
#endif
			inputdevice_unacquire ();
			//if (fname) {
			//	if (newslot >= 0) {
			//		statusline_add_message(STATUSTYPE_INPUT, _T("Port %d: Custom %d"), newport, newslot + 1);
			//	} else {
			//		statusline_add_message(STATUSTYPE_INPUT, _T("Port %d: %s"), newport, fname);
			//	}
			//}

			if (currprefs.input_selected_setting != GAMEPORT_INPUT_SETTINGS && currprefs.jports[newport].id > JPORT_NONE) {
				// disable old device
				int devnum;
				devnum = jsem_ismouse(newport, &currprefs);
#if SWITCH_DEBUG
				write_log(_T("ismouse num = %d supermouse=%d\n"), devnum, issupermouse);
#endif
				if (devnum >= 0) {
					if (changed_prefs.mouse_settings[currprefs.input_selected_setting][devnum].enabled) {
						changed_prefs.mouse_settings[currprefs.input_selected_setting][devnum].enabled = false;
#if SWITCH_DEBUG
						write_log(_T("input panel mouse device '%s' disabled\n"), changed_prefs.mouse_settings[currprefs.input_selected_setting][devnum].name);
#endif
					}
				}
				for (int l = 0; l < idev[IDTYPE_MOUSE].get_num(); l++) {
					if (changed_prefs.mouse_settings[currprefs.input_selected_setting][l].enabled) {
						if (idev[IDTYPE_MOUSE].get_flags(l)) {
#if SWITCH_DEBUG
							write_log (_T("enabled supermouse %d detected\n"), l);
#endif
							issupermouse = true;
						}
					}
				}
				if (issupermouse) {
					// new mouse is supermouse, disable all other mouse devices
					for (int l = 0; l < MAX_INPUT_DEVICES; l++) {
						changed_prefs.mouse_settings[currprefs.input_selected_setting][l].enabled = false;
					}
				}

				devnum = jsem_isjoy(newport, &currprefs);
#if SWITCH_DEBUG
				write_log(_T("isjoy num = %d\n"), devnum);
#endif
				if (devnum >= 0) {
					if (changed_prefs.joystick_settings[currprefs.input_selected_setting][devnum].enabled) {
						changed_prefs.joystick_settings[currprefs.input_selected_setting][devnum].enabled = false;
#if SWITCH_DEBUG
						write_log(_T("input panel joystick device '%s' disabled\n"), changed_prefs.joystick_settings[currprefs.input_selected_setting][devnum].name);
#endif
					}
				}
			}

			if (newslot >= 0) {
				TCHAR cust[100];
				_stprintf(cust, _T("custom%d"), newslot);
				inputdevice_joyport_config(&changed_prefs, cust, cust, newport, -1, -1, 0, true);
			} else {
				inputdevice_joyport_config(&changed_prefs, name, name, newport, -1, -1, 1, true);
			}
			inputdevice_validate_jports (&changed_prefs, -1, NULL);
			inputdevice_copyconfig (&changed_prefs, &currprefs);
			if (acc)
				inputdevice_acquire (TRUE);
			return 1;
		}
#if SWITCH_DEBUG
		write_log (_T("END1\n"));
#endif
		return 0;

	} else {

#if SWITCH_DEBUG
		write_log (_T("INPUTPANEL MODE %d\n"), flags);
#endif
		int oldport = getoldport (id);
		int k, evt;

		const struct inputevent *ie, *ie2;
		if (flags)
			return 0;
		if (oldport <= 0) {
#if SWITCH_DEBUG
			write_log(_T("OLDPORT %d\n"), oldport);
#endif
			return 0;
		}
		newport++;
		/* do not switch if switching mouse and any "supermouse" mouse enabled */
		if (ismouse) {
			for (int i = 0; i < MAX_INPUT_SETTINGS; i++) {
				if (mice[i].enabled && idev[IDTYPE_MOUSE].get_flags (i)) {
#if SWITCH_DEBUG
					write_log(_T("SUPERMOUSE %d enabled\n"), i);
#endif
					return 0;
				}
			}
		}
		for (int i = 0; i < MAX_INPUT_SETTINGS; i++) {
			if (getoldport (&joysticks[i]) == newport) {
				joysticks[i].enabled = 0;
#if SWITCH_DEBUG
				write_log(_T("Joystick %d disabled\n"), i);
#endif
			}
			if (getoldport (&mice[i]) == newport) {
				mice[i].enabled = 0;
#if SWITCH_DEBUG
				write_log(_T("Mouse %d disabled\n"), i);
#endif
			}
		}
		id->enabled = 1;
		for (int i = 0; i < MAX_INPUT_DEVICE_EVENTS; i++) {
			for (int j = 0; j < MAX_INPUT_SUB_EVENT; j++) {
				evt = id->eventid[i][j];
				if (evt <= 0)
					continue;
				ie = &events[evt];
				if (ie->unit == oldport) {
					k = 1;
					while (events[k].confname) {
						ie2 = &events[k];
						if (ie2->type == ie->type && ie2->data == ie->data && ie2->allow_mask == ie->allow_mask && ie2->unit == newport) {
							id->eventid[i][j] = k;
							break;
						}
						k++;
					}
				} else if (ie->unit == newport) {
					k = 1;
					while (events[k].confname) {
						ie2 = &events[k];
						if (ie2->type == ie->type && ie2->data == ie->data && ie2->allow_mask == ie->allow_mask && ie2->unit == oldport) {
							id->eventid[i][j] = k;
							break;
						}
						k++;
					}
				}
			}
		}
		write_log (_T("inputdevice input change '%s':%d->%d\n"), name, num, newport);
		inputdevice_unacquire ();
		//if (fname)
		//	statusline_add_message(STATUSTYPE_INPUT, _T("Port %d: %s"), newport, fname);
		inputdevice_copyconfig (&currprefs, &changed_prefs);
		inputdevice_validate_jports (&changed_prefs, -1, NULL);
		inputdevice_copyconfig (&changed_prefs, &currprefs);
		if (acc)
			inputdevice_acquire (TRUE);
		return 1;
	}
	return 0;
}

uae_u64 input_getqualifiers (void)
{
	return qualifiers;
}

static bool checkqualifiers (int evt, uae_u64 flags, uae_u64 *qualmask, uae_s16 events[MAX_INPUT_SUB_EVENT_ALL])
{
	int i, j;
	int qualid = getqualid (evt);
	int nomatch = 0;
	bool isspecial = (qualifiers & (ID_FLAG_QUALIFIER_SPECIAL | ID_FLAG_QUALIFIER_SPECIAL_R)) != 0;

	flags &= ID_FLAG_QUALIFIER_MASK;
	if (qualid >= 0 && events)
		qualifiers_evt[qualid] = events;
	/* special set and new qualifier pressed? do not sent it to Amiga-side */
	if ((qualifiers & (ID_FLAG_QUALIFIER_SPECIAL | ID_FLAG_QUALIFIER_SPECIAL_R)) && qualid >= 0)
		return false;

	for (i = 0; i < MAX_INPUT_SUB_EVENT; i++) {
		if (qualmask[i])
			break;
	}
	if (i == MAX_INPUT_SUB_EVENT) {
		 // no qualifiers in any slot and no special = always match
		return isspecial == false;
	}

	// do we have any subevents with qualifier set?
	for (i = 0; i < MAX_INPUT_SUB_EVENT; i++) {
		for (j = 0; j < MAX_INPUT_QUALIFIERS; j++) {
			uae_u64 mask = (ID_FLAG_QUALIFIER1 | ID_FLAG_QUALIFIER1_R) << (j * 2);
			bool isqualmask = (qualmask[i] & mask) != 0;
			bool isqual = (qualifiers & mask) != 0;
			if (isqualmask != isqual) {
				nomatch++;
				break;
			}
		}
	}
	if (nomatch == MAX_INPUT_SUB_EVENT) {
		// no matched qualifiers in any slot
		// allow all slots without qualifiers
		// special = never accept
		if (isspecial)
			return false;
		return flags ? false : true;
	}

	for (i = 0; i < MAX_INPUT_QUALIFIERS; i++) {
		uae_u64 mask = (ID_FLAG_QUALIFIER1 | ID_FLAG_QUALIFIER1_R) << (i * 2);
		bool isflags = (flags & mask) != 0;
		bool isqual = (qualifiers & mask) != 0;
		if (isflags != isqual)
			return false;
	}
	return true;
}

static void setqualifiers (int evt, int state)
{
	uae_u64 mask = isqual (evt);
	if (!mask)
		return;
	if (state)
		qualifiers |= mask;
	else
		qualifiers &= ~mask;
}

static uae_u64 getqualmask (uae_u64 *qualmask, struct uae_input_device *id, int num, bool *qualonly)
{
	uae_u64 mask = 0, mask2 = 0;
	for (int i = 0; i < MAX_INPUT_SUB_EVENT; i++) {
		int evt = id->eventid[num][i];
		mask |= id->flags[num][i];
		qualmask[i] = id->flags[num][i] & ID_FLAG_QUALIFIER_MASK;
		mask2 |= isqual (evt);
	}
	mask &= ID_FLAG_QUALIFIER_MASK;
	*qualonly = false;
	if (qualifiers & ID_FLAG_QUALIFIER_SPECIAL) {
		// ID_FLAG_QUALIFIER_SPECIAL already active and this event has one or more qualifiers configured
		*qualonly = mask2 != 0;
	}
	return mask;
}


static bool process_custom_event (struct uae_input_device *id, int offset, int state, uae_u64 *qualmask, int autofire, int sub)
{
	int idx, slotoffset, custompos;
	TCHAR *custom;
	uae_u64 flags, qual;

	if (!id)
		return false;
	
	slotoffset = sub & ~3;
	sub &= 3;
	flags = id->flags[offset][slotoffset];
	qual = flags & ID_FLAG_QUALIFIER_MASK;
	custom = id->custom[offset][slotoffset];

	for (idx = 1; idx < 4; idx++) {
		uae_u64 flags2 = id->flags[offset][slotoffset + idx];

		// all slots must have same qualifier
		if ((flags2 & ID_FLAG_QUALIFIER_MASK) != qual)
			break;
		// no slot must have autofire
		if ((flags2 & ID_FLAG_AUTOFIRE_MASK) || (flags & ID_FLAG_AUTOFIRE_MASK))
			break;
	}
	// at least slot 0 and 2 must have custom
	if (custom == NULL || id->custom[offset][slotoffset + 2] == NULL)
		idx = -1;

	if (idx < 4) {
		id->flags[offset][slotoffset] &= ~(ID_FLAG_CUSTOMEVENT_TOGGLED1 | ID_FLAG_CUSTOMEVENT_TOGGLED2);
		int evt2 = id->eventid[offset][slotoffset + sub];
		uae_u64 flags2 = id->flags[offset][slotoffset + sub];
		if (checkqualifiers (evt2, flags2, qualmask, NULL)) {
			custom = id->custom[offset][slotoffset + sub];
			if (state && custom) {
				if (autofire)
					queue_input_event (-1, custom, 1, 1, currprefs.input_autofire_linecnt, 1);
				handle_custom_event (custom, 0);
				return true;
			}
		}
		return false;
	}

	if (sub != 0)
		return false;

	slotoffset = 0;
	if (!checkqualifiers (id->eventid[offset][slotoffset], id->flags[offset][slotoffset], qualmask, NULL)) {
		slotoffset = 4;
		if (!checkqualifiers (id->eventid[offset][slotoffset], id->flags[offset][slotoffset], qualmask, NULL))
			return false;
	}

	flags = id->flags[offset][slotoffset];
	custompos = (flags & ID_FLAG_CUSTOMEVENT_TOGGLED1) ? 1 : 0;
	custompos |= (flags & ID_FLAG_CUSTOMEVENT_TOGGLED2) ? 2 : 0;
 
	if (state < 0) {
		idx = 0;
		custompos = 0;
	} else {
		if (state > 0) {
			if (custompos & 1)
				return false; // waiting for release
		} else {
			if (!(custompos & 1))
				return false; // waiting for press
		}
		idx = custompos;
		custompos++;
	}

	queue_input_event (-1, NULL, -1, 0, 0, 1);

	if ((id->flags[offset][slotoffset + idx] & ID_FLAG_QUALIFIER_MASK) == qual) {
		custom = id->custom[offset][slotoffset + idx];
		if (autofire)
			queue_input_event (-1, custom, 1, 1, currprefs.input_autofire_linecnt, 1);
		if (custom)
			handle_custom_event (custom, 0);
	}

	id->flags[offset][slotoffset] &= ~(ID_FLAG_CUSTOMEVENT_TOGGLED1 | ID_FLAG_CUSTOMEVENT_TOGGLED2);
	id->flags[offset][slotoffset] |= (custompos & 1) ? ID_FLAG_CUSTOMEVENT_TOGGLED1 : 0;
	id->flags[offset][slotoffset] |= (custompos & 2) ? ID_FLAG_CUSTOMEVENT_TOGGLED2 : 0;

	return true;
}

static void setbuttonstateall (struct uae_input_device *id, struct uae_input_device2 *id2, int button, int buttonstate)
{
	static frame_time_t switchdevice_timeout;
	int i;
	uae_u32 mask = 1 << button;
	uae_u32 omask = id2 ? id2->buttonmask & mask : 0;
	uae_u32 nmask = (buttonstate ? 1 : 0) << button;
	uae_u64 qualmask[MAX_INPUT_SUB_EVENT];
	bool qualonly;
	bool doit = true;

	if (input_play && buttonstate)
		inprec_realtime ();
	if (input_play)
		return;

#if INPUT_DEBUG
	write_log(_T("setbuttonstateall %d %d\n"), button, buttonstate);
#endif

	if (!id->enabled) {
		frame_time_t t = read_processor_time ();
		if (!t)
			t++;

		if (buttonstate) {
			switchdevice_timeout = t;
		} else {
			if (switchdevice_timeout) {
				int port = button;
				if (t - switchdevice_timeout >= syncbase) // 1s
					port ^= 1;
				switchdevice (id, port, true);
			}
			switchdevice_timeout = 0;
		}
		return;
	}
	if (button >= ID_BUTTON_TOTAL)
		return;

	if (currprefs.input_tablet == TABLET_REAL && mousehack_alive()) {
		// mouse driver injects all buttons when tablet mode
		if (id == &mice[0])
			doit = false;
	}

	if (doit) {
		getqualmask (qualmask, id, ID_BUTTON_OFFSET + button, &qualonly);

		bool didcustom = false;

		for (i = 0; i < MAX_INPUT_SUB_EVENT; i++) {
			int sub = sublevdir[buttonstate == 0 ? 1 : 0][i];
			uae_u64 *flagsp = &id->flags[ID_BUTTON_OFFSET + button][sub];
			int evt = id->eventid[ID_BUTTON_OFFSET + button][sub];
			TCHAR *custom = id->custom[ID_BUTTON_OFFSET + button][sub];
			uae_u64 flags = flagsp[0];
#ifdef AMIBERRY
			int autofire = (flags & ID_FLAG_AUTOFIRE)
			? 1
			: evt > INPUTEVENT_AUTOFIRE_BEGIN && evt < INPUTEVENT_AUTOFIRE_END
			? 1
			: 0;
#endif
			int toggle = (flags & ID_FLAG_TOGGLE) ? 1 : 0;
			int inverttoggle = (flags & ID_FLAG_INVERTTOGGLE) ? 1 : 0;
			int invert = (flags & ID_FLAG_INVERT) ? 1 : 0;
			int setmode = (flags & ID_FLAG_SET_ONOFF) ? 1: 0;
			int setvalval = (flags & (ID_FLAG_SET_ONOFF_VAL1 | ID_FLAG_SET_ONOFF_VAL2));
			int setval = setvalval == (ID_FLAG_SET_ONOFF_VAL1 | ID_FLAG_SET_ONOFF_VAL2) ? SET_ONOFF_PRESSREL_VALUE :
				(setvalval == ID_FLAG_SET_ONOFF_VAL2 ? SET_ONOFF_PRESS_VALUE : (setvalval == ID_FLAG_SET_ONOFF_VAL1 ? SET_ONOFF_ON_VALUE : SET_ONOFF_OFF_VALUE));
			int state;
			int ie_flags = id->port[ID_BUTTON_OFFSET + button][sub] == 0 ? HANDLE_IE_FLAG_ALLOWOPPOSITE : 0;

			 if (buttonstate < 0) {
				state = buttonstate;
			} else if (invert) {
				state = buttonstate ? 0 : 1;
			} else {
				state = buttonstate;
			}
			if (setmode) {
				if (state || setval == SET_ONOFF_PRESS_VALUE || setval == SET_ONOFF_PRESSREL_VALUE)
					state = setval | (buttonstate ? 1 : 0);
			}

			if (!state) {
				didcustom |= process_custom_event (id, ID_BUTTON_OFFSET + button, state, qualmask, autofire, i);
			}

			setqualifiers (evt, state > 0);

			if (qualonly)
				continue;

			if (state < 0) {
				if (!checkqualifiers (evt, flags, qualmask, NULL))
					continue;
				handle_input_event (evt, 1, 1, HANDLE_IE_FLAG_CANSTOPPLAYBACK | ie_flags);
				didcustom |= process_custom_event (id, ID_BUTTON_OFFSET + button, state, qualmask, 0, i);
			} else if (inverttoggle) {
				/* pressed = firebutton, not pressed = autofire */
				if (state) {
					queue_input_event (evt, NULL, -1, 0, 0, 1);
					handle_input_event (evt, 2, 1, HANDLE_IE_FLAG_CANSTOPPLAYBACK);
				} else {
					handle_input_event (evt, 2, 1, (autofire ? HANDLE_IE_FLAG_AUTOFIRE : 0) | HANDLE_IE_FLAG_CANSTOPPLAYBACK | ie_flags);
				}
				didcustom |= process_custom_event (id, ID_BUTTON_OFFSET + button, state, qualmask, autofire, i);
			} else if (toggle) {
				if (!state)
					continue;
				if (omask & mask)
					continue;
				if (!checkqualifiers (evt, flags, qualmask, NULL))
					continue;
				*flagsp ^= ID_FLAG_TOGGLED;
				int toggled = (*flagsp & ID_FLAG_TOGGLED) ? 2 : 0;
				handle_input_event (evt, toggled, 1, (autofire ? HANDLE_IE_FLAG_AUTOFIRE : 0) | HANDLE_IE_FLAG_CANSTOPPLAYBACK | ie_flags);
				didcustom |= process_custom_event (id, ID_BUTTON_OFFSET + button, toggled, qualmask, autofire, i);
			} else {
				if (!checkqualifiers (evt, flags, qualmask, NULL)) {
					if (!state && !(flags & ID_FLAG_CANRELEASE)) {
						if (!invert)
							continue;
					} else if (state) {
						continue;
					}
				}
				if (!state)
					*flagsp &= ~ID_FLAG_CANRELEASE;
				else
					*flagsp |= ID_FLAG_CANRELEASE;
				if ((omask ^ nmask) & mask) {
					handle_input_event (evt, state, 1, (autofire ? HANDLE_IE_FLAG_AUTOFIRE : 0) | HANDLE_IE_FLAG_CANSTOPPLAYBACK | ie_flags);
					if (state)
						didcustom |= process_custom_event (id, ID_BUTTON_OFFSET + button, state, qualmask, autofire, i);
				}
			}
		}

		if (!didcustom)
			queue_input_event (-1, NULL, -1, 0, 0, 1);
	}

	if (id2 && ((omask ^ nmask) & mask)) {
		if (buttonstate)
			id2->buttonmask |= mask;
		else
			id2->buttonmask &= ~mask;
	}
}


/* - detect required number of joysticks and mice from configuration data
* - detect if CD32 pad emulation is needed
* - detect device type in ports (mouse or joystick)
*/

static int iscd32 (int ei)
{
	if (ei >= INPUTEVENT_JOY1_CD32_FIRST && ei <= INPUTEVENT_JOY1_CD32_LAST) {
		cd32_pad_enabled[0] = 1;
		return 1;
	}
	if (ei >= INPUTEVENT_JOY2_CD32_FIRST && ei <= INPUTEVENT_JOY2_CD32_LAST) {
		cd32_pad_enabled[1] = 1;
		return 2;
	}
	return 0;
}

static int isparport (int ei)
{
	if (ei > INPUTEVENT_PAR_JOY1_START && ei < INPUTEVENT_PAR_JOY_END) {
		parport_joystick_enabled = 1;
		return 1;
	}
	return 0;
}

static int ismouse (int ei)
{
	if (ei >= INPUTEVENT_MOUSE1_FIRST && ei <= INPUTEVENT_MOUSE1_LAST) {
		mouse_port[0] = 1;
		return 1;
	}
	if (ei >= INPUTEVENT_MOUSE2_FIRST && ei <= INPUTEVENT_MOUSE2_LAST) {
		mouse_port[1] = 1;
		return 2;
	}
	return 0;
}

static int isanalog (int ei)
{
	if (ei == INPUTEVENT_JOY1_HORIZ_POT || ei == INPUTEVENT_JOY1_HORIZ_POT_INV) {
		analog_port[0][0] = 1;
		return 1;
	}
	if (ei == INPUTEVENT_JOY1_VERT_POT || ei == INPUTEVENT_JOY1_VERT_POT_INV) {
		analog_port[0][1] = 1;
		return 1;
	}
	if (ei == INPUTEVENT_JOY2_HORIZ_POT || ei == INPUTEVENT_JOY2_HORIZ_POT_INV) {
		analog_port[1][0] = 1;
		return 1;
	}
	if (ei == INPUTEVENT_JOY2_VERT_POT || ei == INPUTEVENT_JOY2_VERT_POT_INV) {
		analog_port[1][1] = 1;
		return 1;
	}
	return 0;
}

static int isdigitalbutton (int ei)
{
	if (ei == INPUTEVENT_JOY1_2ND_BUTTON) {
		digital_port[0][1] = 1;
		return 1;
	}
	if (ei == INPUTEVENT_JOY1_3RD_BUTTON) {
		digital_port[0][0] = 1;
		return 1;
	}
	if (ei == INPUTEVENT_JOY2_2ND_BUTTON) {
		digital_port[1][1] = 1;
		return 1;
	}
	if (ei == INPUTEVENT_JOY2_3RD_BUTTON) {
		digital_port[1][0] = 1;
		return 1;
	}
	return 0;
}

static int islightpen (int ei)
{
	if (ei >= INPUTEVENT_LIGHTPEN_HORIZ2 && ei < INPUTEVENT_LIGHTPEN_DOWN2) {
		lightpen_enabled2 = true;
	}
	if (ei >= INPUTEVENT_LIGHTPEN_FIRST && ei < INPUTEVENT_LIGHTPEN_LAST) {
		lightpen_enabled = true;
		lightpen_port[lightpen_port_number()] = 1;
		return 1;
	}
	return 0;
}

static void isqualifier (int ei)
{
}

static void check_enable(int ei)
{
	iscd32(ei);
	isparport(ei);
	ismouse(ei);
	isdigitalbutton(ei);
	isqualifier(ei);
	islightpen(ei);
}

static void scanevents (struct uae_prefs *p)
{
	int i, j, k, ei;
	const struct inputevent *e;
	int n_joy = idev[IDTYPE_JOYSTICK].get_num ();
	int n_mouse = idev[IDTYPE_MOUSE].get_num ();

	cd32_pad_enabled[0] = cd32_pad_enabled[1] = 0;
	parport_joystick_enabled = 0;
	mouse_port[0] = mouse_port[1] = 0;
	qualifiers = 0;

	for (i = 0; i < NORMAL_JPORTS; i++) {
		for (j = 0; j < 2; j++) {
			digital_port[i][j] = 0;
			analog_port[i][j] = 0;
			joydirpot[i][j] = 128 / (312 * 100 / currprefs.input_analog_joystick_mult) + (128 * currprefs.input_analog_joystick_mult / 100) + currprefs.input_analog_joystick_offset;
		}
	}
	lightpen_enabled = false;
	lightpen_enabled2 = false;
	lightpen_active = 0;

	for (i = 0; i < MAX_INPUT_DEVICES; i++) {
		use_joysticks[i] = 0;
		use_mice[i] = 0;
		for (k = 0; k < MAX_INPUT_SUB_EVENT; k++) {
			for (j = 0; j < ID_BUTTON_TOTAL; j++) {

				if ((joysticks[i].enabled && i < n_joy) || joysticks[i].enabled < 0) {
					ei = joysticks[i].eventid[ID_BUTTON_OFFSET + j][k];
					e = &events[ei];
					iscd32 (ei);
					isparport (ei);
					ismouse (ei);
					isdigitalbutton (ei);
					isqualifier (ei);
					islightpen (ei);
					if (joysticks[i].eventid[ID_BUTTON_OFFSET + j][k] > 0)
						use_joysticks[i] = 1;
				}
				if ((mice[i].enabled && i < n_mouse) || mice[i].enabled < 0) {
					ei = mice[i].eventid[ID_BUTTON_OFFSET + j][k];
					e = &events[ei];
					iscd32 (ei);
					isparport (ei);
					ismouse (ei);
					isdigitalbutton (ei);
					isqualifier (ei);
					islightpen (ei);
					if (mice[i].eventid[ID_BUTTON_OFFSET + j][k] > 0)
						use_mice[i] = 1;
				}

			}

			for (j = 0; j < ID_AXIS_TOTAL; j++) {

				if ((joysticks[i].enabled && i < n_joy) || joysticks[i].enabled < 0) {
					ei = joysticks[i].eventid[ID_AXIS_OFFSET + j][k];
					iscd32 (ei);
					isparport (ei);
					ismouse (ei);
					isanalog (ei);
					isdigitalbutton (ei);
					isqualifier (ei);
					islightpen (ei);
					if (ei > 0)
						use_joysticks[i] = 1;
				}
				if ((mice[i].enabled && i < n_mouse) || mice[i].enabled < 0) {
					ei = mice[i].eventid[ID_AXIS_OFFSET + j][k];
					iscd32 (ei);
					isparport (ei);
					ismouse (ei);
					isanalog (ei);
					isdigitalbutton (ei);
					isqualifier (ei);
					islightpen (ei);
					if (ei > 0)
						use_mice[i] = 1;
				}
			}
		}
	}
	memset (scancodeused, 0, sizeof scancodeused);
	for (i = 0; i < MAX_INPUT_DEVICES; i++) {
		use_keyboards[i] = 0;
		if (keyboards[i].enabled && i < idev[IDTYPE_KEYBOARD].get_num ()) {
			j = 0;
			while (j < MAX_INPUT_DEVICE_EVENTS && keyboards[i].extra[j] >= 0) {
				use_keyboards[i] = 1;
				for (k = 0; k < MAX_INPUT_SUB_EVENT; k++) {
					ei = keyboards[i].eventid[j][k];
					iscd32 (ei);
					isparport (ei);
					ismouse (ei);
					isdigitalbutton (ei);
					isqualifier (ei);
					islightpen (ei);
					if (ei > 0)
						scancodeused[i][keyboards[i].extra[j]] = ei;
				}
				j++;
			}
		}
	}
}

static const int axistable[] = {
	INPUTEVENT_MOUSE1_HORIZ, INPUTEVENT_MOUSE1_LEFT, INPUTEVENT_MOUSE1_RIGHT,
	INPUTEVENT_MOUSE1_VERT, INPUTEVENT_MOUSE1_UP, INPUTEVENT_MOUSE1_DOWN,
	INPUTEVENT_MOUSE2_HORIZ, INPUTEVENT_MOUSE2_LEFT, INPUTEVENT_MOUSE2_RIGHT,
	INPUTEVENT_MOUSE2_VERT, INPUTEVENT_MOUSE2_UP, INPUTEVENT_MOUSE2_DOWN,
	INPUTEVENT_JOY1_HORIZ, INPUTEVENT_JOY1_LEFT, INPUTEVENT_JOY1_RIGHT,
	INPUTEVENT_JOY1_VERT, INPUTEVENT_JOY1_UP, INPUTEVENT_JOY1_DOWN,
	INPUTEVENT_JOY2_HORIZ, INPUTEVENT_JOY2_LEFT, INPUTEVENT_JOY2_RIGHT,
	INPUTEVENT_JOY2_VERT, INPUTEVENT_JOY2_UP, INPUTEVENT_JOY2_DOWN,
	INPUTEVENT_LIGHTPEN_HORIZ, INPUTEVENT_LIGHTPEN_LEFT, INPUTEVENT_LIGHTPEN_RIGHT,
	INPUTEVENT_LIGHTPEN_VERT, INPUTEVENT_LIGHTPEN_UP, INPUTEVENT_LIGHTPEN_DOWN,
	INPUTEVENT_PAR_JOY1_HORIZ, INPUTEVENT_PAR_JOY1_LEFT, INPUTEVENT_PAR_JOY1_RIGHT,
	INPUTEVENT_PAR_JOY1_VERT, INPUTEVENT_PAR_JOY1_UP, INPUTEVENT_PAR_JOY1_DOWN,
	INPUTEVENT_PAR_JOY2_HORIZ, INPUTEVENT_PAR_JOY2_LEFT, INPUTEVENT_PAR_JOY2_RIGHT,
	INPUTEVENT_PAR_JOY2_VERT, INPUTEVENT_PAR_JOY2_UP, INPUTEVENT_PAR_JOY2_DOWN,
	INPUTEVENT_MOUSE_CDTV_HORIZ, INPUTEVENT_MOUSE_CDTV_LEFT, INPUTEVENT_MOUSE_CDTV_RIGHT,
	INPUTEVENT_MOUSE_CDTV_VERT, INPUTEVENT_MOUSE_CDTV_UP, INPUTEVENT_MOUSE_CDTV_DOWN,
	-1
};

int intputdevice_compa_get_eventtype (int evt, const int **axistablep)
{
	for (int i = 0; axistable[i] >= 0; i += 3) {
		*axistablep = &axistable[i];
		if (axistable[i] == evt)
			return IDEV_WIDGET_AXIS;
		if (axistable[i + 1] == evt)
			return IDEV_WIDGET_BUTTONAXIS;
		if (axistable[i + 2] == evt)
			return IDEV_WIDGET_BUTTONAXIS;
	}
	*axistablep = NULL;
	return IDEV_WIDGET_BUTTON;
}

static const int rem_port1[] = {
	INPUTEVENT_MOUSE1_HORIZ, INPUTEVENT_MOUSE1_VERT,
	INPUTEVENT_JOY1_HORIZ, INPUTEVENT_JOY1_VERT,
	INPUTEVENT_JOY1_HORIZ_POT, INPUTEVENT_JOY1_VERT_POT,
	INPUTEVENT_JOY1_FIRE_BUTTON, INPUTEVENT_JOY1_2ND_BUTTON, INPUTEVENT_JOY1_3RD_BUTTON,
	INPUTEVENT_JOY1_CD32_RED, INPUTEVENT_JOY1_CD32_BLUE, INPUTEVENT_JOY1_CD32_GREEN, INPUTEVENT_JOY1_CD32_YELLOW,
	INPUTEVENT_JOY1_CD32_RWD, INPUTEVENT_JOY1_CD32_FFW, INPUTEVENT_JOY1_CD32_PLAY,
	INPUTEVENT_MOUSE_CDTV_HORIZ, INPUTEVENT_MOUSE_CDTV_VERT,
	INPUTEVENT_LIGHTPEN_HORIZ, INPUTEVENT_LIGHTPEN_VERT,
	-1
};
static const int rem_port2[] = {
	INPUTEVENT_MOUSE2_HORIZ, INPUTEVENT_MOUSE2_VERT,
	INPUTEVENT_JOY2_HORIZ, INPUTEVENT_JOY2_VERT,
	INPUTEVENT_JOY2_HORIZ_POT, INPUTEVENT_JOY2_VERT_POT,
	INPUTEVENT_JOY2_FIRE_BUTTON, INPUTEVENT_JOY2_2ND_BUTTON, INPUTEVENT_JOY2_3RD_BUTTON,
	INPUTEVENT_JOY2_CD32_RED, INPUTEVENT_JOY2_CD32_BLUE, INPUTEVENT_JOY2_CD32_GREEN, INPUTEVENT_JOY2_CD32_YELLOW,
	INPUTEVENT_JOY2_CD32_RWD, INPUTEVENT_JOY2_CD32_FFW, INPUTEVENT_JOY2_CD32_PLAY,
	-1, -1,
	-1, -1,
	-1
};
static const int rem_port3[] = {
	INPUTEVENT_PAR_JOY1_LEFT, INPUTEVENT_PAR_JOY1_RIGHT, INPUTEVENT_PAR_JOY1_UP, INPUTEVENT_PAR_JOY1_DOWN,
	INPUTEVENT_PAR_JOY1_FIRE_BUTTON, INPUTEVENT_PAR_JOY1_2ND_BUTTON,
	-1
};
static const int rem_port4[] = {
	INPUTEVENT_PAR_JOY2_LEFT, INPUTEVENT_PAR_JOY2_RIGHT, INPUTEVENT_PAR_JOY2_UP, INPUTEVENT_PAR_JOY2_DOWN,
	INPUTEVENT_PAR_JOY2_FIRE_BUTTON, INPUTEVENT_PAR_JOY2_2ND_BUTTON,
	-1
};

static const int *rem_ports[] = { rem_port1, rem_port2, rem_port3, rem_port4 };
static const int ip_joy1[] = {
	INPUTEVENT_JOY1_LEFT, INPUTEVENT_JOY1_RIGHT, INPUTEVENT_JOY1_UP, INPUTEVENT_JOY1_DOWN,
	INPUTEVENT_JOY1_FIRE_BUTTON, INPUTEVENT_JOY1_2ND_BUTTON,
	-1
};
static const int ip_joy2[] = {
	INPUTEVENT_JOY2_LEFT, INPUTEVENT_JOY2_RIGHT, INPUTEVENT_JOY2_UP, INPUTEVENT_JOY2_DOWN,
	INPUTEVENT_JOY2_FIRE_BUTTON, INPUTEVENT_JOY2_2ND_BUTTON,
	-1
};
static const int ip_joypad1[] = {
	INPUTEVENT_JOY1_LEFT, INPUTEVENT_JOY1_RIGHT, INPUTEVENT_JOY1_UP, INPUTEVENT_JOY1_DOWN,
	INPUTEVENT_JOY1_FIRE_BUTTON, INPUTEVENT_JOY1_2ND_BUTTON, INPUTEVENT_JOY1_3RD_BUTTON,
	-1
};
static const int ip_joypad2[] = {
	INPUTEVENT_JOY2_LEFT, INPUTEVENT_JOY2_RIGHT, INPUTEVENT_JOY2_UP, INPUTEVENT_JOY2_DOWN,
	INPUTEVENT_JOY2_FIRE_BUTTON, INPUTEVENT_JOY2_2ND_BUTTON, INPUTEVENT_JOY2_3RD_BUTTON,
	-1
};
static const int ip_joycd321[] = {
	INPUTEVENT_JOY1_LEFT, INPUTEVENT_JOY1_RIGHT, INPUTEVENT_JOY1_UP, INPUTEVENT_JOY1_DOWN,
	INPUTEVENT_JOY1_CD32_RED, INPUTEVENT_JOY1_CD32_BLUE, INPUTEVENT_JOY1_CD32_GREEN, INPUTEVENT_JOY1_CD32_YELLOW,
	INPUTEVENT_JOY1_CD32_RWD, INPUTEVENT_JOY1_CD32_FFW, INPUTEVENT_JOY1_CD32_PLAY,
	-1
};
static const int ip_joycd322[] = {
	INPUTEVENT_JOY2_LEFT, INPUTEVENT_JOY2_RIGHT, INPUTEVENT_JOY2_UP, INPUTEVENT_JOY2_DOWN,
	INPUTEVENT_JOY2_CD32_RED, INPUTEVENT_JOY2_CD32_BLUE, INPUTEVENT_JOY2_CD32_GREEN, INPUTEVENT_JOY2_CD32_YELLOW,
	INPUTEVENT_JOY2_CD32_RWD, INPUTEVENT_JOY2_CD32_FFW, INPUTEVENT_JOY2_CD32_PLAY,
	-1
};
static const int ip_parjoy1[] = {
	INPUTEVENT_PAR_JOY1_LEFT, INPUTEVENT_PAR_JOY1_RIGHT, INPUTEVENT_PAR_JOY1_UP, INPUTEVENT_PAR_JOY1_DOWN,
	INPUTEVENT_PAR_JOY1_FIRE_BUTTON, INPUTEVENT_PAR_JOY1_2ND_BUTTON,
	-1
};
static const int ip_parjoy2[] = {
	INPUTEVENT_PAR_JOY2_LEFT, INPUTEVENT_PAR_JOY2_RIGHT, INPUTEVENT_PAR_JOY2_UP, INPUTEVENT_PAR_JOY2_DOWN,
	INPUTEVENT_PAR_JOY2_FIRE_BUTTON, INPUTEVENT_PAR_JOY2_2ND_BUTTON,
	-1
};
static const int ip_parjoy1default[] = {
	INPUTEVENT_PAR_JOY1_LEFT, INPUTEVENT_PAR_JOY1_RIGHT, INPUTEVENT_PAR_JOY1_UP, INPUTEVENT_PAR_JOY1_DOWN,
	INPUTEVENT_PAR_JOY1_FIRE_BUTTON,
	-1
};
static const int ip_parjoy2default[] = {
	INPUTEVENT_PAR_JOY2_LEFT, INPUTEVENT_PAR_JOY2_RIGHT, INPUTEVENT_PAR_JOY2_UP, INPUTEVENT_PAR_JOY2_DOWN,
	INPUTEVENT_PAR_JOY2_FIRE_BUTTON,
	-1
};
static const int ip_mouse1[] = {
	INPUTEVENT_MOUSE1_LEFT, INPUTEVENT_MOUSE1_RIGHT, INPUTEVENT_MOUSE1_UP, INPUTEVENT_MOUSE1_DOWN,
	INPUTEVENT_JOY1_FIRE_BUTTON, INPUTEVENT_JOY1_2ND_BUTTON,
	-1
};
static const int ip_mouse2[] = {
	INPUTEVENT_MOUSE2_LEFT, INPUTEVENT_MOUSE2_RIGHT, INPUTEVENT_MOUSE2_UP, INPUTEVENT_MOUSE2_DOWN,
	INPUTEVENT_JOY2_FIRE_BUTTON, INPUTEVENT_JOY2_2ND_BUTTON,
	-1
};
static const int ip_mousecdtv[] =
{
	INPUTEVENT_MOUSE_CDTV_LEFT, INPUTEVENT_MOUSE_CDTV_RIGHT, INPUTEVENT_MOUSE_CDTV_UP, INPUTEVENT_MOUSE_CDTV_DOWN,
	INPUTEVENT_JOY1_FIRE_BUTTON, INPUTEVENT_JOY1_2ND_BUTTON,
	-1
};
static const int ip_mediacdtv[] =
{
	INPUTEVENT_KEY_CDTV_PLAYPAUSE, INPUTEVENT_KEY_CDTV_STOP, INPUTEVENT_KEY_CDTV_PREV, INPUTEVENT_KEY_CDTV_NEXT,
	-1
};
static const int ip_arcadia[] = {
	INPUTEVENT_SPC_ARCADIA_DIAGNOSTICS, INPUTEVENT_SPC_ARCADIA_PLAYER1, INPUTEVENT_SPC_ARCADIA_PLAYER2,
	INPUTEVENT_SPC_ARCADIA_COIN1, INPUTEVENT_SPC_ARCADIA_COIN2,
	-1
};
static const int ip_analog1[] = {
	INPUTEVENT_JOY1_HORIZ_POT, INPUTEVENT_JOY1_VERT_POT, INPUTEVENT_JOY1_LEFT, INPUTEVENT_JOY1_RIGHT,
	-1
};
static const int ip_analog2[] = {
	INPUTEVENT_JOY2_HORIZ_POT, INPUTEVENT_JOY2_VERT_POT, INPUTEVENT_JOY2_LEFT, INPUTEVENT_JOY2_RIGHT,
	-1
};

static const int ip_lightpen1[] = {
	INPUTEVENT_LIGHTPEN_HORIZ, INPUTEVENT_LIGHTPEN_VERT, INPUTEVENT_JOY1_3RD_BUTTON,
	-1
};
static const int ip_lightpen2[] = {
	INPUTEVENT_LIGHTPEN_HORIZ, INPUTEVENT_LIGHTPEN_VERT, INPUTEVENT_JOY2_3RD_BUTTON,
	-1
};
static const int ip_lightpen1_trojan[] = {
	INPUTEVENT_LIGHTPEN_HORIZ, INPUTEVENT_LIGHTPEN_VERT, INPUTEVENT_JOY1_LEFT,
	-1
};
static const int ip_lightpen2_trojan[] = {
	INPUTEVENT_LIGHTPEN_HORIZ, INPUTEVENT_LIGHTPEN_VERT, INPUTEVENT_JOY2_LEFT,
	-1
};


static const int ip_arcadiaxa[] = {
	-1
};

static void checkcompakb (int *kb, const int *srcmap)
{
	int found = 0, avail = 0;
	int j, k;

	k = j = 0;
	while (kb[j] >= 0) {
		struct uae_input_device *uid = &keyboards[0];
		while (kb[j] >= 0 && srcmap[k] >= 0) {
			int id = kb[j];
			for (int l = 0; l < MAX_INPUT_DEVICE_EVENTS; l++) {
				if (uid->extra[l] == id) {
					avail++;
					if (uid->eventid[l][0] == srcmap[k])
						found++;
					break;
				}
			}
			j++;
		}
		if (srcmap[k] < 0)
			break;
		j++;
		k++;
	}
	if (avail != found || avail == 0)
		return;
	k = j = 0;
	while (kb[j] >= 0) {
		struct uae_input_device *uid = &keyboards[0];
		while (kb[j] >= 0) {
			int id = kb[j];
			k = 0;
			while (keyboard_default[k].scancode >= 0) {
				if (keyboard_default[k].scancode == kb[j]) {
					for (int l = 0; l < MAX_INPUT_DEVICE_EVENTS; l++) {
						if (uid->extra[l] == id && uid->port[l][0] == 0) {
							for (int m = 0; m < MAX_INPUT_SUB_EVENT && keyboard_default[k].node[m].evt; m++) {
								uid->eventid[l][m] = keyboard_default[k].node[m].evt;
								uid->port[l][m] = 0;
								uid->flags[l][m] = 0;
							}
							break;
						}
					}
					break;
				}
				k++;
			}
			j++;
		}
		j++;
	}
}

static void inputdevice_sparerestore (struct uae_input_device *uid, int num, int sub)
{
	if (uid->port[num][SPARE_SUB_EVENT]) {
		uid->eventid[num][sub] = uid->eventid[num][SPARE_SUB_EVENT];
		uid->flags[num][sub] = uid->flags[num][SPARE_SUB_EVENT];
		uid->custom[num][sub] = uid->custom[num][SPARE_SUB_EVENT];
	} else {
		uid->eventid[num][sub] = 0;
		uid->flags[num][sub] = 0;
		xfree (uid->custom[num][sub]);
		uid->custom[num][sub] = 0;
	}
	uid->eventid[num][SPARE_SUB_EVENT] = 0;
	uid->flags[num][SPARE_SUB_EVENT] = 0;
	uid->port[num][SPARE_SUB_EVENT] = 0;
	uid->custom[num][SPARE_SUB_EVENT] = 0;
	if (uid->flags[num][MAX_INPUT_SUB_EVENT - 1] & ID_FLAG_RESERVEDGAMEPORTSCUSTOM) {
		uid->eventid[num][MAX_INPUT_SUB_EVENT - 1] = 0;
		uid->flags[num][MAX_INPUT_SUB_EVENT - 1] = 0;
		uid->port[num][MAX_INPUT_SUB_EVENT - 1] = 0;
		uid->custom[num][MAX_INPUT_SUB_EVENT - 1] = 0;
	}
}

void inputdevice_sparecopy (struct uae_input_device *uid, int num, int sub)
{
	if (uid->port[num][SPARE_SUB_EVENT] != 0)
		return;
	if (uid->eventid[num][sub] <= 0 && uid->custom[num][sub] == NULL) {
		uid->eventid[num][SPARE_SUB_EVENT] = 0;
		uid->flags[num][SPARE_SUB_EVENT] = 0;
		uid->port[num][SPARE_SUB_EVENT] = 0;
		xfree (uid->custom[num][SPARE_SUB_EVENT]);
		uid->custom[num][SPARE_SUB_EVENT] = NULL;
	} else {
		uid->eventid[num][SPARE_SUB_EVENT] = uid->eventid[num][sub];
		uid->flags[num][SPARE_SUB_EVENT] = uid->flags[num][sub];
		uid->port[num][SPARE_SUB_EVENT] = MAX_JPORTS + 1;
		xfree (uid->custom[num][SPARE_SUB_EVENT]);
		uid->custom[num][SPARE_SUB_EVENT] = uid->custom[num][sub];
		uid->custom[num][sub] = NULL;
	}
}

static void setcompakb (struct uae_prefs *p, int *kb, const int *srcmap, int index, int af)
{
	int j, k;
	k = j = 0;
	while (kb[j] >= 0 && srcmap[k] >= 0) {
		while (kb[j] >= 0) {
			int id = kb[j];
			// default and active KB only
			for (int m = 0; m < MAX_INPUT_DEVICES; m++) {
				struct uae_input_device *uid = &keyboards[m];
				if (m == 0 || uid->enabled) {
					for (int l = 0; l < MAX_INPUT_DEVICE_EVENTS; l++) {
						if (uid->extra[l] == id) {
							setcompakbevent(p, uid, l, srcmap[k], index, af, 0);
							break;
						}
					}
				}
			}
			j++;
		}
		j++;
		k++;
	}
}

int inputdevice_get_compatibility_input (struct uae_prefs *prefs, int index, int *typelist, int *inputlist, const int **at)
{
	if (index >= MAX_JPORTS || joymodes[index] < 0)
		return -1;
	if (typelist != NULL)
		*typelist = joymodes[index];
	if (at != NULL)
		*at = axistable;
	if (inputlist == NULL)
		return -1;
	
	//write_log (_T("%d %p %p\n"), *typelist, *inputlist, *at);
	int cnt;
	for (cnt = 0; joyinputs[index] && joyinputs[index][cnt] >= 0; cnt++) {
		inputlist[cnt] = joyinputs[index][cnt];
	}
	inputlist[cnt] = -1;

	// find custom events (custom event = event that is mapped to same port but not included in joyinputs[]
	int devnum = 0;
	while (inputdevice_get_device_status (devnum) >= 0) {
		for (int j = 0; j < inputdevice_get_widget_num (devnum); j++) {
			for (int sub = 0; sub < MAX_INPUT_SUB_EVENT; sub++) {
				int port, k, l;
				uae_u64 flags;
				bool ignore = false;
				int evtnum2 = inputdevice_get_mapping (devnum, j, &flags, &port, NULL, NULL, sub);
				if (port - 1 != index)
					continue;
				for (k = 0; axistable[k] >= 0; k += 3) {
					if (evtnum2 == axistable[k] || evtnum2 == axistable[k + 1] || evtnum2 == axistable[k + 2]) {
						for (l = 0; inputlist[l] >= 0; l++) {
							if (inputlist[l] == axistable[k] || inputlist[l] == axistable[k + 1] || inputlist[l] == axistable[k + 1]) {
								ignore = true;
							}
						}
					}
				}
				if (!ignore) {
					for (k = 0; inputlist[k] >= 0; k++) {
						if (evtnum2 == inputlist[k])
							break;
					}
					if (inputlist[k] < 0) {
						inputlist[k] = evtnum2;
						inputlist[k + 1] = -1;
						cnt++;
					}
				}
			}
		}
		devnum++;
	}
#if 0
	for (int i = 0; inputlist[i] >= 0; i++) {
		struct inputevent *evt = inputdevice_get_eventinfo (inputlist[i]);
		write_log (_T("%d: %d %d %s\n"), i, index, inputlist[i], evt->name);
	}
#endif
	//write_log (_T("%d\n"), cnt);
	return cnt;
}

static void clearevent (struct uae_input_device *uid, int evt)
{
	for (int i = 0; i < MAX_INPUT_DEVICE_EVENTS; i++) {
		for (int j = 0; j < MAX_INPUT_SUB_EVENT; j++) {
			if (uid->eventid[i][j] == evt) {
				uid->eventid[i][j] = 0;
				uid->flags[i][j] &= COMPA_RESERVED_FLAGS;
				xfree (uid->custom[i][j]);
				uid->custom[i][j] = NULL;
			}
		}
	}
}
static void clearkbrevent (struct uae_input_device *uid, int evt)
{
	for (int i = 0; i < MAX_INPUT_DEVICE_EVENTS; i++) {
		for (int j = 0; j < MAX_INPUT_SUB_EVENT; j++) {
			if (uid->eventid[i][j] == evt) {
				uid->eventid[i][j] = 0;
				uid->flags[i][j] &= COMPA_RESERVED_FLAGS;
				xfree (uid->custom[i][j]);
				uid->custom[i][j] = NULL;
				if (j == 0)
					set_kbr_default_event (uid, keyboard_default, i);
			}
		}
	}
}

static void resetjport (struct uae_prefs *prefs, int index)
{
	const int *p = rem_ports[index];
	while (*p >= 0) {
		int evtnum = *p++;
		for (int l = 0; l < MAX_INPUT_DEVICES; l++) {
			clearevent (&prefs->joystick_settings[GAMEPORT_INPUT_SETTINGS][l], evtnum);
			clearevent (&prefs->mouse_settings[GAMEPORT_INPUT_SETTINGS][l], evtnum);
			clearkbrevent (&prefs->keyboard_settings[GAMEPORT_INPUT_SETTINGS][l], evtnum);
		}
		for (int i = 0; axistable[i] >= 0; i += 3) {
			if (evtnum == axistable[i] || evtnum == axistable[i + 1] || evtnum == axistable[i + 2]) {
				for (int j = 0; j < 3; j++) {
					int evtnum2 = axistable[i + j];
					for (int l = 0; l < MAX_INPUT_DEVICES; l++) {
						clearevent (&prefs->joystick_settings[GAMEPORT_INPUT_SETTINGS][l], evtnum2);
						clearevent (&prefs->mouse_settings[GAMEPORT_INPUT_SETTINGS][l], evtnum2);
						clearkbrevent (&prefs->keyboard_settings[GAMEPORT_INPUT_SETTINGS][l], evtnum2);
					}
				}
				break;
			}
		}
	}
}

static void remove_compa_config (struct uae_prefs *prefs, int index)
{
	int typelist;
	const int *atpp;
	int inputlist[MAX_COMPA_INPUTLIST];

	if (inputdevice_get_compatibility_input (prefs, index, &typelist, inputlist, &atpp) <= 0)
		return;
	for (int i = 0; inputlist[i] >= 0; i++) {
		int evtnum = inputlist[i];
		const int *atp = atpp;

		int atpidx = 0;
		while (*atp >= 0) {
			if (*atp == evtnum) {
				atp++;
				atpidx = 2;
				break;
			}
			if (atp[1] == evtnum || atp[2] == evtnum) {
				atpidx = 1;
				break;
			}
			atp += 3;
		}
		while (atpidx >= 0) {
			for (int l = 0; l < MAX_INPUT_DEVICES; l++) {
				clearevent (&prefs->joystick_settings[GAMEPORT_INPUT_SETTINGS][l], evtnum);
				clearevent (&prefs->mouse_settings[GAMEPORT_INPUT_SETTINGS][l], evtnum);
				clearkbrevent (&prefs->keyboard_settings[GAMEPORT_INPUT_SETTINGS][l], evtnum);
			}
			evtnum = *atp++;
			atpidx--;
		}
	}
}

static void cleardev_custom (struct uae_input_device *uid, int num, int index)
{
	for (int i = 0; i < MAX_INPUT_DEVICE_EVENTS; i++) {
		for (int j = 0; j < MAX_INPUT_SUB_EVENT; j++) {
			if (uid[num].port[i][j] == index + 1) {
				uid[num].eventid[i][j] = 0;
				uid[num].flags[i][j] &= COMPA_RESERVED_FLAGS;
				xfree (uid[num].custom[i][j]);
				uid[num].custom[i][j] = NULL;
				uid[num].port[i][j] = 0;
				if (uid[num].port[i][SPARE_SUB_EVENT])
					inputdevice_sparerestore (&uid[num], i, j);
			}
		}
	}
}
static void cleardevkbr_custom(struct uae_input_device *uid, int num, int index)
{
	for (int i = 0; i < MAX_INPUT_DEVICE_EVENTS; i++) {
		for (int j = 0; j < MAX_INPUT_SUB_EVENT; j++) {
			if (uid[num].port[i][j] == index + 1) {
				uid[num].eventid[i][j] = 0;
				uid[num].flags[i][j] &= COMPA_RESERVED_FLAGS;
				xfree (uid[num].custom[i][j]);
				uid[num].custom[i][j] = NULL;
				uid[num].port[i][j] = 0;
				if (uid[num].port[i][SPARE_SUB_EVENT]) {
					inputdevice_sparerestore (&uid[num], i, j);
				} else if (j == 0) {
					set_kbr_default_event (&uid[num], keyboard_default, i);
				}
			}
		}
	}
}

// remove all gameports mappings mapped to port 'index'
static void remove_custom_config (struct uae_prefs *prefs, int index)
{
	for (int l = 0; l < MAX_INPUT_DEVICES; l++) {
		cleardev_custom(joysticks, l, index);
		cleardev_custom(mice, l, index);
		cleardevkbr_custom (keyboards, l, index);
	}
}

// prepare port for custom mapping, remove all current Amiga side device mappings
void inputdevice_compa_prepare_custom (struct uae_prefs *prefs, int index, int newmode, bool removeold)
{
	int mode = prefs->jports[index].mode;
	if (newmode >= 0) {
		mode = newmode;
	} else if (mode == 0) {
		mode = index == 0 ? JSEM_MODE_WHEELMOUSE : (prefs->cs_cd32cd ? JSEM_MODE_JOYSTICK_CD32 : JSEM_MODE_JOYSTICK);
	}
	prefs->jports[index].mode = mode;

	if (removeold) {
		prefs->jports_custom[JSEM_GETCUSTOMIDX(index, prefs)].custom[0] = 0;
		remove_compa_config (prefs, index);
		remove_custom_config (prefs, index);
	}
}
// clear device before switching to new one
void inputdevice_compa_clear (struct uae_prefs *prefs, int index)
{
	freejport (prefs, index);
	resetjport (prefs, index);
	remove_compa_config (prefs, index);
}

static void cleardev (struct uae_input_device *uid, int num)
{
	for (int i = 0; i < MAX_INPUT_DEVICE_EVENTS; i++) {
		inputdevice_sparecopy (&uid[num], i, 0);
		for (int j = 0; j < MAX_INPUT_SUB_EVENT; j++) {
			uid[num].eventid[i][j] = 0;
			uid[num].flags[i][j] &= ID_FLAG_AUTOFIRE_MASK;
			xfree (uid[num].custom[i][j]);
			uid[num].custom[i][j] = NULL;
		}
	}
}

static void enablejoydevice (struct uae_input_device *uid, bool gameportsmode, int evtnum)
{
	for (int i = 0; i < MAX_INPUT_DEVICE_EVENTS; i++) {
		for (int j = 0; j < MAX_INPUT_SUB_EVENT; j++) {
			if ((gameportsmode && uid->eventid[i][j] == evtnum) || uid->port[i][j] > 0) {
				if (!uid->enabled)
					uid->enabled = -1;
			}
		}
	}
}

static void setjoydevices (struct uae_prefs *prefs, bool gameportsmode, int port)
{
	for (int i = 0; joyinputs[port] && joyinputs[port][i] >= 0; i++) {
		int evtnum = joyinputs[port][i];
		for (int l = 0; l < MAX_INPUT_DEVICES; l++) {
			enablejoydevice (&joysticks[l], gameportsmode, evtnum);
			enablejoydevice (&mice[l], gameportsmode, evtnum);
			//enablejoydevice (&keyboards[l], gameportsmode, evtnum);
		}
		for (int k = 0; axistable[k] >= 0; k += 3) {
			if (evtnum == axistable[k] || evtnum == axistable[k + 1] || evtnum == axistable[k + 2]) {
				for (int j = 0; j < 3; j++) {
					int evtnum2 = axistable[k + j];
					for (int l = 0; l < MAX_INPUT_DEVICES; l++) {
						enablejoydevice (&joysticks[l], gameportsmode, evtnum2);
						enablejoydevice (&mice[l], gameportsmode, evtnum2);
						//enablejoydevice (&keyboards[l], gameportsmode, evtnum2);
					}
				}
				break;
			}
		}

	}
}

static const int *getlightpen(int port, int submode)
{
	switch (submode)
	{
	case 1:
		return port ? ip_lightpen2_trojan : ip_lightpen1_trojan;
	default:
		return port ? ip_lightpen2 : ip_lightpen1;
	}
}

static void setjoyinputs (struct uae_prefs *prefs, int port)
{
	joyinputs[port] = NULL;
	switch (joymodes[port])
	{
		case JSEM_MODE_JOYSTICK:
			if (port >= 2)
				joyinputs[port] = port == 3 ? ip_parjoy2 : ip_parjoy1;
			else
				joyinputs[port] = port == 1 ? ip_joy2 : ip_joy1;
		break;
		case JSEM_MODE_GAMEPAD:
			joyinputs[port] = port ? ip_joypad2 : ip_joypad1;
		break;
		case JSEM_MODE_JOYSTICK_CD32:
			joyinputs[port] = port ? ip_joycd322 : ip_joycd321;
		break;
		case JSEM_MODE_JOYSTICK_ANALOG:
			joyinputs[port] = port ? ip_analog2 : ip_analog1;
		break;
		case JSEM_MODE_WHEELMOUSE:
		case JSEM_MODE_MOUSE:
			joyinputs[port] = port ? ip_mouse2 : ip_mouse1;
		break;
		case JSEM_MODE_LIGHTPEN:
			joyinputs[port] = getlightpen(port, joysubmodes[port]);
		break;
		break;
		case JSEM_MODE_MOUSE_CDTV:
			joyinputs[port] = ip_mousecdtv;
		break;
	}
	//write_log (_T("joyinput %d = %p\n"), port, joyinputs[port]);
}

static void setautofire (struct uae_input_device *uid, int port, int af)
{
	const int *afp = af_ports[port];
	for (int k = 0; afp[k] >= 0; k++) {
		for (int i = 0; i < MAX_INPUT_DEVICE_EVENTS; i++) {
			for (int j = 0; j < MAX_INPUT_SUB_EVENT; j++) {
				if (uid->eventid[i][j] == afp[k]) {
					uid->flags[i][j] &= ~ID_FLAG_AUTOFIRE_MASK;
					if (af >= JPORT_AF_NORMAL)
						uid->flags[i][j] |= ID_FLAG_AUTOFIRE;
					if (af == JPORT_AF_TOGGLE)
						uid->flags[i][j] |= ID_FLAG_TOGGLE;
					if (af == JPORT_AF_ALWAYS)
						uid->flags[i][j] |= ID_FLAG_INVERTTOGGLE;
				}
			}
		}
	}
}

static void setautofires (struct uae_prefs *prefs, int port, int af)
{
#ifdef RETROPLATFORM
	// don't override custom AF autofire mappings
	if (rp_isactive ())
		return;
#endif
	if (JSEM_ISCUSTOM(port, prefs))
		return;
	for (int l = 0; l < MAX_INPUT_DEVICES; l++) {
		setautofire (&joysticks[l], port, af);
		setautofire (&mice[l], port, af);
		setautofire (&keyboards[l], port, af);
	}
}

// merge gameport settings with current input configuration
static void compatibility_copy (struct uae_prefs *prefs, bool gameports)
{
	int used[MAX_INPUT_DEVICES] = { 0 };
	int i, joy;

	for (i = 0; i < MAX_JPORTS; i++) {
		joymodes[i] = prefs->jports[i].mode;
		joysubmodes[i] = prefs->jports[i].submode;
		joyinputs[i] = NULL;
		// remove all mappings from this port
		if (gameports)
			remove_compa_config (prefs, i);
		remove_custom_config (prefs, i);
		setjoyinputs (prefs, i);
	}

	for (i = 0; i < 2; i++) {
		if (prefs->jports[i].id >= 0 && joymodes[i] <= 0) {
			int mode = prefs->jports[i].mode;
			if (jsem_ismouse (i, prefs) >= 0) {
				switch (mode)
				{
					case JSEM_MODE_DEFAULT:
					case JSEM_MODE_MOUSE:
					case JSEM_MODE_WHEELMOUSE:
					default:
					joymodes[i] = JSEM_MODE_WHEELMOUSE;
					joyinputs[i] = i ? ip_mouse2 : ip_mouse1;
					break;
					case JSEM_MODE_LIGHTPEN:
					joymodes[i] = JSEM_MODE_LIGHTPEN;
					joyinputs[i] = getlightpen(i, joysubmodes[i]);
					break;
					case JSEM_MODE_MOUSE_CDTV:
					joymodes[i] = JSEM_MODE_MOUSE_CDTV;
					joyinputs[i] = ip_mousecdtv;
					break;
				}
			} else if (jsem_isjoy (i, prefs) >= 0) {
				switch (mode)
				{
					case JSEM_MODE_DEFAULT:
					case JSEM_MODE_JOYSTICK:
					case JSEM_MODE_GAMEPAD:
					case JSEM_MODE_JOYSTICK_CD32:
					default:
					{
						bool iscd32 = mode == JSEM_MODE_JOYSTICK_CD32 || (mode == JSEM_MODE_DEFAULT && prefs->cs_cd32cd);
						if (iscd32) {
							joymodes[i] = JSEM_MODE_JOYSTICK_CD32;
							joyinputs[i] = i ? ip_joycd322 : ip_joycd321;
						} else if (mode == JSEM_MODE_GAMEPAD) {
							joymodes[i] = JSEM_MODE_GAMEPAD;
							joyinputs[i] = i ? ip_joypad2 : ip_joypad1;
						} else {
							joymodes[i] = JSEM_MODE_JOYSTICK;
							joyinputs[i] = i ? ip_joy2 : ip_joy1;
						}
						break;
					}
					case JSEM_MODE_JOYSTICK_ANALOG:
						joymodes[i] = JSEM_MODE_JOYSTICK_ANALOG;
						joyinputs[i] = i ? ip_analog2 : ip_analog1;
						break;
					case JSEM_MODE_MOUSE:
					case JSEM_MODE_WHEELMOUSE:
						joymodes[i] = JSEM_MODE_WHEELMOUSE;
						joyinputs[i] = i ? ip_mouse2 : ip_mouse1;
						break;
					case JSEM_MODE_LIGHTPEN:
						joymodes[i] = JSEM_MODE_LIGHTPEN;
						joyinputs[i] = getlightpen(i, joysubmodes[i]);
						break;
					case JSEM_MODE_MOUSE_CDTV:
						joymodes[i] = JSEM_MODE_MOUSE_CDTV;
						joyinputs[i] = ip_mousecdtv;
						break;
				}
			} else if (prefs->jports[i].id >= 0) {
				joymodes[i] = i ? JSEM_MODE_JOYSTICK : JSEM_MODE_WHEELMOUSE;
				joyinputs[i] = i ? ip_joy2 : ip_mouse1;
			}
		}
	}

	for (i = 2; i < MAX_JPORTS; i++) {
		if (prefs->jports[i].id >= 0 && joymodes[i] <= 0) {
			if (jsem_isjoy (i, prefs) >= 0) {
				joymodes[i] = JSEM_MODE_JOYSTICK;
				joyinputs[i] = i == 3 ? ip_parjoy2 : ip_parjoy1;
			} else if (prefs->jports[i].id >= 0) {
				prefs->jports[i].mode = joymodes[i] = JSEM_MODE_JOYSTICK;
				joyinputs[i] = i == 3 ? ip_parjoy2 : ip_parjoy1;
			}
		}
	}

	for (i = 0; i < 2; i++) {
		int af = prefs->jports[i].autofire;
		if (prefs->jports[i].id >= 0) {
			int mode = prefs->jports[i].mode;
			int submode = prefs->jports[i].submode;
			if ((joy = jsem_ismouse (i, prefs)) >= 0) {
				if (gameports)
					cleardev (mice, joy);
				switch (mode)
				{
				case JSEM_MODE_DEFAULT:
				case JSEM_MODE_MOUSE:
				case JSEM_MODE_WHEELMOUSE:
				default:
					input_get_default_mouse (mice, joy, i, af, !gameports, mode != JSEM_MODE_MOUSE, false);
					joymodes[i] = JSEM_MODE_WHEELMOUSE;
					break;
				case JSEM_MODE_LIGHTPEN:
					input_get_default_lightpen (mice, joy, i, af, !gameports, false, submode);
					joymodes[i] = JSEM_MODE_LIGHTPEN;
					break;
				case JSEM_MODE_JOYSTICK:
				case JSEM_MODE_GAMEPAD:
				case JSEM_MODE_JOYSTICK_CD32:
					input_get_default_joystick (mice, joy, i, af, mode, !gameports, true);
					joymodes[i] = mode;
					break;
				case JSEM_MODE_JOYSTICK_ANALOG:
					input_get_default_joystick_analog (mice, joy, i, af, !gameports, true);
					joymodes[i] = JSEM_MODE_JOYSTICK_ANALOG;
					break;
				}
				_tcsncpy (prefs->jports[i].idc.name, idev[IDTYPE_MOUSE].get_friendlyname (joy), MAX_JPORT_NAME - 1);
				_tcsncpy (prefs->jports[i].idc.configname, idev[IDTYPE_MOUSE].get_uniquename (joy), MAX_JPORT_CONFIG - 1);
				prefs->jports[i].idc.name[MAX_JPORT_NAME - 1] = 0;
				prefs->jports[i].idc.configname[MAX_JPORT_CONFIG - 1] = 0;
			}
		}
	}

	for (i = 1; i >= 0; i--) {
		int af = prefs->jports[i].autofire;
		if (prefs->jports[i].id >= 0) {
			int mode = prefs->jports[i].mode;
			int submode = prefs->jports[i].submode;
			joy = jsem_isjoy (i, prefs);
			if (joy >= 0) {
				if (gameports)
					cleardev (joysticks, joy);
				switch (mode)
				{
				case JSEM_MODE_DEFAULT:
				case JSEM_MODE_JOYSTICK:
				case JSEM_MODE_GAMEPAD:
				case JSEM_MODE_JOYSTICK_CD32:
				default:
				{
					bool iscd32 = mode == JSEM_MODE_JOYSTICK_CD32 || (mode == JSEM_MODE_DEFAULT && prefs->cs_cd32cd);
					int jmode = iscd32 ? JSEM_MODE_JOYSTICK_CD32 : mode;
					input_get_default_joystick(joysticks, joy, i, af, jmode, !gameports, false);
					if (iscd32)
						joymodes[i] = JSEM_MODE_JOYSTICK_CD32;
					else if (mode == JSEM_MODE_GAMEPAD)
						joymodes[i] = JSEM_MODE_GAMEPAD;
					else
						joymodes[i] = JSEM_MODE_JOYSTICK;
					break;
				}
				case JSEM_MODE_JOYSTICK_ANALOG:
					input_get_default_joystick_analog(joysticks, joy, i, af, !gameports, false);
					joymodes[i] = JSEM_MODE_JOYSTICK_ANALOG;
					break;
				case JSEM_MODE_MOUSE:
				case JSEM_MODE_WHEELMOUSE:
#ifdef AMIBERRY
					// This allows us to use Retroarch hotkeys when having a controller in Mouse mode
					if (currprefs.jports[i].id >= JSEM_MICE && currprefs.jports[i].id < JSEM_END)
					{
						input_get_default_mouse(joysticks, joy, i, af, !gameports, mode == JSEM_MODE_WHEELMOUSE, true);
						joymodes[i] = JSEM_MODE_WHEELMOUSE;
					}
					else
					{
						input_get_default_joystick(joysticks, joy, i, af, mode, !gameports, false);
						joymodes[i] = JSEM_MODE_WHEELMOUSE;
					}
#endif
					break;
				case JSEM_MODE_LIGHTPEN:
					input_get_default_lightpen(joysticks, joy, i, af, !gameports, true, submode);
					joymodes[i] = JSEM_MODE_LIGHTPEN;
					break;
				case JSEM_MODE_MOUSE_CDTV:
					joymodes[i] = JSEM_MODE_MOUSE_CDTV;
					input_get_default_joystick(joysticks, joy, i, af, mode, !gameports, false);
					break;

				}
				_tcsncpy(prefs->jports[i].idc.name, idev[IDTYPE_JOYSTICK].get_friendlyname (joy), MAX_JPORT_NAME - 1);
				_tcsncpy(prefs->jports[i].idc.configname, idev[IDTYPE_JOYSTICK].get_uniquename (joy), MAX_JPORT_CONFIG - 1);
				prefs->jports[i].idc.name[MAX_JPORT_NAME - 1] = 0;
				prefs->jports[i].idc.configname[MAX_JPORT_CONFIG - 1] = 0;
				used[joy] = 1;
			}
		}
	}

	if (gameports) {
		// replace possible old mappings with default keyboard mapping
		for (i = KBR_DEFAULT_MAP_FIRST; i <= KBR_DEFAULT_MAP_LAST; i++) {
			checkcompakb (keyboard_default_kbmaps[i], ip_joy2);
			checkcompakb (keyboard_default_kbmaps[i], ip_joy1);
			checkcompakb (keyboard_default_kbmaps[i], ip_joypad2);
			checkcompakb (keyboard_default_kbmaps[i], ip_joypad1);
			checkcompakb (keyboard_default_kbmaps[i], ip_parjoy2);
			checkcompakb (keyboard_default_kbmaps[i], ip_parjoy1);
			checkcompakb (keyboard_default_kbmaps[i], ip_mouse2);
			checkcompakb (keyboard_default_kbmaps[i], ip_mouse1);
		}
		for (i = KBR_DEFAULT_MAP_CD32_FIRST; i <= KBR_DEFAULT_MAP_CD32_LAST; i++) {
			checkcompakb (keyboard_default_kbmaps[i], ip_joycd321);
			checkcompakb (keyboard_default_kbmaps[i], ip_joycd322);
		}
	}

	for (i = 0; i < 2; i++) {
		if (prefs->jports[i].id >= 0) {
			int *kb = NULL;
			int mode = prefs->jports[i].mode;
			int af = prefs->jports[i].autofire;
			for (joy = 0; used[joy]; joy++);
			if (JSEM_ISANYKBD (i, prefs)) {
				bool cd32 = mode == JSEM_MODE_JOYSTICK_CD32 || (mode == JSEM_MODE_DEFAULT && prefs->cs_cd32cd);
				if (JSEM_ISNUMPAD (i, prefs)) {
					if (cd32)
						kb = keyboard_default_kbmaps[KBR_DEFAULT_MAP_CD32_NP];
					else if (mode == JSEM_MODE_GAMEPAD)
						kb = keyboard_default_kbmaps[KBR_DEFAULT_MAP_NP3];
					else
						kb = keyboard_default_kbmaps[KBR_DEFAULT_MAP_NP];
				} else if (JSEM_ISCURSOR (i, prefs)) {
					if (cd32)
						kb = keyboard_default_kbmaps[KBR_DEFAULT_MAP_CD32_CK];
					else if (mode == JSEM_MODE_GAMEPAD)
						kb = keyboard_default_kbmaps[KBR_DEFAULT_MAP_CK3];
					else
						kb = keyboard_default_kbmaps[KBR_DEFAULT_MAP_CK];
				} else if (JSEM_ISSOMEWHEREELSE (i, prefs)) {
					if (cd32)
						kb = keyboard_default_kbmaps[KBR_DEFAULT_MAP_CD32_SE];
					else if (mode == JSEM_MODE_GAMEPAD)
						kb = keyboard_default_kbmaps[KBR_DEFAULT_MAP_SE3];
					else
						kb = keyboard_default_kbmaps[KBR_DEFAULT_MAP_SE];
				}
#ifdef AMIBERRY
				else if (JSEM_ISKEYRAH(i, prefs)) 
				{
					if (cd32)
						kb = keyboard_default_kbmaps[KBR_DEFAULT_MAP_CD32_KEYRAH];
					else if (mode == JSEM_MODE_GAMEPAD)
						kb = keyboard_default_kbmaps[KBR_DEFAULT_MAP_KEYRAH3];
					else
						kb = keyboard_default_kbmaps[KBR_DEFAULT_MAP_KEYRAH];
				}
				else if (JSEM_ISRAPLAYER1(i, prefs))
				{
					if (cd32)
						kb = keyboard_default_kbmaps[KBR_DEFAULT_MAP_CD32_RAPLAYER1];
					else if (mode == JSEM_MODE_GAMEPAD)
						kb = keyboard_default_kbmaps[KBR_DEFAULT_MAP_RAPLAYER1_3];
					else
						kb = keyboard_default_kbmaps[KBR_DEFAULT_MAP_RAPLAYER1];
				}
				else if (JSEM_ISRAPLAYER2(i, prefs))
				{
					if (cd32)
						kb = keyboard_default_kbmaps[KBR_DEFAULT_MAP_CD32_RAPLAYER2];
					else if (mode == JSEM_MODE_GAMEPAD)
						kb = keyboard_default_kbmaps[KBR_DEFAULT_MAP_RAPLAYER2_3];
					else
						kb = keyboard_default_kbmaps[KBR_DEFAULT_MAP_RAPLAYER2];
				}
				else if (JSEM_ISRAPLAYER3(i, prefs))
				{
					if (cd32)
						kb = keyboard_default_kbmaps[KBR_DEFAULT_MAP_CD32_RAPLAYER3];
					else if (mode == JSEM_MODE_GAMEPAD)
						kb = keyboard_default_kbmaps[KBR_DEFAULT_MAP_RAPLAYER3_3];
					else
						kb = keyboard_default_kbmaps[KBR_DEFAULT_MAP_RAPLAYER3];
				}
				else if (JSEM_ISRAPLAYER4(i, prefs))
				{
					if (cd32)
						kb = keyboard_default_kbmaps[KBR_DEFAULT_MAP_CD32_RAPLAYER4];
					else if (mode == JSEM_MODE_GAMEPAD)
						kb = keyboard_default_kbmaps[KBR_DEFAULT_MAP_RAPLAYER4_3];
					else
						kb = keyboard_default_kbmaps[KBR_DEFAULT_MAP_RAPLAYER4];
				}
#endif
				if (kb) {
					switch (mode)
					{
					case JSEM_MODE_JOYSTICK:
					case JSEM_MODE_GAMEPAD:
					case JSEM_MODE_JOYSTICK_CD32:
					case JSEM_MODE_DEFAULT:
						if (cd32) {
							setcompakb (prefs, kb, i ? ip_joycd322 : ip_joycd321, i, af);
							joymodes[i] = JSEM_MODE_JOYSTICK_CD32;
						} else if (mode == JSEM_MODE_GAMEPAD) {
							setcompakb (prefs, kb, i ? ip_joypad2 : ip_joypad1, i, af);
							joymodes[i] = JSEM_MODE_GAMEPAD;
						} else {
							setcompakb (prefs, kb, i ? ip_joy2 : ip_joy1, i, af);
							joymodes[i] = JSEM_MODE_JOYSTICK;
						}
						break;
					case JSEM_MODE_MOUSE:
					case JSEM_MODE_WHEELMOUSE:
						setcompakb (prefs, kb, i ? ip_mouse2 : ip_mouse1, i, af);
						joymodes[i] = JSEM_MODE_WHEELMOUSE;
						break;
					}
					used[joy] = 1;
				}
			}
		}
	}
#ifndef AMIBERRY
	if (arcadia_bios) {
		setcompakb (prefs, keyboard_default_kbmaps[KBR_DEFAULT_MAP_ARCADIA], ip_arcadia, 0, 0);
	}
#endif
	if (0 && currprefs.cs_cdtvcd) {
		setcompakb (prefs, keyboard_default_kbmaps[KBR_DEFAULT_MAP_CDTV], ip_mediacdtv, 0, 0);
	}

	// parport
	for (i = 2; i < MAX_JPORTS; i++) {
		int af = prefs->jports[i].autofire;
		if (prefs->jports[i].id >= 0) {
			joy = jsem_isjoy (i, prefs);
			if (joy >= 0) {
				if (gameports)
					cleardev (joysticks, joy);
				input_get_default_joystick (joysticks, joy, i, af, 0, !gameports, false);
				_tcsncpy (prefs->jports[i].idc.name, idev[IDTYPE_JOYSTICK].get_friendlyname (joy), MAX_JPORT_NAME - 1);
				_tcsncpy (prefs->jports[i].idc.configname, idev[IDTYPE_JOYSTICK].get_uniquename (joy), MAX_JPORT_CONFIG - 1);
				prefs->jports[i].idc.name[MAX_JPORT_NAME - 1] = 0;
				prefs->jports[i].idc.configname[MAX_JPORT_CONFIG - 1] = 0;
				used[joy] = 1;
				joymodes[i] = JSEM_MODE_JOYSTICK;
			}
		}
	}
	for (i = 2; i < MAX_JPORTS; i++) {
		if (prefs->jports[i].id >= 0) {
			int *kb = NULL;
			for (joy = 0; used[joy]; joy++);
			if (JSEM_ISANYKBD (i, prefs)) {
				if (JSEM_ISNUMPAD (i, prefs))
					kb = keyboard_default_kbmaps[KBR_DEFAULT_MAP_NP];
				else if (JSEM_ISCURSOR (i, prefs))
					kb = keyboard_default_kbmaps[KBR_DEFAULT_MAP_CK];
				else if (JSEM_ISSOMEWHEREELSE (i, prefs))
					kb = keyboard_default_kbmaps[KBR_DEFAULT_MAP_SE];
				if (kb) {
					setcompakb (prefs, kb, i == 3 ? ip_parjoy2default : ip_parjoy1default, i, prefs->jports[i].autofire);
					used[joy] = 1;
					joymodes[i] = JSEM_MODE_JOYSTICK;
				}
			}
		}
	}

	for (i = 0; i < MAX_JPORTS; i++) {
		if (JSEM_ISCUSTOM(i, prefs)) {
			inputdevice_parse_jport_custom(prefs, prefs->jports[i].id - JSEM_CUSTOM, i, NULL);
		}
		if (gameports)
			setautofires (prefs, i, prefs->jports[i].autofire);
	}

	for (i = 0; i < MAX_JPORTS; i++) {
		setjoyinputs (prefs, i);
		setjoydevices (prefs, gameports, i);
	}
}

static void disableifempty2 (struct uae_input_device *uid)
{
	for (int i = 0; i < MAX_INPUT_DEVICE_EVENTS; i++) {
		for (int j = 0; j < MAX_INPUT_SUB_EVENT; j++) {
			if (uid->eventid[i][j] > 0 || uid->custom[i][j] != NULL)
				return;
		}
	}
	if (uid->enabled < 0)
		uid->enabled = 0;
}
static void disableifempty (struct uae_prefs *prefs)
{
	for (int l = 0; l < MAX_INPUT_DEVICES; l++) {
		disableifempty2 (&joysticks[l]);
		disableifempty2 (&mice[l]);
		if (!input_get_default_keyboard(l))
			disableifempty2 (&keyboards[l]);
	}
	prefs->internalevent_settings[0]->enabled = true;
}

static void matchdevices(struct uae_prefs *p, struct inputdevice_functions *inf, struct uae_input_device *uid, int devnum, int match_mask)
{
	int i, j;

	for (int l = 0; l < 2; l++) {
		bool fullmatch = l == 0;
		int match = -1;
		for (i = 0; i < inf->get_num (); i++) {
			const TCHAR* aname1 = inf->get_friendlyname (i);
			const TCHAR* aname2 = inf->get_uniquename (i);
			for (j = 0; j < MAX_INPUT_DEVICES; j++) {
				if (aname2 && uid[j].configname) {
					bool matched = false;
					TCHAR bname[MAX_DPATH];
					TCHAR bname2[MAX_DPATH];
					TCHAR *p1 ,*p2;
					TCHAR *bname1 = uid[j].name;

					if (fullmatch) {
						if (!(match_mask & INPUT_MATCH_BOTH))
							continue;
					} else {
						if (!(match_mask & INPUT_MATCH_CONFIG_NAME_ONLY))
							continue;
					}

					_tcscpy (bname, uid[j].configname);
					_tcscpy (bname2, aname2);
					// strip possible local guid part
					p1 = _tcschr (bname, '{');
					p2 = _tcschr (bname2, '{');
					if (!p1 && !p2) {
						// check possible directinput names too
						p1 = _tcschr (bname, ' ');
						p2 = _tcschr (bname2, ' ');
					}
					if (!_tcscmp (bname, bname2)) {
						matched = true;
					} else if (p1 && p2 && p1 - bname == p2 - bname2) {
						*p1 = 0;
						*p2 = 0;
						if (bname[0] && !_tcscmp (bname2, bname))
							matched = true;
					}
					if (matched && fullmatch && aname1 && bname1 && _tcscmp(aname1, bname1) != 0)
						matched = false;
					if (matched) {
						if (match >= 0)
							match = -2;
						else
							match = j;
					}
					if (match == -2)
						break;
				}
			}
			if (!fullmatch) {
				// multiple matches -> use complete local-only id string for comparisons
				if (match == -2) {
					for (j = 0; j < MAX_INPUT_DEVICES; j++) {
						TCHAR *bname2 = uid[j].configname;
						if (aname2 && bname2 && (match_mask & INPUT_MATCH_CONFIG_NAME_ONLY) && !_tcscmp (aname2, bname2)) {
							match = j;
							break;
						}
					}
				}
				if (match < 0) {
					// no match, try friendly names only
					for (j = 0; j < MAX_INPUT_DEVICES; j++) {
						TCHAR *bname1 = uid[j].name;
						if (aname1 && bname1 && (match_mask & INPUT_MATCH_FRIENDLY_NAME_ONLY) && !_tcscmp (aname1, bname1)) {
							match = j;
							break;
						}
					}
				}
			}
			if (match >= 0) {
				j = match;
				if (j != i) {
					struct uae_input_device *tmp = xmalloc (struct uae_input_device, 1);
					memcpy (tmp, &uid[j], sizeof (struct uae_input_device));
					memcpy (&uid[j], &uid[i], sizeof (struct uae_input_device));
					memcpy (&uid[i], tmp, sizeof (struct uae_input_device));
					xfree (tmp);
					gp_swappeddevices[j][devnum] = i;
					gp_swappeddevices[i][devnum] = j;
				}
			}
		}
		if (match >= 0)
			break;
	}
	for (i = 0; i < inf->get_num (); i++) {
		if (uid[i].name == NULL)
			uid[i].name = my_strdup (inf->get_friendlyname (i));
		if (uid[i].configname == NULL)
			uid[i].configname = my_strdup (inf->get_uniquename (i));
	}
}

static void matchdevices_all (struct uae_prefs *prefs)
{
	for (int i = 1; i < MAX_INPUT_SETTINGS; i++) {
		matchdevices(prefs, &idev[IDTYPE_MOUSE], prefs->mouse_settings[i], IDTYPE_MOUSE, prefs->input_device_match_mask);
		matchdevices(prefs, &idev[IDTYPE_JOYSTICK], prefs->joystick_settings[i], IDTYPE_JOYSTICK, prefs->input_device_match_mask);
		matchdevices(prefs, &idev[IDTYPE_KEYBOARD], prefs->keyboard_settings[i], IDTYPE_KEYBOARD, INPUT_MATCH_ALL);
<<<<<<< HEAD
	}
	for (int i = 0; i < MAX_INPUT_DEVICES; i++) {
		for (int j = 0; j < IDTYPE_MAX; j++) {
			gp_swappeddevices[i][j] = -1;
		}
	}
=======
	}
	for (int i = 0; i < MAX_INPUT_DEVICES; i++) {
		for (int j = 0; j < IDTYPE_MAX; j++) {
			gp_swappeddevices[i][j] = -1;
		}
	}
>>>>>>> c2a3ddb9
	matchdevices(prefs, &idev[IDTYPE_MOUSE], prefs->mouse_settings[0], IDTYPE_MOUSE, prefs->input_device_match_mask);
	matchdevices(prefs, &idev[IDTYPE_JOYSTICK], prefs->joystick_settings[0], IDTYPE_JOYSTICK, prefs->input_device_match_mask);
	matchdevices(prefs, &idev[IDTYPE_KEYBOARD], prefs->keyboard_settings[0], IDTYPE_KEYBOARD, INPUT_MATCH_ALL);

}

bool inputdevice_set_gameports_mapping (struct uae_prefs *prefs, int devnum, int num, int evtnum, uae_u64 flags, int port, int input_selected_setting)
{
	TCHAR name[256];
	const struct inputevent *ie;
	int sub;

	if (evtnum < 0) {
		joysticks = prefs->joystick_settings[input_selected_setting];
		mice = prefs->mouse_settings[input_selected_setting];
		keyboards = prefs->keyboard_settings[input_selected_setting];
		for (sub = 0; sub < MAX_INPUT_SUB_EVENT; sub++) {
			int port2 = 0;
			inputdevice_get_mapping (devnum, num, NULL, &port2, NULL, NULL, sub);
			if (port2 == port + 1) {
				inputdevice_set_mapping (devnum, num, NULL, NULL, 0, 0, sub);
			}
		}
		return true;
	}
	ie = inputdevice_get_eventinfo (evtnum);
	if (!inputdevice_get_eventname (ie, name))
		return false;
	joysticks = prefs->joystick_settings[input_selected_setting];
	mice = prefs->mouse_settings[input_selected_setting];
	keyboards = prefs->keyboard_settings[input_selected_setting];

	sub = 0;
	if (inputdevice_get_widget_type (devnum, num, NULL, false) != IDEV_WIDGET_KEY) {
		for (sub = 0; sub < MAX_INPUT_SUB_EVENT; sub++) {
			int port2 = 0;
			int evt = inputdevice_get_mapping (devnum, num, NULL, &port2, NULL, NULL, sub);
			if (port2 == port + 1 && evt == evtnum)
				break;
			if (!inputdevice_get_mapping (devnum, num, NULL, NULL, NULL, NULL, sub))
				break;
		}
	}
	if (sub >= MAX_INPUT_SUB_EVENT)
		sub = MAX_INPUT_SUB_EVENT - 1;
	inputdevice_set_mapping (devnum, num, name, NULL, IDEV_MAPPED_GAMEPORTSCUSTOM1 | flags, port + 1, sub);

	joysticks = prefs->joystick_settings[prefs->input_selected_setting];
	mice = prefs->mouse_settings[prefs->input_selected_setting];
	keyboards = prefs->keyboard_settings[prefs->input_selected_setting];

	if (prefs->input_selected_setting != GAMEPORT_INPUT_SETTINGS) {
		int xport;
		uae_u64 xflags;
		TCHAR xname[MAX_DPATH], xcustom[MAX_DPATH];
		inputdevice_get_mapping (devnum, num, &xflags, &xport, xname, xcustom, 0);
		if (xport == 0)
			inputdevice_set_mapping (devnum, num, xname, xcustom, xflags, MAX_JPORTS + 1, SPARE_SUB_EVENT);
		inputdevice_set_mapping (devnum, num, name, NULL, IDEV_MAPPED_GAMEPORTSCUSTOM1 | flags, port + 1, 0);
	}
	return true;
}

static void resetinput (void)
{
	if ((input_play || input_record) && hsync_counter > 0)
		return;
	cd32_shifter[0] = cd32_shifter[1] = 8;
	for (int i = 0; i < MAX_JPORTS; i++) {
		oleft[i] = 0;
		oright[i] = 0;
		otop[i] = 0;
		obot[i] = 0;
		joybutton[i] = 0;
		joydir[i] = 0;
		mouse_deltanoreset[i][0] = 0;
		mouse_delta[i][0] = 0;
		mouse_deltanoreset[i][1] = 0;
		mouse_delta[i][1] = 0;
		mouse_deltanoreset[i][2] = 0;
		mouse_delta[i][2] = 0;
	}
	for (int i = 0; i < 2; i++) {
		lightpen_delta[i][0] = lightpen_delta[i][1] = 0;
		lightpen_deltanoreset[i][0] = lightpen_deltanoreset[i][1] = 0;
	}
	memset (keybuf, 0, sizeof keybuf);
	for (int i = 0; i < INPUT_QUEUE_SIZE; i++)
		input_queue[i].linecnt = input_queue[i].nextlinecnt = -1;

	for (int i = 0; i < MAX_INPUT_SUB_EVENT; i++) {
		sublevdir[0][i] = i;
		sublevdir[1][i] = MAX_INPUT_SUB_EVENT - i - 1;
	}
	for (int i = 0; i < MAX_JPORTS_CUSTOM; i++) {
		custom_autoswitch_joy[i] = 0;
		custom_autoswitch_mouse[i] = 0;
	}
}

void inputdevice_copyjports(struct uae_prefs *srcprefs, struct uae_prefs *dstprefs)
{
	for (int i = 0; i < MAX_JPORTS; i++) {
		copyjport(srcprefs, dstprefs, i);
	}
	if (srcprefs) {
		for (int i = 0; i < MAX_JPORTS_CUSTOM; i++) {
			_tcscpy(dstprefs->jports_custom[i].custom, srcprefs->jports_custom[i].custom);
		}
	}

}

void inputdevice_updateconfig_internal (struct uae_prefs *srcprefs, struct uae_prefs *dstprefs)
{
	keyboard_default = keyboard_default_table[currprefs.input_keyboard_type];

	inputdevice_copyjports(srcprefs, dstprefs);
	resetinput ();

	joysticks = dstprefs->joystick_settings[dstprefs->input_selected_setting];
	mice = dstprefs->mouse_settings[dstprefs->input_selected_setting];
	keyboards = dstprefs->keyboard_settings[dstprefs->input_selected_setting];
	internalevents = dstprefs->internalevent_settings[dstprefs->input_selected_setting];

	matchdevices_all (dstprefs);

	memset (joysticks2, 0, sizeof joysticks2);
	memset (mice2, 0, sizeof mice2);

	int input_selected_setting = dstprefs->input_selected_setting;

	joysticks = dstprefs->joystick_settings[GAMEPORT_INPUT_SETTINGS];
	mice = dstprefs->mouse_settings[GAMEPORT_INPUT_SETTINGS];
	keyboards = dstprefs->keyboard_settings[GAMEPORT_INPUT_SETTINGS];
	internalevents = dstprefs->internalevent_settings[GAMEPORT_INPUT_SETTINGS];
	dstprefs->input_selected_setting = GAMEPORT_INPUT_SETTINGS;

	for (int i = 0; i < MAX_INPUT_SETTINGS; i++) {
		joysticks[i].enabled = 0;
		mice[i].enabled = 0;
	}

	for (int i = 0; i < MAX_JPORTS_CUSTOM; i++) {
		inputdevice_parse_jport_custom(dstprefs, i, -1, NULL);
	}

	compatibility_copy (dstprefs, true);

	dstprefs->input_selected_setting = input_selected_setting;

	joysticks = dstprefs->joystick_settings[dstprefs->input_selected_setting];
	mice = dstprefs->mouse_settings[dstprefs->input_selected_setting];
	keyboards = dstprefs->keyboard_settings[dstprefs->input_selected_setting];
	internalevents = dstprefs->internalevent_settings[dstprefs->input_selected_setting];

	if (dstprefs->input_selected_setting != GAMEPORT_INPUT_SETTINGS) {
		compatibility_copy (dstprefs, false);
	}

	disableifempty (dstprefs);
	scanevents (dstprefs);

	if (srcprefs) {
		for (int i = 0; i < MAX_JPORTS; i++) {
			copyjport(dstprefs, srcprefs, i);
		}
	}
}

void inputdevice_updateconfig (struct uae_prefs *srcprefs, struct uae_prefs *dstprefs)
{
	inputdevice_updateconfig_internal (srcprefs, dstprefs);
	
	set_config_changed ();

	for (int i = 0; i < MAX_JPORTS; i++) {
		inputdevice_store_used_device(&dstprefs->jports[i], i, false);
	}

#ifdef RETROPLATFORM
	rp_input_change (0);
	rp_input_change (1);
	rp_input_change (2);
	rp_input_change (3);
	for (int i = 0; i < MAX_JPORTS; i++)
		rp_update_gameport (i, -1, 0);
#endif
}

/* called when devices get inserted or removed
* store old devices temporarily, enumerate all devices
* restore old devices back (order may have changed)
*/
bool inputdevice_devicechange (struct uae_prefs *prefs)
{
	int acc = input_acquired;
	int i, idx;
	TCHAR *jports_name[MAX_JPORTS];
	TCHAR *jports_configname[MAX_JPORTS];
	int jportskb[MAX_JPORTS], jportscustom[MAX_JPORTS];
	int jportsmode[MAX_JPORTS];
	int jportssubmode[MAX_JPORTS];
	int jportid[MAX_JPORTS], jportaf[MAX_JPORTS];
	bool changed = false;

	for (i = 0; i < MAX_JPORTS; i++) {
		jportskb[i] = -1;
		jportscustom[i] = -1;
		jportid[i] = prefs->jports[i].id;
		jportaf[i] = prefs->jports[i].autofire;
		jports_name[i] = NULL;
		jports_configname[i] = NULL;
		idx = inputdevice_getjoyportdevice (i, prefs->jports[i].id);
		if (idx >= JSEM_LASTKBD + inputdevice_get_device_total(IDTYPE_MOUSE) + inputdevice_get_device_total(IDTYPE_JOYSTICK)) {
			jportscustom[i] = idx - (JSEM_LASTKBD + inputdevice_get_device_total(IDTYPE_MOUSE) + inputdevice_get_device_total(IDTYPE_JOYSTICK));
		} else if (idx >= JSEM_LASTKBD) {
			if (prefs->jports[i].idc.name[0] == 0 && prefs->jports[i].idc.configname[0] == 0) {
				struct inputdevice_functions *idf;
				int devidx;
				idx -= JSEM_LASTKBD;
				idf = getidf (idx);
				devidx = inputdevice_get_device_index (idx);
				jports_name[i] = my_strdup (idf->get_friendlyname (devidx));
				jports_configname[i] = my_strdup (idf->get_uniquename (devidx));
			}
		} else {
			jportskb[i] = idx;
		}
		jportsmode[i] = prefs->jports[i].mode;
		jportssubmode[i] = prefs->jports[i].submode;
		if (jports_name[i] == NULL)
			jports_name[i] = my_strdup(prefs->jports[i].idc.name);
		if (jports_configname[i] == NULL)
			jports_configname[i] = my_strdup(prefs->jports[i].idc.configname);
	}

	// store old devices
	struct inputdevconfig devcfg[MAX_INPUT_DEVICES][IDTYPE_MAX] = { 0 };
	int dev_nums[IDTYPE_MAX];
	for (int j = 0; j <= IDTYPE_KEYBOARD; j++) {
		struct inputdevice_functions *inf = &idev[j];
		dev_nums[j] = inf->get_num();
		for (i = 0; i < dev_nums[j]; i++) {
			const TCHAR *un = inf->get_uniquename(i);
			const TCHAR *fn = inf->get_friendlyname(i);
			_tcscpy(devcfg[i][j].name, fn);
			_tcscpy(devcfg[i][j].configname, un);
		}
	}

	inputdevice_unacquire();
	idev[IDTYPE_JOYSTICK].close();
	idev[IDTYPE_MOUSE].close();
	idev[IDTYPE_KEYBOARD].close();
	idev[IDTYPE_JOYSTICK].init();
	idev[IDTYPE_MOUSE].init();
	idev[IDTYPE_KEYBOARD].init();
	for (int i = 0; i < MAX_INPUT_DEVICES; i++) {
		for (int j = 0; j < IDTYPE_MAX; j++) {
			gp_swappeddevices[i][j] = -1;
		}
	}

	matchdevices_all(prefs);

	//matchdevices(prefs, &idev[IDTYPE_MOUSE], prefs->mouse_settings, IDTYPE_MOUSE, prefs->input_device_match_mask);
	//matchdevices(prefs, &idev[IDTYPE_JOYSTICK], prefs->joystick_settings, IDTYPE_JOYSTICK, prefs->input_device_match_mask);
	//matchdevices(prefs, &idev[IDTYPE_KEYBOARD], prefs->keyboard_settings, IDTYPE_KEYBOARD, INPUT_MATCH_ALL);

	write_log(_T("Checking for inserted/removed devices..\n"));

	// find out which one was removed or inserted
	for (int j = 0; j <= IDTYPE_KEYBOARD; j++) {
		struct inputdevice_functions *inf = &idev[j];
		int num = inf->get_num();
		bool df[MAX_INPUT_DEVICES] = { 0 };
		for (i = 0; i < MAX_INPUT_DEVICES; i++) {
			TCHAR *fn2 = devcfg[i][j].name;
			TCHAR *un2 = devcfg[i][j].configname;
			if (fn2[0] && un2[0]) {
				for (int k = 0; k < num; k++) {
					const TCHAR *un = inf->get_uniquename(k);
					const TCHAR *fn = inf->get_friendlyname(k);
					// device not removed or inserted
					if (!_tcscmp(fn2, fn) && !_tcscmp(un2, un)) {
						devcfg[i][j].name[0] = 0;
						devcfg[i][j].configname[0] = 0;
						df[k] = true;
					}
				}
			}
		}
		for (i = 0; i < MAX_INPUT_DEVICES; i++) {
			if (devcfg[i][j].name[0]) {
				write_log(_T("REMOVED: %d/%d %s (%s)\n"), j, i, devcfg[i][j].name, devcfg[i][j].configname);
				inputdevice_store_unplugged_port(prefs, &devcfg[i][j]);
				changed = true;
			}
		}
		for (i = 0; i < num; i++) {
			if (df[i] == false) {
				struct inputdevconfig idc;
				struct stored_jport *sjp;
				_tcscpy(idc.configname, inf->get_uniquename(i));
				_tcscpy(idc.name, inf->get_friendlyname(i));
				write_log(_T("INSERTED: %d/%d %s (%s)\n"), j, i, idc.name, idc.configname);
				changed = true;
				int portnum = inputdevice_get_unplugged_device(&idc, &sjp);
				if (portnum >= 0) {
					write_log(_T("Inserting to port %d\n"), portnum);
					jportscustom[i] = -1;
					xfree(jports_name[portnum]);
					xfree(jports_configname[portnum]);
					jports_name[portnum] = my_strdup(idc.name);
					jports_configname[portnum] = my_strdup(idc.configname);
					jportaf[portnum] = sjp->jp.autofire;
					jportsmode[portnum] = sjp->jp.mode;
					jportssubmode[portnum] = sjp->jp.submode;
				} else {
					write_log(_T("Not inserted to any port\n"));
				}
			}
		}
	}

	bool fixedports[MAX_JPORTS];
	for (i = 0; i < MAX_JPORTS; i++) {
		freejport(prefs, i);
		fixedports[i] = false;
	}

	for (i = 0; i < MAX_JPORTS; i++) {
		bool found = true;
		if (jportscustom[i] >= 0) {
			TCHAR tmp[10];
			_stprintf(tmp, _T("custom%d"), jportscustom[i]);
			found = inputdevice_joyport_config(prefs, tmp, NULL, i, jportsmode[i], jportssubmode[i], 0, true) != 0;
		} else if ((jports_name[i] && jports_name[i][0]) || (jports_configname[i] && jports_configname[i][0])) {
			if (!inputdevice_joyport_config (prefs, jports_name[i], jports_configname[i], i, jportsmode[i], jportssubmode[i], 1, true)) {
				found = inputdevice_joyport_config (prefs, jports_name[i], NULL, i, jportsmode[i], jportssubmode[i], 1, true) != 0;
			}
			if (!found) {
				inputdevice_joyport_config(prefs, _T("joydefault"), NULL, i, jportsmode[i], jportssubmode[i], 0, true);
			}
		} else if (jportskb[i] >= 0) {
			TCHAR tmp[10];
			_stprintf (tmp, _T("kbd%d"), jportskb[i] + 1);
			found = inputdevice_joyport_config (prefs, tmp, NULL, i, jportsmode[i], jportssubmode[i], 0, true) != 0;
			
		}
		fixedports[i] = found;
		prefs->jports[i].autofire = jportaf[i];
		xfree (jports_name[i]);
		xfree (jports_configname[i]);
		inputdevice_validate_jports(prefs, i, fixedports);
	}

	write_log(_T("Input remapping done. Changed=%d.\n"), changed);

	if (!changed)
		return false;

	if (prefs == &changed_prefs)
		inputdevice_copyconfig (&changed_prefs, &currprefs);
	if (acc)
		inputdevice_acquire (TRUE);
#ifdef RETROPLATFORM
	rp_enumdevices ();
#endif
	set_config_changed ();
	return true;
}


// set default prefs to all input configuration settings
void inputdevice_default_prefs (struct uae_prefs *p)
{
	inputdevice_init ();

	p->input_selected_setting = GAMEPORT_INPUT_SETTINGS;
	p->input_joymouse_multiplier = 100;
	p->input_joymouse_deadzone = 33;
	p->input_joystick_deadzone = 33;
	p->input_joymouse_speed = 10;
	p->input_analog_joystick_mult = 18;
	p->input_analog_joystick_offset = -5;
#ifdef AMIBERRY
	p->input_mouse_speed = amiberry_options.input_default_mouse_speed;
#endif
	p->input_autofire_linecnt = 600;
	p->input_keyboard_type = 0;
	p->input_autoswitch = true;
	p->input_device_match_mask = -1;
	keyboard_default = keyboard_default_table[p->input_keyboard_type];
	inputdevice_default_kb_all (p);

}

// set default keyboard and keyboard>joystick layouts
void inputdevice_setkeytranslation (struct uae_input_device_kbr_default **trans, int **kbmaps)
{
	keyboard_default_table = trans;
	keyboard_default_kbmaps = kbmaps;
}

// return true if keyboard/scancode pair is mapped
int inputdevice_iskeymapped (int keyboard, int scancode)
{
	if (!keyboards || scancode < 0)
		return 0;
	return scancodeused[keyboard][scancode];
}

int inputdevice_synccapslock (int oldcaps, int *capstable)
{
	struct uae_input_device *na = &keyboards[0];
	int j, i;
	
	if (!keyboards)
		return -1;
	for (j = 0; na->extra[j]; j++) {
		if (na->extra[j] == INPUTEVENT_KEY_CAPS_LOCK) {
			for (i = 0; capstable[i]; i += 2) {
				if (na->extra[j] == capstable[i]) {
					if (oldcaps != capstable[i + 1]) {
						oldcaps = capstable[i + 1];
						inputdevice_translatekeycode (0, capstable[i], oldcaps ? -1 : 0, false);
					}
					return i;
				}
			}
		}
	}
	return -1;
}

static void rqualifiers (uae_u64 flags, bool release)
{
	uae_u64 mask = ID_FLAG_QUALIFIER1 << 1;
	for (int i = 0; i < MAX_INPUT_QUALIFIERS; i++) {
		if ((flags & mask) && (mask & (qualifiers << 1))) {
			if (release) {
				if (!(mask & qualifiers_r)) {
					qualifiers_r |= mask;
					for (int ii = 0; ii < MAX_INPUT_SUB_EVENT; ii++) {
						int qevt = qualifiers_evt[i][ii];
						if (qevt > 0) {
							write_log (_T("Released %d '%s'\n"), qevt, events[qevt].name);
							inputdevice_do_keyboard (events[qevt].data, 0);
						}
					}
				}
			} else {
				if ((mask & qualifiers_r)) {
					qualifiers_r &= ~mask;
					for (int ii = 0; ii < MAX_INPUT_SUB_EVENT; ii++) {
						int qevt = qualifiers_evt[i][ii];
						if (qevt > 0) {
							write_log (_T("Pressed %d '%s'\n"), qevt, events[qevt].name);
							inputdevice_do_keyboard (events[qevt].data, 1);
						}
					}
				}
			}
		}
		mask <<= 2;
	}
}

static int inputdevice_translatekeycode_2 (int keyboard, int scancode, int keystate, bool qualifiercheckonly, bool ignorecanrelease)
{
	struct uae_input_device *na = &keyboards[keyboard];
	int j, k;
	int handled = 0;
	bool didcustom = false;

	if (!keyboards || scancode < 0)
		return handled;

	j = 0;
	while (j < MAX_INPUT_DEVICE_EVENTS && na->extra[j] >= 0) {
		if (na->extra[j] == scancode) {
			bool qualonly;
			uae_u64 qualmask[MAX_INPUT_SUB_EVENT];
			getqualmask (qualmask, na, j, &qualonly);

			if (qualonly)
				qualifiercheckonly = true;
			for (k = 0; k < MAX_INPUT_SUB_EVENT; k++) {/* send key release events in reverse order */
				uae_u64 *flagsp = &na->flags[j][sublevdir[keystate == 0 ? 1 : 0][k]];
				int evt = na->eventid[j][sublevdir[keystate == 0 ? 1 : 0][k]];
				uae_u64 flags = *flagsp;
				int autofire = (flags & ID_FLAG_AUTOFIRE) ? 1 : 0;
				int toggle = (flags & ID_FLAG_TOGGLE) ? 1 : 0;
				int inverttoggle = (flags & ID_FLAG_INVERTTOGGLE) ? 1 : 0;
				int invert = (flags & ID_FLAG_INVERT) ? 1 : 0;
				int setmode = (flags & ID_FLAG_SET_ONOFF) ? 1: 0;
				int setvalval = (flags & (ID_FLAG_SET_ONOFF_VAL1 | ID_FLAG_SET_ONOFF_VAL2));
				int setval = setvalval == (ID_FLAG_SET_ONOFF_VAL1 | ID_FLAG_SET_ONOFF_VAL2) ? SET_ONOFF_PRESSREL_VALUE :
					(setvalval == ID_FLAG_SET_ONOFF_VAL2 ? SET_ONOFF_PRESS_VALUE : (setvalval == ID_FLAG_SET_ONOFF_VAL1 ? SET_ONOFF_ON_VALUE : SET_ONOFF_OFF_VALUE));
				int toggled;
				int state;
				int ie_flags = na->port[j][sublevdir[keystate == 0 ? 1 : 0][k]] == 0 ? HANDLE_IE_FLAG_ALLOWOPPOSITE : 0;

				if (keystate < 0) {
					state = keystate;
				} else if (invert) {
					state = keystate ? 0 : 1;
				} else {
					state = keystate;
				}
				if (setmode) {
					if (state || setval == SET_ONOFF_PRESS_VALUE || setval == SET_ONOFF_PRESSREL_VALUE)
						state = setval | (keystate ? 1 : 0);
				}

				setqualifiers (evt, state > 0);

				if (qualifiercheckonly) {
					if (!state && (flags & ID_FLAG_CANRELEASE)) {
						*flagsp &= ~ID_FLAG_CANRELEASE;
						handle_input_event (evt, state, 1, (autofire ? HANDLE_IE_FLAG_AUTOFIRE : 0) | HANDLE_IE_FLAG_CANSTOPPLAYBACK | ie_flags);
						if (k == 0) {
							process_custom_event (na, j, state, qualmask, autofire, k);
						}
					}
					continue;
				}

				if (!state) {
					didcustom |= process_custom_event (na, j, state, qualmask, autofire, k);
				}

				// if evt == caps and scan == caps: sync with native caps led
				if (evt == INPUTEVENT_KEY_CAPS_LOCK) {
					int v;
					if (state < 0)
						state = 1;
					v = target_checkcapslock (scancode, &state);
					if (v < 0)
						continue;
					if (v > 0)
						toggle = 0;
				} else if (state < 0) {
					// it was caps lock resync, ignore, not mapped to caps
					continue;
				}

				if (inverttoggle) {
					na->flags[j][sublevdir[state == 0 ? 1 : 0][k]] &= ~ID_FLAG_TOGGLED;
					if (state) {
						queue_input_event (evt, NULL, -1, 0, 0, 1);
						handled |= handle_input_event (evt, 2, 1, HANDLE_IE_FLAG_CANSTOPPLAYBACK | ie_flags);
					} else {
						handled |= handle_input_event (evt, 2, 1, (autofire ? HANDLE_IE_FLAG_AUTOFIRE : 0) | HANDLE_IE_FLAG_CANSTOPPLAYBACK | ie_flags);
					}
					didcustom |= process_custom_event (na, j, state, qualmask, autofire, k);
				} else if (toggle) {
					if (!state)
						continue;
					if (!checkqualifiers (evt, flags, qualmask, na->eventid[j]))
						continue;
					*flagsp ^= ID_FLAG_TOGGLED;
					toggled = (*flagsp & ID_FLAG_TOGGLED) ? 2 : 0;
					handled |= handle_input_event (evt, toggled, 1, (autofire ? HANDLE_IE_FLAG_AUTOFIRE : 0) | HANDLE_IE_FLAG_CANSTOPPLAYBACK | ie_flags);
					if (k == 0) {
						didcustom |= process_custom_event (na, j, state, qualmask, autofire, k);
					}
				} else {
					rqualifiers (flags, state ? true : false);
					if (!checkqualifiers (evt, flags, qualmask, na->eventid[j])) {
						if (!state && !(flags & ID_FLAG_CANRELEASE)) {
							if (!invert)
								continue;
						} else if (state) {
							continue;
						}
					}

					if (state) {
						if (!invert)
							*flagsp |= ID_FLAG_CANRELEASE;
					} else {
						if (ignorecanrelease)
							flags |= ID_FLAG_CANRELEASE;
						if (!(flags & ID_FLAG_CANRELEASE) && !invert)
							continue;
						*flagsp &= ~ID_FLAG_CANRELEASE;
					}
					handled |= handle_input_event (evt, state, 1, (autofire ? HANDLE_IE_FLAG_AUTOFIRE : 0) | HANDLE_IE_FLAG_CANSTOPPLAYBACK | ie_flags);
					didcustom |= process_custom_event (na, j, state, qualmask, autofire, k);
				}
			}
			if (!didcustom)
				queue_input_event (-1, NULL, -1, 0, 0, 1);
			return handled;
		}
		j++;
	}
	return handled;
}

#define IECODE_UP_PREFIX 0x80
#define RAW_STEALTH 0x68
#define STEALTHF_E0KEY 0x08
#define STEALTHF_UPSTROKE 0x04
#define STEALTHF_SPECIAL 0x02
#define STEALTHF_E1KEY 0x01

static void sendmmcodes (int code, int newstate)
{
	uae_u8 b;

	b = RAW_STEALTH | IECODE_UP_PREFIX;
	record_key (((b << 1) | (b >> 7)) & 0xff);
	b = IECODE_UP_PREFIX;
	if ((code >> 8) == 0x01)
		b |= STEALTHF_E0KEY;
	if ((code >> 8) == 0x02)
		b |= STEALTHF_E1KEY;
	if (!newstate)
		b |= STEALTHF_UPSTROKE;
	record_key(((b << 1) | (b >> 7)) & 0xff);
	b = ((code >> 4) & 0x0f) | IECODE_UP_PREFIX;
	record_key(((b << 1) | (b >> 7)) & 0xff);
	b = (code & 0x0f) | IECODE_UP_PREFIX;
	record_key(((b << 1) | (b >> 7)) & 0xff);
}

// main keyboard press/release entry point
int inputdevice_translatekeycode (int keyboard, int scancode, int state, bool alwaysrelease)
{
	// if not default keyboard and all events are empty: use default keyboard
	if (!input_get_default_keyboard(keyboard) && isemptykey(keyboard, scancode)) {
		keyboard = input_get_default_keyboard(-1);
	}
	if (inputdevice_translatekeycode_2 (keyboard, scancode, state, false, alwaysrelease))
		return 1;
	if (currprefs.mmkeyboard && scancode > 0) {
		sendmmcodes (scancode, state);
		return 1;
	}
	return 0;
}
void inputdevice_checkqualifierkeycode (int keyboard, int scancode, int state)
{
	inputdevice_translatekeycode_2 (keyboard, scancode, state, true, false);
}

static const TCHAR *internaleventlabels[] = {
	_T("CPU reset"),
	_T("Keyboard reset"),
	NULL
};
static int init_int (void)
{
	return 1;
}
static void close_int (void)
{
}
static int acquire_int (int num, int flags)
{
	return 1;
}
static void unacquire_int (int num)
{
}
static void read_int (void)
{
}
static int get_int_num (void)
{
	return 1;
}
static const TCHAR *get_int_friendlyname (int num)
{
	return my_strdup(_T("Internal events"));
}
static const TCHAR *get_int_uniquename (int num)
{
	return my_strdup(_T("INTERNALEVENTS1"));
}
static int get_int_widget_num (int num)
{
	int i;
	for (i = 0; internaleventlabels[i]; i++);
	return i;
}
static int get_int_widget_type (int kb, int num, TCHAR *name, uae_u32 *code)
{
	if (code)
		*code = num;
	if (name)
		_tcscpy (name, internaleventlabels[num]);
	return IDEV_WIDGET_BUTTON;
}
static int get_int_widget_first (int kb, int type)
{
	return 0;
}
static int get_int_flags (int num)
{
	return 0;
}
static struct inputdevice_functions inputdevicefunc_internalevent = {
	init_int, close_int, acquire_int, unacquire_int, read_int,
	get_int_num, get_int_friendlyname, get_int_uniquename,
	get_int_widget_num, get_int_widget_type,
	get_int_widget_first,
	get_int_flags
};

void send_internalevent (int eventid)
{
	setbuttonstateall (&internalevents[0], NULL, eventid, -1);
}


void inputdevice_init (void)
{
	idev[IDTYPE_JOYSTICK] = inputdevicefunc_joystick;
	idev[IDTYPE_JOYSTICK].init ();
	idev[IDTYPE_MOUSE] = inputdevicefunc_mouse;
	idev[IDTYPE_MOUSE].init ();
	idev[IDTYPE_KEYBOARD] = inputdevicefunc_keyboard;
	idev[IDTYPE_KEYBOARD].init ();
	idev[IDTYPE_INTERNALEVENT] = inputdevicefunc_internalevent;
	idev[IDTYPE_INTERNALEVENT].init ();
}

void inputdevice_close (void)
{
	idev[IDTYPE_JOYSTICK].close ();
	idev[IDTYPE_MOUSE].close ();
	idev[IDTYPE_KEYBOARD].close ();
	idev[IDTYPE_INTERNALEVENT].close ();
	inprec_close (true);
}

static struct uae_input_device *get_uid (const struct inputdevice_functions *id, int devnum)
{
	struct uae_input_device *uid = 0;
	if (id == &idev[IDTYPE_JOYSTICK]) {
		uid = &joysticks[devnum];
	} else if (id == &idev[IDTYPE_MOUSE]) {
		uid = &mice[devnum];
	} else if (id == &idev[IDTYPE_KEYBOARD]) {
		uid = &keyboards[devnum];
	} else if (id == &idev[IDTYPE_INTERNALEVENT]) {
		uid = &internalevents[devnum];
	}
	return uid;
}

static int get_event_data (const struct inputdevice_functions *id, int devnum, int num, int *eventid, TCHAR **custom, uae_u64 *flags, int *port, int sub)
{
	const struct uae_input_device *uid = get_uid (id, devnum);
	int type = id->get_widget_type (devnum, num, 0, 0);
	int i;
	if (type == IDEV_WIDGET_BUTTON || type == IDEV_WIDGET_BUTTONAXIS) {
		i = num - id->get_widget_first (devnum, IDEV_WIDGET_BUTTON) + ID_BUTTON_OFFSET;
		*eventid = uid->eventid[i][sub];
		if (flags)
			*flags = uid->flags[i][sub];
		if (port)
			*port = uid->port[i][sub];
		if (custom)
			*custom = uid->custom[i][sub];
		return i;
	} else if (type == IDEV_WIDGET_AXIS) {
		i = num - id->get_widget_first (devnum, type) + ID_AXIS_OFFSET;
		*eventid = uid->eventid[i][sub];
		if (flags)
			*flags = uid->flags[i][sub];
		if (port)
			*port = uid->port[i][sub];
		if (custom)
			*custom = uid->custom[i][sub];
		return i;
	} else if (type == IDEV_WIDGET_KEY) {
		i = num - id->get_widget_first (devnum, type);
		*eventid = uid->eventid[i][sub];
		if (flags)
			*flags = uid->flags[i][sub];
		if (port)
			*port = uid->port[i][sub];
		if (custom)
			*custom = uid->custom[i][sub];
		return i;
	}
	return -1;
}

static TCHAR *stripstrdup (const TCHAR *s)
{
	TCHAR *out = my_strdup (s);
	if (!out)
		return NULL;
	for (int i = 0; out[i]; i++) {
		if (out[i] < ' ')
			out[i] = ' ';
	}
	return out;
}

static int put_event_data (const struct inputdevice_functions *id, int devnum, int num, int eventid, TCHAR *custom, uae_u64 flags, int port, int sub)
{
	struct uae_input_device *uid = get_uid (id, devnum);
	int type = id->get_widget_type (devnum, num, 0, 0);
	int i, ret;

	for (i = 0; i < MAX_INPUT_QUALIFIERS; i++) {
		uae_u64 mask1 = ID_FLAG_QUALIFIER1 << (i * 2);
		uae_u64 mask2 = mask1 << 1;
		if ((flags & (mask1 | mask2)) == (mask1 | mask2))
			flags &= ~mask2;
	}
	if (custom && custom[0] == 0)
		custom = NULL;
	if (custom)
		eventid = 0;
	if (eventid <= 0 && !custom)
		flags = 0;

	ret = -1;
	if (type == IDEV_WIDGET_BUTTON || type == IDEV_WIDGET_BUTTONAXIS) {
		i = num - id->get_widget_first (devnum, IDEV_WIDGET_BUTTON) + ID_BUTTON_OFFSET;
		uid->eventid[i][sub] = eventid;
		uid->flags[i][sub] = flags;
		uid->port[i][sub] = port;
		xfree (uid->custom[i][sub]);
		uid->custom[i][sub] = custom && custom[0] != '\0' ? stripstrdup (custom) : NULL;
		ret = i;
	} else if (type == IDEV_WIDGET_AXIS) {
		i = num - id->get_widget_first (devnum, type) + ID_AXIS_OFFSET;
		uid->eventid[i][sub] = eventid;
		uid->flags[i][sub] = flags;
		uid->port[i][sub] = port;
		xfree (uid->custom[i][sub]);
		uid->custom[i][sub] = custom && custom[0] != '\0' ? stripstrdup (custom) : NULL;
		ret = i;
	} else if (type == IDEV_WIDGET_KEY) {
		i = num - id->get_widget_first (devnum, type);
		uid->eventid[i][sub] = eventid;
		uid->flags[i][sub] = flags;
		uid->port[i][sub] = port;
		xfree (uid->custom[i][sub]);
		uid->custom[i][sub] = custom && custom[0] != '\0' ? stripstrdup (custom) : NULL;
		ret = i;
	}
	if (ret < 0)
		return -1;
	if (uid->custom[i][sub])
		uid->eventid[i][sub] = INPUTEVENT_SPC_CUSTOM_EVENT;
	return ret;
}

static int is_event_used (const struct inputdevice_functions *id, int devnum, int isnum, int isevent)
{
	struct uae_input_device *uid = get_uid (id, devnum);
	int num, evt, sub;

	for (num = 0; num < id->get_widget_num (devnum); num++) {
		for (sub = 0; sub < MAX_INPUT_SUB_EVENT; sub++) {
			if (get_event_data (id, devnum, num, &evt, NULL, NULL, NULL, sub) >= 0) {
				if (evt == isevent && isnum != num)
					return 1;
			}
		}
	}
	return 0;
}

// device based index from global device index
int inputdevice_get_device_index (int devnum)
{
	int jcnt = idev[IDTYPE_JOYSTICK].get_num ();
	int mcnt = idev[IDTYPE_MOUSE].get_num ();
	int kcnt = idev[IDTYPE_KEYBOARD].get_num ();

	if (devnum < jcnt)
		return devnum;
	else if (devnum < jcnt + mcnt)
		return devnum - jcnt;
	else if (devnum < jcnt + mcnt + kcnt)
		return devnum - (jcnt + mcnt);
	else if (devnum < jcnt + mcnt + kcnt + INTERNALEVENT_COUNT)
		return devnum - (jcnt + mcnt + kcnt);
	return -1;
}

/* returns number of devices of type "type" */
int inputdevice_get_device_total (int type)
{
	return idev[type].get_num ();
}
/* returns the name of device */
const TCHAR *inputdevice_get_device_name (int type, int devnum)
{
	return idev[type].get_friendlyname (devnum);
}
/* returns the name of device */
const TCHAR *inputdevice_get_device_name2 (int devnum)
{
	return getidf (devnum)->get_friendlyname (inputdevice_get_device_index (devnum));
}
/* returns machine readable name of device */
const TCHAR *inputdevice_get_device_unique_name (int type, int devnum)
{
	return idev[type].get_uniquename (devnum);
}
/* returns state (enabled/disabled) */
int inputdevice_get_device_status (int devnum)
{
	const struct inputdevice_functions *idf = getidf (devnum);
	if (idf == NULL)
		return -1;
	struct uae_input_device *uid = get_uid (idf, inputdevice_get_device_index (devnum));
	return uid->enabled != 0;
}

/* set state (enabled/disabled) */
void inputdevice_set_device_status (int devnum, int enabled)
{
	const struct inputdevice_functions *idf = getidf (devnum);
	int num = inputdevice_get_device_index (devnum);
	struct uae_input_device *uid = get_uid (idf, num);
	if (enabled) { // disable incompatible devices ("super device" vs "raw device")
		for (int i = 0; i < idf->get_num (); i++) {
			if (idf->get_flags (i) != idf->get_flags (num)) {
				struct uae_input_device *uid2 = get_uid (idf, i);
				uid2->enabled = 0;
			}
		}
	}
	uid->enabled = enabled;
}

/* returns number of axis/buttons and keys from selected device */
int inputdevice_get_widget_num (int devnum)
{
	const struct inputdevice_functions *idf = getidf (devnum);
	return idf->get_widget_num (inputdevice_get_device_index (devnum));
}

// return name of event, do not use ie->name directly
bool inputdevice_get_eventname (const struct inputevent *ie, TCHAR *out)
{
	if (!out)
		return false;
	_tcscpy (out, ie->name);
	return true;
}

int inputdevice_iterate (int devnum, int num, TCHAR *name, int *af)
{
	const struct inputdevice_functions *idf = getidf (devnum);
	static int id_iterator;
	const struct inputevent *ie;
	int mask, data, type;
	uae_u64 flags;
	int devindex = inputdevice_get_device_index (devnum);

	*af = 0;
	*name = 0;
	for (;;) {
		ie = &events[++id_iterator];
		if (!ie->confname) {
			id_iterator = 0;
			return 0;
		}
		mask = 0;
		type = idf->get_widget_type (devindex, num, NULL, NULL);
		if (type == IDEV_WIDGET_BUTTON || type == IDEV_WIDGET_BUTTONAXIS) {
			if (idf == &idev[IDTYPE_JOYSTICK]) {
				mask |= AM_JOY_BUT;
			} else {
				mask |= AM_MOUSE_BUT;
			}
		} else if (type == IDEV_WIDGET_AXIS) {
			if (idf == &idev[IDTYPE_JOYSTICK]) {
				mask |= AM_JOY_AXIS;
			} else {
				mask |= AM_MOUSE_AXIS;
			}
		} else if (type == IDEV_WIDGET_KEY) {
			mask |= AM_K;
		}
		if (ie->allow_mask & AM_INFO) {
			const struct inputevent *ie2 = ie + 1;
			while (!(ie2->allow_mask & AM_INFO)) {
				if (is_event_used (idf, devindex, (int)(ie2 - ie), -1)) {
					ie2++;
					continue;
				}
				if (ie2->allow_mask & mask)
					break;
				ie2++;
			}
			if (!(ie2->allow_mask & AM_INFO))
				mask |= AM_INFO;
		}
		if (!(ie->allow_mask & mask))
			continue;
		get_event_data (idf, devindex, num, &data, NULL, &flags, NULL, 0);
		inputdevice_get_eventname (ie, name);
		*af = (flags & ID_FLAG_AUTOFIRE) ? 1 : 0;
		return 1;
	}
}

// return mapped event from devnum/num/sub
int inputdevice_get_mapping (int devnum, int num, uae_u64 *pflags, int *pport, TCHAR *name, TCHAR *custom, int sub)
{
	const struct inputdevice_functions *idf = getidf (devnum);
	const struct uae_input_device *uid = get_uid (idf, inputdevice_get_device_index (devnum));
	int port, data;
	uae_u64 flags = 0, flag;
	int devindex = inputdevice_get_device_index (devnum);
	TCHAR *customp = NULL;

	if (name)
		_tcscpy (name, _T("<none>"));
	if (custom)
		custom[0] = 0;
	if (pflags)
		*pflags = 0;
	if (pport)
		*pport = 0;
	if (uid == 0 || num < 0)
		return 0;
	if (get_event_data (idf, devindex, num, &data, &customp, &flag, &port, sub) < 0)
		return 0;
	if (customp && custom)
		_tcscpy (custom, customp);
	if (flag & ID_FLAG_AUTOFIRE)
		flags |= IDEV_MAPPED_AUTOFIRE_SET;
	if (flag & ID_FLAG_TOGGLE)
		flags |= IDEV_MAPPED_TOGGLE;
	if (flag & ID_FLAG_INVERTTOGGLE)
		flags |= IDEV_MAPPED_INVERTTOGGLE;
	if (flag & ID_FLAG_INVERT)
		flags |= IDEV_MAPPED_INVERT;
	if (flag & ID_FLAG_GAMEPORTSCUSTOM1)
		flags |= IDEV_MAPPED_GAMEPORTSCUSTOM1;
	if (flag & ID_FLAG_GAMEPORTSCUSTOM2)
		flags |= IDEV_MAPPED_GAMEPORTSCUSTOM2;
	if (flag & ID_FLAG_QUALIFIER_MASK)
		flags |= flag & ID_FLAG_QUALIFIER_MASK;
	if (flag & ID_FLAG_SET_ONOFF)
		flags |= IDEV_MAPPED_SET_ONOFF;
	if (flag & ID_FLAG_SET_ONOFF_VAL1)
		flags |= IDEV_MAPPED_SET_ONOFF_VAL1;
	if (flag & ID_FLAG_SET_ONOFF_VAL2)
		flags |= IDEV_MAPPED_SET_ONOFF_VAL2;
	if (pflags)
		*pflags = flags;
	if (pport)
		*pport = port;
	if (!data)
		return 0;
	if (events[data].allow_mask & AM_AF)
		flags |= IDEV_MAPPED_AUTOFIRE_POSSIBLE;
	if (pflags)
		*pflags = flags;
	inputdevice_get_eventname (&events[data], name);
	return data;
}

// set event name/custom/flags to devnum/num/sub
int inputdevice_set_mapping (int devnum, int num, const TCHAR *name, TCHAR *custom, uae_u64 flags, int port, int sub)
{
	const struct inputdevice_functions *idf = getidf (devnum);
	const struct uae_input_device *uid = get_uid (idf, inputdevice_get_device_index (devnum));
	int eid, data, portp, amask;
	uae_u64 flag;
	TCHAR ename[256];
	int devindex = inputdevice_get_device_index (devnum);
	TCHAR *customp = NULL;

	if (uid == 0 || num < 0)
		return 0;
	if (name) {
		eid = 1;
		while (events[eid].name) {
			inputdevice_get_eventname (&events[eid], ename);
			if (!_tcscmp(ename, name))
				break;
			eid++;
		}
		if (!events[eid].name)
			return 0;
		if (events[eid].allow_mask & AM_INFO)
			return 0;
	} else {
		eid = 0;
	}
	if (get_event_data (idf, devindex, num, &data, &customp, &flag, &portp, sub) < 0)
		return 0;
	if (data >= 0) {
		amask = events[eid].allow_mask;
		flag &= ~(ID_FLAG_AUTOFIRE_MASK | ID_FLAG_GAMEPORTSCUSTOM_MASK | IDEV_MAPPED_QUALIFIER_MASK | ID_FLAG_INVERT);
		if (amask & AM_AF) {
			flag |= (flags & IDEV_MAPPED_AUTOFIRE_SET) ? ID_FLAG_AUTOFIRE : 0;
			flag |= (flags & IDEV_MAPPED_TOGGLE) ? ID_FLAG_TOGGLE : 0;
			flag |= (flags & IDEV_MAPPED_INVERTTOGGLE) ? ID_FLAG_INVERTTOGGLE : 0;
		}
		flag |= (flags & IDEV_MAPPED_INVERT) ? ID_FLAG_INVERT : 0;
		flag |= (flags & IDEV_MAPPED_GAMEPORTSCUSTOM1) ? ID_FLAG_GAMEPORTSCUSTOM1 : 0;
		flag |= (flags & IDEV_MAPPED_GAMEPORTSCUSTOM2) ? ID_FLAG_GAMEPORTSCUSTOM2 : 0;
		flag |= flags & IDEV_MAPPED_QUALIFIER_MASK;
		flag &= ~(IDEV_MAPPED_SET_ONOFF | IDEV_MAPPED_SET_ONOFF_VAL1 | IDEV_MAPPED_SET_ONOFF_VAL2);
		if (amask & AM_SETTOGGLE) {
			flag |= (flags & IDEV_MAPPED_SET_ONOFF) ? ID_FLAG_SET_ONOFF : 0;
			flag |= (flags & IDEV_MAPPED_SET_ONOFF_VAL1) ? ID_FLAG_SET_ONOFF_VAL1 : 0;
			flag |= (flags & IDEV_MAPPED_SET_ONOFF_VAL2) ? ID_FLAG_SET_ONOFF_VAL2 : 0;
		}
		if (port >= 0)
			portp = port;
		put_event_data (idf, devindex, num, eid, custom, flag, portp, sub);
		return 1;
	}
	return 0;
}

int inputdevice_get_widget_type (int devnum, int num, TCHAR *name, bool inccode)
{
	uae_u32 code = 0;
	const struct inputdevice_functions *idf = getidf (devnum);
	int r = idf->get_widget_type (inputdevice_get_device_index (devnum), num, name, &code);
	if (r && inccode && &idev[IDTYPE_KEYBOARD] == idf) {
		TCHAR *p = name + _tcslen(name);
		if (_tcsncmp(name, _T("KEY_"), 4))
			_stprintf(p, _T(" [0x%02X]"), code);
	}
	return r;
}

static int config_change;

void inputdevice_config_change (void)
{
	config_change = 1;
}

int inputdevice_config_change_test (void)
{
	int v = config_change;
	config_change = 0;
	return v;
}

// copy configuration #src to configuration #dst
void inputdevice_copyconfig (struct uae_prefs *src, struct uae_prefs *dst)
{
	dst->input_selected_setting = src->input_selected_setting;
	dst->input_joymouse_multiplier = src->input_joymouse_multiplier;
	dst->input_joymouse_deadzone = src->input_joymouse_deadzone;
	dst->input_joystick_deadzone = src->input_joystick_deadzone;
	dst->input_joymouse_speed = src->input_joymouse_speed;
	dst->input_mouse_speed = src->input_mouse_speed;
	dst->input_autofire_linecnt = src->input_autofire_linecnt;
#ifdef AMIBERRY
	strcpy(dst->open_gui, src->open_gui);
	strcpy(dst->quit_amiberry, src->quit_amiberry);
	strcpy(dst->action_replay, src->action_replay);
	strcpy(dst->fullscreen_toggle, src->fullscreen_toggle);
	strcpy(dst->minimize, src->minimize);
	dst->use_retroarch_quit = src->use_retroarch_quit;
	dst->use_retroarch_menu = src->use_retroarch_menu;
	dst->use_retroarch_reset = src->use_retroarch_reset;
#endif

	for (int i = 0; i < MAX_JPORTS; i++) {
		copyjport (src, dst, i);
	}
	for (int i = 0; i < MAX_JPORTS_CUSTOM; i++) {
		_tcscpy(dst->jports_custom[i].custom, src->jports_custom[i].custom);
	}

	for (int i = 0; i < MAX_INPUT_SETTINGS; i++) {
		for (int j = 0; j < MAX_INPUT_DEVICES; j++) {
			memcpy (&dst->joystick_settings[i][j], &src->joystick_settings[i][j], sizeof (struct uae_input_device));
			memcpy (&dst->mouse_settings[i][j], &src->mouse_settings[i][j], sizeof (struct uae_input_device));
			memcpy (&dst->keyboard_settings[i][j], &src->keyboard_settings[i][j], sizeof (struct uae_input_device));
		}
	}

	inputdevice_updateconfig (src, dst);
}

static void swapevent (struct uae_input_device *uid, int i, int j, int evt)
{
	uid->eventid[i][j] = evt;
	int port = uid->port[i][j];
	if (port == 1)
		port = 2;
	else if (port == 2)
		port = 1;
	else if (port == 3)
		port = 4;
	else if (port == 4)
		port = 3;
	uid->port[i][j] = port;
}

static void swapjoydevice (struct uae_input_device *uid, const int **swaps)
{
	for (int i = 0; i < MAX_INPUT_DEVICE_EVENTS; i++) {
		for (int j = 0; j < MAX_INPUT_SUB_EVENT; j++) {
			bool found = false;
			for (int k = 0; k < 2 && !found; k++) {
				int evtnum;
				for (int kk = 0; (evtnum = swaps[k][kk]) >= 0 && !found; kk++) {
					if (uid->eventid[i][j] == evtnum) {
						swapevent (uid, i, j, swaps[1 - k][kk]);
						found = true;
					} else {
						for (int jj = 0; axistable[jj] >= 0; jj += 3) {
							if (evtnum == axistable[jj] || evtnum == axistable[jj + 1] || evtnum == axistable[jj + 2]) {
								for (int ii = 0; ii < 3; ii++) {
									if (uid->eventid[i][j] == axistable[jj + ii]) {
										int evtnum2 = swaps[1 - k][kk];
										for (int m = 0; axistable[m] >= 0; m += 3) {
											if (evtnum2 == axistable[m] || evtnum2 == axistable[m + 1] || evtnum2 == axistable[m + 2]) {
												swapevent (uid, i, j, axistable[m + ii]);												
												found = true;
											}
										}
									}
								}
							}
						}
					}
				}
			}
		}
	}
}

// swap gameports ports, remember to handle customized ports too
void inputdevice_swap_compa_ports (struct uae_prefs *prefs, int portswap)
{
	struct jport tmp;
#if 0
	if ((prefs->jports[portswap].id == JPORT_CUSTOM || prefs->jports[portswap + 1].id == JPORT_CUSTOM)) {
		const int *swaps[2];
		swaps[0] = rem_ports[portswap];
		swaps[1] = rem_ports[portswap + 1];
		for (int l = 0; l < MAX_INPUT_DEVICES; l++) {
			swapjoydevice (&prefs->joystick_settings[GAMEPORT_INPUT_SETTINGS][l], swaps);
			swapjoydevice (&prefs->mouse_settings[GAMEPORT_INPUT_SETTINGS][l], swaps);
			swapjoydevice (&prefs->keyboard_settings[GAMEPORT_INPUT_SETTINGS][l], swaps);
		}
	}
#endif
	memcpy (&tmp, &prefs->jports[portswap], sizeof (struct jport));
	memcpy (&prefs->jports[portswap], &prefs->jports[portswap + 1], sizeof (struct jport));
	memcpy (&prefs->jports[portswap + 1], &tmp, sizeof (struct jport));
	inputdevice_updateconfig (NULL, prefs);
}

// swap device "devnum" ports 0<>1 and 2<>3
void inputdevice_swap_ports (struct uae_prefs *p, int devnum)
{
	const struct inputdevice_functions *idf = getidf (devnum);
	struct uae_input_device *uid = get_uid (idf, inputdevice_get_device_index (devnum));
	int i, j, k, event, unit;
	const struct inputevent *ie, *ie2;

	for (i = 0; i < MAX_INPUT_DEVICE_EVENTS; i++) {
		for (j = 0; j < MAX_INPUT_SUB_EVENT; j++) {
			event = uid->eventid[i][j];
			if (event <= 0)
				continue;
			ie = &events[event];
			if (ie->unit <= 0)
				continue;
			unit = ie->unit;
			k = 1;
			while (events[k].confname) {
				ie2 = &events[k];
				if (ie2->type == ie->type && ie2->data == ie->data && ie2->unit - 1 == ((ie->unit - 1) ^ 1) &&
					ie2->allow_mask == ie->allow_mask && uid->port[i][j] == 0) {
					uid->eventid[i][j] = k;
					break;
				}
				k++;
			}
		}
	}
}

//memcpy (p->joystick_settings[dst], p->joystick_settings[src], sizeof (struct uae_input_device) * MAX_INPUT_DEVICES);
static void copydev (struct uae_input_device *dst, struct uae_input_device *src, int selectedwidget)
{
	for (int i = 0; i < MAX_INPUT_DEVICES; i++) {
		for (int j = 0; j < MAX_INPUT_DEVICE_EVENTS; j++) {
			if (j == selectedwidget || selectedwidget < 0) {
				for (int k = 0; k < MAX_INPUT_SUB_EVENT_ALL; k++) {
					xfree (dst[i].custom[j][k]);
				}
			}
		}
		if (selectedwidget < 0) {
			xfree (dst[i].configname);
			xfree (dst[i].name);
		}
	}
	if (selectedwidget < 0) {
		memcpy (dst, src, sizeof (struct uae_input_device) * MAX_INPUT_DEVICES);
	} else {
		int j = selectedwidget;
		for (int i = 0; i < MAX_INPUT_DEVICES; i++) {
			for (int k = 0; k < MAX_INPUT_SUB_EVENT_ALL; k++) {
				dst[i].eventid[j][k] = src[i].eventid[j][k];
				dst[i].custom[j][k] = src[i].custom[j][k];
				dst[i].flags[j][k] = src[i].flags[j][k];
				dst[i].port[j][k] = src[i].port[j][k];
			}
			dst[i].extra[j] = src[i].extra[j];
		}
	}
	for (int i = 0; i < MAX_INPUT_DEVICES; i++) {
		for (int j = 0; j < MAX_INPUT_DEVICE_EVENTS; j++) {
			if (j == selectedwidget || selectedwidget < 0) {
				for (int k = 0; k < MAX_INPUT_SUB_EVENT_ALL; k++) {
					if (dst[i].custom)
						dst[i].custom[j][k] = my_strdup (dst[i].custom[j][k]);
				}
			}
		}
		if (selectedwidget < 0) {
			dst[i].configname = my_strdup (dst[i].configname);
			dst[i].name = my_strdup (dst[i].name);
		}
	}
}

// copy whole configuration #x-slot to another
// +1 = default
// +2 = default (pc keyboard)
void inputdevice_copy_single_config (struct uae_prefs *p, int src, int dst, int devnum, int selectedwidget)
{
	if (selectedwidget >= 0) {
		if (devnum < 0)
			return;
		if (gettype (devnum) != IDTYPE_KEYBOARD)
			return;
	}
	if (src >= MAX_INPUT_SETTINGS) {
		if (gettype (devnum) == IDTYPE_KEYBOARD) {
			p->input_keyboard_type = src > MAX_INPUT_SETTINGS ? 1 : 0;
			keyboard_default = keyboard_default_table[p->input_keyboard_type];
			inputdevice_default_kb (p, dst);
		}
	}
	if (src == dst)
		return;
	if (src < MAX_INPUT_SETTINGS) {
		if (devnum < 0 || gettype (devnum) == IDTYPE_JOYSTICK)
			copydev (p->joystick_settings[dst], p->joystick_settings[src], selectedwidget);
		if (devnum < 0 || gettype (devnum) == IDTYPE_MOUSE)
			copydev (p->mouse_settings[dst], p->mouse_settings[src], selectedwidget);
		if (devnum < 0 || gettype (devnum) == IDTYPE_KEYBOARD)
			copydev (p->keyboard_settings[dst], p->keyboard_settings[src], selectedwidget);
	}
}

void inputdevice_releasebuttons(void)
{
	for (int i = 0; i < MAX_INPUT_DEVICES; i++) {
		for (int j = 0; j < 32; j++) {
			uae_u32 mask = 1 << j;
			if (joysticks2[i].buttonmask & mask) {
				setbuttonstateall(&joysticks[i], &joysticks2[i], j, 0);
			}
			if (mice2[i].buttonmask & mask) {
				setbuttonstateall(&mice[i], &mice2[i], j, 0);
			}
		}
		mice2[i].buttonmask = 0;
		joysticks2[i].buttonmask = 0;
	}
}

void target_inputdevice_acquire(void);
void target_inputdevice_unacquire(void);

void inputdevice_acquire (int allmode)
{
	int i;

	//write_log (_T("inputdevice_acquire\n"));

	for (i = 0; i < MAX_INPUT_DEVICES; i++)
		idev[IDTYPE_JOYSTICK].unacquire (i);
	for (i = 0; i < MAX_INPUT_DEVICES; i++)
		idev[IDTYPE_MOUSE].unacquire (i);
	for (i = 0; i < MAX_INPUT_DEVICES; i++)
		idev[IDTYPE_KEYBOARD].unacquire (i);

	for (i = 0; i < MAX_INPUT_DEVICES; i++) {
		if ((use_joysticks[i] && allmode >= 0) || (allmode && !idev[IDTYPE_JOYSTICK].get_flags (i)))
			idev[IDTYPE_JOYSTICK].acquire (i, 0);
	}
	for (i = 0; i < MAX_INPUT_DEVICES; i++) {
		if ((use_mice[i] && allmode >= 0) || (allmode && !idev[IDTYPE_MOUSE].get_flags (i)))
			idev[IDTYPE_MOUSE].acquire (i, allmode < 0);
	}
	// Always acquire first + enabled keyboards
	for (i = 0; i < MAX_INPUT_DEVICES; i++) {
		if (use_keyboards[i] || i == 0)
			idev[IDTYPE_KEYBOARD].acquire (i, allmode < 0);
	}

	if (input_acquired)
		return;

	idev[IDTYPE_JOYSTICK].acquire (-1, 0);
	idev[IDTYPE_MOUSE].acquire (-1, 0);
	idev[IDTYPE_KEYBOARD].acquire (-1, 0);

	target_inputdevice_acquire();

	//    if (!input_acquired)
	//	write_log (_T("input devices acquired (%s)\n"), allmode ? "all" : "selected only");
	input_acquired = 1;
}

void inputdevice_unacquire(bool emulationactive, int inputmask)
{
	int i;

	//write_log (_T("inputdevice_unacquire %d %d\n"), emulationactive, inputmask);

	if (!emulationactive)
		inputmask = 0;


	if (!(inputmask & 4)) {
		for (i = 0; i < MAX_INPUT_DEVICES; i++)
			idev[IDTYPE_JOYSTICK].unacquire(i);
	}
	if (!(inputmask & 2)) {
		for (i = 0; i < MAX_INPUT_DEVICES; i++)
			idev[IDTYPE_MOUSE].unacquire(i);
	}
	if (!(inputmask & 1)) {
		for (i = 0; i < MAX_INPUT_DEVICES; i++)
			idev[IDTYPE_KEYBOARD].unacquire(i);
	}

	if (!input_acquired)
		return;

	target_inputdevice_unacquire();

	input_acquired = 0;
	if (!(inputmask & 4))
		idev[IDTYPE_JOYSTICK].unacquire(-1);
	if (!(inputmask & 2))
		idev[IDTYPE_MOUSE].unacquire(-1);
	if (!(inputmask & 1))
		idev[IDTYPE_KEYBOARD].unacquire(-1);
}

void inputdevice_unacquire(void)
{
	inputdevice_unacquire(false, 0);
}

void inputdevice_testrecord (int type, int num, int wtype, int wnum, int state, int max)
{
	//write_log (_T("%d %d %d %d %d/%d\n"), type, num, wtype, wnum, state, max);

	if (wnum < 0) {
		testmode = -1;
		return;
	}
	if (testmode_count >= TESTMODE_MAX)
		return;
	if (type == IDTYPE_KEYBOARD) {
		if (wnum >= 0x100) {
			wnum = 0x100 - wnum;
		} else {
			struct uae_input_device *na = &keyboards[num];
			int j = 0;
			while (j < MAX_INPUT_DEVICE_EVENTS && na->extra[j] >= 0) {
				if (na->extra[j] == wnum) {
					wnum = j;
					break;
				}
				j++;
			}
			if (j >= MAX_INPUT_DEVICE_EVENTS || na->extra[j] < 0)
				return;
		}
	}
	// wait until previous event is released before accepting new ones
	for (int i = 0; i < TESTMODE_MAX; i++) {
		struct teststore *ts2 = &testmode_wait[i];
		if (ts2->testmode_num < 0)
			continue;
		if (ts2->testmode_num != num || ts2->testmode_type != type || ts2->testmode_wtype != wtype || ts2->testmode_wnum != wnum)
			continue;
		if (max <= 0) {
			if (state)
				continue;
		} else {
			if (state < -(max / 2) || state > (max / 2))
				continue;
		}
		ts2->testmode_num = -1;
	}
	if (max <= 0) {
		if (!state)
			return;
	} else {
		if (state >= -(max / 2) && state <= (max / 2))
			return;
	}

	//write_log (_T("%d %d %d %d %d/%d\n"), type, num, wtype, wnum, state, max);
	struct teststore *ts = &testmode_data[testmode_count];
	ts->testmode_type = type;
	ts->testmode_num = num;
	ts->testmode_wtype = wtype;
	ts->testmode_wnum = wnum;
	ts->testmode_state = state;
	ts->testmode_max = max;
	testmode_count++;
}

int inputdevice_istest (void)
{
	return testmode;
}
void inputdevice_settest (int set)
{
	testmode = set;
	testmode_count = 0;
	testmode_wait[0].testmode_num = -1;
	testmode_wait[1].testmode_num = -1;
}

int inputdevice_testread_count (void)
{
	inputdevice_read();
	if (testmode != 1) {
		testmode = 0;
		return -1;
	}
	return testmode_count;
}

int inputdevice_testread (int *devnum, int *wtype, int *state, bool doread)
{
	if (doread) {
		inputdevice_read();
		if (testmode != 1) {
			testmode = 0;
			return -1;
		}
	}
	if (testmode_count > 0) {
		testmode_count--;
		struct teststore *ts = &testmode_data[testmode_count];
		*devnum = getdevnum (ts->testmode_type, ts->testmode_num);
		if (ts->testmode_wnum >= 0 && ts->testmode_wnum < MAX_INPUT_DEVICE_EVENTS)
			*wtype = idev[ts->testmode_type].get_widget_first (ts->testmode_num, ts->testmode_wtype) + ts->testmode_wnum;
		else
			*wtype = ts->testmode_wnum;
		*state = ts->testmode_state;
		if (ts->testmode_state)
			memcpy (&testmode_wait[testmode_count], ts, sizeof (struct teststore));
		return 1;
	}
	return 0;
}

/* Call this function when host machine's joystick/joypad/etc button state changes
* This function translates button events to Amiga joybutton/joyaxis/keyboard events
*/

/* button states:
* state = -1 -> mouse wheel turned or similar (button without release)
* state = 1 -> button pressed
* state = 0 -> button released
*/

void setjoybuttonstate (int joy, int button, int state)
{
	if (testmode) {
		inputdevice_testrecord (IDTYPE_JOYSTICK, joy, IDEV_WIDGET_BUTTON, button, state, -1);
		if (state < 0)
			inputdevice_testrecord (IDTYPE_JOYSTICK, joy, IDEV_WIDGET_BUTTON, button, 0, -1);
		return;
	}
#if 0
	if (ignoreoldinput (joy)) {
		if (state)
			switchdevice (&joysticks[joy], button, 1);
		return;
	}
#endif
	setbuttonstateall (&joysticks[joy], &joysticks2[joy], button, state ? 1 : 0);
}

/* buttonmask = 1 = normal toggle button, 0 = mouse wheel turn or similar
*/
void setjoybuttonstateall (int joy, uae_u32 buttonbits, uae_u32 buttonmask)
{
	int i;

#if 0
	if (ignoreoldinput (joy))
		return;
#endif
	for (i = 0; i < ID_BUTTON_TOTAL; i++) {
		if (buttonmask & (1 << i))
			setbuttonstateall (&joysticks[joy], &joysticks2[joy], i, (buttonbits & (1 << i)) ? 1 : 0);
		else if (buttonbits & (1 << i))
			setbuttonstateall (&joysticks[joy], &joysticks2[joy], i, -1);
	}
}
/* mouse buttons (just like joystick buttons)
*/
void setmousebuttonstateall (int mouse, uae_u32 buttonbits, uae_u32 buttonmask)
{
	int i;
	uae_u32 obuttonmask = mice2[mouse].buttonmask;

	for (i = 0; i < ID_BUTTON_TOTAL; i++) {
		if (buttonmask & (1 << i))
			setbuttonstateall (&mice[mouse], &mice2[mouse], i, (buttonbits & (1 << i)) ? 1 : 0);
		else if (buttonbits & (1 << i))
			setbuttonstateall (&mice[mouse], &mice2[mouse], i, -1);
	}
	if (obuttonmask != mice2[mouse].buttonmask)
		mousehack_helper (mice2[mouse].buttonmask);
}

void setmousebuttonstate (int mouse, int button, int state)
{
	uae_u32 obuttonmask = mice2[mouse].buttonmask;
	if (testmode) {
		inputdevice_testrecord (IDTYPE_MOUSE, mouse, IDEV_WIDGET_BUTTON, button, state, -1);
		return;
	}
	setbuttonstateall (&mice[mouse], &mice2[mouse], button, state);
	if (obuttonmask != mice2[mouse].buttonmask)
		mousehack_helper (mice2[mouse].buttonmask);
}

/* same for joystick axis (analog or digital)
* (0 = center, -max = full left/top, max = full right/bottom)
*/
void setjoystickstate (int joy, int axis, int state, int max)
{
	struct uae_input_device *id = &joysticks[joy];
	struct uae_input_device2 *id2 = &joysticks2[joy];
	int deadzone = currprefs.input_joymouse_deadzone * max / 100;
	int i, v1, v2;

	if (testmode) {
		inputdevice_testrecord (IDTYPE_JOYSTICK, joy, IDEV_WIDGET_AXIS, axis, state, max);
		return;
	}
	v1 = state;
	v2 = id2->states[axis][MAX_INPUT_SUB_EVENT];

	if (v1 < deadzone && v1 > -deadzone)
		v1 = 0;
	if (v2 < deadzone && v2 > -deadzone)
		v2 = 0;

	//write_log (_T("%d:%d new=%d old=%d state=%d max=%d\n"), joy, axis, v1, v2, state, max);

	if (input_play && state) {
		if (v1 != v2)
			inprec_realtime ();
	}
	if (input_play)
		return;
	if (!joysticks[joy].enabled) {
#if 0
		if (v1 > 0)
			v1 = 1;
		else if (v1 < 0)
			v1 = -1;
		if (v2 > 0)
			v2 = 1;
		else if (v2 < 0)
			v2 = -1;
		if (v1 && v1 != v2 && (axis == 0 || axis == 1)) {
			static int prevdir;
			static struct timeval tv1;
			struct timeval tv2;
			gettimeofday (&tv2, NULL);
			if ((uae_s64)tv2.tv_sec * 1000000 + tv2.tv_usec < (uae_s64)tv1.tv_sec * 1000000 + tv1.tv_usec + 500000 && prevdir == v1) {
				switchdevice (&joysticks[joy], v1 < 0 ? 0 : 1, false);
				tv1.tv_sec = 0;
				tv1.tv_usec = 0;
				prevdir = 0;
			} else {
				tv1.tv_sec = tv2.tv_sec;
				tv1.tv_usec = tv2.tv_usec;
				prevdir = v1;
			}
		}
#endif
		return;
	}
	for (i = 0; i < MAX_INPUT_SUB_EVENT; i++) {
		uae_u64 flags = id->flags[ID_AXIS_OFFSET + axis][i];
		int state2 = v1;
		if (flags & ID_FLAG_INVERT)
			state2 = -state2;
		if (state2 != id2->states[axis][i]) {
			//write_log(_T("-> %d %d\n"), i, state2);
			handle_input_event (id->eventid[ID_AXIS_OFFSET + axis][i], state2, max, ((flags & ID_FLAG_AUTOFIRE) ? HANDLE_IE_FLAG_AUTOFIRE : 0) | HANDLE_IE_FLAG_CANSTOPPLAYBACK);
			id2->states[axis][i] = state2;
		}
	}
	id2->states[axis][MAX_INPUT_SUB_EVENT] = v1;
}
int getjoystickstate (int joy)
{
	if (testmode)
		return 1;
	return joysticks[joy].enabled;
}

void setmousestate (int mouse, int axis, int data, int isabs)
{
	int i, v, diff;
	int extraflags = 0, extrastate = 0;
	int *mouse_p, *oldm_p;
	float d;
	struct uae_input_device *id = &mice[mouse];
	static float fract[MAX_INPUT_DEVICES][MAX_INPUT_DEVICE_EVENTS];

#if OUTPUTDEBUG
	TCHAR xx1[256];
	_stprintf(xx1, _T("%p %d M=%d A=%d D=%d IA=%d\n"), GetCurrentProcess(), timeframes, mouse, axis, data, isabs);
	OutputDebugString(xx1);
#endif

	if (testmode) {
		inputdevice_testrecord (IDTYPE_MOUSE, mouse, IDEV_WIDGET_AXIS, axis, data, -1);
		// fake "release" event
		inputdevice_testrecord (IDTYPE_MOUSE, mouse, IDEV_WIDGET_AXIS, axis, 0, -1);
#if OUTPUTDEBUG
		OutputDebugString(_T("-> exit1\n"));
#endif
		return;
	}
	if (input_play) {
#if OUTPUTDEBUG
		OutputDebugString(_T("-> exit5\n"));
#endif
		return;
	}
	if (!mice[mouse].enabled) {
		if (isabs && currprefs.input_tablet > 0) {
			if (axis == 0)
				lastmx = data;
			else
				lastmy = data;
			if (axis)
				mousehack_helper (mice2[mouse].buttonmask);
		}
#if OUTPUTDEBUG
		OutputDebugString(_T("-> exit2\n"));
#endif
		return;
	}
	d = 0;
	mouse_p = &mouse_axis[mouse][axis];
	oldm_p = &oldm_axis[mouse][axis];
	if (!isabs) {
		// eat relative movements while in mousehack mode
		if (currprefs.input_tablet == TABLET_MOUSEHACK && mousehack_alive() && axis < 2) {
#if OUTPUTDEBUG
			OutputDebugString(_T("-> exit3\n"));
#endif
			return;
		}
		*oldm_p = *mouse_p;
		*mouse_p += data;
		d = (*mouse_p - *oldm_p) * currprefs.input_mouse_speed / 100.0f;
	} else {
		extraflags |= HANDLE_IE_FLAG_ABSOLUTE;
		extrastate = data;
		d = (float)(data - *oldm_p);
		*oldm_p = data;
		*mouse_p += (int)d;
		if (axis == 0) {
			lastmx = data;
		} else {
			lastmy = data;
		}
		if (axis)
			mousehack_helper (mice2[mouse].buttonmask);
		if (currprefs.input_tablet == TABLET_MOUSEHACK && mousehack_alive() && axis < 2) {
#if OUTPUTDEBUG
			OutputDebugString(_T("-> exit4\n"));
#endif
			return;
		}
	}

	*mouse_p = (*mouse_p) - (*oldm_p);
	*oldm_p = 0;

	v = (int)d;
	fract[mouse][axis] += d - v;
	diff = (int)fract[mouse][axis];
	v += diff;
	fract[mouse][axis] -= diff;
	for (i = 0; i < MAX_INPUT_SUB_EVENT; i++) {
		uae_u64 flags = id->flags[ID_AXIS_OFFSET + axis][i];
		if (!isabs && (flags & ID_FLAG_INVERT))
			v = -v;

#if OUTPUTDEBUG
		if (id->eventid[ID_AXIS_OFFSET + axis][i]) {
			TCHAR xx2[256];
			_stprintf(xx2, _T("%p %d -> %d ID=%d\n"), GetCurrentProcess(), timeframes, v, id->eventid[ID_AXIS_OFFSET + axis][i]);
			OutputDebugString(xx2);
		}
#endif

		handle_input_event_extra(id->eventid[ID_AXIS_OFFSET + axis][i], v, 0, HANDLE_IE_FLAG_CANSTOPPLAYBACK | extraflags, extrastate);
	}
#if OUTPUTDEBUG
	OutputDebugString(_T("-> exit0\n"));
#endif
}

int getmousestate (int joy)
{
	if (testmode)
		return 1;
	return mice[joy].enabled;
}

void warpmode (int mode)
{
	int fr, fr2;

	fr = currprefs.gfx_framerate;
	if (fr == 0)
		fr = -1;
	fr2 = currprefs.turbo_emulation;
	if (fr2 == -1)
		fr2 = 0;

	if (mode < 0) {
		if (currprefs.turbo_emulation) {
			changed_prefs.gfx_framerate = currprefs.gfx_framerate = fr2;
			currprefs.turbo_emulation = 0;
		} else {
			currprefs.turbo_emulation = fr;
		}
	} else if (mode == 0 && currprefs.turbo_emulation) {
		if (currprefs.turbo_emulation > 0)
			changed_prefs.gfx_framerate = currprefs.gfx_framerate = fr2;
		currprefs.turbo_emulation = 0;
	} else if (mode > 0 && !currprefs.turbo_emulation) {
		currprefs.turbo_emulation = fr;
	}
	if (currprefs.turbo_emulation) {
		if (!currprefs.cpu_memory_cycle_exact && !currprefs.blitter_cycle_exact)
			changed_prefs.gfx_framerate = currprefs.gfx_framerate = 10;
		pause_sound ();
	} else {
		resume_sound ();
	}
	compute_vsynctime ();
#ifdef RETROPLATFORM
	rp_turbo_cpu (currprefs.turbo_emulation);
#endif
	changed_prefs.turbo_emulation = currprefs.turbo_emulation;
#ifdef AMIBERRY
	SDL2_toggle_vsync(!currprefs.turbo_emulation);
#endif
	set_config_changed ();
	setsystime ();
}

void pausemode (int mode)
{
	if (mode < 0)
		pause_emulation = pause_emulation ? 0 : 9;
	else
		pause_emulation = mode;
	set_config_changed ();
	setsystime ();
}

int jsem_isjoy (int port, const struct uae_prefs *p)
{
	int v = JSEM_DECODEVAL (port, p);
	if (v < JSEM_JOYS)
		return -1;
	v -= JSEM_JOYS;
	if (v >= inputdevice_get_device_total (IDTYPE_JOYSTICK))
		return -1;
	return v;
}

int jsem_ismouse (int port, const struct uae_prefs *p)
{
	int v = JSEM_DECODEVAL (port, p);
	if (v < JSEM_MICE)
		return -1;
	v -= JSEM_MICE;
	if (v >= inputdevice_get_device_total (IDTYPE_MOUSE))
		return -1;
	return v;
}

int jsem_iskbdjoy (int port, const struct uae_prefs *p)
{
	int v = JSEM_DECODEVAL (port, p);
	if (v < JSEM_KBDLAYOUT)
		return -1;
	v -= JSEM_KBDLAYOUT;
	if (v >= JSEM_LASTKBD)
		return -1;
	return v;
}

static bool fixjport (struct jport *port, int add, bool always)
{
	bool wasinvalid = false;
	int vv = port->id;
	if (vv == JPORT_NONE)
		return wasinvalid;
	if (vv >= JSEM_JOYS && vv < JSEM_MICE) {
		vv -= JSEM_JOYS;
		vv += add;
		if (vv >= inputdevice_get_device_total (IDTYPE_JOYSTICK))
			vv = 0;
		vv += JSEM_JOYS;
	} else if (vv >= JSEM_MICE && vv < JSEM_END) {
		vv -= JSEM_MICE;
		vv += add;
		if (vv >= inputdevice_get_device_total (IDTYPE_MOUSE))
			vv = 0;
		vv += JSEM_MICE;
	} else if (vv >= JSEM_KBDLAYOUT && vv < JSEM_LASTKBD) {
		vv -= JSEM_KBDLAYOUT;
		vv += add;
		if (vv >= JSEM_LASTKBD)
			vv = 0;
		vv += JSEM_KBDLAYOUT;
	} else if (vv >= JSEM_CUSTOM && vv < JSEM_CUSTOM + MAX_JPORTS_CUSTOM) {
		vv -= JSEM_CUSTOM;
		vv += add;
		if (vv >= MAX_JPORTS_CUSTOM)
			vv = 0;
		vv += JSEM_CUSTOM;
	}
	if (port->id != vv || always) {
		port->idc.shortid[0] = 0;
		port->idc.configname[0] = 0;
		port->idc.name[0] = 0;
		if (vv >= JSEM_JOYS && vv < JSEM_MICE) {
			_tcsncpy(port->idc.name, inputdevice_get_device_name (IDTYPE_JOYSTICK, vv - JSEM_JOYS), MAX_JPORT_NAME - 1);
			_tcsncpy(port->idc.configname, inputdevice_get_device_unique_name (IDTYPE_JOYSTICK, vv - JSEM_JOYS), MAX_JPORT_CONFIG - 1);
		} else if (vv >= JSEM_MICE && vv < JSEM_END) {
			_tcsncpy(port->idc.name, inputdevice_get_device_name (IDTYPE_MOUSE, vv - JSEM_MICE), MAX_JPORT_NAME - 1);
			_tcsncpy(port->idc.configname, inputdevice_get_device_unique_name (IDTYPE_MOUSE, vv - JSEM_MICE), MAX_JPORT_CONFIG - 1);
		} else if (vv >= JSEM_KBDLAYOUT && vv < JSEM_CUSTOM) {
			_stprintf(port->idc.shortid, _T("kbd%d"), vv - JSEM_KBDLAYOUT + 1);
		} else if (vv >= JSEM_CUSTOM && vv < JSEM_JOYS) {
			_stprintf(port->idc.shortid, _T("custom%d"), vv - JSEM_CUSTOM);
		}
		port->idc.name[MAX_JPORT_NAME - 1] = 0;
		port->idc.configname[MAX_JPORT_CONFIG - 1] = 0;
		wasinvalid = true;
#if 0
		write_log(_T("fixjport %d %d %d (%s)\n"), port->id, vv, add, port->name);
#endif
	}
	port->id = vv;
	return wasinvalid;
}

static void inputdevice_get_previous_joy(struct uae_prefs *p, int portnum, bool userconfig)
{
	struct jport *jpx = &p->jports[portnum];

	if (!userconfig) {
		// default.uae with unplugged device -> NONE
		p->jports[portnum].id = JPORT_NONE;
		return;
	}
	bool found = false;
	int idx = 0;
	for (;;) {
		struct jport *jp = inputdevice_get_used_device(portnum, idx);
		if (!jp)
			break;
		if (jp->idc.configname[0]) {
			found = inputdevice_joyport_config(p, jp->idc.name, jp->idc.configname, portnum, jp->mode, jp->submode, 1, true) != 0;
			if (!found && jp->id == JPORT_UNPLUGGED)
				found = inputdevice_joyport_config(p, jp->idc.name, NULL, portnum, jp->mode, jp->submode, 1, true) != 0;
		} else if (jp->id < JSEM_JOYS && jp->id >= 0) {
			jpx->id = jp->id;
			found = true;
		}
		if (found) {
			jpx->mode = jp->mode;
			jpx->autofire = jp->autofire;
			inputdevice_set_newest_used_device(portnum, jp);
			break;
		}
		idx++;
	}
	if (!found) {
		if (default_keyboard_layout[portnum] > 0) {
			p->jports[portnum].id = default_keyboard_layout[portnum] - 1;
		} else {
			p->jports[portnum].id = JPORT_NONE;
		}
	}
}

void inputdevice_validate_jports (struct uae_prefs *p, int changedport, bool *fixedports)
{
	for (int i = 0; i < MAX_JPORTS; i++) {
		fixjport (&p->jports[i], 0, changedport == i);
	}

	for (int i = 0; i < MAX_JPORTS; i++) {
		if (p->jports[i].id < 0)
			continue;
		for (int j = 0; j < MAX_JPORTS; j++) {
			if (p->jports[j].id < 0)
				continue;
			if (j == i)
				continue;
			if (p->jports[i].id == p->jports[j].id) {
				int cnt = 0;
				for (;;) {
					int k;
					if (i == changedport) {
						k = j;
						if (fixedports && fixedports[k]) {
							k = i;
						}
					} else {
						k = i;
					}
					// same in other slots too?
					bool other = false;
					for (int l = 0; l < MAX_JPORTS; l++) {
						if (l == k)
							continue;
						if (p->jports[l].id == p->jports[k].id) {
							other = true;
						}
					}

					if (!other && p->jports[i].id != p->jports[j].id)
						break;

					struct jport *jp = NULL;
					for (;;) {
						jp = inputdevice_get_used_device(k, cnt);
						cnt++;
						if (!jp)
							break;
						if (jp->id < 0)
							continue;
						memcpy(&p->jports[k].id, jp, sizeof(struct jport));
						if (fixjport(&p->jports[k], 0, false))
							continue;
						inputdevice_set_newest_used_device(k, &p->jports[k]);
						break;
					}
					if (jp)
						continue;
					freejport(p, k);
					break;
				}
			}
		}
	}
}

void inputdevice_joyport_config_store(struct uae_prefs *p, const TCHAR *value, int portnum, int mode, int submode, int type)
{
	struct jport *jp = &p->jports[portnum];
	if (type == 2) {
		_tcscpy(jp->idc.name, value);
	} else if (type == 1) {
		_tcscpy(jp->idc.configname, value);
	} else {
		_tcscpy(jp->idc.shortid, value);
	}
	if (mode >= 0) {
		jp->mode = mode;
		jp->submode = submode;
	}
	jp->changed = true;
}

int inputdevice_joyport_config(struct uae_prefs *p, const TCHAR *value1, const TCHAR *value2, int portnum, int mode, int submode, int type, bool candefault)
{
	switch (type)
	{
	case 1: // check and set
	case 2: // check only
		{
			for (int j = 0; j < 2; j++) {
				int matched = -1;
				struct inputdevice_functions *idf;
				int dtype = IDTYPE_MOUSE;
				int idnum = JSEM_MICE;
				if (j > 0) {
					dtype = IDTYPE_JOYSTICK;
					idnum = JSEM_JOYS;
				}
				idf = &idev[dtype];
				if (value1 && value2 && (p->input_device_match_mask & INPUT_MATCH_BOTH)) {
					for (int i = 0; i < idf->get_num(); i++) {
						const TCHAR* name1 = idf->get_friendlyname(i);
						const TCHAR* name2 = idf->get_uniquename(i);
						if (name2 && !_tcscmp(name2, value2) && name1 && !_tcscmp(name1, value1)) {
							// config+friendlyname matched: don't bother to check for duplicates
							matched = i;
							break;
						}
					}
				}
				if (matched < 0 && value2 && (p->input_device_match_mask & INPUT_MATCH_CONFIG_NAME_ONLY)) {
					matched = -1;
					for (int i = 0; i < idf->get_num (); i++) {
						const TCHAR* name2 = idf->get_uniquename(i);
						if (name2 && !_tcscmp (name2, value2)) {
							if (matched >= 0) {
								matched = -2;
								break;
							} else {
								matched = i;
							}
						}
					}
				}
				if (matched < 0 && value1 && (p->input_device_match_mask & INPUT_MATCH_FRIENDLY_NAME_ONLY)) {
					matched = -1;
					for (int i = 0; i < idf->get_num (); i++) {
						const TCHAR* name1 = idf->get_friendlyname(i);
						if (name1 && !_tcscmp (name1, value1)) {
							if (matched >= 0) {
								matched = -2;
								break;
							} else {
								matched = i;
							}
						}
					}
				}
				if (matched >= 0) {
					if (type == 1) {
						if (value1)
							_tcscpy(p->jports[portnum].idc.name, value1);
						if (value2)
							_tcscpy(p->jports[portnum].idc.configname, value2);
						p->jports[portnum].id = idnum + matched;
						if (mode >= 0) {
							p->jports[portnum].mode = mode;
							p->jports[portnum].submode = submode;
						}
						set_config_changed ();
					}
					return 1;
				}
			}
			return 0;
		}
		break;
	case 0:
		{
			int start = JPORT_NONE, got = 0, max = -1;
			int type = -1;
			const TCHAR *pp = NULL;
			if (_tcsncmp (value1, _T("kbd"), 3) == 0) {
				start = JSEM_KBDLAYOUT;
				pp = value1 + 3;
				got = 1;
				max = JSEM_LASTKBD;
			} else if (_tcscmp(value1, _T("joydefault")) == 0) {
				type = IDTYPE_JOYSTICK;
				start = JSEM_JOYS;
				got = 1;
			} else if (_tcscmp(value1, _T("mousedefault")) == 0) {
				type = IDTYPE_MOUSE;
				start = JSEM_MICE;
				got = 1;
			} else if (_tcsncmp (value1, _T("joy"), 3) == 0) {
				type = IDTYPE_JOYSTICK;
				start = JSEM_JOYS;
				pp = value1 + 3;
				got = 1;
				max = idev[IDTYPE_JOYSTICK].get_num ();
			} else if (_tcsncmp (value1, _T("mouse"), 5) == 0) {
				type = IDTYPE_MOUSE;
				start = JSEM_MICE;
				pp = value1 + 5;
				got = 1;
				max = idev[IDTYPE_MOUSE].get_num ();
			} else if (_tcscmp(value1, _T("none")) == 0) {
				got = 2;
			} else if (_tcscmp (value1, _T("custom")) == 0) {
				// obsolete custom
				start = JSEM_CUSTOM + portnum;
				got = 3;
			} else if (_tcsncmp(value1, _T("custom"), 6) == 0) {
				// new custom
				start = JSEM_CUSTOM;
				pp = value1 + 6;
				got = 2;
				max = MAX_JPORTS_CUSTOM;
			}
			if (got) {
				if (pp && max != 0) {
					int v = _tstol (pp);
					if (start >= 0) {
						if (start == JSEM_KBDLAYOUT && v > 0)
							v--;
						if (v >= 0) {
							if (v >= max)
								v = 0;
							start += v;
							got = 2;
						}
					}
				}
				if (got >= 2) {
					p->jports[portnum].id = start;
					if (mode >= 0) {
						p->jports[portnum].mode = mode;
						p->jports[portnum].submode = submode;
					}
					if (start < JSEM_JOYS)
						default_keyboard_layout[portnum] = start + 1;
					if (got == 2 && candefault) {
						inputdevice_store_used_device(&p->jports[portnum], portnum, false);
					}
					if (got == 3) {
						// mark for old custom handling
						_tcscpy(p->jports_custom[portnum].custom, _T("#"));
					}
					set_config_changed ();
					return 1;
				}
				// joystick not found, select previously used or default
				if (start == JSEM_JOYS && p->jports[portnum].id < JSEM_JOYS) {
					inputdevice_get_previous_joy(p, portnum, true);
					set_config_changed ();
					return 1;
				}
			}
		}
		break;
	}
	return 0;
}

int inputdevice_getjoyportdevice (int port, int val)
{
	int idx;
	if (val < 0) {
		idx = -1;
	} else if (val >= JSEM_MICE) {
		idx = val - JSEM_MICE;
		if (idx >= inputdevice_get_device_total (IDTYPE_MOUSE))
			idx = 0;
		else
			idx += inputdevice_get_device_total (IDTYPE_JOYSTICK);
		idx += JSEM_LASTKBD;
	} else if (val >= JSEM_JOYS) {
		idx = val - JSEM_JOYS;
		if (idx >= inputdevice_get_device_total (IDTYPE_JOYSTICK))
			idx = 0;
		idx += JSEM_LASTKBD;
	} else if (val >= JSEM_CUSTOM) {
		idx = val - JSEM_CUSTOM;
		if (idx >= MAX_JPORTS_CUSTOM)
			idx = 0;
		if (port >= 2) {
			idx += JSEM_LASTKBD + inputdevice_get_device_total(IDTYPE_JOYSTICK);
		} else {
			idx += JSEM_LASTKBD + inputdevice_get_device_total(IDTYPE_MOUSE) + inputdevice_get_device_total(IDTYPE_JOYSTICK);
		}
	} else {
		idx = val - JSEM_KBDLAYOUT;
	}
	return idx;
}

void inputdevice_fix_prefs(struct uae_prefs *p, bool userconfig)
{
	struct jport jport_config_store[MAX_JPORTS];
	bool changed = false;

	for (int i = 0; i < MAX_JPORTS; i++) {
		memcpy(&jport_config_store[i], &p->jports[i], sizeof(struct jport));
		changed |= p->jports[i].changed;
	}

	if (!changed)
		return;

	bool defaultports = userconfig == false;
	// Convert old style custom mapping to new style
	for (int i = 0; i < MAX_JPORTS_CUSTOM; i++) {
		struct jport_custom *jpc = &p->jports_custom[i];
		if (!_tcscmp(jpc->custom, _T("#"))) {
			TCHAR tmp[16];
			_stprintf(tmp, _T("custom%d"), i);
			inputdevice_joyport_config(p, tmp, NULL, i, -1, -1, 0, userconfig);
			inputdevice_generate_jport_custom(p, i);
		}
	}
	bool matched[MAX_JPORTS];
	// configname+friendlyname first
	for (int i = 0; i < MAX_JPORTS; i++) {
		struct jport *jp = &jport_config_store[i];
		matched[i] = false;
		if (jp->idc.configname[0] && jp->idc.name[0] && (p->input_device_match_mask & INPUT_MATCH_BOTH)) {
			if (inputdevice_joyport_config(p, jp->idc.name, jp->idc.configname, i, jp->mode, jp->submode, 1, userconfig)) {
				inputdevice_validate_jports(p, i, matched);
				inputdevice_store_used_device(&p->jports[i], i, defaultports);
				matched[i] = true;
				write_log(_T("Port%d: COMBO '%s' + '%s' matched\n"), i, jp->idc.name, jp->idc.configname);
			}
		}
	}
	// configname next
	for (int i = 0; i < MAX_JPORTS; i++) {
		if (!matched[i]) {
			struct jport *jp = &jport_config_store[i];
			if (jp->idc.configname[0] && (p->input_device_match_mask & INPUT_MATCH_CONFIG_NAME_ONLY)) {
				if (inputdevice_joyport_config(p, NULL, jp->idc.configname, i, jp->mode, jp->submode, 1, userconfig)) {
					inputdevice_validate_jports(p, i, matched);
					inputdevice_store_used_device(&p->jports[i], i, defaultports);
					matched[i] = true;
					write_log(_T("Port%d: CONFIG '%s' matched\n"), i, jp->idc.configname);
				}
			}
		}
	}
	// friendly name next
	for (int i = 0; i < MAX_JPORTS; i++) {
		if (!matched[i]) {
			struct jport *jp = &jport_config_store[i];
			if (jp->idc.name[0] && (p->input_device_match_mask & INPUT_MATCH_FRIENDLY_NAME_ONLY)) {
				if (inputdevice_joyport_config(p, jp->idc.name, NULL, i, jp->mode, jp->submode, 1, userconfig)) {
					inputdevice_validate_jports(p, i, matched);
					inputdevice_store_used_device(&p->jports[i], i, defaultports);
					matched[i] = true;
					write_log(_T("Port%d: NAME '%s' matched\n"), i, jp->idc.name);
				}
			}
		}
	}
	// joyportX last and only if no name/configname
	for (int i = 0; i < MAX_JPORTS; i++) {
		if (!matched[i]) {
			struct jport *jp = &jport_config_store[i];
			if (jp->idc.shortid[0] && !jp->idc.name[0] && !jp->idc.configname[0]) {
				if (inputdevice_joyport_config(p, jp->idc.shortid, NULL, i, jp->mode, jp->submode, 0, userconfig)) {
					inputdevice_validate_jports(p, i, matched);
					inputdevice_store_used_device(&p->jports[i], i, defaultports);
					matched[i] = true;
					write_log(_T("Port%d: ID '%s' matched\n"), i, jp->idc.shortid);
				}
			}
			if (!matched[i]) {
				if (jp->idc.configname[0] && jp->idc.name[0]) {
					struct jport jpt = { 0 };
					memcpy(&jpt.idc, &jp->idc, sizeof(struct inputdevconfig));
					jpt.id = JPORT_UNPLUGGED;
					jpt.mode = jp->mode;
					jpt.submode = jp->submode;
					jpt.autofire = jp->autofire;
					write_log(_T("Unplugged stored, port %d '%s' (%s) %d %d %d\n"), i, jp->idc.name, jp->idc.configname, jp->mode, jp->submode, jp->autofire);
					inputdevice_store_used_device(&jpt, i, defaultports);
					freejport(p, i);
					inputdevice_get_previous_joy(p, i, userconfig);
					matched[i] = true;
				}
			}
		}
	}
	for (int i = 0; i < MAX_JPORTS; i++) {
		if (!matched[i]) {
			struct jport *jp = &jport_config_store[i];
			freejport(p, i);
			if (jp->id != JPORT_NONE) {
				inputdevice_get_previous_joy(p, i, userconfig);
				write_log(_T("Port%d: ID=%d getting previous: %d\n"), i, jp->id, p->jports[i].id);
			} else {
				write_log(_T("Port%d: NONE\n"), i);
			}
		}
	}
}

// for state recorder use only!

uae_u8 *save_inputstate (size_t *len, uae_u8 *dstptr)
{
	uae_u8 *dstbak, *dst;

	if (dstptr)
		dstbak = dst = dstptr;
	else
		dstbak = dst = xmalloc (uae_u8, 1000);
	for (int i = 0; i < MAX_JPORTS; i++) {
		save_u16 (joydir[i]);
		save_u16 (joybutton[i]);
		save_u16 (otop[i]);
		save_u16 (obot[i]);
		save_u16 (oleft[i]);
		save_u16 (oright[i]);
	}
	for (int i = 0; i < NORMAL_JPORTS; i++) {
		save_u16 (cd32_shifter[i]);
		for (int j = 0; j < 2; j++) {
			save_u16 (pot_cap[i][j]);
			save_u16 (joydirpot[i][j]);
		}
	}
	for (int i = 0; i < NORMAL_JPORTS; i++) {
		for (int j = 0; j < MOUSE_AXIS_TOTAL; j++) {
			save_u16 (mouse_delta[i][j]);
			save_u16 (mouse_deltanoreset[i][j]);
		}
		save_u16 (mouse_frame_x[i]);
		save_u16 (mouse_frame_y[i]);
	}
	*len = dst - dstbak;
	return dstbak;
}

uae_u8 *restore_inputstate (uae_u8 *src)
{
	for (int i = 0; i < MAX_JPORTS; i++) {
		joydir[i] = restore_u16 ();
		joybutton[i] = restore_u16 ();
		otop[i] = restore_u16 ();
		obot[i] = restore_u16 ();
		oleft[i] = restore_u16 ();
		oright[i] = restore_u16 ();
	}
	for (int i = 0; i < NORMAL_JPORTS; i++) {
		cd32_shifter[i] = restore_u16 ();
		for (int j = 0; j < 2; j++) {
			pot_cap[i][j] = restore_u16 ();
			joydirpot[i][j] = restore_u16 ();
		}
	}
	for (int i = 0; i < NORMAL_JPORTS; i++) {
		for (int j = 0; j < MOUSE_AXIS_TOTAL; j++) {
			mouse_delta[i][j] = restore_u16 ();
			mouse_deltanoreset[i][j] = restore_u16 ();
		}
		mouse_frame_x[i] = restore_u16 ();
		mouse_frame_y[i] = restore_u16 ();
	}
	return src;
}

void clear_inputstate (void)
{
	return;
	for (int i = 0; i < MAX_JPORTS; i++) {
		horizclear[i] = 1;
		vertclear[i] = 1;
		relativecount[i][0] = relativecount[i][1] = 0;
	}
}<|MERGE_RESOLUTION|>--- conflicted
+++ resolved
@@ -7594,21 +7594,12 @@
 		matchdevices(prefs, &idev[IDTYPE_MOUSE], prefs->mouse_settings[i], IDTYPE_MOUSE, prefs->input_device_match_mask);
 		matchdevices(prefs, &idev[IDTYPE_JOYSTICK], prefs->joystick_settings[i], IDTYPE_JOYSTICK, prefs->input_device_match_mask);
 		matchdevices(prefs, &idev[IDTYPE_KEYBOARD], prefs->keyboard_settings[i], IDTYPE_KEYBOARD, INPUT_MATCH_ALL);
-<<<<<<< HEAD
 	}
 	for (int i = 0; i < MAX_INPUT_DEVICES; i++) {
 		for (int j = 0; j < IDTYPE_MAX; j++) {
 			gp_swappeddevices[i][j] = -1;
 		}
 	}
-=======
-	}
-	for (int i = 0; i < MAX_INPUT_DEVICES; i++) {
-		for (int j = 0; j < IDTYPE_MAX; j++) {
-			gp_swappeddevices[i][j] = -1;
-		}
-	}
->>>>>>> c2a3ddb9
 	matchdevices(prefs, &idev[IDTYPE_MOUSE], prefs->mouse_settings[0], IDTYPE_MOUSE, prefs->input_device_match_mask);
 	matchdevices(prefs, &idev[IDTYPE_JOYSTICK], prefs->joystick_settings[0], IDTYPE_JOYSTICK, prefs->input_device_match_mask);
 	matchdevices(prefs, &idev[IDTYPE_KEYBOARD], prefs->keyboard_settings[0], IDTYPE_KEYBOARD, INPUT_MATCH_ALL);
