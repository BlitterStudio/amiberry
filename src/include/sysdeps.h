/*
  * UAE - The Un*x Amiga Emulator
  *
  * Try to include the right system headers and get other system-specific
  * stuff right & other collected kludges.
  *
  * If you think about modifying this, think twice. Some systems rely on
  * the exact order of the #include statements. That's also the reason
  * why everything gets included unconditionally regardless of whether
  * it's actually needed by the .c file.
  *
  * Copyright 1996, 1997 Bernd Schmidt
  */
#ifndef UAE_SYSDEPS_H
#define UAE_SYSDEPS_H

#ifdef HAVE_CONFIG_H
#include "config.h"
#endif
#include "sysconfig.h"

#ifndef UAE
#define UAE
#endif

#ifdef __cplusplus
#include <string>
using namespace std;
#else
#include <string.h>
#include <ctype.h>
#endif
#include <stdio.h>
#include <stdlib.h>
#include <errno.h>
#include <assert.h>
#include <limits.h>

#ifndef UAE
#define UAE
#endif

#if defined(__arm__) || defined(_M_ARM)
#define CPU_arm 1
#define ARM_ASSEMBLY 1
#elif defined(_M_ARM64) || defined(_M_ARM64EC) || defined(__aarch64__)
#define CPU_arm 1
#define CPU_64_BIT 1
#define ARM_ASSEMBLY 1
#elif defined(__x86_64__) || defined(_M_AMD64)
#define CPU_x86_64 1
#define CPU_64_BIT 1
#define X86_64_ASSEMBLY 1
#define SAHF_SETO_PROFITABLE
#elif defined(__i386__) || defined(_M_IX86)
#define CPU_i386 1
#define X86_ASSEMBLY 1
#define SAHF_SETO_PROFITABLE
#elif defined(__powerpc__) || defined(_M_PPC)
#define CPU_powerpc 1
#else
#error unrecognized CPU type
#endif

#ifdef _WIN32
/* Parameters are passed in ECX, EDX for both x86 and x86-64 (RCX, RDX).
 * For x86-64, __fastcall is the default, so it isn't really required. */
#define JITCALL __fastcall
#elif defined(CPU_x86_64)
/* Parameters are passed in RDI, RSI by default (System V AMD64 ABI). */
#define JITCALL
#elif defined(HAVE_FUNC_ATTRIBUTE_REGPARM)
/* Parameters are passed in EAX, EDX on x86 with regparm(2). */
#define JITCALL __attribute__((regparm(2)))
/* This was originally regparm(3), but as far as I can see only two register
 * params are supported by the JIT code. It probably just worked anyway
 * if all functions used max two arguments. */
#elif !defined(JIT)
#define JITCALL
#endif
<<<<<<< HEAD
#define REGPARAM
#define REGPARAM2 JITCALL
#define REGPARAM3 JITCALL

#if CPU_64_BIT
#define addrdiff(a, b) ((int)((a) - (b)))
#else
#define addrdiff(a, b) ((a) - (b))
=======
#ifdef AMIBERRY
#define REGPARAM2
#define REGPARAM3 
#define REGPARAM
#else
#define REGPARAM
#define REGPARAM2 JITCALL
#define REGPARAM3 JITCALL
>>>>>>> 2e2706fd
#endif

#ifndef __STDC__
#ifndef _MSC_VER
#error "Your compiler is not ANSI. Get a real one."
#endif
#endif

#include <stdarg.h>

#ifdef HAVE_SYS_TYPES_H
#include <sys/types.h>
#endif

#ifdef HAVE_VALUES_H
#include <values.h>
#endif

#ifdef HAVE_STRINGS_H
#include <strings.h>
#endif
#ifdef HAVE_STRING_H
#include <string.h>
#endif

#ifdef HAVE_UNISTD_H
#include <unistd.h>
#endif
#ifdef HAVE_FCNTL_H
#include <fcntl.h>
#endif

#ifdef HAVE_UTIME_H
#include <utime.h>
#endif

#ifdef HAVE_SYS_STAT_H
#include <sys/stat.h>
#endif

#if TIME_WITH_SYS_TIME
# include <sys/time.h>
# include <time.h>
#else
# if HAVE_SYS_TIME_H
#  include <sys/time.h>
# else
#  include <time.h>
# endif
#endif

#if HAVE_DIRENT_H
#if defined(__PSP2__) // NOT __SWITCH__
# include "psp2-dirent.h"
#else
# include <dirent.h>
#endif
#else
# define dirent direct
# if HAVE_SYS_NDIR_H
#  include <sys/ndir.h>
# endif
# if HAVE_SYS_DIR_H
#  include <sys/dir.h>
# endif
# if HAVE_NDIR_H
#  include <ndir.h>
# endif
#endif

#ifdef HAVE_SYS_UTIME_H
# include <sys/utime.h>
#endif

#include <errno.h>
#include <assert.h>

#ifdef __NeXT__
#define S_IRUSR S_IREAD
#define S_IWUSR S_IWRITE
#define S_IXUSR S_IEXEC
#define S_ISDIR(val) (S_IFDIR & val)
struct utimbuf
{
	time_t actime;
	time_t modtime;
};
#endif

/* If char has more then 8 bits, good night. */
typedef unsigned char uae_u8;
typedef signed char uae_s8;
typedef char uae_char;

typedef struct { uae_u8 RGB[3]; } RGB;

#include "uae/types.h"

uae_atomic atomic_and(volatile uae_atomic* p, uae_u32 v);
uae_atomic atomic_or(volatile uae_atomic* p, uae_u32 v);
uae_atomic atomic_inc(volatile uae_atomic* p);
uae_atomic atomic_dec(volatile uae_atomic* p);
uae_u32 atomic_bit_test_and_reset(volatile uae_atomic* p, uae_u32 v);

#ifdef HAVE_STRDUP
#define my_strdup _tcsdup
#else
extern TCHAR *my_strdup (const TCHAR*s);
#endif
extern TCHAR *my_strdup_ansi (const char*);
extern void my_trim (TCHAR*);
extern TCHAR *my_strdup_trim (const TCHAR*);
extern TCHAR *au (const char*);
extern char *ua (const TCHAR*);
extern TCHAR *au_fs (const char*);
extern char *ua_fs (const TCHAR*, int);
extern char *ua_copy (char *dst, int maxlen, const TCHAR *src);
extern TCHAR *au_copy (TCHAR *dst, int maxlen, const char *src);
extern char *ua_fs_copy (char *dst, int maxlen, const TCHAR *src, int defchar);
extern TCHAR *au_fs_copy (TCHAR *dst, int maxlen, const char *src);
extern char *uutf8 (const TCHAR *s);
extern TCHAR *utf8u (const char *s);
extern void to_lower (TCHAR *s, int len);
extern void to_upper (TCHAR *s, int len);

/* We can only rely on GNU C getting enums right. Mickeysoft VSC++ is known
 * to have problems, and it's likely that other compilers choke too. */
#ifdef __GNUC__
#define ENUMDECL typedef enum
#define ENUMNAME(name) name

/* While we're here, make abort more useful.  */
#define abort() \
  do { \
	printf ("Internal error; file %s, line %d\n", __FILE__, __LINE__); \
	SDL_Quit(); \
	(abort) (); \
} while (0)
#else
#define ENUMDECL enum
#define ENUMNAME(name) ; typedef int name
#endif

/*
 * Porters to weird systems, look! This is the preferred way to get
 * filesys.c (and other stuff) running on your system. Define the
 * appropriate macros and implement wrappers in a machine-specific file.
 *
 * I guess the Mac port could use this (Ernesto?)
 */

#undef DONT_HAVE_POSIX
#undef DONT_HAVE_REAL_POSIX /* define if open+delete doesn't do what it should */
#undef DONT_HAVE_STDIO
#undef DONT_HAVE_MALLOC

#if defined AMIBERRY

#include <ctype.h>

#define FILEFLAG_DIR     0x1
#define FILEFLAG_ARCHIVE 0x2
#define FILEFLAG_WRITE   0x4
#define FILEFLAG_READ    0x8
#define FILEFLAG_EXECUTE 0x10
#define FILEFLAG_SCRIPT  0x20
#define FILEFLAG_PURE    0x40

#define abort() \
  do { \
	printf ("Internal error; file %s, line %d\n", __FILE__, __LINE__); \
	SDL_Quit(); \
	(abort) (); \
} while (0)

#endif

#ifdef DONT_HAVE_POSIX

#define access posixemu_access
extern int posixemu_access (const TCHAR *, int);
#define open posixemu_open
extern int posixemu_open (const TCHAR *, int, int);
#define close posixemu_close
extern void posixemu_close (int);
#define read posixemu_read
extern int posixemu_read (int, TCHAR *, int);
#define write posixemu_write
extern int posixemu_write (int, const TCHAR *, int);
#undef lseek
#define lseek posixemu_seek
extern int posixemu_seek (int, int, int);
#define stat(a,b) posixemu_stat ((a), (b))
extern int posixemu_stat (const TCHAR *, STAT *);
#define mkdir posixemu_mkdir
extern int mkdir (const TCHAR *, int);
#define rmdir posixemu_rmdir
extern int posixemu_rmdir (const TCHAR *);
#define unlink posixemu_unlink
extern int posixemu_unlink (const TCHAR *);
#define truncate posixemu_truncate
extern int posixemu_truncate (const TCHAR *, long int);
#define rename posixemu_rename
extern int posixemu_rename (const TCHAR *, const TCHAR *);
#define chmod posixemu_chmod
extern int posixemu_chmod (const TCHAR *, int);
#define tmpnam posixemu_tmpnam
extern void posixemu_tmpnam (TCHAR *);
#define utime posixemu_utime
extern int posixemu_utime (const TCHAR *, struct utimbuf *);
#define opendir posixemu_opendir
extern DIR * posixemu_opendir (const TCHAR *);
#define readdir posixemu_readdir
extern struct dirent* readdir (DIR *);
#define closedir posixemu_closedir
extern void closedir (DIR *);

/* This isn't the best place for this, but it fits reasonably well. The logic
 * is that you probably don't have POSIX errnos if you don't have the above
 * functions. */
extern long dos_errno (void);

#endif

#ifdef DONT_HAVE_STDIO

extern FILE *stdioemu_fopen (const TCHAR *, const TCHAR *);
#define fopen(a,b) stdioemu_fopen(a, b)
extern int stdioemu_fseek (FILE *, int, int);
#define fseek(a,b,c) stdioemu_fseek(a, b, c)
extern int stdioemu_fread (TCHAR *, int, int, FILE *);
#define fread(a,b,c,d) stdioemu_fread(a, b, c, d)
extern int stdioemu_fwrite (const TCHAR *, int, int, FILE *);
#define fwrite(a,b,c,d) stdioemu_fwrite(a, b, c, d)
extern int stdioemu_ftell (FILE *);
#define ftell(a) stdioemu_ftell(a)
extern int stdioemu_fclose (FILE *);
#define fclose(a) stdioemu_fclose(a)

#endif

#ifdef DONT_HAVE_MALLOC

#define malloc(a) mallocemu_malloc(a)
extern void *mallocemu_malloc (int size);
#define free(a) mallocemu_free(a)
extern void mallocemu_free (void *ptr);

#endif

#ifdef X86_ASSEMBLY
//#define ASM_SYM_FOR_FUNC(a) __asm__(a)
#define ASM_SYM_FOR_FUNC(a)
#else
#define ASM_SYM_FOR_FUNC(a)
#endif

extern void write_log (const TCHAR *,...);
extern TCHAR console_getch(void);
extern void f_out(FILE*, const TCHAR*, ...);
extern void gui_message (const TCHAR *,...);

#ifndef O_BINARY
#define O_BINARY 0
#endif

#ifndef STATIC_INLINE
#ifdef DEBUG
#define STATIC_INLINE static __attribute__ ((noinline))
#define NOINLINE __attribute__ ((noinline))
#define NORETURN
#elif __GNUC__ - 1 > 1 && __GNUC_MINOR__ - 1 >= 0
#ifdef AMIBERRY
#define STATIC_INLINE static //__inline__
#else
#define STATIC_INLINE static //__inline__ __attribute__ ((always_inline))
#endif
#define NOINLINE __attribute__ ((noinline))
#define NORETURN __attribute__ ((noreturn))
#elif _MSC_VER
#define STATIC_INLINE static __forceinline
#define NOINLINE __declspec(noinline)
#define NORETURN __declspec(noreturn)
#else
#define STATIC_INLINE static
#define NOINLINE
#define NORETURN
#endif
#endif

#include "target.h"

/* Every Amiga hardware clock cycle takes this many "virtual" cycles.  This
   used to be hardcoded as 1, but using higher values allows us to time some
   stuff more precisely.
   512 is the official value from now on - it can't change, unless we want
   _another_ config option "finegrain2_m68k_speed".

   We define this value here rather than in events.h so that gencpu.c sees
   it.  */
#define CYCLE_UNIT 512

/* This one is used by cfgfile.c.  We could reduce the CYCLE_UNIT back to 1,
   I'm not 100% sure this code is bug free yet.  */
#define OFFICIAL_CYCLE_UNIT 512

/*
 * You can specify numbers from 0 to 5 here. It is possible that higher
 * numbers will make the CPU emulation slightly faster, but if the setting
 * is too high, you will run out of memory while compiling.
 * Best to leave this as it is.
 */
#define CPU_EMU_SIZE 0

#ifndef __cplusplus

#define xmalloc(T, N) malloc(sizeof (T) * (N))
#define xcalloc(T, N) calloc(sizeof (T), N)
#define xfree(T) free(T)
#define xrealloc(T, TP, N) realloc(TP, sizeof (T) * (N))

#else

#define xmalloc(T, N) (static_cast<T*>(malloc (sizeof (T) * (N))))
#define xcalloc(T, N) (static_cast<T*>(calloc (sizeof (T), N)))
#define xrealloc(T, TP, N) (static_cast<T*>(realloc (TP, sizeof (T) * (N))))
#define xfree(T) free(T)

#endif

#define DBLEQU(f, i) (abs ((f) - (i)) < 0.000001)

#ifdef HAVE_VAR_ATTRIBUTE_UNUSED
#define NOWARN_UNUSED(x) __attribute__((unused)) x
#else
#define NOWARN_UNUSED(x) x
#endif

#endif /* UAE_SYSDEPS_H */<|MERGE_RESOLUTION|>--- conflicted
+++ resolved
@@ -78,16 +78,6 @@
 #elif !defined(JIT)
 #define JITCALL
 #endif
-<<<<<<< HEAD
-#define REGPARAM
-#define REGPARAM2 JITCALL
-#define REGPARAM3 JITCALL
-
-#if CPU_64_BIT
-#define addrdiff(a, b) ((int)((a) - (b)))
-#else
-#define addrdiff(a, b) ((a) - (b))
-=======
 #ifdef AMIBERRY
 #define REGPARAM2
 #define REGPARAM3 
@@ -96,7 +86,12 @@
 #define REGPARAM
 #define REGPARAM2 JITCALL
 #define REGPARAM3 JITCALL
->>>>>>> 2e2706fd
+#endif
+
+#if CPU_64_BIT
+#define addrdiff(a, b) ((int)((a) - (b)))
+#else
+#define addrdiff(a, b) ((a) - (b))
 #endif
 
 #ifndef __STDC__
