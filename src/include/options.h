/*
* UAE - The Un*x Amiga Emulator
*
* Stuff
*
* Copyright 1995, 1996 Ed Hanway
* Copyright 1995-2001 Bernd Schmidt
*/

#ifndef UAE_OPTIONS_H
#define UAE_OPTIONS_H

#include "uae/types.h"

#include "traps.h"

#define UAEMAJOR 4
#define UAEMINOR 4
#define UAESUBREV 0

typedef enum { KBD_LANG_US, KBD_LANG_DK, KBD_LANG_DE, KBD_LANG_SE, KBD_LANG_FR, KBD_LANG_IT, KBD_LANG_ES } KbdLang;

extern long int version;

#define MAX_PATHS 8

struct multipath
{
	TCHAR path[MAX_PATHS][MAX_DPATH];
};

#define PATH_NONE -1
#define PATH_FLOPPY 0
#define PATH_CD 1
#define PATH_DIR 2
#define PATH_HDF 3
#define PATH_FS 4
#define PATH_TAPE 5
#define PATH_GENLOCK_IMAGE 6
#define PATH_GENLOCK_VIDEO 7
#define PATH_GEO 8
#define PATH_ROM 9

struct strlist
{
	struct strlist* next;
	TCHAR *option, *value;
	int unknown;
};

#define MAX_TOTAL_SCSI_DEVICES 8

/* maximum number native input devices supported (single type) */
#define MAX_INPUT_DEVICES 20
/* maximum number of native input device's buttons and axles supported */
#define MAX_INPUT_DEVICE_EVENTS 256
/* 4 different customization settings */
#define MAX_INPUT_SETTINGS 4
#define GAMEPORT_INPUT_SETTINGS 3 // last slot is for gameport panel mappings

#define MAX_INPUT_SUB_EVENT 8
#define MAX_INPUT_SUB_EVENT_ALL 9
#define SPARE_SUB_EVENT 8

#define INTERNALEVENT_COUNT 1

struct uae_input_device
{
	TCHAR* name;
	TCHAR* configname;
	uae_s16 eventid[MAX_INPUT_DEVICE_EVENTS][MAX_INPUT_SUB_EVENT_ALL];
	TCHAR* custom[MAX_INPUT_DEVICE_EVENTS][MAX_INPUT_SUB_EVENT_ALL];
	uae_u64 flags[MAX_INPUT_DEVICE_EVENTS][MAX_INPUT_SUB_EVENT_ALL];
	uae_s8 port[MAX_INPUT_DEVICE_EVENTS][MAX_INPUT_SUB_EVENT_ALL];
	uae_s16 extra[MAX_INPUT_DEVICE_EVENTS];
	uae_s8 enabled;
};

#ifdef AMIBERRY
struct joypad_map_layout
{
	int south_action = 0;
	int east_action = 0;
	int west_action = 0;
	int north_action = 0;
	int left_shoulder_action = 0;
	int right_shoulder_action = 0;
	int start_action = 0;
	int select_action = 0;
	int dpad_left_action = 0;
	int dpad_right_action = 0;
	int dpad_up_action = 0;
	int dpad_down_action = 0;
	int lstick_select_action = 0;
	int lstick_left_action = 0;
	int lstick_right_action = 0;
	int lstick_up_action = 0;
	int lstick_down_action = 0;
	int rstick_select_action = 0;
	int rstick_left_action = 0;
	int rstick_right_action = 0;
	int rstick_up_action = 0;
	int rstick_down_action = 0;
};
#endif

#define MAX_JPORTS_CUSTOM 6
#define MAX_JPORTS 4
#define NORMAL_JPORTS 2
#define MAX_JPORT_NAME 128
#define MAX_JPORT_CONFIG 256

struct jport_custom
{
	TCHAR custom[MAX_DPATH];
};

struct inputdevconfig
{
	TCHAR name[MAX_JPORT_NAME];
	TCHAR configname[MAX_JPORT_CONFIG];
	TCHAR shortid[16];
};

struct jport
{
	int id{};
	int mode{}; // 0=def,1=mouse,2=joy,3=anajoy,4=lightpen
	int submode;
	int autofire{};
	struct inputdevconfig idc{};
	bool nokeyboardoverride{};
	bool changed{};
#ifdef AMIBERRY
	int mousemap{};
	struct joypad_map_layout amiberry_custom_none;
	struct joypad_map_layout amiberry_custom_hotkey;
	struct joypad_map_layout amiberry_custom_left_trigger;
	struct joypad_map_layout amiberry_custom_right_trigger;
#endif
};

#define JPORT_UNPLUGGED -2
#define JPORT_NONE -1

#define JPORT_AF_NORMAL 1
#define JPORT_AF_TOGGLE 2
#define JPORT_AF_ALWAYS 3

#define KBTYPE_AMIGA 0
#define KBTYPE_PC1 1
#define KBTYPE_PC2 2

#define MAX_SPARE_DRIVES 20
#define MAX_CUSTOM_MEMORY_ADDRS 2

#define CONFIG_TYPE_ALL -1
#define CONFIG_TYPE_DEFAULT 0
#define CONFIG_TYPE_HARDWARE 1
#define CONFIG_TYPE_HOST 2
#define CONFIG_TYPE_NORESET 4
#define CONFIG_BLEN 2560

#define MOUSEUNTRAP_NONE 0
#define MOUSEUNTRAP_MIDDLEBUTTON 1
#define MOUSEUNTRAP_MAGIC 2
#define MOUSEUNTRAP_BOTH 3

#define TABLET_OFF 0
#define TABLET_MOUSEHACK 1
#define TABLET_REAL 2

#ifdef WITH_SLIRP
#define MAX_SLIRP_REDIRS 32
struct slirp_redir
{
	int proto;
	int srcport;
	int dstport;
	unsigned long addr;
};
#endif

struct cdslot
{
	TCHAR name[MAX_DPATH];
	bool inuse;
	bool delayed;
	bool temporary;
	int type;
};

struct floppyslot
{
	TCHAR df[MAX_DPATH];
	int dfxtype;
	int dfxclick;
	TCHAR dfxclickexternal[256];
	bool forcedwriteprotect;
};

#define ASPECTMULT 1024
#define WH_NATIVE 1

struct wh
{
	int x, y;
	int width, height;
	int special;
};

#define MOUNT_CONFIG_SIZE 30
#define UAEDEV_DIR 0
#define UAEDEV_HDF 1
#define UAEDEV_CD 2
#define UAEDEV_TAPE 3

#define HD_LEVEL_SCSI_1 0
#define HD_LEVEL_SCSI_2 1
#define HD_LEVEL_SASI 2
#define HD_LEVEL_SASI_ENHANCED 2
#define HD_LEVEL_SASI_CHS 3

#define HD_LEVEL_ATA_1 0
#define HD_LEVEL_ATA_2 1
#define HD_LEVEL_ATA_2S 2

#define BOOTPRI_NOAUTOBOOT -128
#define BOOTPRI_NOAUTOMOUNT -129
#define ISAUTOBOOT(ci) ((ci)->bootpri > BOOTPRI_NOAUTOBOOT)
#define ISAUTOMOUNT(ci) ((ci)->bootpri > BOOTPRI_NOAUTOMOUNT)
#define MAX_UAEDEV_BADBLOCKS 8

struct uaedev_badblock
{
	uae_u32 first;
	uae_u32 last;
};

struct uaedev_config_info
{
	int type;
	TCHAR devname[MAX_DPATH];
	TCHAR volname[MAX_DPATH];
	TCHAR rootdir[MAX_DPATH];
	bool readonly;
	bool lock;
	bool loadidentity;
	int bootpri;
	TCHAR filesys[MAX_DPATH];
	TCHAR geometry[MAX_DPATH];
	int lowcyl;
	int highcyl; // zero if detected from size
	int cyls; // calculated/corrected highcyl
	int surfaces;
	int sectors;
	int reserved;
	int blocksize;
	bool chs;
	uae_u64 max_lba;
	int controller_type;
	int controller_type_unit;
	int controller_unit;
	int controller_media_type; // 1 = CF IDE, 0 = normal
	int unit_feature_level;
	int unit_special_flags;
	bool physical_geometry; // if false: use defaults
	int pcyls, pheads, psecs;
	int flags;
	int buffers;
	int bufmemtype;
	int stacksize;
	int priority;
	uae_u32 mask;
	int maxtransfer;
	uae_u32 dostype;
	int unit;
	int interleave;
	int sectorsperblock;
	int forceload;
	int device_emu_unit;
	bool inject_icons;
	int badblock_num;
	struct uaedev_badblock badblocks[MAX_UAEDEV_BADBLOCKS];
	int uae_unitnum; // mountunit nr
};

struct uaedev_config_data
{
	struct uaedev_config_info ci;
	int configoffset; // HD config entry index
	int unitnum; // scsi unit number (if tape currently)
};

enum
{
	CP_GENERIC = 1,
	CP_CDTV,
	CP_CDTVCR,
	CP_CD32,
	CP_A500,
	CP_A500P,
	CP_A600,
	CP_A1000,
	CP_A1200,
	CP_A2000,
	CP_A3000,
	CP_A3000T,
	CP_A4000,
	CP_A4000T,
	CP_VELVET,
	CP_CASABLANCA,
	CP_DRACO
};

#define IDE_A600A1200 1
#define IDE_A4000 2

#define GFX_WINDOW 0
#define GFX_FULLSCREEN 1
#define GFX_FULLWINDOW 2

#define AUTOSCALE_NONE 0
#define AUTOSCALE_STATIC_AUTO 1
#define AUTOSCALE_STATIC_NOMINAL 2
#define AUTOSCALE_STATIC_MAX 3
#define AUTOSCALE_NORMAL 4
#define AUTOSCALE_RESIZE 5
#define AUTOSCALE_CENTER 6
#define AUTOSCALE_MANUAL 7 // use gfx_xcenter_pos and gfx_ycenter_pos
#define AUTOSCALE_INTEGER 8
#define AUTOSCALE_INTEGER_AUTOSCALE 9
#define AUTOSCALE_SEPARATOR 10
#define AUTOSCALE_OVERSCAN_BLANK 11

#define MONITOREMU_NONE 0
#define MONITOREMU_AUTO 1
#define MONITOREMU_A2024 2
#define MONITOREMU_GRAFFITI 3
#define MONITOREMU_HAM_E 4
#define MONITOREMU_HAM_E_PLUS 5
#define MONITOREMU_VIDEODAC18 6
#define MONITOREMU_AVIDEO12 7
#define MONITOREMU_AVIDEO24 8
#define MONITOREMU_FIRECRACKER24 9
#define MONITOREMU_DCTV 10
#define MONITOREMU_OPALVISION 11
#define MONITOREMU_COLORBURST 12

#define MAX_FILTERSHADERS 4

#define MAX_CHIPSET_REFRESH 10
#define MAX_CHIPSET_REFRESH_TOTAL (MAX_CHIPSET_REFRESH + 2)
#define CHIPSET_REFRESH_PAL (MAX_CHIPSET_REFRESH + 0)
#define CHIPSET_REFRESH_NTSC (MAX_CHIPSET_REFRESH + 1)

struct chipset_refresh
{
	bool inuse;
	int index;
	bool locked;
	bool rtg;
	bool exit;
	bool defaultdata;
	int horiz;
	int vert;
	int lace;
	int resolution;
	int resolution_pct;
	int ntsc;
	int vsync;
	int framelength;
	double rate;
	TCHAR label[16];
	TCHAR commands[256];
	TCHAR filterprofile[64];
};

#define APMODE_NATIVE 0
#define APMODE_RTG 1

struct apmode
{
	int gfx_fullscreen;
	int gfx_display;
	int gfx_vsync;
	// 0 = immediate flip
	// -1 = wait for flip, before frame ends
	// 1 = wait for flip, after new frame has started
	int gfx_vflip;
	// doubleframemode strobo
	bool gfx_strobo;
	int gfx_vsyncmode;
	int gfx_backbuffers;
	bool gfx_interlaced;
	int gfx_refreshrate;
};

#define MAX_LUA_STATES 16


struct gfx_filterdata
{
	int gfx_filter;
	TCHAR gfx_filtershader[2 * MAX_FILTERSHADERS + 1][MAX_DPATH];
	TCHAR gfx_filtermask[2 * MAX_FILTERSHADERS + 1][MAX_DPATH];
	TCHAR gfx_filteroverlay[MAX_DPATH];
	struct wh gfx_filteroverlay_pos;
	int gfx_filteroverlay_overscan;
	int gfx_filter_scanlines;
	int gfx_filter_scanlineratio;
	int gfx_filter_scanlinelevel;
	int gfx_filter_scanlineoffset;
	float gfx_filter_horiz_zoom, gfx_filter_vert_zoom;
	float gfx_filter_horiz_zoom_mult, gfx_filter_vert_zoom_mult;
	float gfx_filter_horiz_offset, gfx_filter_vert_offset;
	int gfx_filter_left_border, gfx_filter_right_border;
	int gfx_filter_top_border, gfx_filter_bottom_border;
	int gfx_filter_filtermodeh, gfx_filter_filtermodev;
	int gfx_filter_bilinear;
	int gfx_filter_noise, gfx_filter_blur;
	int gfx_filter_saturation, gfx_filter_luminance, gfx_filter_contrast;
	int gfx_filter_gamma, gfx_filter_gamma_ch[3];
	int gfx_filter_keep_aspect, gfx_filter_aspect;
	int gfx_filter_autoscale;
	int gfx_filter_integerscalelimit;
	int gfx_filter_keep_autoscale_aspect;
};

#define MAX_DUPLICATE_EXPANSION_BOARDS 4
#define MAX_EXPANSION_BOARDS 20
#define ROMCONFIG_CONFIGTEXT_LEN 256
struct boardromconfig;

struct romconfig
{
	TCHAR romfile[MAX_DPATH];
	TCHAR romident[256];
	uae_u32 board_ram_size;
	bool autoboot_disabled;
	bool inserted;
	int device_id;
	int device_settings;
	int subtype;
	void* unitdata;
	TCHAR configtext[ROMCONFIG_CONFIGTEXT_LEN];
	uae_u16 manufacturer;
	uae_u8 product;
	uae_u8 autoconfig[16];
	struct boardromconfig* back;
};

#define MAX_BOARD_ROMS 2

struct boardromconfig
{
	int device_type;
	int device_num;
	int device_order;
	struct romconfig roms[MAX_BOARD_ROMS];
};

#define MAX_RTG_BOARDS 1

struct rtgboardconfig
{
	int rtg_index;
	int rtgmem_type;
	uae_u32 rtgmem_size;
	int device_order;
	int monitor_id;
};

struct boardloadfile
{
	uae_u32 loadoffset;
	uae_u32 fileoffset, filesize;
	TCHAR loadfile[MAX_DPATH];
};

#define MAX_ROM_BOARDS 4

struct romboard
{
	uae_u32 size;
	uae_u32 start_address;
	uae_u32 end_address;
	struct boardloadfile lf;
};

#define MAX_RAM_BOARDS 4

struct ramboard
{
	uae_u32 size;
	uae_u16 manufacturer;
	uae_u8 product;
	uae_u8 autoconfig[16];
	bool autoconfig_inuse;
	bool manual_config;
	bool no_reset_unmap;
	int device_order;
	uae_u32 start_address;
	uae_u32 end_address;
	uae_u32 write_address;
	bool readonly;
	struct boardloadfile lf;
};

struct expansion_params
{
	int device_order;
};

#define Z3MAPPING_AUTO 0
#define Z3MAPPING_UAE 1
#define Z3MAPPING_REAL 2

struct monconfig
{
	struct wh gfx_size_win;
	struct wh gfx_size_fs;
	struct wh gfx_size;
	struct wh gfx_size_win_xtra[6];
	struct wh gfx_size_fs_xtra[6];
};

#ifdef AMIBERRY
struct whdbooter
{
	int custom1 = 0;
	int custom2 = 0;
	int custom3 = 0;
	int custom4 = 0;
	int custom5 = 0;
	TCHAR custom[256];
	bool buttonwait;
	TCHAR slave[4096];
<<<<<<< HEAD
        bool showsplash;
};
#endif

struct uae_prefs {
=======
	bool showsplash;
};
#endif
>>>>>>> ea4998ce

struct uae_prefs
{
	struct strlist* all_lines;

	TCHAR description[256];
	TCHAR category[256];
	TCHAR tags[256];
	TCHAR info[256];
	int config_version;
	TCHAR config_hardware_path[MAX_DPATH];
	TCHAR config_host_path[MAX_DPATH];
	TCHAR config_all_path[MAX_DPATH];
	TCHAR config_path[MAX_DPATH];
	TCHAR config_window_title[256];

	bool illegal_mem;
	bool debug_mem;
	bool use_serial;
	bool serial_demand;
	bool serial_hwctsrts;
	bool serial_direct;
	int serial_stopbits;
	int serial_crlf;
	bool parallel_demand;
	int parallel_matrix_emulation;
	bool parallel_postscript_emulation;
	bool parallel_postscript_detection;
	int parallel_autoflush_time;
	TCHAR ghostscript_parameters[256];
	bool use_gfxlib;
	bool socket_emu;

	bool start_debugger;
	int debugging_features;
	TCHAR debugging_options[MAX_DPATH];
	bool start_gui;

	KbdLang keyboard_lang;

	int produce_sound;
	int sound_stereo;
	int sound_stereo_separation;
	int sound_mixed_stereo_delay;
	int sound_freq;
	int sound_maxbsiz;
	int sound_interpol;
	int sound_filter;
	int sound_filter_type;
	int sound_volume_master;
	int sound_volume_paula;
	int sound_volume_cd;
	int sound_volume_board;
	int sound_volume_midi;
	int sound_volume_genlock;
	bool sound_stereo_swap_paula;
	bool sound_stereo_swap_ahi;
	bool sound_auto;
	bool sound_cdaudio;
	bool sound_volcnt;

	int sampler_freq;
	int sampler_buffer;
	bool sampler_stereo;

	int comptrustbyte;
	int comptrustword;
	int comptrustlong;
	int comptrustnaddr;
	bool compnf;
	bool compfpu;
	bool comp_hardflush;
	bool comp_constjump;
	bool comp_catchfault;
	int cachesize;
	bool fpu_strict;
	int fpu_mode;

	struct monconfig gfx_monitor;
	int gfx_framerate, gfx_autoframerate;
	bool gfx_autoresolution_vga;
	int gfx_autoresolution;
	int gfx_autoresolution_delay;
	int gfx_autoresolution_minv, gfx_autoresolution_minh;
	bool gfx_scandoubler;
	struct apmode gfx_apmode[2];
	int gfx_resolution;
	int gfx_vresolution;
	int gfx_lores_mode;
	int gfx_pscanlines, gfx_iscanlines;
	int gfx_xcenter, gfx_ycenter;
	int gfx_xcenter_pos, gfx_ycenter_pos;
	int gfx_xcenter_size, gfx_ycenter_size;
	int gfx_max_horizontal, gfx_max_vertical;
	int gfx_saturation, gfx_luminance, gfx_contrast, gfx_gamma, gfx_gamma_ch[3];
	bool gfx_blackerthanblack;
	int gfx_threebitcolors;
	int gfx_api;
	bool gfx_hdr;
	int gfx_api_options;
	int color_mode;
	int gfx_extrawidth;
	bool lightboost_strobo;
	int lightboost_strobo_ratio;
	bool gfx_grayscale;
	bool lightpen_crosshair;
	int lightpen_offset[2];
	int gfx_display_sections;
	int gfx_variable_sync;
	bool gfx_windowed_resize;

	struct gfx_filterdata gf[2];

	float rtg_horiz_zoom_mult;
	float rtg_vert_zoom_mult;

	bool immediate_blits;
	int waiting_blits;
	double blitter_speed_throttle;
	unsigned int chipset_mask;
	bool chipset_hr;
	bool keyboard_connected;
	bool ntscmode;
	bool genlock;
	int genlock_image;
	int genlock_mix;
	int genlock_scale;
	int genlock_aspect;
	bool genlock_alpha;
	TCHAR genlock_image_file[MAX_DPATH];
	TCHAR genlock_video_file[MAX_DPATH];
	int monitoremu;
	int monitoremu_mon;
	double chipset_refreshrate;
	struct chipset_refresh cr[MAX_CHIPSET_REFRESH + 2];
	int cr_selected;
	int collision_level;
	int leds_on_screen;
#ifdef AMIBERRY
	int fast_copper;
#endif
	int leds_on_screen_mask[2];
	int leds_on_screen_multiplier[2];
	int power_led_dim;
	struct wh osd_pos;
	int keyboard_leds[3];
	bool keyboard_leds_in_use;
	int scsi;
	bool sana2;
	bool uaeserial;
	int catweasel;
	int cpu_idle;
	int ppc_cpu_idle;
	bool cpu_cycle_exact;
	int cpu_clock_multiplier;
	int cpu_frequency;
	bool blitter_cycle_exact;
	bool cpu_memory_cycle_exact;
	int floppy_speed;
	int floppy_write_length;
	int floppy_random_bits_min;
	int floppy_random_bits_max;
	int floppy_auto_ext2;
	int cd_speed;
	bool tod_hack;
	uae_u32 maprom;
	int boot_rom;
	bool rom_readwrite;
	int turbo_emulation;
	int turbo_emulation_limit;
	bool headless;
	int filesys_limit;
	int filesys_max_name;
	int filesys_max_file_size;
	bool filesys_inject_icons;
	TCHAR filesys_inject_icons_tool[MAX_DPATH];
	TCHAR filesys_inject_icons_project[MAX_DPATH];
	TCHAR filesys_inject_icons_drawer[MAX_DPATH];
	int uaescsidevmode;
	bool reset_delay;
	bool crash_auto_reset;

	int cs_compatible;
	int cs_ciaatod;
	int cs_rtc;
	int cs_rtc_adjust;
	int cs_rtc_adjust_mode;
	bool cs_ksmirror_e0;
	bool cs_ksmirror_a8;
	bool cs_ciaoverlay;
	bool cs_cd32cd;
	bool cs_cd32c2p;
	bool cs_cd32nvram;
	bool cs_cd32fmv;
	int cs_cd32nvram_size;
	bool cs_cdtvcd;
	bool cs_cdtvram;
	int cs_ide;
	bool cs_pcmcia;
	bool cs_a1000ram;
	int cs_fatgaryrev;
	int cs_ramseyrev;
	int cs_agnusrev;
	int cs_deniserev;
	int cs_mbdmac;
	bool cs_cdtvcr;
	bool cs_df0idhw;
	bool cs_slowmemisfast;
	bool cs_resetwarning;
	bool cs_denisenoehb;
	bool cs_dipagnus;
	bool cs_agnusbltbusybug;
	bool cs_ciatodbug;
	bool cs_z3autoconfig;
	bool cs_1mchipjumper;
	bool cs_cia6526;
	bool cs_bytecustomwritebug;
	bool cs_color_burst;
	bool cs_romisslow;
	bool cs_toshibagary;
	int cs_unmapped_space;
	int cs_hacks;
	int cs_ciatype[2];
	int cs_kbhandshake;

	struct boardromconfig expansionboard[MAX_EXPANSION_BOARDS];

	TCHAR romfile[MAX_DPATH];
	TCHAR romident[256];
	TCHAR romextfile[MAX_DPATH];
	uae_u32 romextfile2addr;
	TCHAR romextfile2[MAX_DPATH];
	TCHAR romextident[256];
	TCHAR flashfile[MAX_DPATH];
	TCHAR rtcfile[MAX_DPATH];
	TCHAR cartfile[MAX_DPATH];
	TCHAR cartident[256];
	int cart_internal;
	TCHAR pci_devices[256];
	TCHAR prtname[256];
	TCHAR sername[256];
	TCHAR a2065name[MAX_DPATH];
	TCHAR ne2000pciname[MAX_DPATH];
	TCHAR ne2000pcmcianame[MAX_DPATH];
	TCHAR picassoivromfile[MAX_DPATH];
	struct cdslot cdslots[MAX_TOTAL_SCSI_DEVICES];
	TCHAR quitstatefile[MAX_DPATH];
	TCHAR statefile[MAX_DPATH];
	TCHAR inprecfile[MAX_DPATH];
	TCHAR trainerfile[MAX_DPATH];
	bool inprec_autoplay;
	bool refresh_indicator;

	struct multipath path_floppy;
	struct multipath path_hardfile;
	struct multipath path_rom;
	struct multipath path_cd;

	int m68k_speed;
	double m68k_speed_throttle;
	double x86_speed_throttle;
	int cpu_model;
	int mmu_model;
	bool mmu_ec;
	int cpu060_revision;
	int fpu_model;
	int fpu_revision;
	int ppc_mode;
	TCHAR ppc_model[32];
	bool cpu_compatible;
	bool cpu_thread;
	bool int_no_unimplemented;
	bool fpu_no_unimplemented;
	bool address_space_24;
	bool cpu_data_cache;
	bool picasso96_nocustom;
	int picasso96_modeflags;
	int cpu_model_fallback;

	uae_u32 z3autoconfig_start;
	struct ramboard z3fastmem[MAX_RAM_BOARDS];
	struct ramboard fastmem[MAX_RAM_BOARDS];
	struct romboard romboards[MAX_ROM_BOARDS];
	uae_u32 z3chipmem_size;
	uae_u32 z3chipmem_start;
	uae_u32 chipmem_size;
	uae_u32 bogomem_size;
	uae_u32 mbresmem_low_size;
	uae_u32 mbresmem_high_size;
	uae_u32 mem25bit_size;
	uae_u32 debugmem_start;
	uae_u32 debugmem_size;
	int cpuboard_type;
	int cpuboard_subtype;
	int cpuboard_settings;
	uae_u32 cpuboardmem1_size;
	uae_u32 cpuboardmem2_size;
	int ppc_implementation;
	bool rtg_hardwareinterrupt;
	bool rtg_hardwaresprite;
	bool rtg_more_compatible;
	bool rtg_multithread;
	struct rtgboardconfig rtgboards[MAX_RTG_BOARDS];
	uae_u32 custom_memory_addrs[MAX_CUSTOM_MEMORY_ADDRS];
	uae_u32 custom_memory_sizes[MAX_CUSTOM_MEMORY_ADDRS];
	uae_u32 custom_memory_mask[MAX_CUSTOM_MEMORY_ADDRS];
	int uaeboard;
	bool uaeboard_nodiag;
	int uaeboard_order;

	bool kickshifter;
	bool filesys_no_uaefsdb;
	bool filesys_custom_uaefsdb;
	bool mmkeyboard;
	int uae_hide;
	bool clipboard_sharing;
	bool native_code;
	bool uae_hide_autoconfig;
	int z3_mapping_mode;
	bool autoconfig_custom_sort;
	bool obs_sound_toccata;
	bool obs_sound_toccata_mixer;
	bool obs_sound_es1370;
	bool obs_sound_fm801;

	int mountitems;
	struct uaedev_config_data mountconfig[MOUNT_CONFIG_SIZE];

	int nr_floppies;
	struct floppyslot floppyslots[4];
	bool floppy_read_only;
	bool harddrive_read_only;
	TCHAR dfxlist[MAX_SPARE_DRIVES][MAX_DPATH];
	int dfxclickvolume_disk[4];
	int dfxclickvolume_empty[4];
	int dfxclickchannelmask;

	TCHAR luafiles[MAX_LUA_STATES][MAX_DPATH];

	/* Target specific options */

	int kbd_led_num;
	int kbd_led_scr;
	int kbd_led_cap;

	int gfx_correct_aspect;
	int scaling_method;

	TCHAR open_gui[256];
	TCHAR quit_amiberry[256];
	TCHAR action_replay[256];
	TCHAR fullscreen_toggle[256];

	/* input */

	struct jport jports[MAX_JPORTS];
	struct jport_custom jports_custom[MAX_JPORTS_CUSTOM];
	int input_selected_setting;
	int input_joymouse_multiplier;
	int input_joymouse_deadzone;
	int input_joystick_deadzone;
	int input_joymouse_speed;
	int input_analog_joystick_mult;
	int input_analog_joystick_offset;
	int input_autofire_linecnt;
	int input_mouse_speed;
	int input_tablet;
	bool tablet_library;
	int input_mouse_untrap;
	int input_magic_mouse_cursor;
	int input_keyboard_type;
	int input_autoswitch;
	struct uae_input_device joystick_settings[MAX_INPUT_SETTINGS][MAX_INPUT_DEVICES];
	struct uae_input_device mouse_settings[MAX_INPUT_SETTINGS][MAX_INPUT_DEVICES];
	struct uae_input_device keyboard_settings[MAX_INPUT_SETTINGS][MAX_INPUT_DEVICES];
	struct uae_input_device internalevent_settings[MAX_INPUT_SETTINGS][INTERNALEVENT_COUNT];
	TCHAR input_config_name[GAMEPORT_INPUT_SETTINGS][256];
	int dongle;
	int input_contact_bounce;
	int input_device_match_mask;

#ifdef AMIBERRY
	bool input_analog_remap;
	bool use_retroarch_quit;
	bool use_retroarch_menu;
	bool use_retroarch_reset;
	bool use_retroarch_statebuttons;

<<<<<<< HEAD
        // probably can be removed now? unless they are used by the new whd selector
	TCHAR whdload_path[MAX_DPATH];
	TCHAR whdload_file[MAX_DPATH];
        
        struct whdbooter whdbootprefs;
=======
	// probably can be removed now? unless they are used by the new whd selector
	TCHAR whdload_path[MAX_DPATH];
	TCHAR whdload_file[MAX_DPATH];

	struct whdbooter whdbootprefs;
>>>>>>> ea4998ce

#endif

	/* ANDROID */
#ifdef ANDROID
	int onScreen;
	int onScreen_textinput;
	int onScreen_dpad;
	int onScreen_button1;
	int onScreen_button2;
	int onScreen_button3;
	int onScreen_button4;
	int onScreen_button5;
	int onScreen_button6;
	int custom_position;
	int pos_x_textinput;
	int pos_y_textinput;
	int pos_x_dpad;
	int pos_y_dpad;
	int pos_x_button1;
	int pos_y_button1;
	int pos_x_button2;
	int pos_y_button2;
	int pos_x_button3;
	int pos_y_button3;
	int pos_x_button4;
	int pos_y_button4;
	int pos_x_button5;
	int pos_y_button5;
	int pos_x_button6;
	int pos_y_button6;
	int extfilter;
	int quickSwitch;
	int floatingJoystick;
	int disableMenuVKeyb;
#endif
};

extern int config_changed;
extern void config_check_vsync(void);
extern void set_config_changed(void);

/* Contains the filename of .uaerc */
//extern TCHAR optionsfile[];
extern void save_options(struct zfile*, struct uae_prefs*, int);

extern void cfgfile_write(struct zfile*, const TCHAR* option, const TCHAR* format, ...);
extern void cfgfile_dwrite(struct zfile*, const TCHAR* option, const TCHAR* format, ...);
extern void cfgfile_target_write(struct zfile*, const TCHAR* option, const TCHAR* format, ...);
extern void cfgfile_target_dwrite(struct zfile*, const TCHAR* option, const TCHAR* format, ...);

extern void cfgfile_write_bool(struct zfile* f, const TCHAR* option, bool b);
extern void cfgfile_dwrite_bool(struct zfile* f, const TCHAR* option, bool b);
extern void cfgfile_target_write_bool(struct zfile* f, const TCHAR* option, bool b);
extern void cfgfile_target_dwrite_bool(struct zfile* f, const TCHAR* option, bool b);

extern void cfgfile_write_str(struct zfile* f, const TCHAR* option, const TCHAR* value);
extern void cfgfile_dwrite_str(struct zfile* f, const TCHAR* option, const TCHAR* value);
extern void cfgfile_target_write_str(struct zfile* f, const TCHAR* option, const TCHAR* value);
extern void cfgfile_target_dwrite_str(struct zfile* f, const TCHAR* option, const TCHAR* value);

extern void cfgfile_backup(const TCHAR* path);
extern struct uaedev_config_data* add_filesys_config(struct uae_prefs* p, int index, struct uaedev_config_info*);
extern bool get_hd_geometry(struct uaedev_config_info*);
extern void uci_set_defaults(struct uaedev_config_info* uci, bool rdb);

extern void error_log(const TCHAR*, ...);
extern TCHAR* get_error_log(void);
extern bool is_error_log(void);

extern void default_prefs(struct uae_prefs*, bool, int);
extern void discard_prefs(struct uae_prefs*, int);
extern void copy_prefs(struct uae_prefs* src, struct uae_prefs* dst);
extern int bip_a500(struct uae_prefs* p, int rom);
extern int bip_a500plus(struct uae_prefs* p, int rom);
extern int bip_a1200(struct uae_prefs* p, int rom);
extern int bip_a2000(struct uae_prefs* p, int rom);
extern int bip_a4000(struct uae_prefs* p, int rom);
extern int bip_cd32(struct uae_prefs* p, int rom);

int parse_cmdline_option(struct uae_prefs*, TCHAR, const TCHAR*);

extern int cfgfile_separate_linea(const TCHAR* filename, char* line, TCHAR* line1b, TCHAR* line2b);
extern int cfgfile_yesno(const TCHAR* option, const TCHAR* value, const TCHAR* name, bool* location);
extern int cfgfile_intval(const TCHAR* option, const TCHAR* value, const TCHAR* name, int* location, int scale);
extern int cfgfile_strval(const TCHAR* option, const TCHAR* value, const TCHAR* name, int* location,
                          const TCHAR* table[], int more);
extern int cfgfile_string(const TCHAR* option, const TCHAR* value, const TCHAR* name, TCHAR* location, int maxsz);
extern bool cfgfile_option_find(const TCHAR* s, const TCHAR* option);
extern TCHAR* cfgfile_option_get(const TCHAR* s, const TCHAR* option);
extern TCHAR* cfgfile_subst_path(const TCHAR* path, const TCHAR* subst, const TCHAR* file);

extern TCHAR* target_expand_environment(const TCHAR* path, TCHAR* out, int maxlen);
extern int target_parse_option(struct uae_prefs*, const TCHAR* option, const TCHAR* value);
extern void target_save_options(struct zfile*, struct uae_prefs*);
extern void target_default_options(struct uae_prefs*, int type);
extern void target_fixup_options(struct uae_prefs*);
extern int target_cfgfile_load(struct uae_prefs*, const TCHAR* filename, int type, int isdefault);
extern void cfgfile_save_options(struct zfile* f, struct uae_prefs* p, int type);
extern int target_get_display(const TCHAR*);
extern const TCHAR* target_get_display_name(int, bool);
extern void target_multipath_modified(struct uae_prefs*);
extern void cfgfile_resolve_path_out_load(const TCHAR* path, TCHAR* out, int size, int type);
extern void cfgfile_resolve_path_load(TCHAR* path, int size, int type);
extern void cfgfile_resolve_path_out_save(const TCHAR* path, TCHAR* out, int size, int type);
extern void cfgfile_resolve_path_save(TCHAR* path, int size, int type);

extern struct uae_prefs* cfgfile_open(const TCHAR* filename, int* type);
extern void cfgfile_close(struct uae_prefs* p);
extern int cfgfile_load(struct uae_prefs* p, const TCHAR* filename, int* type, int ignorelink, int userconfig);
extern int cfgfile_save(struct uae_prefs* p, const TCHAR* filename, int);
extern void cfgfile_parse_line(struct uae_prefs* p, TCHAR*, int);
extern void cfgfile_parse_lines(struct uae_prefs* p, const TCHAR*, int);
extern int cfgfile_parse_option(struct uae_prefs* p, const TCHAR* option, TCHAR* value, int);
extern int cfgfile_get_description(struct uae_prefs* p, const TCHAR* filename, TCHAR* description, int* type);
extern void cfgfile_show_usage(void);
extern int cfgfile_searchconfig(const TCHAR* in, int index, TCHAR* out, int outsize);
extern uae_u32 cfgfile_uaelib(TrapContext* ctx, int mode, uae_u32 name, uae_u32 dst, uae_u32 maxlen);
extern uae_u32 cfgfile_uaelib_modify(TrapContext* ctx, uae_u32 mode, uae_u32 parms, uae_u32 size, uae_u32 out,
                                     uae_u32 outsize);
extern uae_u32 cfgfile_modify(uae_u32 index, const TCHAR* parms, uae_u32 size, TCHAR* out, uae_u32 outsize);
extern void cfgfile_addcfgparam(TCHAR*);
extern int built_in_prefs(struct uae_prefs* p, int model, int config, int compa, int romcheck);
extern int built_in_chipset_prefs(struct uae_prefs* p);
extern int built_in_cpuboard_prefs(struct uae_prefs* p);
//extern int cmdlineparser (const TCHAR *s, TCHAR *outp[], int max);
extern void fixup_prefs_dimensions(struct uae_prefs* prefs);
extern void fixup_prefs(struct uae_prefs* prefs, bool userconfig);
extern void fixup_cpu(struct uae_prefs* prefs);
extern void cfgfile_compatibility_romtype(struct uae_prefs* p);
extern void cfgfile_compatibility_rtg(struct uae_prefs* p);
extern bool cfgfile_detect_art(struct uae_prefs* p, TCHAR* path);
extern const TCHAR* cfgfile_getconfigdata(int* len);
extern bool cfgfile_createconfigstore(struct uae_prefs* p);
extern void cfgfile_get_shader_config(struct uae_prefs* p, int rtg);

#ifdef AMIBERRY
extern void whdload_auto_prefs(struct uae_prefs* prefs, char* filename);
extern void cd_auto_prefs(struct uae_prefs* prefs, char* filename);
extern void symlink_roms(struct uae_prefs* prefs);
#endif

extern void check_prefs_changed_custom(void);
extern void check_prefs_changed_cpu(void);
extern void check_prefs_changed_audio(void);
extern void check_prefs_changed_cd(void);
extern int check_prefs_changed_gfx(void);

extern struct uae_prefs currprefs, changed_prefs;

extern int machdep_init(void);
extern void machdep_free(void);

#ifdef AMIBERRY
struct amiberry_customised_layout
{
	// create structures for each 'function' button
	struct joypad_map_layout none;
	struct joypad_map_layout select;
	struct joypad_map_layout left_trigger;
	struct joypad_map_layout right_trigger;
};
#endif

extern const int RemapEventList[];
extern const int RemapEventListSize;

extern void import_joysticks(void);

#endif /* UAE_OPTIONS_H */<|MERGE_RESOLUTION|>--- conflicted
+++ resolved
@@ -536,17 +536,9 @@
 	TCHAR custom[256];
 	bool buttonwait;
 	TCHAR slave[4096];
-<<<<<<< HEAD
-        bool showsplash;
+	bool showsplash;
 };
 #endif
-
-struct uae_prefs {
-=======
-	bool showsplash;
-};
-#endif
->>>>>>> ea4998ce
 
 struct uae_prefs
 {
@@ -935,19 +927,11 @@
 	bool use_retroarch_reset;
 	bool use_retroarch_statebuttons;
 
-<<<<<<< HEAD
-        // probably can be removed now? unless they are used by the new whd selector
-	TCHAR whdload_path[MAX_DPATH];
-	TCHAR whdload_file[MAX_DPATH];
-        
-        struct whdbooter whdbootprefs;
-=======
 	// probably can be removed now? unless they are used by the new whd selector
 	TCHAR whdload_path[MAX_DPATH];
 	TCHAR whdload_file[MAX_DPATH];
 
 	struct whdbooter whdbootprefs;
->>>>>>> ea4998ce
 
 #endif
 
