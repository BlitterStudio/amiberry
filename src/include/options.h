/*
* UAE - The Un*x Amiga Emulator
*
* Stuff
*
* Copyright 1995, 1996 Ed Hanway
* Copyright 1995-2001 Bernd Schmidt
*/

#ifndef UAE_OPTIONS_H
#define UAE_OPTIONS_H

#include <array>
#include "uae/types.h"

#include "traps.h"

<<<<<<< HEAD
#define UAEMAJOR 4
#define UAEMINOR 3
=======
#define UAEMAJOR 5
#define UAEMINOR 0
>>>>>>> dabcf788
#define UAESUBREV 0

#define MAX_AMIGADISPLAYS 1

typedef enum { KBD_LANG_US, KBD_LANG_DK, KBD_LANG_DE, KBD_LANG_SE, KBD_LANG_FR, KBD_LANG_IT, KBD_LANG_ES } KbdLang;

extern long int version;

#define MAX_PATHS 8

struct multipath
{
	TCHAR path[MAX_PATHS][MAX_DPATH];
};

#define PATH_NONE -1
#define PATH_FLOPPY 0
#define PATH_CD 1
#define PATH_DIR 2
#define PATH_HDF 3
#define PATH_FS 4
#define PATH_TAPE 5
#define PATH_GENLOCK_IMAGE 6
#define PATH_GENLOCK_VIDEO 7
#define PATH_GEO 8
#define PATH_ROM 9

struct strlist
{
	struct strlist* next;
	TCHAR* option, * value;
	int unknown;
};

#define MAX_TOTAL_SCSI_DEVICES 8

/* maximum number native input devices supported (single type) */
#define MAX_INPUT_DEVICES 8
/* maximum number of native input device's buttons and axles supported */
#define MAX_INPUT_DEVICE_EVENTS 256
/* 4 different customization settings */
#define MAX_INPUT_SETTINGS 4
#define GAMEPORT_INPUT_SETTINGS 3 // last slot is for gameport panel mappings

#define MAX_INPUT_SUB_EVENT 8
#define MAX_INPUT_SUB_EVENT_ALL 9
#define SPARE_SUB_EVENT 8

#define INTERNALEVENT_COUNT 1

#if 0
struct uae_input_device_event
{
	uae_s16 eventid[MAX_INPUT_SUB_EVENT_ALL];
	TCHAR* custom[MAX_INPUT_SUB_EVENT_ALL];
	uae_u64 flags[MAX_INPUT_SUB_EVENT_ALL];
	uae_u8 port[MAX_INPUT_SUB_EVENT_ALL];
	uae_s16 extra;
};
#endif

struct uae_input_device
{
	TCHAR* name;
	TCHAR* configname;
	uae_s16 eventid[MAX_INPUT_DEVICE_EVENTS][MAX_INPUT_SUB_EVENT_ALL];
	TCHAR* custom[MAX_INPUT_DEVICE_EVENTS][MAX_INPUT_SUB_EVENT_ALL];
	uae_u64 flags[MAX_INPUT_DEVICE_EVENTS][MAX_INPUT_SUB_EVENT_ALL];
	uae_s8 port[MAX_INPUT_DEVICE_EVENTS][MAX_INPUT_SUB_EVENT_ALL];
	uae_s16 extra[MAX_INPUT_DEVICE_EVENTS];
	uae_s8 enabled;
};

#define MAX_JPORTS_CUSTOM 6
#define MAX_JPORTS 4
#define NORMAL_JPORTS 2
#define MAX_JPORT_NAME 128
#define MAX_JPORT_CONFIG 256

struct jport_custom
{
	TCHAR custom[MAX_DPATH];
};

struct inputdevconfig
{
	TCHAR name[MAX_JPORT_NAME];
	TCHAR configname[MAX_JPORT_CONFIG];
	TCHAR shortid[16];
};

struct jport
{
	int id{};
	int mode{}; // 0=default,1=wheel mouse,2=mouse,3=joystick,4=gamepad,5=analog joystick,6=cdtv,7=cd32
	int submode;
	int autofire{};
	struct inputdevconfig idc {};
	bool nokeyboardoverride{};
	bool changed{};
#ifdef AMIBERRY
	int mousemap{};
	std::array<int, SDL_CONTROLLER_BUTTON_MAX> amiberry_custom_none;
	std::array<int, SDL_CONTROLLER_BUTTON_MAX> amiberry_custom_hotkey;
	std::array<int, SDL_CONTROLLER_AXIS_MAX> amiberry_custom_axis_none;
	std::array<int, SDL_CONTROLLER_AXIS_MAX> amiberry_custom_axis_hotkey;
#endif
};

#define JPORT_UNPLUGGED -2
#define JPORT_NONE -1

#define JPORT_AF_NORMAL 1
#define JPORT_AF_TOGGLE 2
#define JPORT_AF_ALWAYS 3

#define KBTYPE_AMIGA 0
#define KBTYPE_PC1 1
#define KBTYPE_PC2 2

#define MAX_SPARE_DRIVES 10 //20
#define MAX_CUSTOM_MEMORY_ADDRS 2

#define CONFIG_TYPE_ALL -1
#define CONFIG_TYPE_DEFAULT 0
#define CONFIG_TYPE_HARDWARE 1
#define CONFIG_TYPE_HOST 2
#define CONFIG_TYPE_NORESET 4
#define CONFIG_BLEN 2560

#define MOUSEUNTRAP_NONE 0
#define MOUSEUNTRAP_MIDDLEBUTTON 1
#define MOUSEUNTRAP_MAGIC 2
#define MOUSEUNTRAP_BOTH 3

#define TABLET_OFF 0
#define TABLET_MOUSEHACK 1
#define TABLET_REAL 2

#ifdef WITH_SLIRP
#define MAX_SLIRP_REDIRS 32
struct slirp_redir
{
	int proto;
	int srcport;
	int dstport;
	unsigned long addr;
};
#endif

struct cdslot
{
	TCHAR name[MAX_DPATH];
	bool inuse;
	bool delayed;
	bool temporary;
	int type;
};

struct floppyslot
{
	TCHAR df[MAX_DPATH];
	int dfxtype;
	int dfxsubtype;
	TCHAR dfxsubtypeid[32];
	int dfxclick;
	TCHAR dfxclickexternal[256];
	bool forcedwriteprotect;
	TCHAR config[256];
};

#define ASPECTMULT 1024
#define WH_NATIVE 1

struct wh
{
	int x, y;
	int width, height;
	int special;
};

#define MOUNT_CONFIG_SIZE 30
#define UAEDEV_DIR 0
#define UAEDEV_HDF 1
#define UAEDEV_CD 2
#define UAEDEV_TAPE 3

#define HD_LEVEL_SCSI_1 0
#define HD_LEVEL_SCSI_2 1
#define HD_LEVEL_SASI 2
#define HD_LEVEL_SASI_ENHANCED 2
#define HD_LEVEL_SASI_CHS 3

#define HD_LEVEL_ATA_1 0
#define HD_LEVEL_ATA_2 1
#define HD_LEVEL_ATA_2S 2

#define BOOTPRI_NOAUTOBOOT -128
#define BOOTPRI_NOAUTOMOUNT -129
#define ISAUTOBOOT(ci) ((ci)->bootpri > BOOTPRI_NOAUTOBOOT)
#define ISAUTOMOUNT(ci) ((ci)->bootpri > BOOTPRI_NOAUTOMOUNT)
#define MAX_UAEDEV_BADBLOCKS 8

struct uaedev_badblock
{
	uae_u32 first;
	uae_u32 last;
};

struct uaedev_config_info
{
	int type;
	TCHAR devname[MAX_DPATH];
	TCHAR volname[MAX_DPATH];
	TCHAR rootdir[MAX_DPATH];
	bool readonly;
	bool lock;
	bool loadidentity;
	int bootpri;
	TCHAR filesys[MAX_DPATH];
	TCHAR geometry[MAX_DPATH];
	int lowcyl;
	int highcyl; // zero if detected from size
	int cyls; // calculated/corrected highcyl
	int surfaces;
	int sectors;
	int reserved;
	int blocksize;
	bool chs;
	uae_u64 max_lba;
	int controller_type;
	int controller_type_unit;
	int controller_unit;
	int controller_media_type; // 1 = CF IDE, 0 = normal
	int unit_feature_level;
	int unit_special_flags;
	bool physical_geometry; // if false: use defaults
	int pcyls, pheads, psecs;
	int flags;
	int buffers;
	int bufmemtype;
	int stacksize;
	int priority;
	uae_u32 mask;
	int maxtransfer;
	uae_u32 dostype;
	int unit;
	int interleave;
	int sectorsperblock;
	int forceload;
	int device_emu_unit;
	bool inject_icons;
	int badblock_num;
	struct uaedev_badblock badblocks[MAX_UAEDEV_BADBLOCKS];
	int uae_unitnum; // mountunit nr
};

struct uaedev_config_data
{
	struct uaedev_config_info ci;
	int configoffset; // HD config entry index
	int unitnum; // scsi unit number (if tape currently)
};

enum
{
	CP_GENERIC = 1,
	CP_CDTV,
	CP_CDTVCR,
	CP_CD32,
	CP_A500,
	CP_A500P,
	CP_A600,
	CP_A1000,
	CP_A1200,
	CP_A2000,
	CP_A3000,
	CP_A3000T,
	CP_A4000,
	CP_A4000T,
	CP_VELVET,
	CP_CASABLANCA,
	CP_DRACO
};

#define IDE_A600A1200 1
#define IDE_A4000 2

#define GFX_WINDOW 0
#define GFX_FULLSCREEN 1
#define GFX_FULLWINDOW 2

#define AUTOSCALE_NONE 0
#define AUTOSCALE_STATIC_AUTO 1
#define AUTOSCALE_STATIC_NOMINAL 2
#define AUTOSCALE_STATIC_MAX 3
#define AUTOSCALE_NORMAL 4
#define AUTOSCALE_RESIZE 5
#define AUTOSCALE_CENTER 6
#define AUTOSCALE_MANUAL 7 // use gfx_xcenter_pos and gfx_ycenter_pos
#define AUTOSCALE_INTEGER 8
#define AUTOSCALE_INTEGER_AUTOSCALE 9
#define AUTOSCALE_SEPARATOR 10
#define AUTOSCALE_OVERSCAN_BLANK 11

#define MONITOREMU_NONE 0
#define MONITOREMU_AUTO 1
#define MONITOREMU_A2024 2
#define MONITOREMU_GRAFFITI 3
#define MONITOREMU_HAM_E 4
#define MONITOREMU_HAM_E_PLUS 5
#define MONITOREMU_VIDEODAC18 6
#define MONITOREMU_AVIDEO12 7
#define MONITOREMU_AVIDEO24 8
#define MONITOREMU_FIRECRACKER24 9
#define MONITOREMU_DCTV 10
#define MONITOREMU_OPALVISION 11
#define MONITOREMU_COLORBURST 12

#define OVERSCANMODE_OVERSCAN 3
#define OVERSCANMODE_BROADCAST 4
#define OVERSCANMODE_EXTREME 5

#define MAX_FILTERSHADERS 4

#define MAX_CHIPSET_REFRESH 10
#define MAX_CHIPSET_REFRESH_TOTAL (MAX_CHIPSET_REFRESH + 2)
#define CHIPSET_REFRESH_PAL (MAX_CHIPSET_REFRESH + 0)
#define CHIPSET_REFRESH_NTSC (MAX_CHIPSET_REFRESH + 1)
struct chipset_refresh
{
	bool inuse;
	int index;
	bool locked;
	bool rtg;
	bool exit;
	bool defaultdata;
	int horiz;
	int vert;
	int lace;
	int resolution;
	int resolution_pct;
	int ntsc;
	int vsync;
	int framelength;
	double rate;
	TCHAR label[16];
	TCHAR commands[256];
	TCHAR filterprofile[64];
};

#define APMODE_NATIVE 0
#define APMODE_RTG 1

struct apmode
{
	int gfx_fullscreen;
	int gfx_display;
	int gfx_vsync;
	// 0 = immediate flip
	// -1 = wait for flip, before frame ends
	// 1 = wait for flip, after new frame has started
	int gfx_vflip;
	// doubleframemode strobo
	bool gfx_strobo;
	int gfx_vsyncmode;
	int gfx_backbuffers;
	bool gfx_interlaced;
	int gfx_refreshrate;
};

#define MAX_LUA_STATES 16


struct gfx_filterdata
{
	int gfx_filter;
	TCHAR gfx_filtershader[2 * MAX_FILTERSHADERS + 1][MAX_DPATH];
	TCHAR gfx_filtermask[2 * MAX_FILTERSHADERS + 1][MAX_DPATH];
	TCHAR gfx_filteroverlay[MAX_DPATH];
	struct wh gfx_filteroverlay_pos;
	int gfx_filteroverlay_overscan;
	int gfx_filter_scanlines;
	int gfx_filter_scanlineratio;
	int gfx_filter_scanlinelevel;
	int gfx_filter_scanlineoffset;
	float gfx_filter_horiz_zoom, gfx_filter_vert_zoom;
	float gfx_filter_horiz_zoom_mult, gfx_filter_vert_zoom_mult;
	float gfx_filter_horiz_offset, gfx_filter_vert_offset;
	int gfx_filter_left_border, gfx_filter_right_border;
	int gfx_filter_top_border, gfx_filter_bottom_border;
	int gfx_filter_filtermodeh, gfx_filter_filtermodev;
	int gfx_filter_bilinear;
	int gfx_filter_noise, gfx_filter_blur;
	int gfx_filter_saturation, gfx_filter_luminance, gfx_filter_contrast;
	int gfx_filter_gamma, gfx_filter_gamma_ch[3];
	int gfx_filter_keep_aspect, gfx_filter_aspect;
	int gfx_filter_autoscale;
	int gfx_filter_integerscalelimit;
	int gfx_filter_keep_autoscale_aspect;
};

#define MAX_DUPLICATE_EXPANSION_BOARDS 5
#define MAX_AVAILABLE_DUPLICATE_EXPANSION_BOARDS 4
#define MAX_EXPANSION_BOARDS 20
#define ROMCONFIG_CONFIGTEXT_LEN 256
struct boardromconfig;
struct romconfig
{
	TCHAR romfile[MAX_DPATH];
	TCHAR romident[256];
	uae_u32 board_ram_size;
	bool autoboot_disabled;
	bool inserted;
	bool dma24bit;
	int device_id;
	int device_settings;
	int subtype;
	void* unitdata;
	TCHAR configtext[ROMCONFIG_CONFIGTEXT_LEN];
	uae_u16 manufacturer;
	uae_u8 product;
	uae_u8 autoconfig[16];
	struct boardromconfig* back;
};
#define MAX_BOARD_ROMS 2
struct boardromconfig
{
	int device_type;
	int device_num;
	int device_order;
	struct romconfig roms[MAX_BOARD_ROMS];
};

#define MAX_RTG_BOARDS 1

struct rtgboardconfig
{
	int rtg_index;
	int rtgmem_type;
	uae_u32 rtgmem_size;
	int device_order;
	int monitor_id;
};
struct boardloadfile
{
	uae_u32 loadoffset;
	uae_u32 fileoffset, filesize;
	TCHAR loadfile[MAX_DPATH];
};
#define MAX_ROM_BOARDS 4
struct romboard
{
	uae_u32 size;
	uae_u32 start_address;
	uae_u32 end_address;
	struct boardloadfile lf;
};
#define MAX_RAM_BOARDS 4
struct ramboard
{
	uae_u32 size;
	uae_u16 manufacturer;
	uae_u8 product;
	uae_u8 autoconfig[16];
	bool autoconfig_inuse;
	bool manual_config;
	bool no_reset_unmap;
	int device_order;
	uae_u32 start_address;
	uae_u32 end_address;
	uae_u32 write_address;
	bool readonly;
	bool nodma;
	bool force16bit;
	struct boardloadfile lf;
};
struct expansion_params
{
	int device_order;
};

#define Z3MAPPING_AUTO 0
#define Z3MAPPING_UAE 1
#define Z3MAPPING_REAL 2

#define GFX_SIZE_EXTRA_NUM 6
struct monconfig
{
	struct wh gfx_size_win;
	struct wh gfx_size_fs;
	struct wh gfx_size;
	struct wh gfx_size_win_xtra[GFX_SIZE_EXTRA_NUM];
	struct wh gfx_size_fs_xtra[GFX_SIZE_EXTRA_NUM];
};

#ifdef AMIBERRY
struct whdbooter
{
	int custom1 = 0;
	int custom2 = 0;
	int custom3 = 0;
	int custom4 = 0;
	int custom5 = 0;
	TCHAR custom[256]{};
	bool buttonwait{};
	TCHAR slave[4096]{};
	bool showsplash{};
	int configdelay = 0;
	bool writecache{};
	bool quit_on_exit{};
};
#endif

struct uae_prefs
{
	struct strlist* all_lines;

	TCHAR description[256];
	TCHAR category[256];
	TCHAR tags[256];
	TCHAR info[256];
	int config_version;
	TCHAR config_hardware_path[MAX_DPATH];
	TCHAR config_host_path[MAX_DPATH];
	TCHAR config_all_path[MAX_DPATH];
	TCHAR config_path[MAX_DPATH];
	TCHAR config_window_title[256];

	bool illegal_mem;
	bool debug_mem;
	bool use_serial;
	bool serial_demand;
	bool serial_hwctsrts;
	bool serial_direct;
	int serial_stopbits;
	int serial_crlf;
	bool parallel_demand;
	int parallel_matrix_emulation;
	bool parallel_postscript_emulation;
	bool parallel_postscript_detection;
	int parallel_autoflush_time;
	TCHAR ghostscript_parameters[256];
	bool use_gfxlib;
	bool socket_emu;

	bool start_debugger;
	int debugging_features;
	TCHAR debugging_options[MAX_DPATH];
	bool start_gui;

	KbdLang keyboard_lang;

	int produce_sound;
	int sound_stereo;
	int sound_stereo_separation;
	int sound_mixed_stereo_delay;
	int sound_freq;
	int sound_maxbsiz;
	int sound_interpol;
	int sound_filter;
	int sound_filter_type;
	int sound_volume_master;
	int sound_volume_paula;
	int sound_volume_cd;
	int sound_volume_board;
	int sound_volume_midi;
	int sound_volume_genlock;
	bool sound_stereo_swap_paula;
	bool sound_stereo_swap_ahi;
	bool sound_auto;
	bool sound_cdaudio;
	bool sound_volcnt;

	int sampler_freq;
	int sampler_buffer;
	bool sampler_stereo;

	int comptrustbyte;
	int comptrustword;
	int comptrustlong;
	int comptrustnaddr;
	bool compnf;
	bool compfpu;
	bool comp_hardflush;
	bool comp_constjump;
	bool comp_catchfault;
	int cachesize;
	TCHAR jitblacklist[MAX_DPATH];
	bool fpu_strict;
	int fpu_mode;

	struct monconfig gfx_monitor[MAX_AMIGADISPLAYS];
	int gfx_framerate, gfx_autoframerate;
	bool gfx_autoresolution_vga;
	int gfx_autoresolution;
	int gfx_autoresolution_delay;
	int gfx_autoresolution_minv, gfx_autoresolution_minh;
	bool gfx_scandoubler;
	struct apmode gfx_apmode[2];
	int gfx_resolution;
	int gfx_vresolution;
	int gfx_lores_mode;
	int gfx_pscanlines, gfx_iscanlines;
	int gfx_xcenter, gfx_ycenter;
	int gfx_xcenter_pos, gfx_ycenter_pos;
	int gfx_xcenter_size, gfx_ycenter_size;
	int gfx_max_horizontal, gfx_max_vertical;
	int gfx_saturation, gfx_luminance, gfx_contrast, gfx_gamma, gfx_gamma_ch[3];
	bool gfx_blackerthanblack;
	int gfx_threebitcolors;
	int gfx_api;
	bool gfx_hdr;
	int gfx_api_options;
	int color_mode;
	int gfx_extrawidth;
	int gfx_extraheight;
	bool lightboost_strobo;
	int lightboost_strobo_ratio;
	bool gfx_grayscale;
	bool lightpen_crosshair;
	int lightpen_offset[2];
	int gfx_display_sections;
	int gfx_variable_sync;
	bool gfx_windowed_resize;
	int gfx_overscanmode;

	struct gfx_filterdata gf[2];

	float rtg_horiz_zoom_mult;
	float rtg_vert_zoom_mult;

	bool immediate_blits;
	int waiting_blits;
	double blitter_speed_throttle;
	unsigned int chipset_mask;
	bool chipset_hr;
	bool keyboard_connected;
	bool ntscmode;
	bool genlock;
	int genlock_image;
	int genlock_mix;
	int genlock_scale;
	int genlock_aspect;
	bool genlock_alpha;
	TCHAR genlock_image_file[MAX_DPATH];
	TCHAR genlock_video_file[MAX_DPATH];
	int monitoremu;
	int monitoremu_mon;
	double chipset_refreshrate;
	struct chipset_refresh cr[MAX_CHIPSET_REFRESH + 2];
	int cr_selected;
	int collision_level;
	int leds_on_screen;
#ifdef AMIBERRY
	int fast_copper;
	int multithreaded_drawing;
#endif
	int leds_on_screen_mask[2];
	int leds_on_screen_multiplier[2];
	int power_led_dim;
	struct wh osd_pos;
	int keyboard_leds[3];
	bool keyboard_leds_in_use;
	int scsi;
	bool sana2;
	bool uaeserial;
	int catweasel;
	int cpu_idle;
	int ppc_cpu_idle;
	bool cpu_cycle_exact;
	int cpu_clock_multiplier;
	int cpu_frequency;
	bool blitter_cycle_exact;
	bool cpu_memory_cycle_exact;
	int floppy_speed;
	int floppy_write_length;
	int floppy_random_bits_min;
	int floppy_random_bits_max;
	int floppy_auto_ext2;
	int cd_speed;
	bool tod_hack;
	uae_u32 maprom;
	int boot_rom;
	bool rom_readwrite;
	int turbo_emulation;
	int turbo_emulation_limit;
	bool headless;
	int filesys_limit;
	int filesys_max_name;
	int filesys_max_file_size;
	bool filesys_inject_icons;
	TCHAR filesys_inject_icons_tool[MAX_DPATH];
	TCHAR filesys_inject_icons_project[MAX_DPATH];
	TCHAR filesys_inject_icons_drawer[MAX_DPATH];
	int uaescsidevmode;
	bool reset_delay;
	bool crash_auto_reset;

	int cs_compatible;
	int cs_ciaatod;
	int cs_rtc;
	int cs_rtc_adjust;
	int cs_rtc_adjust_mode;
	bool cs_ksmirror_e0;
	bool cs_ksmirror_a8;
	bool cs_ciaoverlay;
	bool cs_cd32cd;
	bool cs_cd32c2p;
	bool cs_cd32nvram;
	bool cs_cd32fmv;
	int cs_cd32nvram_size;
	bool cs_cdtvcd;
	bool cs_cdtvram;
	int cs_ide;
	bool cs_pcmcia;
	bool cs_a1000ram;
	int cs_fatgaryrev;
	int cs_ramseyrev;
	int cs_agnusrev;
	int cs_deniserev;
	int cs_mbdmac;
	bool cs_cdtvcr;
	bool cs_df0idhw;
	bool cs_slowmemisfast;
	bool cs_resetwarning;
	bool cs_denisenoehb;
	bool cs_dipagnus;
	bool cs_agnusbltbusybug;
	bool cs_ciatodbug;
	bool cs_z3autoconfig;
	bool cs_1mchipjumper;
	bool cs_cia6526;
	bool cs_bytecustomwritebug;
	bool cs_color_burst;
	bool cs_romisslow;
	bool cs_toshibagary;
	bool cs_bkpthang;
	int cs_unmapped_space;
	int cs_hacks;
	int cs_ciatype[2];
	int cs_kbhandshake;

	struct boardromconfig expansionboard[MAX_EXPANSION_BOARDS];

	TCHAR romfile[MAX_DPATH];
	TCHAR romident[256];
	TCHAR romextfile[MAX_DPATH];
	uae_u32 romextfile2addr;
	TCHAR romextfile2[MAX_DPATH];
	TCHAR romextident[256];
	TCHAR flashfile[MAX_DPATH];
	TCHAR rtcfile[MAX_DPATH];
	TCHAR cartfile[MAX_DPATH];
	TCHAR cartident[256];
	int cart_internal;
	TCHAR pci_devices[256];
	TCHAR prtname[256];
	TCHAR sername[256];
	TCHAR a2065name[MAX_DPATH];
	TCHAR ne2000pciname[MAX_DPATH];
	TCHAR ne2000pcmcianame[MAX_DPATH];
	TCHAR picassoivromfile[MAX_DPATH];
	struct cdslot cdslots[MAX_TOTAL_SCSI_DEVICES];
	TCHAR quitstatefile[MAX_DPATH];
	TCHAR statefile[MAX_DPATH];
	TCHAR inprecfile[MAX_DPATH];
	TCHAR trainerfile[MAX_DPATH];
	bool inprec_autoplay;
	bool refresh_indicator;

	struct multipath path_floppy;
	struct multipath path_hardfile;
	struct multipath path_rom;
	struct multipath path_cd;

	int m68k_speed;
	double m68k_speed_throttle;
	double x86_speed_throttle;
	int cpu_model;
	int mmu_model;
	bool mmu_ec;
	int cpu060_revision;
	int fpu_model;
	int fpu_revision;
	int ppc_mode;
	TCHAR ppc_model[32];
	bool cpu_compatible;
	bool cpu_thread;
	bool int_no_unimplemented;
	bool fpu_no_unimplemented;
	bool address_space_24;
	bool cpu_data_cache;
	bool picasso96_nocustom;
	int picasso96_modeflags;
	int cpu_model_fallback;

	uae_u32 z3autoconfig_start;
	struct ramboard z3fastmem[MAX_RAM_BOARDS];
	struct ramboard fastmem[MAX_RAM_BOARDS];
	struct romboard romboards[MAX_ROM_BOARDS];
	struct ramboard z3chipmem;
	struct ramboard chipmem;
	struct ramboard bogomem;
	struct ramboard mbresmem_low;
	struct ramboard mbresmem_high;
	struct ramboard mem25bit;
	uae_u32 debugmem_start;
	uae_u32 debugmem_size;
	int cpuboard_type;
	int cpuboard_subtype;
	int cpuboard_settings;
	struct ramboard cpuboardmem1;
	struct ramboard cpuboardmem2;
	int ppc_implementation;
	bool rtg_hardwareinterrupt;
	bool rtg_hardwaresprite;
	bool rtg_more_compatible;
	bool rtg_multithread;
	struct rtgboardconfig rtgboards[MAX_RTG_BOARDS];
	uae_u32 custom_memory_addrs[MAX_CUSTOM_MEMORY_ADDRS];
	uae_u32 custom_memory_sizes[MAX_CUSTOM_MEMORY_ADDRS];
	uae_u32 custom_memory_mask[MAX_CUSTOM_MEMORY_ADDRS];
	int uaeboard;
	bool uaeboard_nodiag;
	int uaeboard_order;

	bool kickshifter;
	bool scsidevicedisable;
	bool filesys_no_uaefsdb;
	bool filesys_custom_uaefsdb;
	bool mmkeyboard;
	int uae_hide;
	bool clipboard_sharing;
	bool native_code;
	bool uae_hide_autoconfig;
	int z3_mapping_mode;
	bool autoconfig_custom_sort;
	bool obs_sound_toccata;
	bool obs_sound_toccata_mixer;
	bool obs_sound_es1370;
	bool obs_sound_fm801;

	int mountitems;
	struct uaedev_config_data mountconfig[MOUNT_CONFIG_SIZE];

	int nr_floppies;
	struct floppyslot floppyslots[4];
	bool floppy_read_only;
	bool harddrive_read_only;
	TCHAR dfxlist[MAX_SPARE_DRIVES][MAX_DPATH];
	int dfxclickvolume_disk[4];
	int dfxclickvolume_empty[4];
	int dfxclickchannelmask;

	TCHAR luafiles[MAX_LUA_STATES][MAX_DPATH];

	/* Target specific options */

	int kbd_led_num;
	int kbd_led_scr;
	int kbd_led_cap;

	bool gfx_auto_height;
	int gfx_horizontal_offset;
	int gfx_vertical_offset;
	int gfx_correct_aspect;
	int scaling_method;

	bool gui_alwaysontop;
	bool main_alwaysontop;
	bool minimize_inactive;
	bool capture_always;
	bool start_minimized;
	bool start_uncaptured;

	int active_capture_priority;
	bool active_nocapture_pause;
	bool active_nocapture_nosound;
	int inactive_priority;
	bool inactive_pause;
	bool inactive_nosound;
	int inactive_input;
	int minimized_priority;
	bool minimized_pause;
	bool minimized_nosound;
	int minimized_input;

	bool rtgmatchdepth;
	bool rtgallowscaling;
	int rtgscaleaspectratio;
	int rtgvblankrate;
	bool borderless;
	bool automount_removable;
	bool automount_cddrives;
	int uaescsimode;
	int soundcard;
	int samplersoundcard;
	bool blankmonitors;
	bool right_control_is_right_win_key;

	int statecapturerate, statecapturebuffersize;

	TCHAR open_gui[256];
	TCHAR quit_amiberry[256];
	TCHAR action_replay[256];
	TCHAR fullscreen_toggle[256];
	TCHAR minimize[256];

	/* input */

	struct jport jports[MAX_JPORTS];
	struct jport_custom jports_custom[MAX_JPORTS_CUSTOM];
	int input_selected_setting;
	int input_joymouse_multiplier;
	int input_joymouse_deadzone;
	int input_joystick_deadzone;
	int input_joymouse_speed;
	int input_analog_joystick_mult;
	int input_analog_joystick_offset;
	int input_autofire_linecnt;
	int input_mouse_speed;
	int input_tablet;
	bool tablet_library;
	int input_mouse_untrap;
	int input_magic_mouse_cursor;
	int input_keyboard_type;
	int input_autoswitch;
	struct uae_input_device joystick_settings[MAX_INPUT_SETTINGS][MAX_INPUT_DEVICES];
	struct uae_input_device mouse_settings[MAX_INPUT_SETTINGS][MAX_INPUT_DEVICES];
	struct uae_input_device keyboard_settings[MAX_INPUT_SETTINGS][MAX_INPUT_DEVICES];
	struct uae_input_device internalevent_settings[MAX_INPUT_SETTINGS][INTERNALEVENT_COUNT];
	TCHAR input_config_name[GAMEPORT_INPUT_SETTINGS][256];
	int dongle;
	int input_contact_bounce;
	int input_device_match_mask;

#ifdef AMIBERRY
	int drawbridge_driver;
	bool drawbridge_connected_drive_b;
	bool drawbridge_smartspeed;
	bool drawbridge_autocache;
	bool alt_tab_release;
	int sound_pullmode;
	bool use_retroarch_quit;
	bool use_retroarch_menu;
	bool use_retroarch_reset;
	bool use_retroarch_statebuttons;

	// probably can be removed now? unless they are used by the new whd selector
	TCHAR whdload_path[MAX_DPATH];
	TCHAR whdload_file[MAX_DPATH];

	struct whdbooter whdbootprefs;

#endif
};

extern int config_changed;
extern void config_check_vsync(void);
extern void set_config_changed(void);

/* Contains the filename of .uaerc */
//extern TCHAR optionsfile[];
extern void save_options(struct zfile*, struct uae_prefs*, int);

extern void cfgfile_write(struct zfile*, const TCHAR* option, const TCHAR* format, ...);
extern void cfgfile_dwrite(struct zfile*, const TCHAR* option, const TCHAR* format, ...);
extern void cfgfile_target_write(struct zfile*, const TCHAR* option, const TCHAR* format, ...);
extern void cfgfile_target_dwrite(struct zfile*, const TCHAR* option, const TCHAR* format, ...);

extern void cfgfile_write_bool(struct zfile* f, const TCHAR* option, bool b);
extern void cfgfile_dwrite_bool(struct zfile* f, const  TCHAR* option, bool b);
extern void cfgfile_target_write_bool(struct zfile* f, const TCHAR* option, bool b);
extern void cfgfile_target_dwrite_bool(struct zfile* f, const TCHAR* option, bool b);

extern void cfgfile_write_str(struct zfile* f, const TCHAR* option, const TCHAR* value);
extern void cfgfile_write_str_escape(struct zfile* f, const TCHAR* option, const TCHAR* value);
extern void cfgfile_dwrite_str(struct zfile* f, const TCHAR* option, const TCHAR* value);
extern void cfgfile_dwrite_str_escape(struct zfile* f, const TCHAR* option, const TCHAR* value);
extern void cfgfile_target_write_str(struct zfile* f, const TCHAR* option, const TCHAR* value);
extern void cfgfile_target_dwrite_str(struct zfile* f, const TCHAR* option, const TCHAR* value);
extern void cfgfile_target_dwrite_str_escape(struct zfile* f, const TCHAR* option, const TCHAR* value);

extern void cfgfile_backup(const TCHAR* path);
extern struct uaedev_config_data* add_filesys_config(struct uae_prefs* p, int index, struct uaedev_config_info*);
extern bool get_hd_geometry(struct uaedev_config_info*);
extern void uci_set_defaults(struct uaedev_config_info* uci, bool rdb);

extern void error_log(const TCHAR*, ...);
extern TCHAR* get_error_log(void);
extern bool is_error_log(void);

extern void default_prefs(struct uae_prefs*, bool, int);
extern void discard_prefs(struct uae_prefs*, int);
extern void copy_prefs(struct uae_prefs* src, struct uae_prefs* dst);
extern int bip_a500(struct uae_prefs* p, int rom);
extern int bip_a500plus(struct uae_prefs* p, int rom);
extern int bip_a1200(struct uae_prefs* p, int rom);
extern int bip_a2000(struct uae_prefs* p, int rom);
extern int bip_a4000(struct uae_prefs* p, int rom);
extern int bip_cd32(struct uae_prefs* p, int rom);
extern int bip_cdtv(struct uae_prefs* p, int rom);

int parse_cmdline_option(struct uae_prefs*, TCHAR, const TCHAR*);

extern int cfgfile_separate_linea(const TCHAR* filename, char* line, TCHAR* line1b, TCHAR* line2b);
extern int cfgfile_yesno(const TCHAR* option, const TCHAR* value, const TCHAR* name, bool* location);
extern int cfgfile_intval(const TCHAR* option, const TCHAR* value, const TCHAR* name, int* location, int scale);
extern int cfgfile_strval(const TCHAR* option, const TCHAR* value, const TCHAR* name, int* location, const TCHAR* table[], int more);
extern int cfgfile_string(const TCHAR* option, const TCHAR* value, const TCHAR* name, TCHAR* location, int maxsz);
extern int cfgfile_string_escape(const TCHAR* option, const TCHAR* value, const TCHAR* name, TCHAR* location, int maxsz);
extern bool cfgfile_option_find(const TCHAR* s, const TCHAR* option);
extern TCHAR* cfgfile_option_get(const TCHAR* s, const TCHAR* option);
extern TCHAR* cfgfile_subst_path(const TCHAR* path, const TCHAR* subst, const TCHAR* file);

extern TCHAR* target_expand_environment(const TCHAR* path, TCHAR* out, int maxlen);
extern int target_parse_option(struct uae_prefs*, const TCHAR* option, const TCHAR* value);
extern void target_save_options(struct zfile*, struct uae_prefs*);
extern void target_default_options(struct uae_prefs*, int type);
extern void target_fixup_options(struct uae_prefs*);
extern int target_cfgfile_load(struct uae_prefs*, const TCHAR* filename, int type, int isdefault);
extern void cfgfile_save_options(struct zfile* f, struct uae_prefs* p, int type);
extern int target_get_display(const TCHAR*);
extern const TCHAR* target_get_display_name(int, bool);
extern void target_multipath_modified(struct uae_prefs*);
extern void cfgfile_resolve_path_out_load(const TCHAR* path, TCHAR* out, int size, int type);
extern void cfgfile_resolve_path_load(TCHAR* path, int size, int type);
extern void cfgfile_resolve_path_out_save(const TCHAR* path, TCHAR* out, int size, int type);
extern void cfgfile_resolve_path_save(TCHAR* path, int size, int type);

extern struct uae_prefs* cfgfile_open(const TCHAR* filename, int* type);
extern void cfgfile_close(struct uae_prefs* p);
extern int cfgfile_load(struct uae_prefs* p, const TCHAR* filename, int* type, int ignorelink, int userconfig);
extern int cfgfile_save(struct uae_prefs* p, const TCHAR* filename, int);
extern void cfgfile_parse_line(struct uae_prefs* p, TCHAR*, int);
extern void cfgfile_parse_lines(struct uae_prefs* p, const TCHAR*, int);
extern int cfgfile_parse_option(struct uae_prefs* p, const TCHAR* option, TCHAR* value, int);
extern int cfgfile_get_description(struct uae_prefs* p, const TCHAR* filename, TCHAR* description, TCHAR* category, TCHAR* tags, TCHAR* hostlink, TCHAR* hardwarelink, int* type);
extern void cfgfile_show_usage(void);
extern int cfgfile_searchconfig(const TCHAR* in, int index, TCHAR* out, int outsize);
extern uae_u32 cfgfile_uaelib(TrapContext* ctx, int mode, uae_u32 name, uae_u32 dst, uae_u32 maxlen);
extern uae_u32 cfgfile_uaelib_modify(TrapContext* ctx, uae_u32 mode, uae_u32 parms, uae_u32 size, uae_u32 out, uae_u32 outsize);
extern uae_u32 cfgfile_modify(uae_u32 index, const TCHAR* parms, uae_u32 size, TCHAR* out, uae_u32 outsize);
extern void cfgfile_addcfgparam(TCHAR*);
extern int built_in_prefs(struct uae_prefs* p, int model, int config, int compa, int romcheck);
extern int built_in_chipset_prefs(struct uae_prefs* p);
extern int built_in_cpuboard_prefs(struct uae_prefs* p);
//extern int cmdlineparser (const TCHAR *s, TCHAR *outp[], int max);
extern void fixup_prefs_dimensions(struct uae_prefs* prefs);
extern void fixup_prefs(struct uae_prefs* prefs, bool userconfig);
extern void fixup_cpu(struct uae_prefs* prefs);
extern void cfgfile_compatibility_romtype(struct uae_prefs* p);
extern void cfgfile_compatibility_rtg(struct uae_prefs* p);
extern bool cfgfile_detect_art(struct uae_prefs* p, TCHAR* path);
extern const TCHAR* cfgfile_getconfigdata(int* len);
extern bool cfgfile_createconfigstore(struct uae_prefs* p);
extern void cfgfile_get_shader_config(struct uae_prefs* p, int rtg);

#ifdef AMIBERRY
extern void whdload_auto_prefs(struct uae_prefs* prefs, char* filename);
extern void cd_auto_prefs(struct uae_prefs* prefs, char* filename);
extern void symlink_roms(struct uae_prefs* prefs);
extern void drawbridge_update_profiles(struct uae_prefs* prefs);
#endif

extern void check_prefs_changed_custom(void);
extern void check_prefs_changed_cpu(void);
extern void check_prefs_changed_audio(void);
extern void check_prefs_changed_cd(void);
extern int check_prefs_changed_gfx(void);

extern struct uae_prefs currprefs, changed_prefs;

extern int machdep_init(void);
extern void machdep_free(void);

struct fsvdlg_vals
{
	struct uaedev_config_info ci;
	int rdb;
};

struct hfdlg_vals
{
	struct uaedev_config_info ci;
	bool original;
	uae_u64 size;
	uae_u32 dostype;
	int forcedcylinders;
	bool rdb;
};
extern struct fsvdlg_vals current_fsvdlg;
extern struct hfdlg_vals current_hfdlg;

extern void hardfile_testrdb(struct hfdlg_vals* hdf);
extern void default_fsvdlg(struct fsvdlg_vals* f);
extern void default_hfdlg(struct hfdlg_vals* f);
extern void updatehdfinfo(bool force, bool defaults);

#ifdef AMIBERRY
struct amiberry_customised_layout
{
	// create structures for each 'function' button
	std::array<int, 15> none;
	std::array<int, 15> select;
};

struct hotkey_modifiers
{
	bool lctrl;
	bool rctrl;
	bool lalt;
	bool ralt;
	bool lshift;
	bool rshift;
	bool lgui;
	bool rgui;
};
struct amiberry_hotkey
{
	int scancode;
	Uint8 button;
	std::string key_name;
	std::string modifiers_string;
	hotkey_modifiers modifiers;
};

struct amiberry_options
{
	bool quickstart_start = true;
	bool read_config_descriptions = true;
	bool write_logfile = false;
	bool rctrl_as_ramiga = false;
	bool gui_joystick_control = true;
#ifdef USE_RENDER_THREAD
	bool use_sdl2_render_thread = true;
#else
	bool use_sdl2_render_thread = false;
#endif
	bool default_multithreaded_drawing = true;
	int default_line_mode = 0;
	int input_default_mouse_speed = 100;
	bool input_keyboard_as_joystick_stop_keypresses = false;
	char default_open_gui_key[128] = "F12";
	char default_quit_key[128]{};
	char default_ar_key[128] = "Pause";
	char default_fullscreen_toggle_key[128]{};
	int rotation_angle = 0;
	bool default_horizontal_centering = true;
	bool default_vertical_centering = false;
	int default_scaling_method = -1;
	bool default_frameskip = false;
	bool default_correct_aspect_ratio = true;
	bool default_auto_height = false;
	int default_width = 720;
	int default_height = 568;
	int default_fullscreen_mode = false;
	int default_stereo_separation = 7;
	int default_sound_buffer = 8192;
	bool default_sound_pull = true;
	int default_joystick_deadzone = 33;
	bool default_retroarch_quit = true;
	bool default_retroarch_menu = true;
	bool default_retroarch_reset = false;
	char default_controller1[128] = "joy1";
	char default_controller2[128] = "joy2";
	char default_controller3[128]{};
	char default_controller4[128]{};
	char default_mouse1[128] = "mouse";
	char default_mouse2[128] = "joy0";
	bool default_whd_buttonwait = false;
	bool default_whd_showsplash = true;
	int default_whd_configdelay = 0;
	bool default_whd_writecache = false;
	bool default_whd_quit_on_exit = false;
	bool disable_shutdown_button = false;
};

extern struct amiberry_options amiberry_options;
#endif


extern void import_joysticks(void);

#endif /* UAE_OPTIONS_H */<|MERGE_RESOLUTION|>--- conflicted
+++ resolved
@@ -15,13 +15,8 @@
 
 #include "traps.h"
 
-<<<<<<< HEAD
-#define UAEMAJOR 4
-#define UAEMINOR 3
-=======
 #define UAEMAJOR 5
 #define UAEMINOR 0
->>>>>>> dabcf788
 #define UAESUBREV 0
 
 #define MAX_AMIGADISPLAYS 1
