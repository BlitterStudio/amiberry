#ifndef UAE_ROMMGR_H
#define UAE_ROMMGR_H

#define MAX_ROMMGR_ROMS 320

extern int decode_cloanto_rom_do(uae_u8 *mem, int size, int real_size);

#define ROMTYPE_SUB_MASK    0x000000ff
#define ROMTYPE_GROUP_MASK  0x003fff00
#define ROMTYPE_MASK		0x003fffff

#define ROMTYPE_KICK		0x00000100
#define ROMTYPE_KICKCD32	0x00000200
#define ROMTYPE_EXTCD32		0x00000400
#define ROMTYPE_EXTCDTV		0x00000800
#define ROMTYPE_KEY			0x00001000
#define ROMTYPE_ARCADIABIOS	0x00002000
#define ROMTYPE_ARCADIAGAME	0x00004000
#define ROMTYPE_CD32CART	0x00008000
#define ROMTYPE_SPECIALKICK	0x00010000
#define ROMTYPE_ALG			0x00020000

#define ROMTYPE_CPUBOARD	0x00040000
#define ROMTYPE_CB_A3001S1	0x00040001
#define ROMTYPE_CB_APOLLO_12xx	0x00040002
#define ROMTYPE_CB_FUSION	0x00040003
#define ROMTYPE_CB_DKB		0x00040004
#define ROMTYPE_CB_WENGINE	0x00040005
#define ROMTYPE_CB_TEKMAGIC	0x00040006
#define ROMTYPE_CB_BLIZ1230	0x00040007
#define ROMTYPE_CB_BLIZ1260	0x00040008
#define ROMTYPE_CB_BLIZ2060	0x00040009
#define ROMTYPE_CB_A26x0	0x0004000a
#define ROMTYPE_CB_CSMK1	0x0004000b
#define ROMTYPE_CB_CSMK2	0x0004000c
#define ROMTYPE_CB_CSMK3	0x0004000d
#define ROMTYPE_CB_CSPPC	0x0004000e
#define ROMTYPE_CB_BLIZPPC	0x0004000f
#define ROMTYPE_CB_GOLEM030	0x00040010
#define ROMTYPE_CB_ACA500	0x00040011
#define ROMTYPE_CB_DBK_WF	0x00040012
#define ROMTYPE_CB_EMATRIX	0x00040013
#define ROMTYPE_CB_SX32PRO	0x00040014
#define ROMTYPE_CB_B1230MK2	0x00040015
#define ROMTYPE_CB_B1230MK3	0x00040016
#define ROMTYPE_CB_VECTOR	0x00040017
#define ROMTYPE_CB_ZEUS040	0x00040018
#define ROMTYPE_CB_MAGNUM40	0x00040019
#define ROMTYPE_CB_TQM		0x0004001a
#define ROMTYPE_CB_FALCON40	0x0004001b
#define ROMTYPE_CB_A1230S2	0x0004001c
#define ROMTYPE_CB_TYPHOON2	0x0004001d
#define ROMTYPE_CB_QUIKPAK	0x0004001e
#define ROMTYPE_CB_12GAUGE	0x0004001f
#define ROMTYPE_CB_HARMS3KP	0x00040020
#define ROMTYPE_CB_A1230S1	0x00040021
#define ROMTYPE_CB_DRACO	0x00040022
#define ROMTYPE_CB_CASAB	0x00040023
#define ROMTYPE_CB_APOLLO_630 0x00040024

#define ROMTYPE_FREEZER		0x00080000
#define ROMTYPE_AR			0x00080001
#define ROMTYPE_AR2			0x00080002
#define ROMTYPE_HRTMON		0x00080003
#define ROMTYPE_NORDIC		0x00080004
#define ROMTYPE_XPOWER		0x00080005
#define ROMTYPE_SUPERIV		0x00080006

#define ROMTYPE_SCSI		0x00100000
#define ROMTYPE_A2091		0x00100001
#define ROMTYPE_A4091		0x00100002
#define ROMTYPE_BLIZKIT4	0x00100003
#define ROMTYPE_FASTLANE	0x00100004
#define ROMTYPE_OKTAGON		0x00100005
#define ROMTYPE_GVPS1		0x00100006
#define ROMTYPE_GVPS12		0x00100007
#define ROMTYPE_GVPS2		0x00100008
#define ROMTYPE_AMAX		0x00100009
#define ROMTYPE_ALFA		0x0010000a
#define ROMTYPE_ALFAPLUS	0x0010000b
#define ROMTYPE_APOLLO		0x0010000c
#define ROMTYPE_MASOBOSHI	0x0010000d
#define ROMTYPE_SUPRA		0x0010000e
#define ROMTYPE_A2090		0x0010000f
#define ROMTYPE_GOLEM		0x00100010
#define ROMTYPE_STARDRIVE	0x00100011
#define ROMTYPE_KOMMOS		0x00100012
#define ROMTYPE_VECTOR		0x00100013
#define ROMTYPE_ADIDE		0x00100014
#define ROMTYPE_MTEC		0x00100015
#define ROMTYPE_PROTAR		0x00100016
#define ROMTYPE_ADD500		0x00100017
#define ROMTYPE_KRONOS		0x00100018
#define ROMTYPE_ADSCSI		0x00100019
#define ROMTYPE_ROCHARD		0x0010001a
#define ROMTYPE_CLTDSCSI	0x0010001b
#define ROMTYPE_PTNEXUS		0x0010001c
#define ROMTYPE_DATAFLYERP	0x0010001d
#define ROMTYPE_SUPRADMA	0x0010001e
#define ROMTYPE_GREX		0x0010001f
#define ROMTYPE_PROMETHEUS	0x00100020
#define ROMTYPE_MEDIATOR	0x00100021
#define ROMTYPE_TECMAR		0x00100022
#define ROMTYPE_XEBEC		0x00100023
#define ROMTYPE_MICROFORGE	0x00100024
#define ROMTYPE_PARADOX		0x00100025
#define ROMTYPE_HDA506		0x00100026
#define ROMTYPE_ALF1		0x00100027
#define ROMTYPE_PROMIGOS	0x00100028
#define ROMTYPE_SYSTEM2000	0x00100029
#define ROMTYPE_A1060		0x0010002a
#define ROMTYPE_A2088		0x0010002b
#define ROMTYPE_A2088T		0x0010002c
#define ROMTYPE_A2286		0x0010002d
#define ROMTYPE_A2386		0x0010002e
#define ROMTYPE_OMTIADAPTER	0x0010002f
#define ROMTYPE_X86_RT1000	0x00100030
#define ROMTYPE_X86_AT_HD1	0x00100031
#define ROMTYPE_X86_AT_HD2	0x00100032
#define ROMTYPE_X86_XT_IDE	0x00100033
#define ROMTYPE_PICASSOIV	0x00100034
#define ROMTYPE_x86_VGA		0x00100035
#define ROMTYPE_APOLLOHD	0x00100036
#define ROMTYPE_MEVOLUTION	0x00100037
#define ROMTYPE_GOLEMFAST	0x00100038
#define ROMTYPE_PHOENIXB	0x00100039
#define ROMTYPE_IVSTPRO		0x0010003A
#define ROMTYPE_TOCCATA		0x0010003B
#define ROMTYPE_ES1370		0x0010003C
#define ROMTYPE_FM801		0x0010003D
#define ROMTYPE_UAESNDZ2	0x0010003E
#define ROMTYPE_UAESNDZ3	0x0010003F
#define ROMTYPE_RAMZ2		0x00100040
#define ROMTYPE_RAMZ3		0x00100041
#define ROMTYPE_CATWEASEL	0x00100042
#define ROMTYPE_CDTVSCSI	0x00100043
#define ROMTYPE_MB_IDE		0x00100044
#define ROMTYPE_SCSI_A3000	0x00100045
#define ROMTYPE_SCSI_A4000T	0x00100046
#define ROMTYPE_MB_PCMCIA	0x00100047
#define ROMTYPE_MEGACHIP	0x00100048
#define ROMTYPE_A2065		0x00100049
#define ROMTYPE_NE2KPCI		0x0010004a
#define ROMTYPE_NE2KPCMCIA	0x0010004b
#define ROMTYPE_CDTVDMAC	0x0010004c
#define ROMTYPE_CDTVCR		0x0010004d
#define ROMTYPE_IVSVECTOR	0x0010004e
#define ROMTYPE_BUDDHA		0x0010004f
#define ROMTYPE_NE2KISA		0x00100050
#define ROMTYPE_BLIZKIT3	0x00100051
#define ROMTYPE_SCRAM5380	0x00100052
#define ROMTYPE_SCRAM5394	0x00100053
#define ROMTYPE_OSSI		0x00100054
#define ROMTYPE_HARLEQUIN	0x00100055
#define ROMTYPE_DATAFLYER	0x00100056
#define ROMTYPE_ARIADNE2	0x00100057
#define ROMTYPE_XSURF		0x00100058
#define ROMTYPE_XSURF100Z2	0x00100059
#define ROMTYPE_XSURF100Z3	0x0010005a
#define ROMTYPE_HYDRA		0x0010005b
#define ROMTYPE_LANROVER	0x0010005c
#define ROMTYPE_ARIADNE		0x0010005d
#define ROMTYPE_HARDFRAME	0x0010005e
#define ROMTYPE_ATEAM		0x0010005f
#define ROMTYPE_PMX			0x00100060
#define ROMTYPE_COMSPEC		0x00100061
#define ROMTYPE_MALIBU		0x00100062
#define ROMTYPE_RAPIDFIRE	0x00100063
#define ROMTYPE_UAEBOARDZ2	0x00100064
#define ROMTYPE_UAEBOARDZ3	0x00100065
#define ROMTYPE_ADDHARD		0x00100066
#define ROMTYPE_A2090B		0x00100067
#define ROMTYPE_FASTATA4K	0x00100068
#define ROMTYPE_INMATE		0x00100069
#define ROMTYPE_EMPLANT		0x0010006a
#define ROMTYPE_CUBO		0x0010006b
#define ROMTYPE_GOLEMHD3000	0x0010006c
#define ROMTYPE_WEDGE		0x0010006d
#define ROMTYPE_ARRIBA		0x0010006e
#define ROMTYPE_EVESHAMREF	0x0010006f
#define ROMTYPE_PROFEX		0x00100070
#define ROMTYPE_ELSATHD		0x00100071
#define ROMTYPE_ALF3		0x00100072
#define ROMTYPE_FASTTRAK	0x00100073
#define ROMTYPE_CDTVSRAM	0x00100074
#define ROMTYPE_SBISA		0x00100075
#define ROMTYPE_X86MOUSE	0x00100076
#define ROMTYPE_ACCESSX		0x00100077
#define ROMTYPE_OVERDRIVE	0x00100078
#define ROMTYPE_IVSTC		0x00100079
#define ROMTYPE_IVST500AT	0x0010007a
#define ROMTYPE_TRIFECTA	0x0010007b
#define ROMTYPE_PRELUDE		0x0010007c
#define ROMTYPE_PRELUDE1200	0x0010007d
#define ROMTYPE_TANDEM		0x0010007e
#define ROMTYPE_ARCHOSHD	0x0010007f
#define ROMTYPE_PCMCIASRAM	0x00100080
#define ROMTYPE_PCMCIAIDE	0x00100081
#define ROMTYPE_SSQUIRREL	0x00100082
#define ROMTYPE_MASTERCARD	0x00100083
#define ROMTYPE_DOTTO		0x00100084
#define ROMTYPE_ALF2		0x00100085
#define ROMTYPE_SYNTHESIS	0x00100086
#define ROMTYPE_MASTFB		0x00100087
#define ROMTYPE_VOODOO3		0x00100088
#define ROMTYPE_S3VIRGE		0x00100089
#define ROMTYPE_VOODOO5		0x0010008a
#define ROMTYPE_HD20A		0x0010008b
#define ROMTYPE_DEVHD		0x0010008c
#define ROMTYPE_CSMK1SCSI	0x0010008d
#define ROMTYPE_GVPA1208	0x0010008e
#define ROMTYPE_DSP3210		0x0010008f
#define ROMTYPE_ALTAIS		0x00100090
#define ROMTYPE_PROMETHEUSFS 0x00100091
#define ROMTYPE_RAINBOWII	0x00100092
<<<<<<< HEAD
=======
#define ROMTYPE_MERLIN		0x00100093
>>>>>>> 1e081a37

#define ROMTYPE_NOT			0x00800000
#define ROMTYPE_QUAD		0x01000000
#define ROMTYPE_EVEN		0x02000000
#define ROMTYPE_ODD			0x04000000
#define ROMTYPE_8BIT		0x08000000
#define ROMTYPE_BYTESWAP	0x10000000
#define ROMTYPE_CD32		0x20000000
#define ROMTYPE_SCRAMBLED	0x40000000
#define ROMTYPE_NONE		0x80000000

#define ROMTYPE_ALL_KICK (ROMTYPE_KICK | ROMTYPE_KICKCD32 | ROMTYPE_CD32)
#define ROMTYPE_ALL_EXT (ROMTYPE_EXTCD32 | ROMTYPE_EXTCDTV | ROMTYPE_ARCADIABIOS)
#define ROMTYPE_ALL_CART (ROMTYPE_AR | ROMTYPE_HRTMON | ROMTYPE_NORDIC | ROMTYPE_XPOWER | ROMTYPE_CD32CART | ROMTYPE_ARCADIAGAME | ROMTYPE_ALG)

struct romheader {
	const TCHAR *name;
	int id;
};

struct romdata {
	const TCHAR *name;
	int ver, rev;
	int subver, subrev;
	const TCHAR *model;
	uae_u32 size;
	int id;
	int cpu;
	int cloanto;
	uae_u32 type;
	int group;
	int title;
	const TCHAR *partnumber;
	uae_u32 crc32;
	uae_u32 sha1[5];
	const TCHAR *configname;
	const TCHAR *defaultfilename;
	int sortpriority;
};

struct romlist {
	TCHAR *path;
	struct romdata *rd;
};

extern struct romdata *getromdatabypath (const TCHAR *path);
extern struct romdata *getromdatabycrc (uae_u32 crc32);
extern struct romdata *getromdatabycrc (uae_u32 crc32, bool);
extern struct romdata *getromdatabydata (uae_u8 *rom, int size);
extern struct romdata *getromdatabyid (int id);
extern struct romdata *getromdatabytype (int romtype);
extern struct romdata *getromdatabyidgroup (int id, int group, int subitem);
extern struct romdata *getromdatabyzfile (struct zfile *f);
extern struct romdata *getfrombydefaultname(const TCHAR *name, int size);
extern struct romlist **getarcadiaroms(int);
extern struct romdata *getarcadiarombyname (const TCHAR *name);
extern struct romlist **getromlistbyident (int ver, int rev, int subver, int subrev, const TCHAR *model, int romflags, bool all);
extern void getromname (const struct romdata*, TCHAR*);
extern struct romdata *getromdatabyname (const TCHAR*);
extern struct romlist *getromlistbyids (const int *ids, const TCHAR *romname);
extern struct romlist *getromlistbyromtype(uae_u32 romtype, const TCHAR *romname);
extern void romwarning(const int *ids);
extern void romwarning(int romtype);
extern struct romlist *getromlistbyromdata (const struct romdata *rd);
extern void romlist_add (const TCHAR *path, struct romdata *rd);
extern TCHAR *romlist_get (const struct romdata *rd);
extern void romlist_clear (void);
extern struct zfile *read_rom(struct romdata *rd, bool rw = false);
extern struct zfile *read_rom_name(const TCHAR *filename, bool rw = false);
extern struct zfile *read_device_from_romconfig(struct romconfig *rc, uae_u32 romtype, bool rw = false);

extern int load_keyring (struct uae_prefs *p, const TCHAR *path);
extern uae_u8 *target_load_keyfile (struct uae_prefs *p, const TCHAR *path, int *size, TCHAR *name);
extern void free_keyring (void);
extern int get_keyring (void);
extern void kickstart_fix_checksum (uae_u8 *mem, int size);
extern void descramble_nordicpro (uae_u8*, int, int);
extern int kickstart_checksum (uae_u8 *mem, int size);
extern int decode_rom (uae_u8 *mem, int size, int mode, int real_size);
extern struct zfile *rom_fopen (const TCHAR *name, const TCHAR *mode, int mask);
extern struct zfile *read_rom_name_guess (const TCHAR *filename, TCHAR *out);
extern void addkeydir (const TCHAR *path);
extern void addkeyfile (const TCHAR *path);
extern int romlist_count (void);
extern struct romlist *romlist_getit (void);
extern int configure_rom (struct uae_prefs *p, const int *rom, int msg);

int is_device_rom(struct uae_prefs *p, int romtype, int devnum);
struct zfile *read_device_rom(struct uae_prefs *p, int romtype, int devnum, int *roms);
struct romconfig *get_device_romconfig(struct uae_prefs *p, int romtype, int devnum);
struct boardromconfig *get_device_rom(struct uae_prefs *p, int romtype, int devnum, int *index);
void set_device_rom(struct uae_prefs *p, const TCHAR *path, int romtype, int devnum);
const struct expansionromtype *get_device_expansion_rom(int romtype);
const struct expansionromtype *get_unit_expansion_rom(int hdunit);
struct boardromconfig *get_device_rom_new(struct uae_prefs *p, int romtype, int devnum, int *index);
void clear_device_rom(struct uae_prefs *p, int romtype, int devnum, bool deleteDevice);
struct boardromconfig *get_boardromconfig(struct uae_prefs *p, int romtype, int *index);
bool is_board_enabled(struct uae_prefs *p, int romtype, int devnum);
void board_prefs_changed(int romtype, int devnum);

#define LOADROM_FILL 1
#define LOADROM_EVENONLY 2
#define LOADROM_EVENONLY_ODDONE ((255 << 16) | LOADROM_EVENONLY)
#define LOADROM_ONEFILL 4
#define LOADROM_ZEROFILL 8
#define LOADROM_ODDFILL(x) ((x << 16) | LOADROM_EVENONLY)
bool load_rom_rc(struct romconfig *rc, uae_u32 romtype, int maxfilesize, int fileoffset, uae_u8 *rom, int maxromsize, int flags);
struct zfile *load_rom_rc_zfile(struct romconfig *rc, uae_u32 romtype, int maxfilesize, int fileoffset, uae_u8 *rom, int maxromsize, int flags);
struct zfile *flashromfile_open(const TCHAR *name);

#define EXPANSION_ORDER_MAX 10000

#endif /* UAE_ROMMGR_H */<|MERGE_RESOLUTION|>--- conflicted
+++ resolved
@@ -213,10 +213,7 @@
 #define ROMTYPE_ALTAIS		0x00100090
 #define ROMTYPE_PROMETHEUSFS 0x00100091
 #define ROMTYPE_RAINBOWII	0x00100092
-<<<<<<< HEAD
-=======
 #define ROMTYPE_MERLIN		0x00100093
->>>>>>> 1e081a37
 
 #define ROMTYPE_NOT			0x00800000
 #define ROMTYPE_QUAD		0x01000000
