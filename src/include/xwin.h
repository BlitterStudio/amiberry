--- conflicted
+++ resolved
@@ -41,15 +41,9 @@
 extern void doflashscreen(void);
 extern int flashscreen;
 extern void updatedisplayarea(int monid);
-<<<<<<< HEAD
-extern int isvsync_chipset (void);
-extern int isvsync_rtg (void);
-extern int isvsync (void);
-=======
 extern int isvsync_chipset(void);
 extern int isvsync_rtg(void);
 extern int isvsync(void);
->>>>>>> 6175ef35
 
 extern void flush_line(struct vidbuffer*, int);
 extern void flush_block(struct vidbuffer*, int, int);
@@ -69,21 +63,6 @@
 void getgfxoffset(int monid, float *dxp, float *dyp, float *mxp, float *myp);
 float target_getcurrentvblankrate(int monid);
 
-<<<<<<< HEAD
-extern int debuggable (void);
-extern void screenshot(int monid, int,int);
-void refreshtitle (void);
-
-extern int bits_in_mask (unsigned long mask);
-extern int mask_shift (unsigned long mask);
-extern unsigned int doMask (int p, int bits, int shift);
-extern unsigned int doMask256 (int p, int bits, int shift);
-extern void alloc_colors64k (int monid, int, int, int, int, int, int, int, int, int, int, bool);
-extern void alloc_colors_rgb (int rw, int gw, int bw, int rs, int gs, int bs, int aw, int as, int alpha, int byte_swap,
-			      uae_u32 *rc, uae_u32 *gc, uae_u32 *bc);
-extern void alloc_colors_picasso (int rw, int gw, int bw, int rs, int gs, int bs, int rgbfmt, uae_u32 *rgbx16);
-extern float getvsyncrate(int monid, float hz, int *mult);
-=======
 extern int debuggable(void);
 extern void screenshot(int monid, int, int);
 void refreshtitle(void);
@@ -97,7 +76,6 @@
 	uae_u32* rc, uae_u32* gc, uae_u32* bc);
 extern void alloc_colors_picasso(int rw, int gw, int bw, int rs, int gs, int bs, int rgbfmt, uae_u32* rgbx16);
 extern float getvsyncrate(int monid, float hz, int* mult);
->>>>>>> 6175ef35
 
 /* The graphics code has a choice whether it wants to use a large buffer
  * for the whole display, or only a small buffer for a single line.
