#include <cstdio>
#include <cstdlib>
#include <SDL.h>
#include <SDL_image.h>

#include "vkbd.h"
#include "keyboard.h"
#include "sysdeps.h"
#include "uae.h"
#include "amiberry_gfx.h"

#include <map>
#include <vector>
#include <set>
#include <chrono>

using VkbdRect = struct
{
	SDL_Rect rect;
	int up, down, left, right;
	int key;
};

// Configurable options
static bool vkbdHires = true;
static VkbdLanguage vkbdLanguage = VKBD_LANGUAGE_US;
static VkbdStyle vkbdStyle = VKBD_STYLE_ORIG;
static double vkbdTransparency = 0.0;
static int vkbdAlpha = 255;
static double vkbdSlideDurationInSeconds = 1.0;
static bool vkbdKeyboardHasExitButton = true;

// All directions:
const std::vector<int> vkbdDirections{VKBD_UP, VKBD_DOWN, VKBD_LEFT, VKBD_RIGHT};

// Boolean that determines if keyboard is shown.
static bool vkbdShow = false;

// Time when button was pressed to show virtual keyboard.
static std::chrono::time_point<std::chrono::system_clock> vkbdTimeLastRedraw;

// Initialized in vkbd_init.
static std::map<int, int> vkbdStickyKeyToIndex;
static std::set<int> vkbdPressedStickyKeys;
static std::set<int> vkbdStickyKeys;
static SDL_Texture* vkbdTexture = nullptr;
static SDL_Texture* vkbdTextureShift = nullptr;

static VkbdRect* vkbdRect;

// Acutal index in current t_vkbdRect
static int vkbdActualIndex = 0;

// If actual key is pressed.
static bool vkbdActualPressed = false;

// Mask indicating previous event. It's a mask consisting of VKBD_UP, VKBD_DOWN, VKBD_LEFT, VKBD_RIGHT and VKBD_BUTTON
static int vkbdPreviousState = 0;

// Color that is used to color pressed keys.
static SDL_Color vkbdPressedKeyColor;

// Where the keyboard is currently drawn:
static int vkbdCurrentX;
static int vkbdCurrentY;

// Where the keyboard is drawn when it is finished sliding:
static int vkbdEndX;
static int vkbdEndY;

// Where the keyboard is drawn when is it starts sliding in:
static int vkbdStartX;
static int vkbdStartY;

// Following data is used to modify vkbdRect in case an exit button is provided on the keyboard.
// This provides the data for the exit button.
static VkbdRect vkbdExitButtonRect;

// This is used as index for the exit button:
static const int vkbdExitButtonIndex = -1;

// These are other keys from which you can move into the exit button:
const std::vector<std::pair<int, int>> vkbdExitButtonConnections{
	std::make_pair(AK_ESC, VKBD_LEFT),
	std::make_pair(AK_BACKQUOTE, VKBD_LEFT),
	std::make_pair(AK_TAB, VKBD_LEFT),
	std::make_pair(AK_CTRL, VKBD_LEFT),
	std::make_pair(AK_LSH, VKBD_LEFT),
	std::make_pair(AK_LALT, VKBD_LEFT),
	std::make_pair(AK_NPMUL, VKBD_RIGHT),
	std::make_pair(AK_NPSUB, VKBD_RIGHT),
	std::make_pair(AK_NPADD, VKBD_RIGHT),
	std::make_pair(AK_ENT, VKBD_RIGHT)
};

//This is the new US keyboard, based directly on amiga-side keys
//last four numbers: next keys in up,down,left,right directions
static VkbdRect vkbdRectUS[] =
{
	{{1, 1, 29, 11}, 85, 17, 16, 1, AK_ESC}, // 0, row 1 start 
	{{31, 1, 14, 11}, 86, 18, 0, 2, AK_F1}, // 1
	{{46, 1, 14, 11}, 87, 19, 1, 3, AK_F2}, // 2
	{{61, 1, 14, 11}, 87, 20, 2, 4, AK_F3}, // 3
	{{76, 1, 14, 11}, 87, 21, 3, 5, AK_F4}, // 4
	{{91, 1, 14, 11}, 87, 22, 4, 6, AK_F5}, // 5 
	{{106, 1, 14, 11}, 87, 23, 5, 7, AK_F6}, // 6
	{{121, 1, 14, 11}, 87, 24, 6, 8, AK_F7}, // 7 
	{{136, 1, 14, 11}, 87, 25, 7, 9, AK_F8}, // 8 
	{{151, 1, 14, 11}, 87, 26, 8, 10, AK_F9}, // 9
	{{166, 1, 14, 11}, 87, 27, 9, 11, AK_F10}, // 10
	{{181, 1, 29, 11}, 88, 28, 10, 12, AK_DEL}, // 11
	{{211, 1, 29, 11}, 90, 30, 11, 13, AK_HELP}, // 12
	{{241, 1, 14, 11}, 92, 32, 12, 14, AK_NPLPAREN}, // 13
	{{256, 1, 14, 11}, 69, 33, 13, 15, AK_NPRPAREN}, // 14
	{{271, 1, 14, 11}, 69, 34, 14, 16, AK_NPDIV}, // 15
	{{286, 1, 14, 11}, 69, 35, 15, 0, AK_NPMUL}, // 16

	{{1, 13, 29, 11}, 0, 36, 35, 18, AK_BACKQUOTE}, // 17, row 2 start 
	{{31, 13, 14, 11}, 1, 37, 17, 19, AK_1}, // 18
	{{46, 13, 14, 11}, 2, 38, 18, 20, AK_2}, // 19
	{{61, 13, 14, 11}, 3, 39, 19, 21, AK_3}, // 20
	{{76, 13, 14, 11}, 4, 40, 20, 22, AK_4}, // 21
	{{91, 13, 14, 11}, 5, 41, 21, 23, AK_5}, // 22
	{{106, 13, 14, 11}, 6, 42, 22, 24, AK_6}, // 23
	{{121, 13, 14, 11}, 7, 43, 23, 25, AK_7}, // 24 
	{{136, 13, 14, 11}, 8, 44, 24, 26, AK_8}, // 25
	{{151, 13, 14, 11}, 9, 45, 25, 27, AK_9}, // 26
	{{166, 13, 14, 11}, 10, 46, 26, 28, AK_0}, // 27
	{{181, 13, 14, 11}, 11, 47, 27, 29, AK_MINUS}, // 28
	{{196, 13, 14, 11}, 11, 48, 28, 30, AK_EQUAL}, // 29
	{{211, 13, 14, 11}, 12, 49, 29, 31, AK_BACKSLASH}, // 30
	{{226, 13, 14, 11}, 12, 49, 30, 32, AK_BS}, // 31
	{{241, 13, 14, 11}, 13, 50, 31, 33, AK_NP7}, // 32
	{{256, 13, 14, 11}, 14, 51, 32, 34, AK_NP8}, // 33
	{{271, 13, 14, 11}, 15, 52, 33, 35, AK_NP9}, // 34
	{{286, 13, 14, 11}, 16, 53, 34, 17, AK_NPSUB}, // 35

	{{1, 25, 29, 11}, 17, 54, 53, 37, AK_TAB}, // 36, row 3 start 
	{{31, 25, 14, 11}, 18, 55, 36, 38, AK_Q}, // 37
	{{46, 25, 14, 11}, 19, 56, 37, 39, AK_W}, // 38
	{{61, 25, 14, 11}, 20, 57, 38, 40, AK_E}, // 39
	{{76, 25, 14, 11}, 21, 58, 39, 41, AK_R}, // 40
	{{91, 25, 14, 11}, 22, 59, 40, 42, AK_T}, // 41
	{{106, 25, 14, 11}, 23, 60, 41, 43, AK_Y}, // 42
	{{121, 25, 14, 11}, 24, 61, 42, 44, AK_U}, // 43 
	{{136, 25, 14, 11}, 25, 62, 43, 45, AK_I}, // 44
	{{151, 25, 14, 11}, 26, 63, 44, 46, AK_O}, // 45
	{{166, 25, 14, 11}, 27, 64, 45, 47, AK_P}, // 46
	{{181, 25, 14, 11}, 28, 65, 46, 48, AK_LBRACKET}, // 47
	{{196, 25, 14, 11}, 29, 49, 47, 49, AK_RBRACKET}, // 48
	{{211, 25, 29, 23}, 30, 81, 48, 50, AK_RET}, // 49
	{{241, 25, 14, 11}, 32, 66, 49, 51, AK_NP4}, // 50
	{{256, 25, 14, 11}, 33, 67, 50, 52, AK_NP5}, // 51
	{{271, 25, 14, 11}, 34, 68, 51, 53, AK_NP6}, // 52
	{{286, 25, 14, 11}, 35, 69, 52, 36, AK_NPADD}, // 53

	{{1, 37, 29, 11}, 36, 70, 69, 55, AK_CTRL}, // 54, row 4 start 
	{{31, 37, 14, 11}, 37, 70, 54, 56, AK_A}, // 55
	{{46, 37, 14, 11}, 38, 71, 55, 57, AK_S}, // 56
	{{61, 37, 14, 11}, 39, 72, 56, 58, AK_D}, // 57
	{{76, 37, 14, 11}, 40, 73, 57, 59, AK_F}, // 58
	{{91, 37, 14, 11}, 41, 74, 58, 60, AK_G}, // 59
	{{106, 37, 14, 11}, 42, 75, 59, 61, AK_H}, // 60
	{{121, 37, 14, 11}, 43, 76, 60, 62, AK_J}, // 61 
	{{136, 37, 14, 11}, 44, 77, 61, 63, AK_K}, // 62
	{{151, 37, 14, 11}, 45, 78, 62, 64, AK_L}, // 63
	{{166, 37, 14, 11}, 46, 79, 63, 65, AK_SEMICOLON}, // 64
	{{181, 37, 14, 11}, 47, 80, 64, 49, AK_QUOTE}, // 65
	{{241, 37, 14, 11}, 50, 83, 49, 67, AK_NP1}, // 66
	{{256, 37, 14, 11}, 51, 83, 66, 68, AK_NP2}, // 67
	{{271, 37, 14, 11}, 52, 84, 67, 69, AK_NP3}, // 68
	{{286, 37, 14, 34}, 53, 16, 68, 54, AK_ENT}, // 69

	{{1, 49, 44, 11}, 54, 85, 84, 71, AK_LSH}, // 70, row 5 start 
	{{46, 49, 14, 11}, 56, 87, 70, 72, AK_Z}, // 71
	{{61, 49, 14, 11}, 57, 87, 71, 73, AK_X}, // 72
	{{76, 49, 14, 11}, 58, 87, 72, 74, AK_C}, // 73
	{{91, 49, 14, 11}, 59, 87, 73, 75, AK_V}, // 74
	{{106, 49, 14, 11}, 60, 87, 74, 76, AK_B}, // 75
	{{121, 49, 14, 11}, 61, 87, 75, 77, AK_N}, // 76 
	{{136, 49, 14, 11}, 62, 87, 76, 78, AK_M}, // 77
	{{151, 49, 14, 11}, 63, 87, 77, 79, AK_COMMA}, // 78
	{{166, 49, 14, 11}, 64, 87, 78, 80, AK_PERIOD}, // 79
	{{181, 49, 14, 11}, 65, 88, 79, 81, AK_SLASH}, // 80
	{{196, 49, 29, 11}, 49, 89, 80, 82, AK_RSH}, // 81
	{{226, 49, 14, 11}, 49, 91, 81, 83, AK_UP}, // 82
	{{241, 49, 29, 11}, 66, 92, 82, 84, AK_NP0}, // 83
	{{271, 49, 14, 11}, 67, 69, 83, 69, AK_NPDEL}, // 84

	{{1, 61, 29, 11}, 70, 0, 69, 86, AK_LALT}, // 85, row 6 start 
	{{31, 61, 14, 11}, 70, 1, 85, 87, AK_LAMI}, // 86
	{{46, 61, 134, 11}, 71, 2, 86, 88, AK_SPC}, // 87
	{{181, 61, 14, 11}, 80, 11, 87, 89, AK_RAMI}, // 88
	{{196, 61, 14, 11}, 81, 11, 88, 90, AK_RALT}, // 89
	{{211, 61, 14, 11}, 81, 12, 89, 91, AK_LF}, // 90
	{{226, 61, 14, 11}, 82, 12, 90, 92, AK_DN}, // 91 
	{{241, 61, 14, 11}, 83, 13, 91, 69, AK_RT}, // 92
};

//UK KEYBOARD
static VkbdRect vkbdRectUK[] =
{
	{{1, 1, 29, 11}, 85, 17, 16, 1, AK_ESC}, // 0, row 1 start 
	{{31, 1, 14, 11}, 86, 18, 0, 2, AK_F1}, // 1
	{{46, 1, 14, 11}, 87, 19, 1, 3, AK_F2}, // 2
	{{61, 1, 14, 11}, 87, 20, 2, 4, AK_F3}, // 3
	{{76, 1, 14, 11}, 87, 21, 3, 5, AK_F4}, // 4
	{{91, 1, 14, 11}, 87, 22, 4, 6, AK_F5}, // 5 
	{{106, 1, 14, 11}, 87, 23, 5, 7, AK_F6}, // 6
	{{121, 1, 14, 11}, 87, 24, 6, 8, AK_F7}, // 7 
	{{136, 1, 14, 11}, 87, 25, 7, 9, AK_F8}, // 8 
	{{151, 1, 14, 11}, 87, 26, 8, 10, AK_F9}, // 9
	{{166, 1, 14, 11}, 87, 27, 9, 11, AK_F10}, // 10
	{{181, 1, 29, 11}, 88, 28, 10, 12, AK_DEL}, // 11
	{{211, 1, 29, 11}, 90, 30, 11, 13, AK_HELP}, // 12
	{{241, 1, 14, 11}, 92, 32, 12, 14, AK_NPLPAREN}, // 13
	{{256, 1, 14, 11}, 69, 33, 13, 15, AK_NPRPAREN}, // 14
	{{271, 1, 14, 11}, 69, 34, 14, 16, AK_NPDIV}, // 15
	{{286, 1, 14, 11}, 69, 35, 15, 0, AK_NPMUL}, // 16

	{{1, 13, 29, 11}, 0, 36, 35, 18, AK_BACKQUOTE}, // 17, row 2 start 
	{{31, 13, 14, 11}, 1, 37, 17, 19, AK_1}, // 18
	{{46, 13, 14, 11}, 2, 38, 18, 20, AK_2}, // 19
	{{61, 13, 14, 11}, 3, 39, 19, 21, AK_3}, // 20
	{{76, 13, 14, 11}, 4, 40, 20, 22, AK_4}, // 21
	{{91, 13, 14, 11}, 5, 41, 21, 23, AK_5}, // 22
	{{106, 13, 14, 11}, 6, 42, 22, 24, AK_6}, // 23
	{{121, 13, 14, 11}, 7, 43, 23, 25, AK_7}, // 24 
	{{136, 13, 14, 11}, 8, 44, 24, 26, AK_8}, // 25
	{{151, 13, 14, 11}, 9, 45, 25, 27, AK_9}, // 26
	{{166, 13, 14, 11}, 10, 46, 26, 28, AK_0}, // 27
	{{181, 13, 14, 11}, 11, 47, 27, 29, AK_MINUS}, // 28
	{{196, 13, 14, 11}, 11, 48, 28, 30, AK_EQUAL}, // 29
	{{211, 13, 14, 11}, 12, 49, 29, 31, AK_BACKSLASH}, // 30
	{{226, 13, 14, 11}, 12, 49, 30, 32, AK_BS}, // 31
	{{241, 13, 14, 11}, 13, 50, 31, 33, AK_NP7}, // 32
	{{256, 13, 14, 11}, 14, 51, 32, 34, AK_NP8}, // 33
	{{271, 13, 14, 11}, 15, 52, 33, 35, AK_NP9}, // 34
	{{286, 13, 14, 11}, 16, 53, 34, 17, AK_NPSUB}, // 35

	{{1, 25, 29, 11}, 17, 54, 53, 37, AK_TAB}, // 36, row 3 start 
	{{31, 25, 14, 11}, 18, 55, 36, 38, AK_Q}, // 37
	{{46, 25, 14, 11}, 19, 56, 37, 39, AK_W}, // 38
	{{61, 25, 14, 11}, 20, 57, 38, 40, AK_E}, // 39
	{{76, 25, 14, 11}, 21, 58, 39, 41, AK_R}, // 40
	{{91, 25, 14, 11}, 22, 59, 40, 42, AK_T}, // 41
	{{106, 25, 14, 11}, 23, 60, 41, 43, AK_Y}, // 42
	{{121, 25, 14, 11}, 24, 61, 42, 44, AK_U}, // 43 
	{{136, 25, 14, 11}, 25, 62, 43, 45, AK_I}, // 44
	{{151, 25, 14, 11}, 26, 63, 44, 46, AK_O}, // 45
	{{166, 25, 14, 11}, 27, 64, 45, 47, AK_P}, // 46
	{{181, 25, 14, 11}, 28, 65, 46, 48, AK_LBRACKET}, // 47
	{{196, 25, 14, 11}, 29, 49, 47, 49, AK_RBRACKET}, // 48
	{{211, 25, 29, 23}, 30, 81, 48, 50, AK_RET}, // 49
	{{241, 25, 14, 11}, 32, 66, 49, 51, AK_NP4}, // 50
	{{256, 25, 14, 11}, 33, 67, 50, 52, AK_NP5}, // 51
	{{271, 25, 14, 11}, 34, 68, 51, 53, AK_NP6}, // 52
	{{286, 25, 14, 11}, 35, 69, 52, 36, AK_NPADD}, // 53

	{{1, 37, 29, 11}, 36, 70, 69, 55, AK_CTRL}, // 54, row 4 start 
	{{31, 37, 14, 11}, 37, 93, 54, 56, AK_A}, // 55 *
	{{46, 37, 14, 11}, 38, 71, 55, 57, AK_S}, // 56
	{{61, 37, 14, 11}, 39, 72, 56, 58, AK_D}, // 57
	{{76, 37, 14, 11}, 40, 73, 57, 59, AK_F}, // 58
	{{91, 37, 14, 11}, 41, 74, 58, 60, AK_G}, // 59
	{{106, 37, 14, 11}, 42, 75, 59, 61, AK_H}, // 60
	{{121, 37, 14, 11}, 43, 76, 60, 62, AK_J}, // 61 
	{{136, 37, 14, 11}, 44, 77, 61, 63, AK_K}, // 62
	{{151, 37, 14, 11}, 45, 78, 62, 64, AK_L}, // 63
	{{166, 37, 14, 11}, 46, 79, 63, 65, AK_SEMICOLON}, // 64
	{{181, 37, 14, 11}, 47, 80, 64, 49, AK_QUOTE}, // 65
	{{241, 37, 14, 11}, 50, 83, 49, 67, AK_NP1}, // 66
	{{256, 37, 14, 11}, 51, 83, 66, 68, AK_NP2}, // 67
	{{271, 37, 14, 11}, 52, 84, 67, 69, AK_NP3}, // 68
	{{286, 37, 14, 34}, 53, 16, 68, 54, AK_ENT}, // 69

	{{1, 49, 29, 11}, 54, 85, 84, 93, AK_LSH}, // 70, row 5 start * 
	{{46, 49, 14, 11}, 56, 87, 93, 72, AK_Z}, // 71 *
	{{61, 49, 14, 11}, 57, 87, 71, 73, AK_X}, // 72
	{{76, 49, 14, 11}, 58, 87, 72, 74, AK_C}, // 73
	{{91, 49, 14, 11}, 59, 87, 73, 75, AK_V}, // 74
	{{106, 49, 14, 11}, 60, 87, 74, 76, AK_B}, // 75
	{{121, 49, 14, 11}, 61, 87, 75, 77, AK_N}, // 76 
	{{136, 49, 14, 11}, 62, 87, 76, 78, AK_M}, // 77
	{{151, 49, 14, 11}, 63, 87, 77, 79, AK_COMMA}, // 78
	{{166, 49, 14, 11}, 64, 87, 78, 80, AK_PERIOD}, // 79
	{{181, 49, 14, 11}, 65, 88, 79, 81, AK_SLASH}, // 80
	{{196, 49, 29, 11}, 49, 89, 80, 82, AK_RSH}, // 81
	{{226, 49, 14, 11}, 49, 91, 81, 83, AK_UP}, // 82
	{{241, 49, 29, 11}, 66, 92, 82, 84, AK_NP0}, // 83
	{{271, 49, 14, 11}, 67, 69, 83, 69, AK_NPDEL}, // 84

	{{1, 61, 29, 11}, 70, 0, 69, 86, AK_LALT}, // 85, row 6 start 
	{{31, 61, 14, 11}, 93, 1, 85, 87, AK_LAMI}, // 86 *
	{{46, 61, 134, 11}, 71, 2, 86, 88, AK_SPC}, // 87
	{{181, 61, 14, 11}, 80, 11, 87, 89, AK_RAMI}, // 88
	{{196, 61, 14, 11}, 81, 11, 88, 90, AK_RALT}, // 89
	{{211, 61, 14, 11}, 81, 12, 89, 91, AK_LF}, // 90
	{{226, 61, 14, 11}, 82, 12, 90, 92, AK_DN}, // 91 
	{{241, 61, 14, 11}, 83, 13, 91, 69, AK_RT}, // 92
	// UK extra keys
	{{31, 49, 14, 11}, 55, 86, 70, 71, AK_LTGT}, // 93	*
};

//GERMAN KEYBOARD
static VkbdRect vkbdRectGER[] =
{
	{{1, 1, 29, 11}, 85, 17, 16, 1, AK_ESC}, // 0, row 1 start 
	{{31, 1, 14, 11}, 86, 18, 0, 2, AK_F1}, // 1
	{{46, 1, 14, 11}, 87, 19, 1, 3, AK_F2}, // 2
	{{61, 1, 14, 11}, 87, 20, 2, 4, AK_F3}, // 3
	{{76, 1, 14, 11}, 87, 21, 3, 5, AK_F4}, // 4
	{{91, 1, 14, 11}, 87, 22, 4, 6, AK_F5}, // 5 
	{{106, 1, 14, 11}, 87, 23, 5, 7, AK_F6}, // 6
	{{121, 1, 14, 11}, 87, 24, 6, 8, AK_F7}, // 7 
	{{136, 1, 14, 11}, 87, 25, 7, 9, AK_F8}, // 8 
	{{151, 1, 14, 11}, 87, 26, 8, 10, AK_F9}, // 9
	{{166, 1, 14, 11}, 87, 27, 9, 11, AK_F10}, // 10
	{{181, 1, 29, 11}, 88, 28, 10, 12, AK_DEL}, // 11
	{{211, 1, 29, 11}, 90, 30, 11, 13, AK_HELP}, // 12
	{{241, 1, 14, 11}, 92, 32, 12, 14, AK_NPLPAREN}, // 13
	{{256, 1, 14, 11}, 69, 33, 13, 15, AK_NPRPAREN}, // 14
	{{271, 1, 14, 11}, 69, 34, 14, 16, AK_NPDIV}, // 15
	{{286, 1, 14, 11}, 69, 35, 15, 0, AK_NPMUL}, // 16

	{{1, 13, 29, 11}, 0, 36, 35, 18, AK_BACKQUOTE}, // 17, row 2 start 
	{{31, 13, 14, 11}, 1, 37, 17, 19, AK_1}, // 18
	{{46, 13, 14, 11}, 2, 38, 18, 20, AK_2}, // 19
	{{61, 13, 14, 11}, 3, 39, 19, 21, AK_3}, // 20
	{{76, 13, 14, 11}, 4, 40, 20, 22, AK_4}, // 21
	{{91, 13, 14, 11}, 5, 41, 21, 23, AK_5}, // 22
	{{106, 13, 14, 11}, 6, 42, 22, 24, AK_6}, // 23
	{{121, 13, 14, 11}, 7, 43, 23, 25, AK_7}, // 24 
	{{136, 13, 14, 11}, 8, 44, 24, 26, AK_8}, // 25
	{{151, 13, 14, 11}, 9, 45, 25, 27, AK_9}, // 26
	{{166, 13, 14, 11}, 10, 46, 26, 28, AK_0}, // 27
	{{181, 13, 14, 11}, 11, 47, 27, 29, AK_MINUS}, // 28
	{{196, 13, 14, 11}, 11, 48, 28, 30, AK_EQUAL}, // 29
	{{211, 13, 14, 11}, 12, 49, 29, 31, AK_BACKSLASH}, // 30
	{{226, 13, 14, 11}, 12, 49, 30, 32, AK_BS}, // 31
	{{241, 13, 14, 11}, 13, 50, 31, 33, AK_NP7}, // 32
	{{256, 13, 14, 11}, 14, 51, 32, 34, AK_NP8}, // 33
	{{271, 13, 14, 11}, 15, 52, 33, 35, AK_NP9}, // 34
	{{286, 13, 14, 11}, 16, 53, 34, 17, AK_NPSUB}, // 35

	{{1, 25, 29, 11}, 17, 54, 53, 37, AK_TAB}, // 36, row 3 start 
	{{31, 25, 14, 11}, 18, 55, 36, 38, AK_Q}, // 37
	{{46, 25, 14, 11}, 19, 56, 37, 39, AK_W}, // 38
	{{61, 25, 14, 11}, 20, 57, 38, 40, AK_E}, // 39
	{{76, 25, 14, 11}, 21, 58, 39, 41, AK_R}, // 40
	{{91, 25, 14, 11}, 22, 59, 40, 42, AK_T}, // 41
	{{106, 25, 14, 11}, 23, 60, 41, 43, AK_Y}, // 42
	{{121, 25, 14, 11}, 24, 61, 42, 44, AK_U}, // 43 
	{{136, 25, 14, 11}, 25, 62, 43, 45, AK_I}, // 44
	{{151, 25, 14, 11}, 26, 63, 44, 46, AK_O}, // 45
	{{166, 25, 14, 11}, 27, 64, 45, 47, AK_P}, // 46
	{{181, 25, 14, 11}, 28, 65, 46, 48, AK_LBRACKET}, // 47
	{{196, 25, 14, 11}, 29, 94, 47, 49, AK_RBRACKET}, // 48 *
	{{211, 25, 29, 23}, 30, 81, 48, 50, AK_RET}, // 49
	{{241, 25, 14, 11}, 32, 66, 49, 51, AK_NP4}, // 50
	{{256, 25, 14, 11}, 33, 67, 50, 52, AK_NP5}, // 51
	{{271, 25, 14, 11}, 34, 68, 51, 53, AK_NP6}, // 52
	{{286, 25, 14, 11}, 35, 69, 52, 36, AK_NPADD}, // 53

	{{1, 37, 29, 11}, 36, 70, 69, 55, AK_CTRL}, // 54, row 4 start 
	{{31, 37, 14, 11}, 37, 93, 54, 56, AK_A}, // 55 *
	{{46, 37, 14, 11}, 38, 71, 55, 57, AK_S}, // 56
	{{61, 37, 14, 11}, 39, 72, 56, 58, AK_D}, // 57
	{{76, 37, 14, 11}, 40, 73, 57, 59, AK_F}, // 58
	{{91, 37, 14, 11}, 41, 74, 58, 60, AK_G}, // 59
	{{106, 37, 14, 11}, 42, 75, 59, 61, AK_H}, // 60
	{{121, 37, 14, 11}, 43, 76, 60, 62, AK_J}, // 61 
	{{136, 37, 14, 11}, 44, 77, 61, 63, AK_K}, // 62
	{{151, 37, 14, 11}, 45, 78, 62, 64, AK_L}, // 63
	{{166, 37, 14, 11}, 46, 79, 63, 65, AK_SEMICOLON}, // 64
	{{181, 37, 14, 11}, 47, 80, 64, 94, AK_QUOTE}, // 65 *
	{{241, 37, 14, 11}, 50, 83, 49, 67, AK_NP1}, // 66
	{{256, 37, 14, 11}, 51, 83, 66, 68, AK_NP2}, // 67
	{{271, 37, 14, 11}, 52, 84, 67, 69, AK_NP3}, // 68
	{{286, 37, 14, 34}, 53, 16, 68, 54, AK_ENT}, // 69

	{{1, 49, 29, 11}, 54, 85, 84, 93, AK_LSH}, // 70, row 5 start * 
	{{46, 49, 14, 11}, 56, 87, 93, 72, AK_Z}, // 71 *
	{{61, 49, 14, 11}, 57, 87, 71, 73, AK_X}, // 72
	{{76, 49, 14, 11}, 58, 87, 72, 74, AK_C}, // 73
	{{91, 49, 14, 11}, 59, 87, 73, 75, AK_V}, // 74
	{{106, 49, 14, 11}, 60, 87, 74, 76, AK_B}, // 75
	{{121, 49, 14, 11}, 61, 87, 75, 77, AK_N}, // 76 
	{{136, 49, 14, 11}, 62, 87, 76, 78, AK_M}, // 77
	{{151, 49, 14, 11}, 63, 87, 77, 79, AK_COMMA}, // 78
	{{166, 49, 14, 11}, 64, 87, 78, 80, AK_PERIOD}, // 79
	{{181, 49, 14, 11}, 65, 88, 79, 81, AK_SLASH}, // 80
	{{196, 49, 29, 11}, 49, 89, 80, 82, AK_RSH}, // 81
	{{226, 49, 14, 11}, 49, 91, 81, 83, AK_UP}, // 82
	{{241, 49, 29, 11}, 66, 92, 82, 84, AK_NP0}, // 83
	{{271, 49, 14, 11}, 67, 69, 83, 69, AK_NPDEL}, // 84

	{{1, 61, 29, 11}, 70, 0, 69, 86, AK_LALT}, // 85, row 6 start 
	{{31, 61, 14, 11}, 93, 1, 85, 87, AK_LAMI}, // 86 *
	{{46, 61, 134, 11}, 71, 2, 86, 88, AK_SPC}, // 87
	{{181, 61, 14, 11}, 80, 11, 87, 89, AK_RAMI}, // 88
	{{196, 61, 14, 11}, 81, 11, 88, 90, AK_RALT}, // 89
	{{211, 61, 14, 11}, 81, 12, 89, 91, AK_LF}, // 90
	{{226, 61, 14, 11}, 82, 12, 90, 92, AK_DN}, // 91 
	{{241, 61, 14, 11}, 83, 13, 91, 69, AK_RT}, // 92	
	//German extra keys
	{{31, 49, 14, 11}, 55, 86, 70, 71, AK_LTGT}, // 93	*
	{{196, 37, 14, 11}, 48, 81, 65, 49, AK_NUMBERSIGN}, // 94 *	
};

//FRENCH KEYBOARD
static VkbdRect vkbdRectFR[] =
{
	{{1, 1, 29, 11}, 85, 17, 16, 1, AK_ESC}, // 0, row 1 start 
	{{31, 1, 14, 11}, 86, 18, 0, 2, AK_F1}, // 1
	{{46, 1, 14, 11}, 87, 19, 1, 3, AK_F2}, // 2
	{{61, 1, 14, 11}, 87, 20, 2, 4, AK_F3}, // 3
	{{76, 1, 14, 11}, 87, 21, 3, 5, AK_F4}, // 4
	{{91, 1, 14, 11}, 87, 22, 4, 6, AK_F5}, // 5 
	{{106, 1, 14, 11}, 87, 23, 5, 7, AK_F6}, // 6
	{{121, 1, 14, 11}, 87, 24, 6, 8, AK_F7}, // 7 
	{{136, 1, 14, 11}, 87, 25, 7, 9, AK_F8}, // 8 
	{{151, 1, 14, 11}, 87, 26, 8, 10, AK_F9}, // 9
	{{166, 1, 14, 11}, 87, 27, 9, 11, AK_F10}, // 10
	{{181, 1, 29, 11}, 88, 28, 10, 12, AK_DEL}, // 11
	{{211, 1, 29, 11}, 90, 30, 11, 13, AK_HELP}, // 12
	{{241, 1, 14, 11}, 92, 32, 12, 14, AK_NPLPAREN}, // 13
	{{256, 1, 14, 11}, 69, 33, 13, 15, AK_NPRPAREN}, // 14
	{{271, 1, 14, 11}, 69, 34, 14, 16, AK_NPDIV}, // 15
	{{286, 1, 14, 11}, 69, 35, 15, 0, AK_NPMUL}, // 16

	{{1, 13, 29, 11}, 0, 36, 35, 18, AK_BACKQUOTE}, // 17, row 2 start 
	{{31, 13, 14, 11}, 1, 37, 17, 19, AK_1}, // 18
	{{46, 13, 14, 11}, 2, 38, 18, 20, AK_2}, // 19
	{{61, 13, 14, 11}, 3, 39, 19, 21, AK_3}, // 20
	{{76, 13, 14, 11}, 4, 40, 20, 22, AK_4}, // 21
	{{91, 13, 14, 11}, 5, 41, 21, 23, AK_5}, // 22
	{{106, 13, 14, 11}, 6, 42, 22, 24, AK_6}, // 23
	{{121, 13, 14, 11}, 7, 43, 23, 25, AK_7}, // 24 
	{{136, 13, 14, 11}, 8, 44, 24, 26, AK_8}, // 25
	{{151, 13, 14, 11}, 9, 45, 25, 27, AK_9}, // 26
	{{166, 13, 14, 11}, 10, 46, 26, 28, AK_0}, // 27
	{{181, 13, 14, 11}, 11, 47, 27, 29, AK_MINUS}, // 28
	{{196, 13, 14, 11}, 11, 48, 28, 30, AK_EQUAL}, // 29
	{{211, 13, 14, 11}, 12, 49, 29, 31, AK_BACKSLASH}, // 30
	{{226, 13, 14, 11}, 12, 49, 30, 32, AK_BS}, // 31
	{{241, 13, 14, 11}, 13, 50, 31, 33, AK_NP7}, // 32
	{{256, 13, 14, 11}, 14, 51, 32, 34, AK_NP8}, // 33
	{{271, 13, 14, 11}, 15, 52, 33, 35, AK_NP9}, // 34
	{{286, 13, 14, 11}, 16, 53, 34, 17, AK_NPSUB}, // 35

	{{1, 25, 29, 11}, 17, 54, 53, 37, AK_TAB}, // 36, row 3 start 
	{{31, 25, 14, 11}, 18, 55, 36, 38, AK_Q}, // 37
	{{46, 25, 14, 11}, 19, 56, 37, 39, AK_W}, // 38
	{{61, 25, 14, 11}, 20, 57, 38, 40, AK_E}, // 39
	{{76, 25, 14, 11}, 21, 58, 39, 41, AK_R}, // 40
	{{91, 25, 14, 11}, 22, 59, 40, 42, AK_T}, // 41
	{{106, 25, 14, 11}, 23, 60, 41, 43, AK_Y}, // 42
	{{121, 25, 14, 11}, 24, 61, 42, 44, AK_U}, // 43 
	{{136, 25, 14, 11}, 25, 62, 43, 45, AK_I}, // 44
	{{151, 25, 14, 11}, 26, 63, 44, 46, AK_O}, // 45
	{{166, 25, 14, 11}, 27, 64, 45, 47, AK_P}, // 46
	{{181, 25, 14, 11}, 28, 65, 46, 48, AK_LBRACKET}, // 47
	{{196, 25, 14, 11}, 29, 94, 47, 49, AK_RBRACKET}, // 48 *
	{{211, 25, 29, 23}, 30, 81, 48, 50, AK_RET}, // 49
	{{241, 25, 14, 11}, 32, 66, 49, 51, AK_NP4}, // 50
	{{256, 25, 14, 11}, 33, 67, 50, 52, AK_NP5}, // 51
	{{271, 25, 14, 11}, 34, 68, 51, 53, AK_NP6}, // 52
	{{286, 25, 14, 11}, 35, 69, 52, 36, AK_NPADD}, // 53

	{{1, 37, 29, 11}, 36, 70, 69, 55, AK_CTRL}, // 54, row 4 start 
	{{31, 37, 14, 11}, 37, 93, 54, 56, AK_A}, // 55 *
	{{46, 37, 14, 11}, 38, 71, 55, 57, AK_S}, // 56
	{{61, 37, 14, 11}, 39, 72, 56, 58, AK_D}, // 57
	{{76, 37, 14, 11}, 40, 73, 57, 59, AK_F}, // 58
	{{91, 37, 14, 11}, 41, 74, 58, 60, AK_G}, // 59
	{{106, 37, 14, 11}, 42, 75, 59, 61, AK_H}, // 60
	{{121, 37, 14, 11}, 43, 76, 60, 62, AK_J}, // 61 
	{{136, 37, 14, 11}, 44, 77, 61, 63, AK_K}, // 62
	{{151, 37, 14, 11}, 45, 78, 62, 64, AK_L}, // 63
	{{166, 37, 14, 11}, 46, 79, 63, 65, AK_SEMICOLON}, // 64
	{{181, 37, 14, 11}, 47, 80, 64, 94, AK_QUOTE}, // 65 *
	{{241, 37, 14, 11}, 50, 83, 49, 67, AK_NP1}, // 66
	{{256, 37, 14, 11}, 51, 83, 66, 68, AK_NP2}, // 67
	{{271, 37, 14, 11}, 52, 84, 67, 69, AK_NP3}, // 68
	{{286, 37, 14, 34}, 53, 16, 68, 54, AK_ENT}, // 69

	{{1, 49, 29, 11}, 54, 85, 84, 93, AK_LSH}, // 70, row 5 start * 
	{{46, 49, 14, 11}, 56, 87, 93, 72, AK_Z}, // 71 *
	{{61, 49, 14, 11}, 57, 87, 71, 73, AK_X}, // 72
	{{76, 49, 14, 11}, 58, 87, 72, 74, AK_C}, // 73
	{{91, 49, 14, 11}, 59, 87, 73, 75, AK_V}, // 74
	{{106, 49, 14, 11}, 60, 87, 74, 76, AK_B}, // 75
	{{121, 49, 14, 11}, 61, 87, 75, 77, AK_N}, // 76 
	{{136, 49, 14, 11}, 62, 87, 76, 78, AK_M}, // 77
	{{151, 49, 14, 11}, 63, 87, 77, 79, AK_COMMA}, // 78
	{{166, 49, 14, 11}, 64, 87, 78, 80, AK_PERIOD}, // 79
	{{181, 49, 14, 11}, 65, 88, 79, 81, AK_SLASH}, // 80
	{{196, 49, 29, 11}, 49, 89, 80, 82, AK_RSH}, // 81
	{{226, 49, 14, 11}, 49, 91, 81, 83, AK_UP}, // 82
	{{241, 49, 29, 11}, 66, 92, 82, 84, AK_NP0}, // 83
	{{271, 49, 14, 11}, 67, 69, 83, 69, AK_NPDEL}, // 84

	{{1, 61, 29, 11}, 70, 0, 69, 86, AK_LALT}, // 85, row 6 start 
	{{31, 61, 14, 11}, 93, 1, 85, 87, AK_LAMI}, // 86 *
	{{46, 61, 134, 11}, 71, 2, 86, 88, AK_SPC}, // 87
	{{181, 61, 14, 11}, 80, 11, 87, 89, AK_RAMI}, // 88
	{{196, 61, 14, 11}, 81, 11, 88, 90, AK_RALT}, // 89
	{{211, 61, 14, 11}, 81, 12, 89, 91, AK_LF}, // 90
	{{226, 61, 14, 11}, 82, 12, 90, 92, AK_DN}, // 91 
	{{241, 61, 14, 11}, 83, 13, 91, 69, AK_RT}, // 92	
	//French extra keys
	{{31, 49, 14, 11}, 55, 86, 70, 71, AK_LTGT}, // 93	*
	{{196, 37, 14, 11}, 48, 81, 65, 49, AK_NUMBERSIGN}, // 94 *	
};

static std::string vkbd_get_style_string()
{
	std::string styleString;
	switch (vkbdStyle)
	{
	case VKBD_STYLE_WARM:
		styleString = "Warm";
		break;
	case VKBD_STYLE_COOL:
		styleString = "Cool";
		break;
	case VKBD_STYLE_DARK:
		styleString = "Dark";
		break;
	default:
		styleString = "Orig";
		break;
	}
	return styleString;
}

static std::string vkbd_get_language_string()
{
	std::string languageString;
	switch (vkbdLanguage)
	{
	case VKBD_LANGUAGE_UK:
		languageString = "UK";
		break;
	case VKBD_LANGUAGE_GER:
		languageString = "Ger";
		break;
	case VKBD_LANGUAGE_FR:
		languageString = "FR";
		break;
	default:
		languageString = "US";
		break;
	}
	return languageString;
}

static std::string vkbd_get_hires_string()
{
	return vkbdHires ? "Hires" : "";
}

static std::string vkbd_get_exit_button_filename()
{
	const std::string styleString = vkbd_get_style_string();
	const std::string hiresString = vkbd_get_hires_string();

	std::string fileName = get_data_path();
	fileName += std::string("vkbd/vkbd");
	fileName += styleString;
	fileName += std::string("Quit");
	fileName += hiresString;
	fileName += std::string(".png");

	return fileName;
}

static std::string vkbd_get_keyboard_filename(bool shift)
{
	const std::string styleString = vkbd_get_style_string();
	const std::string languageString = vkbd_get_language_string();
	const std::string hiresString = vkbd_get_hires_string();
	const std::string shiftString = shift ? "Shift" : "";

	std::string fileName = get_data_path();
	fileName += std::string("vkbd/vkbd");
	fileName += styleString;
	fileName += languageString;
	fileName += std::string("Large");
	fileName += shiftString;
	fileName += hiresString;
	fileName += std::string(".png");

	return fileName;
}

static SDL_Surface* vkbd_create_keyboard_surface(bool shift)
{
	const auto fileName = vkbd_get_keyboard_filename(shift);
	const auto surf = IMG_Load(fileName.c_str());

	if (surf == nullptr)
	{
		write_log(_T("Virtual Keyboard Bitmap Error: %s\n"), SDL_GetError());
	}

	return surf;
}

static SDL_Surface* vkbd_create_exit_button_surface()
{
	const auto fileName = vkbd_get_exit_button_filename();
	const auto surf = IMG_Load(fileName.c_str());

	if (surf == nullptr)
	{
		write_log(_T("Virtual Keyboard Bitmap Error: %s\n"), SDL_GetError());
	}

	return surf;
}

static SDL_Surface* vkbd_concat_surfaces(SDL_Surface* keyboard, SDL_Surface* exit)
{
	const int width = keyboard->w + exit->w;
	const int height = std::max(keyboard->h, exit->h);
	const auto surf = SDL_CreateRGBSurface(0, width, height, 32, 0, 0, 0, 0);
	SDL_Rect srcRect;
	srcRect.x = 0;
	srcRect.y = 0;
	srcRect.w = keyboard->w;
	srcRect.h = keyboard->h;
	SDL_Rect destRect;
	destRect.x = 0;
	destRect.y = 0;
	destRect.w = keyboard->w;
	destRect.h = keyboard->h;
	SDL_BlitSurface(keyboard, &srcRect, surf, &destRect);
	srcRect.x = 0;
	srcRect.y = 0;
	srcRect.w = exit->w;
	srcRect.h = exit->h;
	destRect.x = keyboard->w;
	destRect.y = 0;
	destRect.w = exit->w;
	destRect.h = exit->h;
	SDL_BlitSurface(exit, &srcRect, surf, &destRect);

	return surf;
}

#ifdef USE_OPENGL
	//TODO needs implementation
#else
static SDL_Texture* vkbd_create_keyboard_texture(bool shift)
{
	AmigaMonitor* mon = &AMonitors[0];

	const auto keyboard = vkbd_create_keyboard_surface(shift);
	if (keyboard == nullptr)
	{
		return nullptr;
	}

	SDL_Surface* surf;
	if (vkbdKeyboardHasExitButton)
	{
		const auto exit = vkbd_create_exit_button_surface();
		if (exit == nullptr)
		{
			return nullptr;
		}

		surf = vkbd_concat_surfaces(keyboard, exit);

		if (surf == nullptr)
		{
			return nullptr;
		}

		SDL_FreeSurface(exit);
	}
	else
	{
		surf = keyboard;
	}

	const auto texture = SDL_CreateTextureFromSurface(mon->amiga_renderer, surf);
	SDL_FreeSurface(surf);
	return texture;
}
#endif

static int vkbd_find_index(int key)
{
	int index = 0;
	while (vkbdRect[index].key != key)
	{
		++index;
	}
	return index;
}

void vkbd_update(bool createTextures)
{
	AmigaMonitor* mon = &AMonitors[0];

	switch (vkbdLanguage)
	{
	case VKBD_LANGUAGE_UK:
		vkbdRect = vkbdRectUK;
		break;
	case VKBD_LANGUAGE_GER:
		vkbdRect = vkbdRectGER;
		break;
	case VKBD_LANGUAGE_FR:
		vkbdRect = vkbdRectFR;
		break;
	default:
		vkbdRect = vkbdRectUS;
		break;
	}
#ifdef USE_OPENGL
	//TODO needs implementation
#else
	if (createTextures || vkbdTexture != nullptr)
	{
		if (vkbdTexture != nullptr)
		{
			SDL_DestroyTexture(vkbdTexture);
		}

		vkbdTexture = vkbd_create_keyboard_texture(false);
	}

	if (createTextures || vkbdTextureShift != nullptr)
	{
		if (vkbdTextureShift != nullptr)
		{
			SDL_DestroyTexture(vkbdTextureShift);
		}

		vkbdTextureShift = vkbd_create_keyboard_texture(true);
	}

	if (createTextures)
	{
		int width, height;
		SDL_QueryTexture(vkbdTexture, nullptr, nullptr, &width, &height);
<<<<<<< HEAD
		int renderedWidth, rendererHeight;
		SDL_RenderGetLogicalSize(mon->amiga_renderer, &renderedWidth, &rendererHeight);
=======
		int renderedWidth = crop_rect.w, rendererHeight = crop_rect.h;
>>>>>>> 28847c1d

		vkbdEndX = (renderedWidth - width) / 2;
		vkbdEndY = rendererHeight - height;

		vkbdStartX = (renderedWidth - width) / 2;
		vkbdStartY = rendererHeight;
	}
#endif

	vkbdPressedKeyColor.r = 200;
	vkbdPressedKeyColor.g = 200;
	vkbdPressedKeyColor.b = 0;
	vkbdPressedKeyColor.a = 100;

	vkbdStickyKeys.clear();
	vkbdStickyKeys.insert(AK_LSH);
	vkbdStickyKeys.insert(AK_RSH);
	vkbdStickyKeys.insert(AK_CTRL);
	vkbdStickyKeys.insert(AK_LALT);
	vkbdStickyKeys.insert(AK_RALT);
	vkbdStickyKeys.insert(AK_LAMI);
	vkbdStickyKeys.insert(AK_RAMI);

	vkbdPressedStickyKeys.clear();

	vkbdStickyKeyToIndex.clear();
	for (auto key : vkbdStickyKeys)
	{
		const auto index = vkbd_find_index(key);
		vkbdStickyKeyToIndex[key] = index;
	}

	vkbdExitButtonRect.rect.x = 301;
	vkbdExitButtonRect.rect.y = 1;
	vkbdExitButtonRect.rect.w = 14;
	vkbdExitButtonRect.rect.h = 72;
	vkbdExitButtonRect.down = vkbdExitButtonIndex;
	vkbdExitButtonRect.up = vkbdExitButtonIndex;
	vkbdExitButtonRect.right = vkbd_find_index(AK_LSH);
	vkbdExitButtonRect.left = vkbd_find_index(AK_ENT);
	vkbdExitButtonRect.key = AKS_QUIT;
}


void vkbd_set_hires(bool hires)
{
	if (vkbdHires == hires)
	{
		return;
	}

	vkbdHires = hires;
	vkbd_update(false);
}

void vkbd_set_language(VkbdLanguage language)
{
	if (vkbdLanguage == language)
	{
		return;
	}

	vkbdLanguage = language;
	vkbd_update(false);
}

void vkbd_set_style(VkbdStyle style)
{
	if (vkbdStyle == style)
	{
		return;
	}

	vkbdStyle = style;
	vkbd_update(false);
}

void vkbd_set_language(const std::string& language)
{
	VkbdLanguage vkbd_language;
	if (language == "FR")
		vkbd_language = VKBD_LANGUAGE_FR;
	else if (language == "UK")
		vkbd_language = VKBD_LANGUAGE_UK;
	else if (language == "DE")
		vkbd_language = VKBD_LANGUAGE_GER;
	else
		vkbd_language = VKBD_LANGUAGE_US;

	vkbd_set_language(vkbd_language);
}

void vkbd_set_style(const std::string& style)
{
	VkbdStyle vkbd_style;
	if (style == "Warm")
		vkbd_style = VKBD_STYLE_WARM;
	else if (style == "Cool")
		vkbd_style = VKBD_STYLE_COOL;
	else if (style == "Dark")
		vkbd_style = VKBD_STYLE_DARK;
	else
		vkbd_style = VKBD_STYLE_ORIG;

	vkbd_set_style(vkbd_style);
}

void vkbd_set_transparency(double transparency)
{
	vkbdTransparency = std::max(std::min(1.0, transparency), 0.0);
	vkbdAlpha = static_cast<int>(255 * (1.0 - transparency));
	vkbd_update(false);
}

void vkbd_set_keyboard_has_exit_button(bool keyboardHasExitButton)
{
	vkbdKeyboardHasExitButton = keyboardHasExitButton;
	vkbd_update(false);
}

void vkbd_init(void)
{
	vkbd_update(true);
}

void vkbd_quit(void)
{
	if (vkbdTexture != nullptr)
	{
		SDL_DestroyTexture(vkbdTexture);
	}

	if (vkbdTextureShift != nullptr)
	{
		SDL_DestroyTexture(vkbdTexture);
	}
}

static const VkbdRect& vkbd_get_key_rect(int index)
{
	if (index == vkbdExitButtonIndex)
	{
		return vkbdExitButtonRect;
	}
	return vkbdRect[index];
}

static SDL_Rect vkbd_get_key_drawing_rect(int index)
{
	SDL_Rect rect = vkbd_get_key_rect(index).rect;
	if (vkbdHires)
	{
		rect.x *= 2;
		rect.w *= 2;
	}
	rect.x += vkbdCurrentX;
	rect.y += vkbdCurrentY;
	return rect;
}

static SDL_Texture* vkbd_get_texture_to_draw()
{
	const bool shiftPressed = vkbdPressedStickyKeys.find(AK_LSH) != vkbdPressedStickyKeys.end() ||
		vkbdPressedStickyKeys.find(AK_RSH) != vkbdPressedStickyKeys.end();
	SDL_Texture* toDraw = shiftPressed ? vkbdTextureShift : vkbdTexture;
	return toDraw;
}

static void vkbd_update_current_xy()
{
	const auto now = std::chrono::system_clock::now();
	const auto diff = now - vkbdTimeLastRedraw;
	const double diffSeconds = std::chrono::duration_cast<std::chrono::milliseconds>(diff).count() / 1000.0;
	const double speedX = (vkbdEndX - vkbdStartX) / vkbdSlideDurationInSeconds;
	const double speedY = (vkbdEndY - vkbdStartY) / vkbdSlideDurationInSeconds;
	const double sign = vkbdShow ? +1.0 : -1.0;
	const int maxX = std::max(vkbdStartX, vkbdEndX);
	const int maxY = std::max(vkbdStartY, vkbdEndY);
	const int minX = std::min(vkbdStartX, vkbdEndX);
	const int minY = std::min(vkbdStartY, vkbdEndY);

	vkbdCurrentX += static_cast<int>(speedX * diffSeconds * sign);
	vkbdCurrentX = std::max(minX, vkbdCurrentX);
	vkbdCurrentX = std::min(maxX, vkbdCurrentX);

	vkbdCurrentY += static_cast<int>(speedY * diffSeconds * sign);
	vkbdCurrentY = std::max(minY, vkbdCurrentY);
	vkbdCurrentY = std::min(maxY, vkbdCurrentY);
}

void vkbd_redraw(void)
{
	AmigaMonitor* mon = &AMonitors[0];

	if (!vkbdShow && vkbdCurrentX == vkbdStartX && vkbdCurrentY == vkbdStartY)
	{
		return;
	}

	vkbd_update_current_xy();

	SDL_Texture* toDraw = vkbd_get_texture_to_draw();

	if (toDraw == nullptr)
	{
		return;
	}

	int w = 0;
	int h = 0;
	SDL_QueryTexture(toDraw, nullptr, nullptr, &w, &h);
	SDL_Rect rect;
	rect.x = vkbdCurrentX;
	rect.y = vkbdCurrentY;
	rect.w = w;
	rect.h = h;

#ifdef USE_OPENGL
	//TODO needs implementation
#else
	SDL_SetRenderDrawBlendMode(mon->amiga_renderer, SDL_BLENDMODE_BLEND);
	SDL_SetTextureBlendMode(toDraw, SDL_BLENDMODE_BLEND);
	SDL_SetTextureAlphaMod(toDraw, vkbdAlpha);
	SDL_RenderCopy(mon->amiga_renderer, toDraw, nullptr, &rect);

	// Store color so we can restore later
	SDL_Color color;
	SDL_GetRenderDrawColor(mon->amiga_renderer, &color.r, &color.g, &color.b, &color.a);

	// Draw currently selected key:
	rect = vkbd_get_key_drawing_rect(vkbdActualIndex);
	const int alpha = static_cast<int>((1.0 - vkbdTransparency) * vkbdPressedKeyColor.a);
	SDL_SetRenderDrawColor(mon->amiga_renderer, vkbdPressedKeyColor.r, vkbdPressedKeyColor.g, vkbdPressedKeyColor.b, alpha);
	SDL_RenderFillRect(mon->amiga_renderer, &rect);

	// Draw sticky keys:
	for (auto key : vkbdPressedStickyKeys)
	{
		const auto index = vkbdStickyKeyToIndex[key];
		rect = vkbd_get_key_drawing_rect(index);
		SDL_RenderFillRect(mon->amiga_renderer, &rect);
	}

	SDL_SetRenderDrawColor(mon->amiga_renderer, color.r, color.g, color.b, color.a);
#endif
}

void vkbd_toggle(void)
{
	vkbdShow = !vkbdShow;
	vkbdTimeLastRedraw = std::chrono::system_clock::now();
}

bool vkbd_is_active(void)
{
	return vkbdShow;
}

static bool vkbd_switched_on(int state, int vkbdPreviousState, int mask)
{
	return (state & mask) != (vkbdPreviousState & mask) && (state & mask) != 0;
}

static bool vkbd_switched_off(int state, int vkbdPreviousState, int mask)
{
	return (state & mask) != (vkbdPreviousState & mask) && (state & mask) == 0;
}

static int vkbd_move(const VkbdRect& rect, int direction)
{
	switch (direction)
	{
	case VKBD_UP:
		return rect.up;
	case VKBD_DOWN:
		return rect.down;
	case VKBD_LEFT:
		return rect.left;
	case VKBD_RIGHT:
		return rect.right;
	default:
		return 0;
	}
}

static int vkbd_move(int actualIndex, int direction)
{
	if (actualIndex == vkbdExitButtonIndex)
	{
		return vkbd_move(vkbdExitButtonRect, direction);
	}

	const auto& rect = vkbd_get_key_rect(actualIndex);
	const auto key = rect.key;

	for (const auto kvp : vkbdExitButtonConnections)
	{
		if (kvp.first == key && direction == kvp.second)
		{
			return vkbdExitButtonIndex;
		}
	}

	return vkbd_move(rect, direction);
}

// For simplicity, we don't allow movement (up/down/left/right) when the fire button is pressed.
// For normal (non-sticky) keys button press/release events are send whenever the fire button is released.
// For sticky keys, the key is toggled whenever the fire button goes from not pressed to pressed.
bool vkbd_process(int state, int* keycode, int* pressed)
{
	if (!vkbdShow || vkbdCurrentX != vkbdEndX || vkbdCurrentY != vkbdEndY)
	{
		vkbdPreviousState = 0;
		return false;
	}

	// Check button up event.
	bool result = false;
	if (vkbd_switched_off(state, vkbdPreviousState, VKBD_BUTTON))
	{
		vkbdActualPressed = false;
		const auto actual_key = vkbd_get_key_rect(vkbdActualIndex).key;
		if (vkbdPressedStickyKeys.find(actual_key) == vkbdPressedStickyKeys.end())
		{
			*keycode = actual_key;
			*pressed = 0;
			result = true;
		}
	}

	if ((state & VKBD_BUTTON) == 0)
	{
		for (const auto direction : vkbdDirections)
		{
			const bool on = vkbd_switched_on(state, vkbdPreviousState, direction);
			if (on)
			{
				vkbdActualIndex = vkbd_move(vkbdActualIndex, direction);
			}
		}
	}

	if (vkbd_switched_on(state, vkbdPreviousState, VKBD_BUTTON))
	{
		const auto actual_key = vkbd_get_key_rect(vkbdActualIndex).key;
		if (vkbdStickyKeys.find(actual_key) != vkbdStickyKeys.end())
		{
			vkbdActualPressed = false;
			if (vkbdPressedStickyKeys.find(actual_key) != vkbdPressedStickyKeys.end())
			{
				const auto iter = vkbdPressedStickyKeys.find(actual_key);
				vkbdPressedStickyKeys.erase(iter);
				*keycode = actual_key;
				*pressed = 0;
				result = true;
			}
			else
			{
				vkbdPressedStickyKeys.insert(actual_key);
				*keycode = actual_key;
				*pressed = 1;
				result = true;
			}
		}
		else
		{
			*keycode = actual_key;
			*pressed = 1;
			result = true;
			vkbdActualPressed = true;
		}
	}
	vkbdPreviousState = state;

	return result;
}<|MERGE_RESOLUTION|>--- conflicted
+++ resolved
@@ -748,12 +748,7 @@
 	{
 		int width, height;
 		SDL_QueryTexture(vkbdTexture, nullptr, nullptr, &width, &height);
-<<<<<<< HEAD
-		int renderedWidth, rendererHeight;
-		SDL_RenderGetLogicalSize(mon->amiga_renderer, &renderedWidth, &rendererHeight);
-=======
 		int renderedWidth = crop_rect.w, rendererHeight = crop_rect.h;
->>>>>>> 28847c1d
 
 		vkbdEndX = (renderedWidth - width) / 2;
 		vkbdEndY = rendererHeight - height;
