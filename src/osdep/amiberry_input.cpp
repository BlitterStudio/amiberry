--- conflicted
+++ resolved
@@ -572,18 +572,6 @@
                             
                         //}
 
-<<<<<<< HEAD
-                        
-=======
-			if (strncmp(find_setting, "count_hats", 11) == 0 && param.at(0) == 'h')
-			{
-				if (param.at(1) == '0') { SET_BIT(tempbutton, 0); }
-				if (param.at(1) == '1') { SET_BIT(tempbutton, 1); }
-				if (param.at(1) == '2') { SET_BIT(tempbutton, 2); }
-				if (param.at(1) == '3') { SET_BIT(tempbutton, 3); }
-			}
-
->>>>>>> 10175b66
 			// ok, this is the 'normal' storing of values
 			if (option == find_setting)
 				break;
@@ -828,15 +816,8 @@
 #endif
 			//else
 			//sprintf(joystick_name[cpt], "Joystick%d", cpt);
-
-<<<<<<< HEAD
-                       write_log("Controller Detection for Device: %s \n",joystick_name[cpt]);
-                        
-                        
-=======
-			// printf("Real Name       >>%s<<\n",joystick_name[cpt]);
-
->>>>>>> 10175b66
+      write_log("Controller Detection for Device: %s \n",joystick_name[cpt]);
+
 			//this now uses controllers path (in tmp)
 			char control_config[255];
 			strcpy(control_config, tmp);
@@ -934,40 +915,22 @@
 				host_input_buttons[cpt].lstick_axis_x_invert = find_retroarch_polarity(
 					"input_right_axis", control_config);
 				if (!host_input_buttons[cpt].lstick_axis_x_invert)
-<<<<<<< HEAD
+
 					host_input_buttons[cpt].lstick_axis_x_invert = find_retroarch_polarity("input_l_x_plus_axis", control_config);
 
 				host_input_buttons[cpt].rstick_axis_x_invert = find_retroarch_polarity("input_r_x_plus_axis", control_config);
 				host_input_buttons[cpt].rstick_axis_y_invert = find_retroarch_polarity("input_r_y_plus_axis", control_config);
 
 				//i'll just leave this here for when we have a working debug logging    
-                                
-                                write_log("Controller Detection: invert left  y axis: %d\n",host_input_buttons[cpt].lstick_axis_y_invert);
-                                write_log("Controller Detection: invert left  x axis: %d\n",host_input_buttons[cpt].lstick_axis_x_invert);
-                                write_log("Controller Detection: invert right y axis: %d\n",host_input_buttons[cpt].rstick_axis_y_invert);
-                                write_log("Controller Detection: invert right x axis: %d\n",host_input_buttons[cpt].rstick_axis_x_invert);
-//                                       
+
+        write_log("Controller Detection: invert left  y axis: %d\n",host_input_buttons[cpt].lstick_axis_y_invert);
+        write_log("Controller Detection: invert left  x axis: %d\n",host_input_buttons[cpt].lstick_axis_x_invert);
+        write_log("Controller Detection: invert right y axis: %d\n",host_input_buttons[cpt].rstick_axis_y_invert);
+        write_log("Controller Detection: invert right x axis: %d\n",host_input_buttons[cpt].rstick_axis_x_invert);
 				//input_state_slot_increase_axis
 
 				//input_state_slot_decrease_axis
-=======
-					host_input_buttons[cpt].lstick_axis_x_invert = find_retroarch_polarity(
-						"input_l_x_plus_axis", control_config);
-
-				host_input_buttons[cpt].rstick_axis_x_invert = find_retroarch_polarity(
-					"input_r_x_plus_axis", control_config);
-				host_input_buttons[cpt].rstick_axis_y_invert = find_retroarch_polarity(
-					"input_r_y_plus_axis", control_config);
-
-			//i'll just leave this here for when we have a working debug logging                                
-			//              printf("invert left  y axis: %d\n",host_input_buttons[cpt].lstick_axis_y_invert);
-			//              printf("invert left  x axis: %d\n",host_input_buttons[cpt].lstick_axis_x_invert);
-			//              printf("invert right y axis: %d\n",host_input_buttons[cpt].rstick_axis_y_invert);
-			//              printf("invert right x axis: %d\n",host_input_buttons[cpt].rstick_axis_x_invert);
-			//                                       
-			//input_state_slot_increase_axis
-			//input_state_slot_decrease_axis
->>>>>>> 10175b66
+
 			} // end of .cfg file found
 
 			else // do manual checks if there is no .cfg
