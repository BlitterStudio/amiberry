#include <cstdio>
#include <cstring>
#include <cstdlib>

#include "sysdeps.h"
#include "options.h"
#include "inputdevice.h"

#include <fstream>
#include <algorithm>
#include "fsdb.h"

static struct host_input_button default_controller_map;
struct host_input_button host_input_buttons[MAX_INPUT_DEVICES];

static struct host_keyboard_button default_keyboard_map;
struct host_keyboard_button host_keyboard_buttons[4];

const int remap_buttons = 16;
#define REMAP_BUTTONS 16
#define MAX_MOUSE_BUTTONS 3
#define MAX_MOUSE_AXES 4
#define FIRST_MOUSE_AXIS 0
#define FIRST_MOUSE_BUTTON MAX_MOUSE_AXES
#define CHECK_BIT(var, pos) ((var) & (1 << (pos)))
#define SET_BIT(var, pos) ((var) |= 1 << (pos))

static int num_mice = 1;
static int num_keys_as_joys;

static void fill_default_controller()
{
	default_controller_map.hotkey_button = -1;
	default_controller_map.quit_button = -1;
	default_controller_map.reset_button = -1;
	default_controller_map.menu_button = -1;

	default_controller_map.number_of_hats = 1;

	default_controller_map.north_button = 3; // yellow
	default_controller_map.east_button = 1;  // blue
	default_controller_map.south_button = 0; // red
	default_controller_map.west_button = 2;  // green

	default_controller_map.dpad_left = -1;
	default_controller_map.dpad_right = -1;
	default_controller_map.dpad_up = -1;
	default_controller_map.dpad_down = -1;

	default_controller_map.select_button = -1; //
	default_controller_map.start_button = 4;   // play
	default_controller_map.left_shoulder = 6;  // rwd
	default_controller_map.right_shoulder = 5; // fwd

	default_controller_map.left_shoulder = -1;  // rwd
	default_controller_map.right_shoulder = -1; // fwd
	default_controller_map.left_trigger = -1;   // alt. fire
	default_controller_map.right_trigger = -1;  // esc?

	default_controller_map.lstick_button = -1;
	default_controller_map.lstick_left = -1;
	default_controller_map.lstick_right = -1;
	default_controller_map.lstick_up = -1;
	default_controller_map.lstick_down = -1;
	default_controller_map.lstick_axis_y = 1;
	default_controller_map.lstick_axis_x = 0;
	default_controller_map.lstick_axis_y_invert = false;
	default_controller_map.lstick_axis_x_invert = false;

	default_controller_map.rstick_button = -1;
	default_controller_map.rstick_left = -1;
	default_controller_map.rstick_right = -1;
	default_controller_map.rstick_up = -1;
	default_controller_map.rstick_down = -1;
	default_controller_map.rstick_axis_y = 3;
	default_controller_map.rstick_axis_x = 2;
	default_controller_map.rstick_axis_y_invert = false;
	default_controller_map.rstick_axis_x_invert = false;

	default_controller_map.is_retroarch = false;
}

static void fill_blank_controller()
{
	default_controller_map.hotkey_button = -1;
	default_controller_map.quit_button = -1;
	default_controller_map.reset_button = -1;
	default_controller_map.menu_button = -1;

	default_controller_map.number_of_hats = -1;

	default_controller_map.north_button = -1; // yellow
	default_controller_map.east_button = -1;  // blue
	default_controller_map.south_button = -1; // red
	default_controller_map.west_button = -1;  // green

	default_controller_map.dpad_left = -1;
	default_controller_map.dpad_right = -1;
	default_controller_map.dpad_up = -1;
	default_controller_map.dpad_down = -1;

	default_controller_map.select_button = -1;  //
	default_controller_map.start_button = -1;   // play
	default_controller_map.left_shoulder = -1;  // rwd
	default_controller_map.right_shoulder = -1; // fwd

	default_controller_map.left_shoulder = -1;  // rwd
	default_controller_map.right_shoulder = -1; // fwd
	default_controller_map.left_trigger = -1;   // alt. fire
	default_controller_map.right_trigger = -1;  // esc?

	default_controller_map.lstick_button = -1;
	default_controller_map.lstick_left = -1;
	default_controller_map.lstick_right = -1;
	default_controller_map.lstick_up = -1;
	default_controller_map.lstick_down = -1;
	default_controller_map.lstick_axis_y = -1;
	default_controller_map.lstick_axis_x = -1;
	default_controller_map.lstick_axis_y_invert = false;
	default_controller_map.lstick_axis_x_invert = false;

	default_controller_map.rstick_button = -1;
	default_controller_map.rstick_left = -1;
	default_controller_map.rstick_right = -1;
	default_controller_map.rstick_up = -1;
	default_controller_map.rstick_down = -1;
	default_controller_map.rstick_axis_y = -1;
	default_controller_map.rstick_axis_x = -1;
	default_controller_map.rstick_axis_y_invert = false;
	default_controller_map.rstick_axis_x_invert = false;

	default_controller_map.is_retroarch = false;
}

<<<<<<< HEAD
#ifdef USE_SDL1
static void fill_default_keyboard()
{
	// test using iPac layout
	default_keyboard_map.north_button = SDLK_LSHIFT;
	default_keyboard_map.east_button = SDLK_LCTRL;
	default_keyboard_map.south_button = SDLK_LALT;
	default_keyboard_map.west_button = SDLK_SPACE;
	default_keyboard_map.dpad_left = SDLK_LEFT;
	default_keyboard_map.dpad_right = SDLK_RIGHT;
	default_keyboard_map.dpad_up = SDLK_UP;
	default_keyboard_map.dpad_down = SDLK_DOWN;
	default_keyboard_map.left_shoulder = SDLK_z;
	default_keyboard_map.right_shoulder = SDLK_x;
	default_keyboard_map.select_button = SDLK_1;
	default_keyboard_map.start_button = SDLK_2;
	default_keyboard_map.lstick_button = SDLK_F1;
	default_keyboard_map.rstick_button = SDLK_F2;

	default_keyboard_map.is_retroarch = false;
}
#elif USE_SDL2
=======
>>>>>>> cab9890a
static void fill_default_keyboard()
{
	// test using iPac layout
	default_keyboard_map.north_button = SDL_SCANCODE_LSHIFT;
	default_keyboard_map.east_button = SDL_SCANCODE_LCTRL;
	default_keyboard_map.south_button = SDL_SCANCODE_LALT;
	default_keyboard_map.west_button = SDL_SCANCODE_SPACE;
	default_keyboard_map.dpad_left = SDL_SCANCODE_LEFT;
	default_keyboard_map.dpad_right = SDL_SCANCODE_RIGHT;
	default_keyboard_map.dpad_up = SDL_SCANCODE_UP;
	default_keyboard_map.dpad_down = SDL_SCANCODE_DOWN;
	default_keyboard_map.left_shoulder = SDL_SCANCODE_Z;
	default_keyboard_map.right_shoulder = SDL_SCANCODE_X;
	default_keyboard_map.select_button = SDL_SCANCODE_1;
	default_keyboard_map.start_button = SDL_SCANCODE_2;
	default_keyboard_map.lstick_button = SDL_SCANCODE_F1;
	default_keyboard_map.rstick_button = SDL_SCANCODE_F2;

	default_keyboard_map.is_retroarch = false;
}

//# Keyboard input. Will recognize letters (a to z) and the following special keys (where kp_
//# is for keypad keys):
//#
//#   "left", right, up, down, enter, kp_enter, tab, insert, del, end, home,
//#   rshift, shift, ctrl, alt, space, escape, add, subtract, kp_plus, kp_minus,
//#   f1, f2, f3, f4, f5, f6, f7, f8, f9, f10, f11, f12,
//#   num0, num1, num2, num3, num4, num5, num6, num7, num8, num9, pageup, pagedown,
//#   keypad0, keypad1, keypad2, keypad3, keypad4, keypad5, keypad6, keypad7, keypad8, keypad9,
//#   period, capslock, numlock, backspace, multiply, divide, print_screen, scroll_lock,
//#   tilde, backquote, pause, quote, comma, minus, slash, semicolon, equals, leftbracket,
//#   backslash, rightbracket, kp_period, kp_equals, rctrl, ralt

<<<<<<< HEAD
#ifdef USE_SDL1
const int remap_key_map_list[] = {
	-1,
	SDLK_a, SDLK_b, SDLK_c, SDLK_d, SDLK_e,
	SDLK_f, SDLK_g, SDLK_h, SDLK_i, SDLK_j,
	SDLK_k, SDLK_l, SDLK_m, SDLK_n, SDLK_o,
	SDLK_p, SDLK_q, SDLK_r, SDLK_s, SDLK_t,
	SDLK_u, SDLK_v, SDLK_w, SDLK_x, SDLK_y, SDLK_z,
	SDLK_LEFT, SDLK_RIGHT, SDLK_UP, SDLK_DOWN, SDLK_RETURN,
	SDLK_KP_ENTER, SDLK_TAB, SDLK_INSERT, SDLK_DELETE, SDLK_END, SDLK_HOME,
	SDLK_RSHIFT, SDLK_LSHIFT, SDLK_LCTRL, SDLK_LALT, SDLK_SPACE,
	SDLK_ESCAPE, SDLK_PLUS, SDLK_MINUS, SDLK_KP_PLUS, SDLK_KP_MINUS,
	SDLK_F1, SDLK_F2, SDLK_F3, SDLK_F4, SDLK_F5, SDLK_F6,
	SDLK_F7, SDLK_F8, SDLK_F9, SDLK_F10, SDLK_F11, SDLK_F12,
	SDLK_0, SDLK_1, SDLK_2, SDLK_3, SDLK_4, SDLK_5,
	SDLK_6, SDLK_7, SDLK_8, SDLK_9, SDLK_PAGEUP, SDLK_PAGEDOWN,
	SDLK_KP0, SDLK_KP1, SDLK_KP2, SDLK_KP3, SDLK_KP4,
	SDLK_KP5, SDLK_KP6, SDLK_KP7, SDLK_KP8, SDLK_KP9,
	SDLK_PERIOD, SDLK_CAPSLOCK, SDLK_NUMLOCK, SDLK_BACKSPACE,
	//              divide
	SDLK_ASTERISK, -1, SDLK_PRINT, SDLK_SCROLLOCK,
	// tilde
	-1, SDLK_BACKQUOTE, SDLK_PAUSE, SDLK_QUOTE, SDLK_COMMA,
	SDLK_MINUS, SDLK_SLASH, SDLK_SEMICOLON, SDLK_EQUALS, SDLK_LEFTPAREN,
	SDLK_BACKSLASH, SDLK_RIGHTPAREN,
	SDLK_KP_PERIOD, SDLK_KP_EQUALS, SDLK_RCTRL, SDLK_RALT};
#elif USE_SDL2
=======
>>>>>>> cab9890a
const int remap_key_map_list[] = {
	-1,
	SDL_SCANCODE_A, SDL_SCANCODE_B, SDL_SCANCODE_C, SDL_SCANCODE_D, SDL_SCANCODE_E,
	SDL_SCANCODE_F, SDL_SCANCODE_G, SDL_SCANCODE_H, SDL_SCANCODE_I, SDL_SCANCODE_J,
	SDL_SCANCODE_K, SDL_SCANCODE_L, SDL_SCANCODE_M, SDL_SCANCODE_N, SDL_SCANCODE_O,
	SDL_SCANCODE_P, SDL_SCANCODE_Q, SDL_SCANCODE_R, SDL_SCANCODE_S, SDL_SCANCODE_T,
	SDL_SCANCODE_U, SDL_SCANCODE_V, SDL_SCANCODE_W, SDL_SCANCODE_X, SDL_SCANCODE_Y, SDL_SCANCODE_Z,
	SDL_SCANCODE_LEFT, SDL_SCANCODE_RIGHT, SDL_SCANCODE_UP, SDL_SCANCODE_DOWN, SDL_SCANCODE_RETURN,
	SDL_SCANCODE_KP_ENTER, SDL_SCANCODE_TAB, SDL_SCANCODE_INSERT, SDL_SCANCODE_DELETE, SDL_SCANCODE_END,
	SDL_SCANCODE_HOME,
	SDL_SCANCODE_RSHIFT, SDL_SCANCODE_LSHIFT, SDL_SCANCODE_LCTRL, SDL_SCANCODE_LALT, SDL_SCANCODE_SPACE,
	SDL_SCANCODE_ESCAPE, SDL_SCANCODE_KP_PLUSMINUS, SDL_SCANCODE_MINUS, SDL_SCANCODE_KP_PLUS, SDL_SCANCODE_KP_MINUS,
	SDL_SCANCODE_F1, SDL_SCANCODE_F2, SDL_SCANCODE_F3, SDL_SCANCODE_F4, SDL_SCANCODE_F5, SDL_SCANCODE_F6,
	SDL_SCANCODE_F7, SDL_SCANCODE_F8, SDL_SCANCODE_F9, SDL_SCANCODE_F10, SDL_SCANCODE_F11, SDL_SCANCODE_F12,
	SDL_SCANCODE_0, SDL_SCANCODE_1, SDL_SCANCODE_2, SDL_SCANCODE_3, SDL_SCANCODE_4, SDL_SCANCODE_5, SDL_SCANCODE_6,
	SDL_SCANCODE_7, SDL_SCANCODE_8, SDL_SCANCODE_9, SDL_SCANCODE_PAGEUP, SDL_SCANCODE_PAGEDOWN,
	SDL_SCANCODE_KP_0, SDL_SCANCODE_KP_1, SDL_SCANCODE_KP_2, SDL_SCANCODE_KP_3, SDL_SCANCODE_KP_4,
	SDL_SCANCODE_KP_5, SDL_SCANCODE_KP_6, SDL_SCANCODE_KP_7, SDL_SCANCODE_KP_8, SDL_SCANCODE_KP_9,
	SDL_SCANCODE_PERIOD, SDL_SCANCODE_CAPSLOCK, SDL_SCANCODE_NUMLOCKCLEAR, SDL_SCANCODE_BACKSPACE,
	SDL_SCANCODE_KP_MULTIPLY, SDL_SCANCODE_KP_DIVIDE, SDL_SCANCODE_PRINTSCREEN, SDL_SCANCODE_SCROLLLOCK,
	SDL_SCANCODE_GRAVE, SDL_SCANCODE_GRAVE, SDL_SCANCODE_PAUSE, SDL_SCANCODE_APOSTROPHE, SDL_SCANCODE_COMMA,
	SDL_SCANCODE_MINUS, SDL_SCANCODE_SLASH, SDL_SCANCODE_SEMICOLON, SDL_SCANCODE_EQUALS, SDL_SCANCODE_LEFTBRACKET,
	SDL_SCANCODE_BACKSLASH, SDL_SCANCODE_RIGHTBRACKET,
<<<<<<< HEAD
	SDL_SCANCODE_KP_PERIOD, SDL_SCANCODE_KP_EQUALS, SDL_SCANCODE_RCTRL, SDL_SCANCODE_RALT};
#endif
=======
	SDL_SCANCODE_KP_PERIOD, SDL_SCANCODE_KP_EQUALS, SDL_SCANCODE_RCTRL, SDL_SCANCODE_RALT
};
>>>>>>> cab9890a

const char *remap_key_map_list_strings[] = {
	"nul",
	"a", "b", "c", "d", "e",
	"f", "g", "h", "i", "j",
	"k", "l", "m", "n", "o",
	"p", "q", "r", "s", "t",
	"u", "v", "w", "x", "y", "z",
	"left", "right", "up", "down", "enter",
	"kp_enter", "tab", "insert", "del", "end", "home",
	"rshift", "shift", "ctrl", "alt", "space",
	"escape", "add", "subtract", "kp_plus", "kp_minus",
	"f1", "f2", "f3", "f4", "f5", "f6",
	"f7", "f8", "f9", "f10", "f11", "f12",
	"num0", "num1", "num2", "num3", "num4", "num5",
	"num6", "num7", "num8", "num9", "pageup", "pagedown",
	"keypad0", "keypad1", "keypad2", "keypad3", "keypad4",
	"keypad5", "keypad6", "keypad7", "keypad8", "keypad9",
	"period", "capslock", "numlock", "backspace",
	"multiply", "divide", "print_screen", "scroll_lock",
	"tilde", "backquote", "pause", "quote", "comma",
	"minus", "slash", "semicolon", "equals", "leftbracket",
	"backslash", "rightbracket",
	"kp_period", "kp_equals", "rctrl", "ralt"
};

const int remap_key_map_list_size = sizeof remap_key_map_list / sizeof remap_key_map_list[0];

static int init_mouse()
{
	return 1;
}

static void close_mouse()
{
}

static int acquire_mouse(const int num, int flags)
{
	if (num >= 0 && num < num_mice)
		return 1;

	return 0;
}

static void unacquire_mouse(int num)
{
}

static int get_mouse_num()
{
	return num_mice;
}

static const TCHAR *get_mouse_friendlyname(const int mouse)
{
	if (num_mice > 0 && mouse == 0)
		return "Mouse";

	return "";
}

static const TCHAR *get_mouse_uniquename(const int mouse)
{
	if (num_mice > 0 && mouse == 0)
		return "MOUSE0";

	return "";
}

static int get_mouse_widget_num(const int mouse)
{
	if (num_mice > 0 && mouse == 0)
		return MAX_MOUSE_AXES + MAX_MOUSE_BUTTONS;

	return 0;
}

static int get_mouse_widget_first(const int mouse, const int type)
{
	if (num_mice > 0 && mouse == 0)
	{
		switch (type)
		{
		case IDEV_WIDGET_BUTTON:
			return FIRST_MOUSE_BUTTON;
		case IDEV_WIDGET_AXIS:
			return FIRST_MOUSE_AXIS;
		case IDEV_WIDGET_BUTTONAXIS:
			return MAX_MOUSE_AXES + MAX_MOUSE_BUTTONS;
		default:
			return -1;
		}
	}
	return -1;
}

static int get_mouse_widget_type(const int mouse, const int num, TCHAR *name, uae_u32 *code)
{
	if (num_mice > 0 && mouse == 0)
	{
		if (num >= MAX_MOUSE_AXES && num < MAX_MOUSE_AXES + MAX_MOUSE_BUTTONS)
		{
			if (name)
				sprintf(name, "Button %d", num + 1 - MAX_MOUSE_AXES);

			return IDEV_WIDGET_BUTTON;
		}
		if (num < MAX_MOUSE_AXES)
		{
			if (name)
			{
				if (num == 0)
					sprintf(name, "X Axis");
				else if (num == 1)
					sprintf(name, "Y Axis");
				else
					sprintf(name, "Axis %d", num + 1);
			}
			return IDEV_WIDGET_AXIS;
		}
	}
	return IDEV_WIDGET_NONE;
}

static void read_mouse()
{
	if (currprefs.input_tablet > TABLET_OFF)
	{
		// Mousehack active
		int x, y;
		SDL_GetMouseState(&x, &y);
		setmousestate(0, 0, x, 1);
		setmousestate(0, 1, y, 1);
	}
}

static int get_mouse_flags(int num)
{
	return 0;
}

struct inputdevice_functions inputdevicefunc_mouse = {
	init_mouse, close_mouse, acquire_mouse, unacquire_mouse, read_mouse,
	get_mouse_num, get_mouse_friendlyname, get_mouse_uniquename,
	get_mouse_widget_num, get_mouse_widget_type,
	get_mouse_widget_first,
	get_mouse_flags};

static void setid(struct uae_input_device *uid, const int i, const int slot, const int sub, const int port, int evt,
				  const bool gp)
{
	if (gp)
		inputdevice_sparecopy(&uid[i], slot, 0);
	uid[i].eventid[slot][sub] = evt;
	uid[i].port[slot][sub] = port + 1;
}

static void setid_af(struct uae_input_device *uid, const int i, const int slot, const int sub, const int port,
					 const int evt, const int af, const bool gp)
{
	setid(uid, i, slot, sub, port, evt, gp);
	uid[i].flags[slot][sub] &= ~ID_FLAG_AUTOFIRE_MASK;
	if (af >= JPORT_AF_NORMAL)
		uid[i].flags[slot][sub] |= ID_FLAG_AUTOFIRE;
}

int input_get_default_mouse(struct uae_input_device *uid, const int i, const int port, const int af, const bool gp,
							bool wheel, bool joymouseswap)
{
	if (currprefs.jports[port].id >= JSEM_MICE && currprefs.jports[port].id < JSEM_END)
	{
		setid(uid, i, ID_AXIS_OFFSET + 0, 0, port, port ? INPUTEVENT_MOUSE2_HORIZ : INPUTEVENT_MOUSE1_HORIZ, gp);
		setid(uid, i, ID_AXIS_OFFSET + 1, 0, port, port ? INPUTEVENT_MOUSE2_VERT : INPUTEVENT_MOUSE1_VERT, gp);
		setid(uid, i, ID_AXIS_OFFSET + 2, 0, port, port ? 0 : INPUTEVENT_MOUSE1_WHEEL, gp);
		setid_af(uid, i, ID_BUTTON_OFFSET + 0, 0, port,
				 port ? INPUTEVENT_JOY2_FIRE_BUTTON : INPUTEVENT_JOY1_FIRE_BUTTON, af, gp);
		setid(uid, i, ID_BUTTON_OFFSET + 1, 0, port, port ? INPUTEVENT_JOY2_2ND_BUTTON : INPUTEVENT_JOY1_2ND_BUTTON,
			  gp);
		setid(uid, i, ID_BUTTON_OFFSET + 2, 0, port, port ? INPUTEVENT_JOY2_3RD_BUTTON : INPUTEVENT_JOY1_3RD_BUTTON,
			  gp);
	}

	else
		input_get_default_joystick(uid, i, port, af, JSEM_MODE_MOUSE, port, joymouseswap);

	if (i == 0)
		return 1;
	return 0;
}

<<<<<<< HEAD
=======

>>>>>>> cab9890a
static int init_kb()
{
	return 1;
}

static void close_kb()
{
}

static int acquire_kb(int num, int flags)
{
	return 1;
}

static void unacquire_kb(int num)
{
}

static void read_kb()
{
}

static int get_kb_num()
{
	return 1;
}

static const TCHAR *get_kb_friendlyname(int kb)
{
	return strdup("Default Keyboard");
}

static const TCHAR *get_kb_uniquename(int kb)
{
	return strdup("KEYBOARD0");
}

static int get_kb_widget_num(int kb)
{
	return 255;
}

static int get_kb_widget_first(int kb, int type)
{
	return 0;
}

static int get_kb_widget_type(int kb, int num, TCHAR *name, uae_u32 *code)
{
	if (code)
		*code = num;
	return IDEV_WIDGET_KEY;
}

static int get_kb_flags(int num)
{
	return 0;
}

struct inputdevice_functions inputdevicefunc_keyboard = {
	init_kb, close_kb, acquire_kb, unacquire_kb, read_kb,
	get_kb_num, get_kb_friendlyname, get_kb_uniquename,
	get_kb_widget_num, get_kb_widget_type,
	get_kb_widget_first,
	get_kb_flags};

int input_get_default_keyboard(int num)
{
	if (num == 0)
		return 1;

	return 0;
}

#define MAX_JOY_BUTTONS 16
#define MAX_JOY_AXES 8
#define FIRST_JOY_AXIS 0
#define FIRST_JOY_BUTTON MAX_JOY_AXES

static int nr_joysticks = 0;
static char joystick_name[MAX_INPUT_DEVICES][80];

static SDL_Joystick *joysticktable[MAX_INPUT_DEVICES];

int find_retroarch(const TCHAR *find_setting, char *retroarch_file, host_input_button current_hostinput)
{
	// opening file and parsing
	std::ifstream readFile(retroarch_file);
	std::string line;
	std::string delimiter = " = ";
<<<<<<< HEAD

=======
>>>>>>> cab9890a
	auto tempbutton = -1;

	// read each line in
	while (std::getline(readFile, line))
	{
		const auto option = line.substr(0, line.find(delimiter));

		if (option != line) // exit if we got no result from splitting the string
		{
			if (option != find_setting)
				continue;

			// using the " = " to work out which is the option, and which is the parameter.
			auto param = line.substr(line.find(delimiter) + delimiter.length(), line.length());

			// remove leading "
			if (param.at(0) == '"')
				param.erase(0, 1);

			// remove trailing "
			if (param.at(param.length() - 1) == '"')
				param.erase(param.length() - 1, 1);

			//  time to get the output number
<<<<<<< HEAD
			if (param.find("h") != 0) // check it isn't some kind of hat starting 'h' (so if D-pad uses buttons)
=======
			if (param.find('h') != 0) // check it isn't some kind of hat starting 'h' (so if D-pad uses buttons)
>>>>>>> cab9890a
			{
				tempbutton = abs(atol(param.c_str()));
			}

			// gets the parameter
			if (strncmp(find_setting, "count_hats", 10) == 0 && param.find("h0") == 0)
			{
				tempbutton = 1;
				break;
			}

			if (option == find_setting)
				break;
		}
	}
<<<<<<< HEAD

=======
>>>>>>> cab9890a
	write_log("Controller Detection: %s : %d\n", find_setting, tempbutton);
	return tempbutton;
}

bool find_retroarch_polarity(const TCHAR *find_setting, char *retroarch_file)
{
	// opening file and parsing
	std::ifstream readFile(retroarch_file);
	std::string line;
	std::string delimiter = " = ";
	auto tempbutton = false;

	// read each line in
	while (std::getline(readFile, line))
	{
		const auto option = line.substr(0, line.find(delimiter));

		if (option != line) // exit if we got no result from splitting the string
		{
			// using the " = " to work out which is the option, and which is the parameter.
			auto param = line.substr(line.find(delimiter) + delimiter.length(), line.length());

			// remove leading "
			if (param.at(0) == '"')
				param.erase(0, 1);

			// remove trailing "
			if (param.at(param.length() - 1) == '"')
				param.erase(param.length() - 1, 1);

			// ok, this is the 'normal' storing of values
			if (option == find_setting)
			{
				//  time to get the output value
				if (param.at(0) == '-')
				{
					tempbutton = true;
				}
				break;
			}
		}
	}
	return tempbutton;
}

const TCHAR *find_retroarch_key(const TCHAR *find_setting, char *retroarch_file)
{
	// opening file and parsing
	std::ifstream read_file(retroarch_file);
	std::string line;
	std::string delimiter = " = ";
	auto output = "nul";

	// read each line in
	while (std::getline(read_file, line))
	{
		const auto option = line.substr(0, line.find(delimiter));

		if (option != line) // exit if we got no result from splitting the string
		{
			// using the " = " to work out which is the option, and which is the parameter.
			auto param = line.substr(line.find(delimiter) + delimiter.length(), line.length());

			if (!param.empty())
			{
				// remove leading "
				if (param.at(0) == '"')
					param.erase(0, 1);

				// remove trailing "
				if (param.at(param.length() - 1) == '"')
					param.erase(param.length() - 1, 1);

				output = &param[0U];

				// ok, this is the 'normal' storing of values
				if (option == find_setting)
					break;

				output = "nul";
			}
		}
	}
	return output;
}

int find_string_in_array(const char *arr[], const int n, const char *key)
{
	auto index = -1;

	for (auto i = 0; i < n; i++)
	{
		if (!_tcsicmp(arr[i], key))
		{
			index = i;
			break;
		}
	}
	return index;
}

static int get_joystick_num()
{
	// Add the Keyboard Arrow keys as Joystick 0, or retroarch keyboards (1-4)
	return nr_joysticks + num_keys_as_joys;
}

static std::string sanitize_retroarch_name(std::string s)
{
	char illegal_chars[] = "\\/:?\"<>|";

	for (unsigned int i = 0; i < strlen(illegal_chars); ++i)
	{
		s.erase(remove(s.begin(), s.end(), illegal_chars[i]), s.end());
	}
	return s;
}

static int init_joystick()
{
	// we will also use this routine to grab the retroarch buttons

	// set up variables / paths etc.
	char retroarch_file[MAX_DPATH];
	fetch_retroarchfile(retroarch_file, MAX_DPATH);

	if (my_existsfile(retroarch_file))
	{
		struct host_keyboard_button temp_keyboard_buttons
		{
		};

		auto tempkey = find_retroarch_key("input_player1_y", retroarch_file);
		auto x = find_string_in_array(remap_key_map_list_strings, remap_key_map_list_size, tempkey);
		temp_keyboard_buttons.north_button = remap_key_map_list[x];

		tempkey = find_retroarch_key("input_player1_a", retroarch_file);
		x = find_string_in_array(remap_key_map_list_strings, remap_key_map_list_size, tempkey);
		temp_keyboard_buttons.east_button = remap_key_map_list[x];

		tempkey = find_retroarch_key("input_player1_b", retroarch_file);
		x = find_string_in_array(remap_key_map_list_strings, remap_key_map_list_size, tempkey);
		temp_keyboard_buttons.south_button = remap_key_map_list[x];

		tempkey = find_retroarch_key("input_player1_x", retroarch_file);
		x = find_string_in_array(remap_key_map_list_strings, remap_key_map_list_size, tempkey);
		temp_keyboard_buttons.west_button = remap_key_map_list[x];

		tempkey = find_retroarch_key("input_player1_left", retroarch_file);
		x = find_string_in_array(remap_key_map_list_strings, remap_key_map_list_size, tempkey);
		temp_keyboard_buttons.dpad_left = remap_key_map_list[x];

		tempkey = find_retroarch_key("input_player1_right", retroarch_file);
		x = find_string_in_array(remap_key_map_list_strings, remap_key_map_list_size, tempkey);
		temp_keyboard_buttons.dpad_right = remap_key_map_list[x];

		tempkey = find_retroarch_key("input_player1_up", retroarch_file);
		x = find_string_in_array(remap_key_map_list_strings, remap_key_map_list_size, tempkey);
		temp_keyboard_buttons.dpad_up = remap_key_map_list[x];

		tempkey = find_retroarch_key("input_player1_down", retroarch_file);
		x = find_string_in_array(remap_key_map_list_strings, remap_key_map_list_size, tempkey);
		temp_keyboard_buttons.dpad_down = remap_key_map_list[x];

		tempkey = find_retroarch_key("input_player1_l", retroarch_file);
		x = find_string_in_array(remap_key_map_list_strings, remap_key_map_list_size, tempkey);
		temp_keyboard_buttons.left_shoulder = remap_key_map_list[x];

		tempkey = find_retroarch_key("input_player1_r", retroarch_file);
		x = find_string_in_array(remap_key_map_list_strings, remap_key_map_list_size, tempkey);
		temp_keyboard_buttons.right_shoulder = remap_key_map_list[x];

		tempkey = find_retroarch_key("input_player1_select", retroarch_file);
		x = find_string_in_array(remap_key_map_list_strings, remap_key_map_list_size, tempkey);
		temp_keyboard_buttons.select_button = remap_key_map_list[x];

		tempkey = find_retroarch_key("input_player1_start", retroarch_file);
		x = find_string_in_array(remap_key_map_list_strings, remap_key_map_list_size, tempkey);
		temp_keyboard_buttons.start_button = remap_key_map_list[x];

		tempkey = find_retroarch_key("input_player1_l3", retroarch_file);
		x = find_string_in_array(remap_key_map_list_strings, remap_key_map_list_size, tempkey);
		temp_keyboard_buttons.lstick_button = remap_key_map_list[x];

		tempkey = find_retroarch_key("input_player1_r3", retroarch_file);
		x = find_string_in_array(remap_key_map_list_strings, remap_key_map_list_size, tempkey);
		temp_keyboard_buttons.rstick_button = remap_key_map_list[x];

		temp_keyboard_buttons.is_retroarch = true;
		host_keyboard_buttons[0] = temp_keyboard_buttons;
		num_keys_as_joys = 1;
	}

	else
	{
		fill_default_keyboard();
		host_keyboard_buttons[0] = default_keyboard_map;
		num_keys_as_joys = 1;
	}

	// cap the number of joysticks etc
	nr_joysticks = SDL_NumJoysticks();
	if (nr_joysticks > MAX_INPUT_DEVICES)
		nr_joysticks = MAX_INPUT_DEVICES;

	// set up variables / paths etc.
	char tmp[MAX_DPATH];
	fetch_controllerspath(tmp, MAX_DPATH);

	// do the loop
	for (auto cpt = 0; cpt < nr_joysticks; cpt++)
	{
		joysticktable[cpt] = SDL_JoystickOpen(cpt);

		if (joysticktable[cpt] != nullptr)
		{
			if (SDL_JoystickNameForIndex(cpt) != nullptr)
				strncpy(joystick_name[cpt], SDL_JoystickNameForIndex(cpt), sizeof joystick_name[cpt] - 1);
<<<<<<< HEAD
#endif
			//else
			//sprintf(joystick_name[cpt], "Joystick%d", cpt);
=======
>>>>>>> cab9890a
			write_log("Controller Detection for Device: %s \n", joystick_name[cpt]);

			//this now uses controllers path (in tmp)
			char control_config[255];
			strcpy(control_config, tmp);
			auto sanitized_name = sanitize_retroarch_name(joystick_name[cpt]);
			strcat(control_config, sanitized_name.c_str());
			strcat(control_config, ".cfg");

<<<<<<< HEAD
			//printf("Trying to match >>%s<<\n",control_config);

=======
>>>>>>> cab9890a
			if (my_existsfile(control_config))
			{
				fill_blank_controller();
				host_input_buttons[cpt] = default_controller_map;

				host_input_buttons[cpt].is_retroarch = true;

				host_input_buttons[cpt].hotkey_button = find_retroarch("input_enable_hotkey_btn", control_config,
																	   host_input_buttons[cpt]);

				host_input_buttons[cpt].quit_button = find_retroarch("input_exit_emulator_btn", control_config,
																	 host_input_buttons[cpt]);
				host_input_buttons[cpt].menu_button = find_retroarch("input_menu_toggle_btn", control_config,
																	 host_input_buttons[cpt]);
				host_input_buttons[cpt].reset_button = find_retroarch("input_reset_btn", control_config,
																	  host_input_buttons[cpt]);

				host_input_buttons[cpt].east_button = find_retroarch("input_a_btn", control_config,
																	 host_input_buttons[cpt]);
				host_input_buttons[cpt].south_button = find_retroarch("input_b_btn", control_config,
																	  host_input_buttons[cpt]);
				host_input_buttons[cpt].north_button = find_retroarch("input_x_btn", control_config,
																	  host_input_buttons[cpt]);
				host_input_buttons[cpt].west_button = find_retroarch("input_y_btn", control_config,
																	 host_input_buttons[cpt]);

				host_input_buttons[cpt].dpad_left = find_retroarch("input_left_btn", control_config,
																   host_input_buttons[cpt]);
				host_input_buttons[cpt].dpad_right = find_retroarch("input_right_btn", control_config,
																	host_input_buttons[cpt]);
				host_input_buttons[cpt].dpad_up = find_retroarch("input_up_btn", control_config,
																 host_input_buttons[cpt]);
				host_input_buttons[cpt].dpad_down = find_retroarch("input_down_btn", control_config,
																   host_input_buttons[cpt]);

				host_input_buttons[cpt].select_button = find_retroarch("input_select_btn", control_config,
																	   host_input_buttons[cpt]);
				host_input_buttons[cpt].start_button = find_retroarch("input_start_btn", control_config,
																	  host_input_buttons[cpt]);

				host_input_buttons[cpt].left_shoulder = find_retroarch("input_l_btn", control_config,
																	   host_input_buttons[cpt]);
				host_input_buttons[cpt].right_shoulder = find_retroarch("input_r_btn", control_config,
																		host_input_buttons[cpt]);
				host_input_buttons[cpt].left_trigger = find_retroarch("input_l2_btn", control_config,
																	  host_input_buttons[cpt]);
				host_input_buttons[cpt].right_trigger = find_retroarch("input_r2_btn", control_config,
																	   host_input_buttons[cpt]);
				host_input_buttons[cpt].lstick_button = find_retroarch("input_l3_btn", control_config,
																	   host_input_buttons[cpt]);
				host_input_buttons[cpt].rstick_button = find_retroarch("input_r3_btn", control_config,
																	   host_input_buttons[cpt]);

				host_input_buttons[cpt].lstick_axis_x = find_retroarch("input_l_x_plus_axis", control_config,
																	   host_input_buttons[cpt]);
				if (host_input_buttons[cpt].lstick_axis_x == -1)
					host_input_buttons[cpt].lstick_axis_x = find_retroarch(
						"input_right_axis", control_config, host_input_buttons[cpt]);

				host_input_buttons[cpt].lstick_axis_y = find_retroarch("input_l_y_plus_axis", control_config,
																	   host_input_buttons[cpt]);
				if (host_input_buttons[cpt].lstick_axis_y == -1)
					host_input_buttons[cpt].lstick_axis_y = find_retroarch(
						"input_down_axis", control_config, host_input_buttons[cpt]);

				host_input_buttons[cpt].rstick_axis_x = find_retroarch("input_r_x_plus_axis", control_config,
																	   host_input_buttons[cpt]);
				host_input_buttons[cpt].rstick_axis_y = find_retroarch("input_r_y_plus_axis", control_config,
																	   host_input_buttons[cpt]);

				// specials
				// hats
				host_input_buttons[cpt].number_of_hats = find_retroarch("count_hats", control_config,
																		host_input_buttons[cpt]);

				// invert on axes
				host_input_buttons[cpt].lstick_axis_y_invert = find_retroarch_polarity(
					"input_down_axis", control_config);
				if (!host_input_buttons[cpt].lstick_axis_y_invert)
					host_input_buttons[cpt].lstick_axis_y_invert = find_retroarch_polarity(
						"input_l_y_plus_axis", control_config);

				host_input_buttons[cpt].lstick_axis_x_invert = find_retroarch_polarity(
					"input_right_axis", control_config);
				if (!host_input_buttons[cpt].lstick_axis_x_invert)

<<<<<<< HEAD
					host_input_buttons[cpt].lstick_axis_x_invert = find_retroarch_polarity("input_l_x_plus_axis", control_config);

				host_input_buttons[cpt].rstick_axis_x_invert = find_retroarch_polarity("input_r_x_plus_axis", control_config);
				host_input_buttons[cpt].rstick_axis_y_invert = find_retroarch_polarity("input_r_y_plus_axis", control_config);

				write_log("Controller Detection: invert left  y axis: %d\n", host_input_buttons[cpt].lstick_axis_y_invert);
				write_log("Controller Detection: invert left  x axis: %d\n", host_input_buttons[cpt].lstick_axis_x_invert);
				write_log("Controller Detection: invert right y axis: %d\n", host_input_buttons[cpt].rstick_axis_y_invert);
				write_log("Controller Detection: invert right x axis: %d\n", host_input_buttons[cpt].rstick_axis_x_invert);
=======
					host_input_buttons[cpt].lstick_axis_x_invert = find_retroarch_polarity(
						"input_l_x_plus_axis", control_config);

				host_input_buttons[cpt].rstick_axis_x_invert = find_retroarch_polarity(
					"input_r_x_plus_axis", control_config);
				host_input_buttons[cpt].rstick_axis_y_invert = find_retroarch_polarity(
					"input_r_y_plus_axis", control_config);

				write_log("Controller Detection: invert left  y axis: %d\n",
				          host_input_buttons[cpt].lstick_axis_y_invert);
				write_log("Controller Detection: invert left  x axis: %d\n",
				          host_input_buttons[cpt].lstick_axis_x_invert);
				write_log("Controller Detection: invert right y axis: %d\n",
				          host_input_buttons[cpt].rstick_axis_y_invert);
				write_log("Controller Detection: invert right x axis: %d\n",
				          host_input_buttons[cpt].rstick_axis_x_invert);
>>>>>>> cab9890a
			} // end of .cfg file found

			else // do manual checks if there is no .cfg
			{
				fill_default_controller();
				host_input_buttons[cpt] = default_controller_map;
			}
		}
	}
	return 1;
}

<<<<<<< HEAD
=======

>>>>>>> cab9890a
void import_joysticks()
{
	init_joystick();
}

static void close_joystick()
{
	for (auto cpt = 0; cpt < nr_joysticks; cpt++)
	{
		SDL_JoystickClose(joysticktable[cpt]);
	}
	nr_joysticks = 0;
}

static int acquire_joystick(const int num, int flags)
{
	if (num >= 0 && num < nr_joysticks)
		return 1;
	return 0;
}

static void unacquire_joystick(int num)
{
}

static const TCHAR *get_joystick_friendlyname(const int joy)
{
	const auto tmp1 = new char[255];
	for (auto n = 0; n < num_keys_as_joys; ++n)
	{
		if (joy == n)
		{
			if (host_keyboard_buttons[n].is_retroarch)
			{
				sprintf(tmp1, "RetroArch Keyboard as Joystick [Input #%d]", n + 1);
				return tmp1;
			}
			return "Keyboard as Joystick [Default]";
		}
	}
	return joystick_name[joy - num_keys_as_joys];
}

static const TCHAR *get_joystick_uniquename(const int joy)
{
	if (joy == 0)
		return "JOY0";
	if (joy == 1)
		return "JOY1";
	if (joy == 2)
		return "JOY2";
	if (joy == 3)
		return "JOY3";
	if (joy == 4)
		return "JOY4";
	if (joy == 5)
		return "JOY5";
	if (joy == 6)
		return "JOY6";

	return "JOY7";
}

static int get_joystick_widget_num(const int joy)
{
	if (joy >= 0 && joy < nr_joysticks)
	{
		return SDL_JoystickNumAxes(joysticktable[joy]) + SDL_JoystickNumButtons(joysticktable[joy]);
	}
	return 0;
}

static int get_joystick_widget_first(const int joy, const int type)
{
	if (joy >= 0 && joy < nr_joysticks)
	{
		switch (type)
		{
		case IDEV_WIDGET_BUTTON:
			return FIRST_JOY_BUTTON;
		case IDEV_WIDGET_AXIS:
			return FIRST_JOY_AXIS;
		case IDEV_WIDGET_BUTTONAXIS:
			return MAX_JOY_AXES + MAX_JOY_BUTTONS;
		default:
			return -1;
		}
	}
	return -1;
}

static int get_joystick_widget_type(const int joy, const int num, TCHAR *name, uae_u32 *code)
{
	if (joy >= 0 && joy < nr_joysticks)
	{
		if (num >= MAX_JOY_AXES && num < MAX_JOY_AXES + MAX_JOY_BUTTONS)
		{
			if (name)
			{
				switch (num)
				{
				case FIRST_JOY_BUTTON:
					sprintf(name, "Button X/CD32 red");
					break;
				case FIRST_JOY_BUTTON + 1:
					sprintf(name, "Button B/CD32 blue");
					break;
				case FIRST_JOY_BUTTON + 2:
					sprintf(name, "Button A/CD32 green");
					break;
				case FIRST_JOY_BUTTON + 3:
					sprintf(name, "Button Y/CD32 yellow");
					break;
				case FIRST_JOY_BUTTON + 4:
					sprintf(name, "CD32 start");
					break;
				case FIRST_JOY_BUTTON + 5:
					sprintf(name, "CD32 ffw");
					break;
				case FIRST_JOY_BUTTON + 6:
					sprintf(name, "CD32 rwd");
					break;
				default:
					break;
				}
			}
			return IDEV_WIDGET_BUTTON;
		}
		if (num < MAX_JOY_AXES)
		{
			if (name)
			{
				if (num == 0)
					sprintf(name, "X Axis");
				else if (num == 1)
					sprintf(name, "Y Axis");
				else
					sprintf(name, "Axis %d", num + 1);
			}
			return IDEV_WIDGET_AXIS;
		}
	}
	return IDEV_WIDGET_NONE;
}

static int get_joystick_flags(int num)
{
	return 0;
}

<<<<<<< HEAD
static void read_joystick(void)
=======

static void read_joystick()
>>>>>>> cab9890a
{
	for (auto joyid = 0; joyid < MAX_JPORTS; joyid++)
	{
		// First handle retroarch (or default) keys as Joystick...
		if (currprefs.jports[joyid].id >= JSEM_JOYS && currprefs.jports[joyid].id < JSEM_JOYS + num_keys_as_joys)
		{
			const auto hostkeyid = currprefs.jports[joyid].id - JSEM_JOYS;
			auto keystate = SDL_GetKeyboardState(nullptr);

			// cd32 red, blue, green, yellow
			setjoybuttonstate(0, 0, keystate[host_keyboard_buttons[hostkeyid].south_button]); // b
			setjoybuttonstate(0, 1, keystate[host_keyboard_buttons[hostkeyid].east_button]);  // a
			setjoybuttonstate(0, 2, keystate[host_keyboard_buttons[hostkeyid].north_button]); //y
			setjoybuttonstate(0, 3, keystate[host_keyboard_buttons[hostkeyid].west_button]);  // x

			setjoybuttonstate(0, 4, keystate[host_keyboard_buttons[hostkeyid].left_shoulder]);  // z
			setjoybuttonstate(0, 5, keystate[host_keyboard_buttons[hostkeyid].right_shoulder]); // x
			setjoybuttonstate(0, 6, keystate[host_keyboard_buttons[hostkeyid].start_button]);   //num1
			// up down left right
			setjoybuttonstate(0, 7, keystate[host_keyboard_buttons[hostkeyid].dpad_up]);
			setjoybuttonstate(0, 8, keystate[host_keyboard_buttons[hostkeyid].dpad_down]);
			setjoybuttonstate(0, 9, keystate[host_keyboard_buttons[hostkeyid].dpad_left]);
			setjoybuttonstate(0, 10, keystate[host_keyboard_buttons[hostkeyid].dpad_right]);

			// stick left/right
			setjoybuttonstate(0, 11, keystate[host_keyboard_buttons[hostkeyid].lstick_button]);
			setjoybuttonstate(0, 12, keystate[host_keyboard_buttons[hostkeyid].rstick_button]);
			setjoybuttonstate(0, 13, keystate[host_keyboard_buttons[hostkeyid].select_button]); // num2
		}

		// this is what we actually use on the Pi (for joysticks :)
		else if (jsem_isjoy(joyid, &currprefs) != -1)
		{
			// Now we handle real SDL joystick...
			const auto hostjoyid = currprefs.jports[joyid].id - JSEM_JOYS - num_keys_as_joys;
			static struct host_input_button current_controller_map;
			current_controller_map = host_input_buttons[hostjoyid];

			if (current_controller_map.east_button == current_controller_map.hotkey_button)
				current_controller_map.east_button = -1;
			if (current_controller_map.south_button == current_controller_map.hotkey_button)
				current_controller_map.south_button = -1;
			if (current_controller_map.north_button == current_controller_map.hotkey_button)
				current_controller_map.north_button = -1;
			if (current_controller_map.west_button == current_controller_map.hotkey_button)
				current_controller_map.west_button = -1;
			if (current_controller_map.dpad_left == current_controller_map.hotkey_button)
				current_controller_map.dpad_left = -1;
			if (current_controller_map.dpad_right == current_controller_map.hotkey_button)
				current_controller_map.dpad_right = -1;
			if (current_controller_map.dpad_up == current_controller_map.hotkey_button)
				current_controller_map.dpad_up = -1;
			if (current_controller_map.dpad_down == current_controller_map.hotkey_button)
				current_controller_map.dpad_down = -1;
			if (current_controller_map.select_button == current_controller_map.hotkey_button)
				current_controller_map.select_button = -1;
			if (current_controller_map.start_button == current_controller_map.hotkey_button)
				current_controller_map.start_button = -1;
			if (current_controller_map.left_trigger == current_controller_map.hotkey_button)
				current_controller_map.left_trigger = -1;
			if (current_controller_map.right_trigger == current_controller_map.hotkey_button)
				current_controller_map.right_trigger = -1;
			if (current_controller_map.lstick_button == current_controller_map.hotkey_button)
				current_controller_map.lstick_button = -1;
			if (current_controller_map.rstick_button == current_controller_map.hotkey_button)
				current_controller_map.rstick_button = -1;
			if (current_controller_map.left_shoulder == current_controller_map.hotkey_button)
				current_controller_map.left_shoulder = -1;
			if (current_controller_map.right_shoulder == current_controller_map.hotkey_button)
				current_controller_map.right_shoulder = -1;

			auto held_offset = 0;

			// detect standalone retroarch hotkeys
			if (current_controller_map.hotkey_button == -1)
			{
				if (current_controller_map.menu_button != -1)
				{
					setjoybuttonstate(hostjoyid + 1, 14,
<<<<<<< HEAD
									  (SDL_JoystickGetButton(joysticktable[hostjoyid],
															 current_controller_map.menu_button) &
									   1));
=======
					                  SDL_JoystickGetButton(joysticktable[hostjoyid],
					                                        current_controller_map.menu_button) & 1);
>>>>>>> cab9890a
				}
				if (current_controller_map.quit_button != -1)
				{
					setjoybuttonstate(hostjoyid + 1, 15,
<<<<<<< HEAD
									  (SDL_JoystickGetButton(joysticktable[hostjoyid],
															 current_controller_map.quit_button) &
									   1));
=======
					                  SDL_JoystickGetButton(joysticktable[hostjoyid],
					                                        current_controller_map.quit_button) & 1);
>>>>>>> cab9890a
				}
				if (current_controller_map.reset_button != -1)
				{
					setjoybuttonstate(hostjoyid + 1, 30,
<<<<<<< HEAD
									  (SDL_JoystickGetButton(joysticktable[hostjoyid],
															 current_controller_map.reset_button) &
									   1));
=======
					                  SDL_JoystickGetButton(joysticktable[hostjoyid],
					                                        current_controller_map.reset_button) & 1);
>>>>>>> cab9890a
				}
			}
			// temporary solution for retroarch buttons inc. HOTKEY
			else if (SDL_JoystickGetButton(joysticktable[hostjoyid], current_controller_map.hotkey_button) & 1)
			{
				held_offset = REMAP_BUTTONS;
				setjoybuttonstate(hostjoyid + 1, 14,
<<<<<<< HEAD
								  (SDL_JoystickGetButton(joysticktable[hostjoyid], current_controller_map.menu_button) &
								   1));
				// menu button
				setjoybuttonstate(hostjoyid + 1, 15,
								  (SDL_JoystickGetButton(joysticktable[hostjoyid], current_controller_map.quit_button) &
								   1));
				// quit button
				setjoybuttonstate(hostjoyid + 1, 30,
								  (SDL_JoystickGetButton(joysticktable[hostjoyid], current_controller_map.reset_button) & 1));
				// reset button
			}

			// this *should* allow us to handle function buttons (l2/r2/select)  <<<  except there were issues this work, picking a fixed number!!
			// these two cannot be used whilst we are limtied to 32 buttons, since 'REMAP_BUTTONS' = 14
			// else if (SDL_JoystickGetButton(joysticktable[hostjoyid], host_input_buttons[hostjoyid].left_trigger) & 1)
			//     held_offset = REMAP_BUTTONS * 2;
			// else if (SDL_JoystickGetButton(joysticktable[hostjoyid], host_input_buttons[hostjoyid].right_trigger) & 1)
			//     held_offset = REMAP_BUTTONS * 3;
=======
				                  SDL_JoystickGetButton(joysticktable[hostjoyid], current_controller_map.menu_button) &
				                  1);
				// menu button
				setjoybuttonstate(hostjoyid + 1, 15,
				                  SDL_JoystickGetButton(joysticktable[hostjoyid], current_controller_map.quit_button) &
				                  1);
				// quit button
				setjoybuttonstate(hostjoyid + 1, 30,
				                  SDL_JoystickGetButton(joysticktable[hostjoyid], current_controller_map.reset_button) &
				                  1);
				// reset button
			}

				// this *should* allow us to handle function buttons (l2/r2/select)  <<<  except there were issues this work, picking a fixed number!!                            
				// these two cannot be used whilst we are limtied to 32 buttons, since 'REMAP_BUTTONS' = 14
				// else if (SDL_JoystickGetButton(joysticktable[hostjoyid], host_input_buttons[hostjoyid].left_trigger) & 1)
				//     held_offset = REMAP_BUTTONS * 2;
				// else if (SDL_JoystickGetButton(joysticktable[hostjoyid], host_input_buttons[hostjoyid].right_trigger) & 1)
				//     held_offset = REMAP_BUTTONS * 3;
>>>>>>> cab9890a

			else
			{
				held_offset = 0;
			}

			auto val = 0;

			// this should allow use to change the tolerance
			auto lower_bound = -32767;
			auto upper_bound = 32767;

			// left stick
			if (!currprefs.input_analog_remap)
			{
				// handle the X axis  (left stick)
				val = SDL_JoystickGetAxis(joysticktable[hostjoyid], current_controller_map.lstick_axis_x);
				if (current_controller_map.lstick_axis_x_invert != 0)
					val = val * -1;

				setjoystickstate(hostjoyid + 1, 0, val, upper_bound);

				// handle the Y axis
				val = SDL_JoystickGetAxis(joysticktable[hostjoyid], current_controller_map.lstick_axis_y);
				if (current_controller_map.lstick_axis_y_invert != 0)
					val = val * -1;

				setjoystickstate(hostjoyid + 1, 1, val, upper_bound);
			}

			else
			{
				// alternative code for custom remapping the left stick
				// handle the Y axis  (left stick)
				setjoybuttonstate(hostjoyid + 1, 7 + held_offset,
								  SDL_JoystickGetAxis(joysticktable[hostjoyid], current_controller_map.lstick_axis_y) <=
										  lower_bound
									  ? 1
									  : 0);
				setjoybuttonstate(hostjoyid + 1, 8 + held_offset,
								  SDL_JoystickGetAxis(joysticktable[hostjoyid], current_controller_map.lstick_axis_y) >=
										  upper_bound
									  ? 1
									  : 0);
				// handle the X axis
				setjoybuttonstate(hostjoyid + 1, 9 + held_offset,
								  SDL_JoystickGetAxis(joysticktable[hostjoyid], current_controller_map.lstick_axis_x) <=
										  lower_bound
									  ? 1
									  : 0);
				setjoybuttonstate(hostjoyid + 1, 10 + held_offset,
								  SDL_JoystickGetAxis(joysticktable[hostjoyid], current_controller_map.lstick_axis_x) >=
										  upper_bound
									  ? 1
									  : 0);
			}

			// right stick
			val = SDL_JoystickGetAxis(joysticktable[hostjoyid], current_controller_map.rstick_axis_x);
			if (current_controller_map.rstick_axis_x_invert != 0)
				val = val * -1;

			setjoystickstate(hostjoyid + 1, 2, val, upper_bound);

			val = SDL_JoystickGetAxis(joysticktable[hostjoyid], current_controller_map.rstick_axis_y);
			if (current_controller_map.rstick_axis_y_invert != 0)
				val = val * -1;

			setjoystickstate(hostjoyid + 1, 3, val, upper_bound);

			// cd32 red, blue, green, yellow
			// south
			setjoybuttonstate(hostjoyid + 1, 0 + held_offset,
<<<<<<< HEAD
							  (SDL_JoystickGetButton(joysticktable[hostjoyid], current_controller_map.south_button) & 1));
			// east
			setjoybuttonstate(hostjoyid + 1, 1 + held_offset,
							  (SDL_JoystickGetButton(joysticktable[hostjoyid],
													 current_controller_map.east_button) &
							   1));
			// west
			setjoybuttonstate(hostjoyid + 1, 2 + held_offset,
							  (SDL_JoystickGetButton(joysticktable[hostjoyid],
													 current_controller_map.west_button) &
							   1));
			// north
			setjoybuttonstate(hostjoyid + 1, 3 + held_offset,
							  (SDL_JoystickGetButton(joysticktable[hostjoyid], current_controller_map.north_button) & 1));

			// cd32  rwd, ffw, start
			setjoybuttonstate(hostjoyid + 1, 4 + held_offset,
							  (SDL_JoystickGetButton(joysticktable[hostjoyid], current_controller_map.left_shoulder) & 1));
			// left shoulder
			setjoybuttonstate(hostjoyid + 1, 5 + held_offset,
							  (SDL_JoystickGetButton(joysticktable[hostjoyid], current_controller_map.right_shoulder) &
							   1));
			// right shoulder
			setjoybuttonstate(hostjoyid + 1, 6 + held_offset,
							  (SDL_JoystickGetButton(joysticktable[hostjoyid], current_controller_map.start_button) & 1));
=======
			                  SDL_JoystickGetButton(joysticktable[hostjoyid], current_controller_map.south_button) & 1);
			// east                    
			setjoybuttonstate(hostjoyid + 1, 1 + held_offset,
			                  SDL_JoystickGetButton(joysticktable[hostjoyid], current_controller_map.east_button) & 1);
			// west
			setjoybuttonstate(hostjoyid + 1, 2 + held_offset,
			                  SDL_JoystickGetButton(joysticktable[hostjoyid], current_controller_map.west_button) & 1);
			// north
			setjoybuttonstate(hostjoyid + 1, 3 + held_offset,
			                  SDL_JoystickGetButton(joysticktable[hostjoyid], current_controller_map.north_button) & 1);

			// cd32  rwd, ffw, start
			setjoybuttonstate(hostjoyid + 1, 4 + held_offset,
			                  SDL_JoystickGetButton(joysticktable[hostjoyid],
			                                        current_controller_map.left_shoulder) & 1);
			// left shoulder
			setjoybuttonstate(hostjoyid + 1, 5 + held_offset,
			                  SDL_JoystickGetButton(joysticktable[hostjoyid], current_controller_map.right_shoulder) &
			                  1);
			// right shoulder
			setjoybuttonstate(hostjoyid + 1, 6 + held_offset,
			                  SDL_JoystickGetButton(joysticktable[hostjoyid], current_controller_map.start_button) & 1);
>>>>>>> cab9890a
			// start

			// up down left right
			// HAT Handling *or* D-PAD buttons
			const int hat = SDL_JoystickGetHat(joysticktable[hostjoyid], 0);

<<<<<<< HEAD
			setjoybuttonstate(hostjoyid + 1, 7 + held_offset, current_controller_map.dpad_up + 1 ? (SDL_JoystickGetButton(joysticktable[hostjoyid], current_controller_map.dpad_up) & 1) : hat & SDL_HAT_UP);
			setjoybuttonstate(hostjoyid + 1, 8 + held_offset, current_controller_map.dpad_down + 1 ? (SDL_JoystickGetButton(joysticktable[hostjoyid], current_controller_map.dpad_down) & 1) : hat & SDL_HAT_DOWN);
			setjoybuttonstate(hostjoyid + 1, 9 + held_offset, current_controller_map.dpad_left + 1 ? (SDL_JoystickGetButton(joysticktable[hostjoyid], current_controller_map.dpad_left) & 1) : hat & SDL_HAT_LEFT);
			setjoybuttonstate(hostjoyid + 1, 10 + held_offset, current_controller_map.dpad_right + 1 ? (SDL_JoystickGetButton(joysticktable[hostjoyid], current_controller_map.dpad_right) & 1) : hat & SDL_HAT_RIGHT);

			// stick left/right/select
			setjoybuttonstate(hostjoyid + 1, 11 + held_offset,
							  (SDL_JoystickGetButton(joysticktable[hostjoyid], current_controller_map.lstick_button) & 1));
			// left stick
			setjoybuttonstate(hostjoyid + 1, 12 + held_offset,
							  (SDL_JoystickGetButton(joysticktable[hostjoyid], current_controller_map.rstick_button) & 1));
			// right stick

			setjoybuttonstate(hostjoyid + 1, 13 + held_offset,
							  (SDL_JoystickGetButton(joysticktable[hostjoyid], current_controller_map.select_button) & 1));
=======
			setjoybuttonstate(hostjoyid + 1, 7 + held_offset, current_controller_map.dpad_up + 1
				                                                  ? SDL_JoystickGetButton(
					                                                  joysticktable[hostjoyid],
					                                                  current_controller_map.dpad_up) & 1
				                                                  : hat & SDL_HAT_UP);
			setjoybuttonstate(hostjoyid + 1, 8 + held_offset, current_controller_map.dpad_down + 1
				                                                  ? SDL_JoystickGetButton(
					                                                  joysticktable[hostjoyid],
					                                                  current_controller_map.dpad_down) & 1
				                                                  : hat & SDL_HAT_DOWN);
			setjoybuttonstate(hostjoyid + 1, 9 + held_offset, current_controller_map.dpad_left + 1
				                                                  ? SDL_JoystickGetButton(
					                                                  joysticktable[hostjoyid],
					                                                  current_controller_map.dpad_left) & 1
				                                                  : hat & SDL_HAT_LEFT);
			setjoybuttonstate(hostjoyid + 1, 10 + held_offset, current_controller_map.dpad_right + 1
				                                                   ? SDL_JoystickGetButton(
					                                                   joysticktable[hostjoyid],
					                                                   current_controller_map.dpad_right) & 1
				                                                   : hat & SDL_HAT_RIGHT);

			// stick left/right/select
			setjoybuttonstate(hostjoyid + 1, 11 + held_offset,
			                  SDL_JoystickGetButton(joysticktable[hostjoyid],
			                                        current_controller_map.lstick_button) & 1);
			// left stick
			setjoybuttonstate(hostjoyid + 1, 12 + held_offset,
			                  SDL_JoystickGetButton(joysticktable[hostjoyid],
			                                        current_controller_map.rstick_button) & 1);
			// right stick

			setjoybuttonstate(hostjoyid + 1, 13 + held_offset,
			                  SDL_JoystickGetButton(joysticktable[hostjoyid],
			                                        current_controller_map.select_button) & 1);
>>>>>>> cab9890a
			// select button
		}
	}
}

struct inputdevice_functions inputdevicefunc_joystick = {
	init_joystick, close_joystick, acquire_joystick, unacquire_joystick,
	read_joystick, get_joystick_num, get_joystick_friendlyname, get_joystick_uniquename,
	get_joystick_widget_num, get_joystick_widget_type,
	get_joystick_widget_first,
	get_joystick_flags};

int input_get_default_joystick(struct uae_input_device *uid, const int num, int port, const int af, const int mode,
							   const bool gp, bool joymouseswap)
{
	// DEAL WITH AXIS INPUT EVENTS
	int h, v;

	if (port < 2) // ports 0, 1 ... both sticks, with mousemap
	{
		for (auto n = 0; n < 2; ++n)
		{
			//if (CHECK_BIT(currprefs.jports[port].mousemap, n))
			if (mode == JSEM_MODE_MOUSE)
			{
				h = port ? INPUTEVENT_MOUSE2_HORIZ : INPUTEVENT_MOUSE1_HORIZ;
				v = port ? INPUTEVENT_MOUSE2_VERT : INPUTEVENT_MOUSE1_VERT;
			}
			else
			{
				h = port ? INPUTEVENT_JOY2_HORIZ : INPUTEVENT_JOY1_HORIZ;
				v = port ? INPUTEVENT_JOY2_VERT : INPUTEVENT_JOY1_VERT;
			}

			setid(uid, num, ID_AXIS_OFFSET + n * 2 + 0, 0, port, h, gp);
			setid(uid, num, ID_AXIS_OFFSET + n * 2 + 1, 0, port, v, gp);
		}
	}
	else // ports 2, 3 (parallel ports) ... both sticks,
	{
		for (auto n = 0; n < 2; ++n)
		{
			h = port - 2 ? INPUTEVENT_PAR_JOY2_HORIZ : INPUTEVENT_PAR_JOY1_HORIZ;
			v = port - 2 ? INPUTEVENT_PAR_JOY2_VERT : INPUTEVENT_PAR_JOY1_VERT;
			setid(uid, num, ID_AXIS_OFFSET + n * 2 + 0, 0, port, h, gp);
			setid(uid, num, ID_AXIS_OFFSET + n * 2 + 1, 0, port, v, gp);
		}
	}

	// ASSIGN ALL INPUT EVENT ACTIONS, EITHER CUSTOM OR DEFAULT
	//
	// set up a temporary control layout/ called 'thismap'
	struct joypad_map_layout thismap[4];

	// here, we will fill thismap with defaults, if a custom value is not set.
	// this will do a lot of the 'logic' of the original code.

	thismap[0] = currprefs.jports[port].amiberry_custom_none; // grab the 'no selection' options for the current map

	// directions

	if (port < 2) // ports 0, 1 ...
	{
		if (mode == JSEM_MODE_MOUSE)
		{
			thismap[0].dpad_up_action = thismap[0].dpad_up_action
											? thismap[0].dpad_up_action
											: port
												  ? INPUTEVENT_MOUSE2_UP
												  : INPUTEVENT_MOUSE1_UP;
			thismap[0].dpad_down_action = thismap[0].dpad_down_action
											  ? thismap[0].dpad_down_action
											  : port
													? INPUTEVENT_MOUSE2_DOWN
													: INPUTEVENT_MOUSE1_DOWN;
			thismap[0].dpad_left_action = thismap[0].dpad_left_action
											  ? thismap[0].dpad_left_action
											  : port
													? INPUTEVENT_MOUSE2_LEFT
													: INPUTEVENT_MOUSE1_LEFT;
			thismap[0].dpad_right_action = thismap[0].dpad_right_action
											   ? thismap[0].dpad_right_action
											   : port
													 ? INPUTEVENT_MOUSE2_RIGHT
													 : INPUTEVENT_MOUSE1_RIGHT;
		}
		else
		{
			thismap[0].dpad_up_action = thismap[0].dpad_up_action
											? thismap[0].dpad_up_action
											: port
												  ? INPUTEVENT_JOY2_UP
												  : INPUTEVENT_JOY1_UP;
			thismap[0].dpad_down_action = thismap[0].dpad_down_action
											  ? thismap[0].dpad_down_action
											  : port
													? INPUTEVENT_JOY2_DOWN
													: INPUTEVENT_JOY1_DOWN;
			thismap[0].dpad_left_action = thismap[0].dpad_left_action
											  ? thismap[0].dpad_left_action
											  : port
													? INPUTEVENT_JOY2_LEFT
													: INPUTEVENT_JOY1_LEFT;
			thismap[0].dpad_right_action = thismap[0].dpad_right_action
											   ? thismap[0].dpad_right_action
											   : port
													 ? INPUTEVENT_JOY2_RIGHT
													 : INPUTEVENT_JOY1_RIGHT;
		}
		// standard fire buttons
		if (mode == JSEM_MODE_JOYSTICK_CD32) // CD32 joypad
		{
			thismap[0].south_action = thismap[0].south_action
										  ? thismap[0].south_action
										  : port
												? INPUTEVENT_JOY2_CD32_RED
												: INPUTEVENT_JOY1_CD32_RED;
			thismap[0].east_action = thismap[0].east_action
										 ? thismap[0].east_action
										 : port
											   ? INPUTEVENT_JOY2_CD32_BLUE
											   : INPUTEVENT_JOY1_CD32_BLUE;
			thismap[0].west_action = thismap[0].west_action
										 ? thismap[0].west_action
										 : port
											   ? INPUTEVENT_JOY2_CD32_GREEN
											   : INPUTEVENT_JOY1_CD32_GREEN;
			thismap[0].north_action = thismap[0].north_action
										  ? thismap[0].north_action
										  : port
												? INPUTEVENT_JOY2_CD32_YELLOW
												: INPUTEVENT_JOY1_CD32_YELLOW;
			thismap[0].start_action = thismap[0].start_action
										  ? thismap[0].start_action
										  : port
												? INPUTEVENT_JOY2_CD32_PLAY
												: INPUTEVENT_JOY1_CD32_PLAY;
		}
		else if (currprefs.jports[port].id >= JSEM_JOYS) // default, normal joystick
		{
			thismap[0].south_action = thismap[0].south_action
										  ? thismap[0].south_action
										  : port
												? INPUTEVENT_JOY2_FIRE_BUTTON
												: INPUTEVENT_JOY1_FIRE_BUTTON;
			thismap[0].east_action = thismap[0].east_action
										 ? thismap[0].east_action
										 : port
											   ? INPUTEVENT_JOY2_2ND_BUTTON
											   : INPUTEVENT_JOY1_2ND_BUTTON;
			thismap[0].west_action = thismap[0].west_action
										 ? thismap[0].west_action
										 : port
											   ? INPUTEVENT_JOY2_UP
											   : INPUTEVENT_JOY1_UP;
			thismap[0].north_action = thismap[0].north_action
										  ? thismap[0].north_action
										  : port
												? INPUTEVENT_JOY2_3RD_BUTTON
												: INPUTEVENT_JOY1_3RD_BUTTON;

			thismap[0].start_action = thismap[0].start_action ? thismap[0].start_action : INPUTEVENT_KEY_P;
		}

		// shoulder buttons
		//if (CHECK_BIT(currprefs.jports[port].mousemap,1))
		if (mode == JSEM_MODE_MOUSE)
			// if we use right-analogue as mouse, then we will use shoulder buttons as LMB/RMB
			//if (1==0)
		{
			thismap[0].left_shoulder_action = thismap[0].left_shoulder_action
												  ? thismap[0].left_shoulder_action
												  : port
														? INPUTEVENT_JOY2_FIRE_BUTTON
														: INPUTEVENT_JOY1_FIRE_BUTTON;
			thismap[0].right_shoulder_action = thismap[0].right_shoulder_action
												   ? thismap[0].right_shoulder_action
												   : port
														 ? INPUTEVENT_JOY2_2ND_BUTTON
														 : INPUTEVENT_JOY1_2ND_BUTTON;
		}

		else if (mode == JSEM_MODE_JOYSTICK_CD32) // CD32 joypad, use RWD/FWD
		{
			thismap[0].left_shoulder_action = thismap[0].left_shoulder_action
												  ? thismap[0].left_shoulder_action
												  : port
														? INPUTEVENT_JOY2_CD32_RWD
														: INPUTEVENT_JOY1_CD32_RWD;

			thismap[0].right_shoulder_action = thismap[0].right_shoulder_action
												   ? thismap[0].right_shoulder_action
												   : port
														 ? INPUTEVENT_JOY2_CD32_FFW
														 : INPUTEVENT_JOY1_CD32_FFW;
		}

		else if (currprefs.jports[port].id >= JSEM_JOYS) // default, normal joystick
		{
			thismap[0].left_shoulder_action = thismap[0].left_shoulder_action
												  ? thismap[0].left_shoulder_action
												  : INPUTEVENT_KEY_SPACE;
			thismap[0].right_shoulder_action = thismap[0].right_shoulder_action
												   ? thismap[0].right_shoulder_action
												   : INPUTEVENT_KEY_RETURN;
		}
	}
	else // ports 2, 3 ... parallel ports
	{
		thismap[0].dpad_up_action = thismap[0].dpad_up_action
										? thismap[0].dpad_up_action
										: port - 2
											  ? INPUTEVENT_PAR_JOY2_UP
											  : INPUTEVENT_PAR_JOY1_UP;
		thismap[0].dpad_down_action = thismap[0].dpad_down_action
										  ? thismap[0].dpad_down_action
										  : port - 2
												? INPUTEVENT_PAR_JOY2_DOWN
												: INPUTEVENT_PAR_JOY1_DOWN;
		thismap[0].dpad_left_action = thismap[0].dpad_left_action
										  ? thismap[0].dpad_left_action
										  : port - 2
												? INPUTEVENT_PAR_JOY2_LEFT
												: INPUTEVENT_PAR_JOY1_LEFT;
		thismap[0].dpad_right_action = thismap[0].dpad_right_action
										   ? thismap[0].dpad_right_action
										   : port - 2
												 ? INPUTEVENT_PAR_JOY2_RIGHT
												 : INPUTEVENT_PAR_JOY1_RIGHT;

		thismap[0].south_action = thismap[0].south_action
									  ? thismap[0].south_action
									  : port - 2
											? INPUTEVENT_PAR_JOY2_FIRE_BUTTON
											: INPUTEVENT_PAR_JOY1_FIRE_BUTTON;
		thismap[0].east_action = thismap[0].east_action
									 ? thismap[0].east_action
									 : port - 2
										   ? INPUTEVENT_PAR_JOY2_2ND_BUTTON
										   : INPUTEVENT_PAR_JOY1_2ND_BUTTON;

		thismap[0].start_action = thismap[0].start_action ? thismap[0].start_action : INPUTEVENT_KEY_P;
		thismap[0].left_shoulder_action = thismap[0].left_shoulder_action
											  ? thismap[0].left_shoulder_action
											  : INPUTEVENT_KEY_SPACE;
		thismap[0].right_shoulder_action = thismap[0].right_shoulder_action
											   ? thismap[0].right_shoulder_action
											   : INPUTEVENT_KEY_RETURN;
	}

	thismap[1] = currprefs.jports[port].amiberry_custom_hotkey; // grab the 'select button' options for the current map

	// currently disabled
	//	thismap[2] = currprefs.jports[port].amiberry_custom_left_trigger; // grab the 'left trigger'  options for the current map
	//	thismap[3] = currprefs.jports[port].amiberry_custom_right_trigger; // grab the 'right trigger' options for the current map

	//  Now assign the actual buttons VALUES (TRUE/FALSE) to trigger the EVENTS
	auto function_offset = 0;

	for (auto n = 0; n < 2; ++n) /// temporarily limited to '2' only
	{
		function_offset = n * REMAP_BUTTONS;

		// s/e/w/n
		setid_af(uid, num, ID_BUTTON_OFFSET + 0 + function_offset, 0, port, thismap[n].south_action, af, gp);
		setid(uid, num, ID_BUTTON_OFFSET + 1 + function_offset, 0, port, thismap[n].east_action, gp);
		setid(uid, num, ID_BUTTON_OFFSET + 2 + function_offset, 0, port, thismap[n].west_action, gp);
		setid(uid, num, ID_BUTTON_OFFSET + 3 + function_offset, 0, port, thismap[n].north_action, gp);

		// left shoulder / right shoulder / start
		setid(uid, num, ID_BUTTON_OFFSET + 4 + function_offset, 0, port, thismap[n].left_shoulder_action, gp);
		setid(uid, num, ID_BUTTON_OFFSET + 5 + function_offset, 0, port, thismap[n].right_shoulder_action, gp);
		setid(uid, num, ID_BUTTON_OFFSET + 6 + function_offset, 0, port, thismap[n].start_action, gp);

		// directions
		setid(uid, num, ID_BUTTON_OFFSET + 7 + function_offset, 0, port, thismap[n].dpad_up_action, gp);
		setid(uid, num, ID_BUTTON_OFFSET + 8 + function_offset, 0, port, thismap[n].dpad_down_action, gp);
		setid(uid, num, ID_BUTTON_OFFSET + 9 + function_offset, 0, port, thismap[n].dpad_left_action, gp);
		setid(uid, num, ID_BUTTON_OFFSET + 10 + function_offset, 0, port, thismap[n].dpad_right_action, gp);

		// stick buttons
		setid(uid, num, ID_BUTTON_OFFSET + 11 + function_offset, 0, port, thismap[n].lstick_select_action, gp);
		setid(uid, num, ID_BUTTON_OFFSET + 12 + function_offset, 0, port, thismap[n].rstick_select_action, gp);

		setid(uid, num, ID_BUTTON_OFFSET + 13 + function_offset, 0, port, thismap[n].select_action, gp);
	}

	// if using retroarch options
	if (currprefs.use_retroarch_menu)
	{
		setid(uid, num, ID_BUTTON_OFFSET + 14, 0, port, INPUTEVENT_SPC_ENTERGUI, gp);
	}
	if (currprefs.use_retroarch_quit)
	{
		setid(uid, num, ID_BUTTON_OFFSET + 15, 0, port, INPUTEVENT_SPC_QUIT, gp);
	}
	if (currprefs.use_retroarch_reset)
	{
		setid(uid, num, ID_BUTTON_OFFSET + 30, 0, port, INPUTEVENT_SPC_SOFTRESET, gp);
	}

	if (num >= 0 && num < nr_joysticks)
	{
		return 1;
	}
	return 0;
}

int input_get_default_joystick_analog(struct uae_input_device *uid, int i, int port, int af, bool gp, bool joymouseswap)
{
	return 0;
}<|MERGE_RESOLUTION|>--- conflicted
+++ resolved
@@ -17,13 +17,13 @@
 struct host_keyboard_button host_keyboard_buttons[4];
 
 const int remap_buttons = 16;
-#define REMAP_BUTTONS 16
-#define MAX_MOUSE_BUTTONS 3
-#define MAX_MOUSE_AXES 4
-#define FIRST_MOUSE_AXIS 0
-#define FIRST_MOUSE_BUTTON MAX_MOUSE_AXES
-#define CHECK_BIT(var, pos) ((var) & (1 << (pos)))
-#define SET_BIT(var, pos) ((var) |= 1 << (pos))
+#define REMAP_BUTTONS        16
+#define MAX_MOUSE_BUTTONS	  3
+#define MAX_MOUSE_AXES        4
+#define FIRST_MOUSE_AXIS	  0
+#define FIRST_MOUSE_BUTTON	MAX_MOUSE_AXES
+#define CHECK_BIT(var,pos) ((var) & (1<<(pos)))
+#define SET_BIT(var,pos) ((var) |= 1 << (pos))
 
 static int num_mice = 1;
 static int num_keys_as_joys;
@@ -38,24 +38,24 @@
 	default_controller_map.number_of_hats = 1;
 
 	default_controller_map.north_button = 3; // yellow
-	default_controller_map.east_button = 1;  // blue
+	default_controller_map.east_button = 1; // blue
 	default_controller_map.south_button = 0; // red
-	default_controller_map.west_button = 2;  // green
+	default_controller_map.west_button = 2; // green
 
 	default_controller_map.dpad_left = -1;
 	default_controller_map.dpad_right = -1;
 	default_controller_map.dpad_up = -1;
 	default_controller_map.dpad_down = -1;
 
-	default_controller_map.select_button = -1; //
-	default_controller_map.start_button = 4;   // play
-	default_controller_map.left_shoulder = 6;  // rwd
+	default_controller_map.select_button = -1; //                          
+	default_controller_map.start_button = 4; // play
+	default_controller_map.left_shoulder = 6; // rwd
 	default_controller_map.right_shoulder = 5; // fwd
 
-	default_controller_map.left_shoulder = -1;  // rwd
+	default_controller_map.left_shoulder = -1; // rwd
 	default_controller_map.right_shoulder = -1; // fwd
-	default_controller_map.left_trigger = -1;   // alt. fire
-	default_controller_map.right_trigger = -1;  // esc?
+	default_controller_map.left_trigger = -1; // alt. fire
+	default_controller_map.right_trigger = -1; // esc?
 
 	default_controller_map.lstick_button = -1;
 	default_controller_map.lstick_left = -1;
@@ -90,24 +90,24 @@
 	default_controller_map.number_of_hats = -1;
 
 	default_controller_map.north_button = -1; // yellow
-	default_controller_map.east_button = -1;  // blue
+	default_controller_map.east_button = -1; // blue
 	default_controller_map.south_button = -1; // red
-	default_controller_map.west_button = -1;  // green
+	default_controller_map.west_button = -1; // green
 
 	default_controller_map.dpad_left = -1;
 	default_controller_map.dpad_right = -1;
 	default_controller_map.dpad_up = -1;
 	default_controller_map.dpad_down = -1;
 
-	default_controller_map.select_button = -1;  //
-	default_controller_map.start_button = -1;   // play
-	default_controller_map.left_shoulder = -1;  // rwd
+	default_controller_map.select_button = -1; //                 
+	default_controller_map.start_button = -1; // play
+	default_controller_map.left_shoulder = -1; // rwd
 	default_controller_map.right_shoulder = -1; // fwd
 
-	default_controller_map.left_shoulder = -1;  // rwd
+	default_controller_map.left_shoulder = -1; // rwd
 	default_controller_map.right_shoulder = -1; // fwd
-	default_controller_map.left_trigger = -1;   // alt. fire
-	default_controller_map.right_trigger = -1;  // esc?
+	default_controller_map.left_trigger = -1; // alt. fire
+	default_controller_map.right_trigger = -1; // esc?
 
 	default_controller_map.lstick_button = -1;
 	default_controller_map.lstick_left = -1;
@@ -132,34 +132,9 @@
 	default_controller_map.is_retroarch = false;
 }
 
-<<<<<<< HEAD
-#ifdef USE_SDL1
 static void fill_default_keyboard()
 {
-	// test using iPac layout
-	default_keyboard_map.north_button = SDLK_LSHIFT;
-	default_keyboard_map.east_button = SDLK_LCTRL;
-	default_keyboard_map.south_button = SDLK_LALT;
-	default_keyboard_map.west_button = SDLK_SPACE;
-	default_keyboard_map.dpad_left = SDLK_LEFT;
-	default_keyboard_map.dpad_right = SDLK_RIGHT;
-	default_keyboard_map.dpad_up = SDLK_UP;
-	default_keyboard_map.dpad_down = SDLK_DOWN;
-	default_keyboard_map.left_shoulder = SDLK_z;
-	default_keyboard_map.right_shoulder = SDLK_x;
-	default_keyboard_map.select_button = SDLK_1;
-	default_keyboard_map.start_button = SDLK_2;
-	default_keyboard_map.lstick_button = SDLK_F1;
-	default_keyboard_map.rstick_button = SDLK_F2;
-
-	default_keyboard_map.is_retroarch = false;
-}
-#elif USE_SDL2
-=======
->>>>>>> cab9890a
-static void fill_default_keyboard()
-{
-	// test using iPac layout
+	// test using iPac layout 
 	default_keyboard_map.north_button = SDL_SCANCODE_LSHIFT;
 	default_keyboard_map.east_button = SDL_SCANCODE_LCTRL;
 	default_keyboard_map.south_button = SDL_SCANCODE_LALT;
@@ -190,36 +165,6 @@
 //#   tilde, backquote, pause, quote, comma, minus, slash, semicolon, equals, leftbracket,
 //#   backslash, rightbracket, kp_period, kp_equals, rctrl, ralt
 
-<<<<<<< HEAD
-#ifdef USE_SDL1
-const int remap_key_map_list[] = {
-	-1,
-	SDLK_a, SDLK_b, SDLK_c, SDLK_d, SDLK_e,
-	SDLK_f, SDLK_g, SDLK_h, SDLK_i, SDLK_j,
-	SDLK_k, SDLK_l, SDLK_m, SDLK_n, SDLK_o,
-	SDLK_p, SDLK_q, SDLK_r, SDLK_s, SDLK_t,
-	SDLK_u, SDLK_v, SDLK_w, SDLK_x, SDLK_y, SDLK_z,
-	SDLK_LEFT, SDLK_RIGHT, SDLK_UP, SDLK_DOWN, SDLK_RETURN,
-	SDLK_KP_ENTER, SDLK_TAB, SDLK_INSERT, SDLK_DELETE, SDLK_END, SDLK_HOME,
-	SDLK_RSHIFT, SDLK_LSHIFT, SDLK_LCTRL, SDLK_LALT, SDLK_SPACE,
-	SDLK_ESCAPE, SDLK_PLUS, SDLK_MINUS, SDLK_KP_PLUS, SDLK_KP_MINUS,
-	SDLK_F1, SDLK_F2, SDLK_F3, SDLK_F4, SDLK_F5, SDLK_F6,
-	SDLK_F7, SDLK_F8, SDLK_F9, SDLK_F10, SDLK_F11, SDLK_F12,
-	SDLK_0, SDLK_1, SDLK_2, SDLK_3, SDLK_4, SDLK_5,
-	SDLK_6, SDLK_7, SDLK_8, SDLK_9, SDLK_PAGEUP, SDLK_PAGEDOWN,
-	SDLK_KP0, SDLK_KP1, SDLK_KP2, SDLK_KP3, SDLK_KP4,
-	SDLK_KP5, SDLK_KP6, SDLK_KP7, SDLK_KP8, SDLK_KP9,
-	SDLK_PERIOD, SDLK_CAPSLOCK, SDLK_NUMLOCK, SDLK_BACKSPACE,
-	//              divide
-	SDLK_ASTERISK, -1, SDLK_PRINT, SDLK_SCROLLOCK,
-	// tilde
-	-1, SDLK_BACKQUOTE, SDLK_PAUSE, SDLK_QUOTE, SDLK_COMMA,
-	SDLK_MINUS, SDLK_SLASH, SDLK_SEMICOLON, SDLK_EQUALS, SDLK_LEFTPAREN,
-	SDLK_BACKSLASH, SDLK_RIGHTPAREN,
-	SDLK_KP_PERIOD, SDLK_KP_EQUALS, SDLK_RCTRL, SDLK_RALT};
-#elif USE_SDL2
-=======
->>>>>>> cab9890a
 const int remap_key_map_list[] = {
 	-1,
 	SDL_SCANCODE_A, SDL_SCANCODE_B, SDL_SCANCODE_C, SDL_SCANCODE_D, SDL_SCANCODE_E,
@@ -243,15 +188,10 @@
 	SDL_SCANCODE_GRAVE, SDL_SCANCODE_GRAVE, SDL_SCANCODE_PAUSE, SDL_SCANCODE_APOSTROPHE, SDL_SCANCODE_COMMA,
 	SDL_SCANCODE_MINUS, SDL_SCANCODE_SLASH, SDL_SCANCODE_SEMICOLON, SDL_SCANCODE_EQUALS, SDL_SCANCODE_LEFTBRACKET,
 	SDL_SCANCODE_BACKSLASH, SDL_SCANCODE_RIGHTBRACKET,
-<<<<<<< HEAD
-	SDL_SCANCODE_KP_PERIOD, SDL_SCANCODE_KP_EQUALS, SDL_SCANCODE_RCTRL, SDL_SCANCODE_RALT};
-#endif
-=======
 	SDL_SCANCODE_KP_PERIOD, SDL_SCANCODE_KP_EQUALS, SDL_SCANCODE_RCTRL, SDL_SCANCODE_RALT
 };
->>>>>>> cab9890a
-
-const char *remap_key_map_list_strings[] = {
+
+const char* remap_key_map_list_strings[] = {
 	"nul",
 	"a", "b", "c", "d", "e",
 	"f", "g", "h", "i", "j",
@@ -304,7 +244,7 @@
 	return num_mice;
 }
 
-static const TCHAR *get_mouse_friendlyname(const int mouse)
+static const TCHAR* get_mouse_friendlyname(const int mouse)
 {
 	if (num_mice > 0 && mouse == 0)
 		return "Mouse";
@@ -312,7 +252,7 @@
 	return "";
 }
 
-static const TCHAR *get_mouse_uniquename(const int mouse)
+static const TCHAR* get_mouse_uniquename(const int mouse)
 {
 	if (num_mice > 0 && mouse == 0)
 		return "MOUSE0";
@@ -347,7 +287,7 @@
 	return -1;
 }
 
-static int get_mouse_widget_type(const int mouse, const int num, TCHAR *name, uae_u32 *code)
+static int get_mouse_widget_type(const int mouse, const int num, TCHAR* name, uae_u32* code)
 {
 	if (num_mice > 0 && mouse == 0)
 	{
@@ -387,6 +327,7 @@
 	}
 }
 
+
 static int get_mouse_flags(int num)
 {
 	return 0;
@@ -397,10 +338,11 @@
 	get_mouse_num, get_mouse_friendlyname, get_mouse_uniquename,
 	get_mouse_widget_num, get_mouse_widget_type,
 	get_mouse_widget_first,
-	get_mouse_flags};
-
-static void setid(struct uae_input_device *uid, const int i, const int slot, const int sub, const int port, int evt,
-				  const bool gp)
+	get_mouse_flags
+};
+
+static void setid(struct uae_input_device* uid, const int i, const int slot, const int sub, const int port, int evt,
+                  const bool gp)
 {
 	if (gp)
 		inputdevice_sparecopy(&uid[i], slot, 0);
@@ -408,8 +350,8 @@
 	uid[i].port[slot][sub] = port + 1;
 }
 
-static void setid_af(struct uae_input_device *uid, const int i, const int slot, const int sub, const int port,
-					 const int evt, const int af, const bool gp)
+static void setid_af(struct uae_input_device* uid, const int i, const int slot, const int sub, const int port,
+                     const int evt, const int af, const bool gp)
 {
 	setid(uid, i, slot, sub, port, evt, gp);
 	uid[i].flags[slot][sub] &= ~ID_FLAG_AUTOFIRE_MASK;
@@ -417,8 +359,8 @@
 		uid[i].flags[slot][sub] |= ID_FLAG_AUTOFIRE;
 }
 
-int input_get_default_mouse(struct uae_input_device *uid, const int i, const int port, const int af, const bool gp,
-							bool wheel, bool joymouseswap)
+int input_get_default_mouse(struct uae_input_device* uid, const int i, const int port, const int af, const bool gp,
+                            bool wheel, bool joymouseswap)
 {
 	if (currprefs.jports[port].id >= JSEM_MICE && currprefs.jports[port].id < JSEM_END)
 	{
@@ -426,11 +368,11 @@
 		setid(uid, i, ID_AXIS_OFFSET + 1, 0, port, port ? INPUTEVENT_MOUSE2_VERT : INPUTEVENT_MOUSE1_VERT, gp);
 		setid(uid, i, ID_AXIS_OFFSET + 2, 0, port, port ? 0 : INPUTEVENT_MOUSE1_WHEEL, gp);
 		setid_af(uid, i, ID_BUTTON_OFFSET + 0, 0, port,
-				 port ? INPUTEVENT_JOY2_FIRE_BUTTON : INPUTEVENT_JOY1_FIRE_BUTTON, af, gp);
+		         port ? INPUTEVENT_JOY2_FIRE_BUTTON : INPUTEVENT_JOY1_FIRE_BUTTON, af, gp);
 		setid(uid, i, ID_BUTTON_OFFSET + 1, 0, port, port ? INPUTEVENT_JOY2_2ND_BUTTON : INPUTEVENT_JOY1_2ND_BUTTON,
-			  gp);
+		      gp);
 		setid(uid, i, ID_BUTTON_OFFSET + 2, 0, port, port ? INPUTEVENT_JOY2_3RD_BUTTON : INPUTEVENT_JOY1_3RD_BUTTON,
-			  gp);
+		      gp);
 	}
 
 	else
@@ -441,10 +383,7 @@
 	return 0;
 }
 
-<<<<<<< HEAD
-=======
-
->>>>>>> cab9890a
+
 static int init_kb()
 {
 	return 1;
@@ -472,12 +411,12 @@
 	return 1;
 }
 
-static const TCHAR *get_kb_friendlyname(int kb)
+static const TCHAR* get_kb_friendlyname(int kb)
 {
 	return strdup("Default Keyboard");
 }
 
-static const TCHAR *get_kb_uniquename(int kb)
+static const TCHAR* get_kb_uniquename(int kb)
 {
 	return strdup("KEYBOARD0");
 }
@@ -492,7 +431,7 @@
 	return 0;
 }
 
-static int get_kb_widget_type(int kb, int num, TCHAR *name, uae_u32 *code)
+static int get_kb_widget_type(int kb, int num, TCHAR* name, uae_u32* code)
 {
 	if (code)
 		*code = num;
@@ -509,7 +448,8 @@
 	get_kb_num, get_kb_friendlyname, get_kb_uniquename,
 	get_kb_widget_num, get_kb_widget_type,
 	get_kb_widget_first,
-	get_kb_flags};
+	get_kb_flags
+};
 
 int input_get_default_keyboard(int num)
 {
@@ -519,26 +459,23 @@
 	return 0;
 }
 
-#define MAX_JOY_BUTTONS 16
-#define MAX_JOY_AXES 8
-#define FIRST_JOY_AXIS 0
-#define FIRST_JOY_BUTTON MAX_JOY_AXES
+#define MAX_JOY_BUTTONS	  16
+#define MAX_JOY_AXES	   8
+#define FIRST_JOY_AXIS	   0
+#define FIRST_JOY_BUTTON	MAX_JOY_AXES
 
 static int nr_joysticks = 0;
 static char joystick_name[MAX_INPUT_DEVICES][80];
 
-static SDL_Joystick *joysticktable[MAX_INPUT_DEVICES];
-
-int find_retroarch(const TCHAR *find_setting, char *retroarch_file, host_input_button current_hostinput)
+static SDL_Joystick* joysticktable[MAX_INPUT_DEVICES];
+
+
+int find_retroarch(const TCHAR* find_setting, char* retroarch_file, host_input_button current_hostinput)
 {
 	// opening file and parsing
 	std::ifstream readFile(retroarch_file);
 	std::string line;
 	std::string delimiter = " = ";
-<<<<<<< HEAD
-
-=======
->>>>>>> cab9890a
 	auto tempbutton = -1;
 
 	// read each line in
@@ -563,11 +500,7 @@
 				param.erase(param.length() - 1, 1);
 
 			//  time to get the output number
-<<<<<<< HEAD
-			if (param.find("h") != 0) // check it isn't some kind of hat starting 'h' (so if D-pad uses buttons)
-=======
 			if (param.find('h') != 0) // check it isn't some kind of hat starting 'h' (so if D-pad uses buttons)
->>>>>>> cab9890a
 			{
 				tempbutton = abs(atol(param.c_str()));
 			}
@@ -583,15 +516,12 @@
 				break;
 		}
 	}
-<<<<<<< HEAD
-
-=======
->>>>>>> cab9890a
 	write_log("Controller Detection: %s : %d\n", find_setting, tempbutton);
 	return tempbutton;
 }
 
-bool find_retroarch_polarity(const TCHAR *find_setting, char *retroarch_file)
+
+bool find_retroarch_polarity(const TCHAR* find_setting, char* retroarch_file)
 {
 	// opening file and parsing
 	std::ifstream readFile(retroarch_file);
@@ -632,7 +562,7 @@
 	return tempbutton;
 }
 
-const TCHAR *find_retroarch_key(const TCHAR *find_setting, char *retroarch_file)
+const TCHAR* find_retroarch_key(const TCHAR* find_setting, char* retroarch_file)
 {
 	// opening file and parsing
 	std::ifstream read_file(retroarch_file);
@@ -673,7 +603,7 @@
 	return output;
 }
 
-int find_string_in_array(const char *arr[], const int n, const char *key)
+int find_string_in_array(const char* arr[], const int n, const char* key)
 {
 	auto index = -1;
 
@@ -693,6 +623,7 @@
 	// Add the Keyboard Arrow keys as Joystick 0, or retroarch keyboards (1-4)
 	return nr_joysticks + num_keys_as_joys;
 }
+
 
 static std::string sanitize_retroarch_name(std::string s)
 {
@@ -715,9 +646,7 @@
 
 	if (my_existsfile(retroarch_file))
 	{
-		struct host_keyboard_button temp_keyboard_buttons
-		{
-		};
+		struct host_keyboard_button temp_keyboard_buttons{};
 
 		auto tempkey = find_retroarch_key("input_player1_y", retroarch_file);
 		auto x = find_string_in_array(remap_key_map_list_strings, remap_key_map_list_size, tempkey);
@@ -805,12 +734,6 @@
 		{
 			if (SDL_JoystickNameForIndex(cpt) != nullptr)
 				strncpy(joystick_name[cpt], SDL_JoystickNameForIndex(cpt), sizeof joystick_name[cpt] - 1);
-<<<<<<< HEAD
-#endif
-			//else
-			//sprintf(joystick_name[cpt], "Joystick%d", cpt);
-=======
->>>>>>> cab9890a
 			write_log("Controller Detection for Device: %s \n", joystick_name[cpt]);
 
 			//this now uses controllers path (in tmp)
@@ -820,11 +743,6 @@
 			strcat(control_config, sanitized_name.c_str());
 			strcat(control_config, ".cfg");
 
-<<<<<<< HEAD
-			//printf("Trying to match >>%s<<\n",control_config);
-
-=======
->>>>>>> cab9890a
 			if (my_existsfile(control_config))
 			{
 				fill_blank_controller();
@@ -833,72 +751,72 @@
 				host_input_buttons[cpt].is_retroarch = true;
 
 				host_input_buttons[cpt].hotkey_button = find_retroarch("input_enable_hotkey_btn", control_config,
-																	   host_input_buttons[cpt]);
+				                                                       host_input_buttons[cpt]);
 
 				host_input_buttons[cpt].quit_button = find_retroarch("input_exit_emulator_btn", control_config,
-																	 host_input_buttons[cpt]);
+				                                                     host_input_buttons[cpt]);
 				host_input_buttons[cpt].menu_button = find_retroarch("input_menu_toggle_btn", control_config,
-																	 host_input_buttons[cpt]);
+				                                                     host_input_buttons[cpt]);
 				host_input_buttons[cpt].reset_button = find_retroarch("input_reset_btn", control_config,
-																	  host_input_buttons[cpt]);
+				                                                      host_input_buttons[cpt]);
 
 				host_input_buttons[cpt].east_button = find_retroarch("input_a_btn", control_config,
-																	 host_input_buttons[cpt]);
+				                                                     host_input_buttons[cpt]);
 				host_input_buttons[cpt].south_button = find_retroarch("input_b_btn", control_config,
-																	  host_input_buttons[cpt]);
+				                                                      host_input_buttons[cpt]);
 				host_input_buttons[cpt].north_button = find_retroarch("input_x_btn", control_config,
-																	  host_input_buttons[cpt]);
+				                                                      host_input_buttons[cpt]);
 				host_input_buttons[cpt].west_button = find_retroarch("input_y_btn", control_config,
-																	 host_input_buttons[cpt]);
+				                                                     host_input_buttons[cpt]);
 
 				host_input_buttons[cpt].dpad_left = find_retroarch("input_left_btn", control_config,
-																   host_input_buttons[cpt]);
+				                                                   host_input_buttons[cpt]);
 				host_input_buttons[cpt].dpad_right = find_retroarch("input_right_btn", control_config,
-																	host_input_buttons[cpt]);
+				                                                    host_input_buttons[cpt]);
 				host_input_buttons[cpt].dpad_up = find_retroarch("input_up_btn", control_config,
-																 host_input_buttons[cpt]);
+				                                                 host_input_buttons[cpt]);
 				host_input_buttons[cpt].dpad_down = find_retroarch("input_down_btn", control_config,
-																   host_input_buttons[cpt]);
+				                                                   host_input_buttons[cpt]);
 
 				host_input_buttons[cpt].select_button = find_retroarch("input_select_btn", control_config,
-																	   host_input_buttons[cpt]);
+				                                                       host_input_buttons[cpt]);
 				host_input_buttons[cpt].start_button = find_retroarch("input_start_btn", control_config,
-																	  host_input_buttons[cpt]);
+				                                                      host_input_buttons[cpt]);
 
 				host_input_buttons[cpt].left_shoulder = find_retroarch("input_l_btn", control_config,
-																	   host_input_buttons[cpt]);
+				                                                       host_input_buttons[cpt]);
 				host_input_buttons[cpt].right_shoulder = find_retroarch("input_r_btn", control_config,
-																		host_input_buttons[cpt]);
+				                                                        host_input_buttons[cpt]);
 				host_input_buttons[cpt].left_trigger = find_retroarch("input_l2_btn", control_config,
-																	  host_input_buttons[cpt]);
+				                                                      host_input_buttons[cpt]);
 				host_input_buttons[cpt].right_trigger = find_retroarch("input_r2_btn", control_config,
-																	   host_input_buttons[cpt]);
+				                                                       host_input_buttons[cpt]);
 				host_input_buttons[cpt].lstick_button = find_retroarch("input_l3_btn", control_config,
-																	   host_input_buttons[cpt]);
+				                                                       host_input_buttons[cpt]);
 				host_input_buttons[cpt].rstick_button = find_retroarch("input_r3_btn", control_config,
-																	   host_input_buttons[cpt]);
+				                                                       host_input_buttons[cpt]);
 
 				host_input_buttons[cpt].lstick_axis_x = find_retroarch("input_l_x_plus_axis", control_config,
-																	   host_input_buttons[cpt]);
+				                                                       host_input_buttons[cpt]);
 				if (host_input_buttons[cpt].lstick_axis_x == -1)
 					host_input_buttons[cpt].lstick_axis_x = find_retroarch(
 						"input_right_axis", control_config, host_input_buttons[cpt]);
 
 				host_input_buttons[cpt].lstick_axis_y = find_retroarch("input_l_y_plus_axis", control_config,
-																	   host_input_buttons[cpt]);
+				                                                       host_input_buttons[cpt]);
 				if (host_input_buttons[cpt].lstick_axis_y == -1)
 					host_input_buttons[cpt].lstick_axis_y = find_retroarch(
 						"input_down_axis", control_config, host_input_buttons[cpt]);
 
 				host_input_buttons[cpt].rstick_axis_x = find_retroarch("input_r_x_plus_axis", control_config,
-																	   host_input_buttons[cpt]);
+				                                                       host_input_buttons[cpt]);
 				host_input_buttons[cpt].rstick_axis_y = find_retroarch("input_r_y_plus_axis", control_config,
-																	   host_input_buttons[cpt]);
+				                                                       host_input_buttons[cpt]);
 
 				// specials
 				// hats
 				host_input_buttons[cpt].number_of_hats = find_retroarch("count_hats", control_config,
-																		host_input_buttons[cpt]);
+				                                                        host_input_buttons[cpt]);
 
 				// invert on axes
 				host_input_buttons[cpt].lstick_axis_y_invert = find_retroarch_polarity(
@@ -911,17 +829,6 @@
 					"input_right_axis", control_config);
 				if (!host_input_buttons[cpt].lstick_axis_x_invert)
 
-<<<<<<< HEAD
-					host_input_buttons[cpt].lstick_axis_x_invert = find_retroarch_polarity("input_l_x_plus_axis", control_config);
-
-				host_input_buttons[cpt].rstick_axis_x_invert = find_retroarch_polarity("input_r_x_plus_axis", control_config);
-				host_input_buttons[cpt].rstick_axis_y_invert = find_retroarch_polarity("input_r_y_plus_axis", control_config);
-
-				write_log("Controller Detection: invert left  y axis: %d\n", host_input_buttons[cpt].lstick_axis_y_invert);
-				write_log("Controller Detection: invert left  x axis: %d\n", host_input_buttons[cpt].lstick_axis_x_invert);
-				write_log("Controller Detection: invert right y axis: %d\n", host_input_buttons[cpt].rstick_axis_y_invert);
-				write_log("Controller Detection: invert right x axis: %d\n", host_input_buttons[cpt].rstick_axis_x_invert);
-=======
 					host_input_buttons[cpt].lstick_axis_x_invert = find_retroarch_polarity(
 						"input_l_x_plus_axis", control_config);
 
@@ -938,7 +845,6 @@
 				          host_input_buttons[cpt].rstick_axis_y_invert);
 				write_log("Controller Detection: invert right x axis: %d\n",
 				          host_input_buttons[cpt].rstick_axis_x_invert);
->>>>>>> cab9890a
 			} // end of .cfg file found
 
 			else // do manual checks if there is no .cfg
@@ -951,10 +857,7 @@
 	return 1;
 }
 
-<<<<<<< HEAD
-=======
-
->>>>>>> cab9890a
+
 void import_joysticks()
 {
 	init_joystick();
@@ -980,7 +883,7 @@
 {
 }
 
-static const TCHAR *get_joystick_friendlyname(const int joy)
+static const TCHAR* get_joystick_friendlyname(const int joy)
 {
 	const auto tmp1 = new char[255];
 	for (auto n = 0; n < num_keys_as_joys; ++n)
@@ -998,7 +901,7 @@
 	return joystick_name[joy - num_keys_as_joys];
 }
 
-static const TCHAR *get_joystick_uniquename(const int joy)
+static const TCHAR* get_joystick_uniquename(const int joy)
 {
 	if (joy == 0)
 		return "JOY0";
@@ -1046,7 +949,7 @@
 	return -1;
 }
 
-static int get_joystick_widget_type(const int joy, const int num, TCHAR *name, uae_u32 *code)
+static int get_joystick_widget_type(const int joy, const int num, TCHAR* name, uae_u32* code)
 {
 	if (joy >= 0 && joy < nr_joysticks)
 	{
@@ -1105,12 +1008,8 @@
 	return 0;
 }
 
-<<<<<<< HEAD
-static void read_joystick(void)
-=======
 
 static void read_joystick()
->>>>>>> cab9890a
 {
 	for (auto joyid = 0; joyid < MAX_JPORTS; joyid++)
 	{
@@ -1122,26 +1021,26 @@
 
 			// cd32 red, blue, green, yellow
 			setjoybuttonstate(0, 0, keystate[host_keyboard_buttons[hostkeyid].south_button]); // b
-			setjoybuttonstate(0, 1, keystate[host_keyboard_buttons[hostkeyid].east_button]);  // a
-			setjoybuttonstate(0, 2, keystate[host_keyboard_buttons[hostkeyid].north_button]); //y
-			setjoybuttonstate(0, 3, keystate[host_keyboard_buttons[hostkeyid].west_button]);  // x
-
-			setjoybuttonstate(0, 4, keystate[host_keyboard_buttons[hostkeyid].left_shoulder]);  // z
+			setjoybuttonstate(0, 1, keystate[host_keyboard_buttons[hostkeyid].east_button]); // a
+			setjoybuttonstate(0, 2, keystate[host_keyboard_buttons[hostkeyid].north_button]); //y 
+			setjoybuttonstate(0, 3, keystate[host_keyboard_buttons[hostkeyid].west_button]); // x
+
+			setjoybuttonstate(0, 4, keystate[host_keyboard_buttons[hostkeyid].left_shoulder]); // z 
 			setjoybuttonstate(0, 5, keystate[host_keyboard_buttons[hostkeyid].right_shoulder]); // x
-			setjoybuttonstate(0, 6, keystate[host_keyboard_buttons[hostkeyid].start_button]);   //num1
-			// up down left right
+			setjoybuttonstate(0, 6, keystate[host_keyboard_buttons[hostkeyid].start_button]); //num1
+			// up down left right     
 			setjoybuttonstate(0, 7, keystate[host_keyboard_buttons[hostkeyid].dpad_up]);
 			setjoybuttonstate(0, 8, keystate[host_keyboard_buttons[hostkeyid].dpad_down]);
 			setjoybuttonstate(0, 9, keystate[host_keyboard_buttons[hostkeyid].dpad_left]);
 			setjoybuttonstate(0, 10, keystate[host_keyboard_buttons[hostkeyid].dpad_right]);
 
-			// stick left/right
+			// stick left/right     
 			setjoybuttonstate(0, 11, keystate[host_keyboard_buttons[hostkeyid].lstick_button]);
 			setjoybuttonstate(0, 12, keystate[host_keyboard_buttons[hostkeyid].rstick_button]);
 			setjoybuttonstate(0, 13, keystate[host_keyboard_buttons[hostkeyid].select_button]); // num2
 		}
 
-		// this is what we actually use on the Pi (for joysticks :)
+			// this is what we actually use on the Pi (for joysticks :)
 		else if (jsem_isjoy(joyid, &currprefs) != -1)
 		{
 			// Now we handle real SDL joystick...
@@ -1190,65 +1089,27 @@
 				if (current_controller_map.menu_button != -1)
 				{
 					setjoybuttonstate(hostjoyid + 1, 14,
-<<<<<<< HEAD
-									  (SDL_JoystickGetButton(joysticktable[hostjoyid],
-															 current_controller_map.menu_button) &
-									   1));
-=======
 					                  SDL_JoystickGetButton(joysticktable[hostjoyid],
 					                                        current_controller_map.menu_button) & 1);
->>>>>>> cab9890a
 				}
 				if (current_controller_map.quit_button != -1)
 				{
 					setjoybuttonstate(hostjoyid + 1, 15,
-<<<<<<< HEAD
-									  (SDL_JoystickGetButton(joysticktable[hostjoyid],
-															 current_controller_map.quit_button) &
-									   1));
-=======
 					                  SDL_JoystickGetButton(joysticktable[hostjoyid],
 					                                        current_controller_map.quit_button) & 1);
->>>>>>> cab9890a
 				}
 				if (current_controller_map.reset_button != -1)
 				{
 					setjoybuttonstate(hostjoyid + 1, 30,
-<<<<<<< HEAD
-									  (SDL_JoystickGetButton(joysticktable[hostjoyid],
-															 current_controller_map.reset_button) &
-									   1));
-=======
 					                  SDL_JoystickGetButton(joysticktable[hostjoyid],
 					                                        current_controller_map.reset_button) & 1);
->>>>>>> cab9890a
 				}
 			}
-			// temporary solution for retroarch buttons inc. HOTKEY
+				// temporary solution for retroarch buttons inc. HOTKEY
 			else if (SDL_JoystickGetButton(joysticktable[hostjoyid], current_controller_map.hotkey_button) & 1)
 			{
 				held_offset = REMAP_BUTTONS;
 				setjoybuttonstate(hostjoyid + 1, 14,
-<<<<<<< HEAD
-								  (SDL_JoystickGetButton(joysticktable[hostjoyid], current_controller_map.menu_button) &
-								   1));
-				// menu button
-				setjoybuttonstate(hostjoyid + 1, 15,
-								  (SDL_JoystickGetButton(joysticktable[hostjoyid], current_controller_map.quit_button) &
-								   1));
-				// quit button
-				setjoybuttonstate(hostjoyid + 1, 30,
-								  (SDL_JoystickGetButton(joysticktable[hostjoyid], current_controller_map.reset_button) & 1));
-				// reset button
-			}
-
-			// this *should* allow us to handle function buttons (l2/r2/select)  <<<  except there were issues this work, picking a fixed number!!
-			// these two cannot be used whilst we are limtied to 32 buttons, since 'REMAP_BUTTONS' = 14
-			// else if (SDL_JoystickGetButton(joysticktable[hostjoyid], host_input_buttons[hostjoyid].left_trigger) & 1)
-			//     held_offset = REMAP_BUTTONS * 2;
-			// else if (SDL_JoystickGetButton(joysticktable[hostjoyid], host_input_buttons[hostjoyid].right_trigger) & 1)
-			//     held_offset = REMAP_BUTTONS * 3;
-=======
 				                  SDL_JoystickGetButton(joysticktable[hostjoyid], current_controller_map.menu_button) &
 				                  1);
 				// menu button
@@ -1268,7 +1129,6 @@
 				//     held_offset = REMAP_BUTTONS * 2;
 				// else if (SDL_JoystickGetButton(joysticktable[hostjoyid], host_input_buttons[hostjoyid].right_trigger) & 1)
 				//     held_offset = REMAP_BUTTONS * 3;
->>>>>>> cab9890a
 
 			else
 			{
@@ -1281,7 +1141,7 @@
 			auto lower_bound = -32767;
 			auto upper_bound = 32767;
 
-			// left stick
+			// left stick   
 			if (!currprefs.input_analog_remap)
 			{
 				// handle the X axis  (left stick)
@@ -1291,7 +1151,7 @@
 
 				setjoystickstate(hostjoyid + 1, 0, val, upper_bound);
 
-				// handle the Y axis
+				// handle the Y axis   
 				val = SDL_JoystickGetAxis(joysticktable[hostjoyid], current_controller_map.lstick_axis_y);
 				if (current_controller_map.lstick_axis_y_invert != 0)
 					val = val * -1;
@@ -1301,29 +1161,29 @@
 
 			else
 			{
-				// alternative code for custom remapping the left stick
+				// alternative code for custom remapping the left stick  
 				// handle the Y axis  (left stick)
 				setjoybuttonstate(hostjoyid + 1, 7 + held_offset,
-								  SDL_JoystickGetAxis(joysticktable[hostjoyid], current_controller_map.lstick_axis_y) <=
-										  lower_bound
-									  ? 1
-									  : 0);
+				                  SDL_JoystickGetAxis(joysticktable[hostjoyid], current_controller_map.lstick_axis_y) <=
+				                  lower_bound
+					                  ? 1
+					                  : 0);
 				setjoybuttonstate(hostjoyid + 1, 8 + held_offset,
-								  SDL_JoystickGetAxis(joysticktable[hostjoyid], current_controller_map.lstick_axis_y) >=
-										  upper_bound
-									  ? 1
-									  : 0);
-				// handle the X axis
+				                  SDL_JoystickGetAxis(joysticktable[hostjoyid], current_controller_map.lstick_axis_y) >=
+				                  upper_bound
+					                  ? 1
+					                  : 0);
+				// handle the X axis  
 				setjoybuttonstate(hostjoyid + 1, 9 + held_offset,
-								  SDL_JoystickGetAxis(joysticktable[hostjoyid], current_controller_map.lstick_axis_x) <=
-										  lower_bound
-									  ? 1
-									  : 0);
+				                  SDL_JoystickGetAxis(joysticktable[hostjoyid], current_controller_map.lstick_axis_x) <=
+				                  lower_bound
+					                  ? 1
+					                  : 0);
 				setjoybuttonstate(hostjoyid + 1, 10 + held_offset,
-								  SDL_JoystickGetAxis(joysticktable[hostjoyid], current_controller_map.lstick_axis_x) >=
-										  upper_bound
-									  ? 1
-									  : 0);
+				                  SDL_JoystickGetAxis(joysticktable[hostjoyid], current_controller_map.lstick_axis_x) >=
+				                  upper_bound
+					                  ? 1
+					                  : 0);
 			}
 
 			// right stick
@@ -1340,35 +1200,8 @@
 			setjoystickstate(hostjoyid + 1, 3, val, upper_bound);
 
 			// cd32 red, blue, green, yellow
-			// south
+			// south 
 			setjoybuttonstate(hostjoyid + 1, 0 + held_offset,
-<<<<<<< HEAD
-							  (SDL_JoystickGetButton(joysticktable[hostjoyid], current_controller_map.south_button) & 1));
-			// east
-			setjoybuttonstate(hostjoyid + 1, 1 + held_offset,
-							  (SDL_JoystickGetButton(joysticktable[hostjoyid],
-													 current_controller_map.east_button) &
-							   1));
-			// west
-			setjoybuttonstate(hostjoyid + 1, 2 + held_offset,
-							  (SDL_JoystickGetButton(joysticktable[hostjoyid],
-													 current_controller_map.west_button) &
-							   1));
-			// north
-			setjoybuttonstate(hostjoyid + 1, 3 + held_offset,
-							  (SDL_JoystickGetButton(joysticktable[hostjoyid], current_controller_map.north_button) & 1));
-
-			// cd32  rwd, ffw, start
-			setjoybuttonstate(hostjoyid + 1, 4 + held_offset,
-							  (SDL_JoystickGetButton(joysticktable[hostjoyid], current_controller_map.left_shoulder) & 1));
-			// left shoulder
-			setjoybuttonstate(hostjoyid + 1, 5 + held_offset,
-							  (SDL_JoystickGetButton(joysticktable[hostjoyid], current_controller_map.right_shoulder) &
-							   1));
-			// right shoulder
-			setjoybuttonstate(hostjoyid + 1, 6 + held_offset,
-							  (SDL_JoystickGetButton(joysticktable[hostjoyid], current_controller_map.start_button) & 1));
-=======
 			                  SDL_JoystickGetButton(joysticktable[hostjoyid], current_controller_map.south_button) & 1);
 			// east                    
 			setjoybuttonstate(hostjoyid + 1, 1 + held_offset,
@@ -1391,30 +1224,12 @@
 			// right shoulder
 			setjoybuttonstate(hostjoyid + 1, 6 + held_offset,
 			                  SDL_JoystickGetButton(joysticktable[hostjoyid], current_controller_map.start_button) & 1);
->>>>>>> cab9890a
 			// start
 
 			// up down left right
-			// HAT Handling *or* D-PAD buttons
+			// HAT Handling *or* D-PAD buttons     
 			const int hat = SDL_JoystickGetHat(joysticktable[hostjoyid], 0);
 
-<<<<<<< HEAD
-			setjoybuttonstate(hostjoyid + 1, 7 + held_offset, current_controller_map.dpad_up + 1 ? (SDL_JoystickGetButton(joysticktable[hostjoyid], current_controller_map.dpad_up) & 1) : hat & SDL_HAT_UP);
-			setjoybuttonstate(hostjoyid + 1, 8 + held_offset, current_controller_map.dpad_down + 1 ? (SDL_JoystickGetButton(joysticktable[hostjoyid], current_controller_map.dpad_down) & 1) : hat & SDL_HAT_DOWN);
-			setjoybuttonstate(hostjoyid + 1, 9 + held_offset, current_controller_map.dpad_left + 1 ? (SDL_JoystickGetButton(joysticktable[hostjoyid], current_controller_map.dpad_left) & 1) : hat & SDL_HAT_LEFT);
-			setjoybuttonstate(hostjoyid + 1, 10 + held_offset, current_controller_map.dpad_right + 1 ? (SDL_JoystickGetButton(joysticktable[hostjoyid], current_controller_map.dpad_right) & 1) : hat & SDL_HAT_RIGHT);
-
-			// stick left/right/select
-			setjoybuttonstate(hostjoyid + 1, 11 + held_offset,
-							  (SDL_JoystickGetButton(joysticktable[hostjoyid], current_controller_map.lstick_button) & 1));
-			// left stick
-			setjoybuttonstate(hostjoyid + 1, 12 + held_offset,
-							  (SDL_JoystickGetButton(joysticktable[hostjoyid], current_controller_map.rstick_button) & 1));
-			// right stick
-
-			setjoybuttonstate(hostjoyid + 1, 13 + held_offset,
-							  (SDL_JoystickGetButton(joysticktable[hostjoyid], current_controller_map.select_button) & 1));
-=======
 			setjoybuttonstate(hostjoyid + 1, 7 + held_offset, current_controller_map.dpad_up + 1
 				                                                  ? SDL_JoystickGetButton(
 					                                                  joysticktable[hostjoyid],
@@ -1449,7 +1264,6 @@
 			setjoybuttonstate(hostjoyid + 1, 13 + held_offset,
 			                  SDL_JoystickGetButton(joysticktable[hostjoyid],
 			                                        current_controller_map.select_button) & 1);
->>>>>>> cab9890a
 			// select button
 		}
 	}
@@ -1460,10 +1274,11 @@
 	read_joystick, get_joystick_num, get_joystick_friendlyname, get_joystick_uniquename,
 	get_joystick_widget_num, get_joystick_widget_type,
 	get_joystick_widget_first,
-	get_joystick_flags};
-
-int input_get_default_joystick(struct uae_input_device *uid, const int num, int port, const int af, const int mode,
-							   const bool gp, bool joymouseswap)
+	get_joystick_flags
+};
+
+int input_get_default_joystick(struct uae_input_device* uid, const int num, int port, const int af, const int mode,
+                               const bool gp, bool joymouseswap)
 {
 	// DEAL WITH AXIS INPUT EVENTS
 	int h, v;
@@ -1504,112 +1319,112 @@
 	// set up a temporary control layout/ called 'thismap'
 	struct joypad_map_layout thismap[4];
 
-	// here, we will fill thismap with defaults, if a custom value is not set.
+	// here, we will fill thismap with defaults, if a custom value is not set. 
 	// this will do a lot of the 'logic' of the original code.
 
 	thismap[0] = currprefs.jports[port].amiberry_custom_none; // grab the 'no selection' options for the current map
 
 	// directions
 
-	if (port < 2) // ports 0, 1 ...
+	if (port < 2) // ports 0, 1 ... 
 	{
 		if (mode == JSEM_MODE_MOUSE)
 		{
 			thismap[0].dpad_up_action = thismap[0].dpad_up_action
-											? thismap[0].dpad_up_action
-											: port
-												  ? INPUTEVENT_MOUSE2_UP
-												  : INPUTEVENT_MOUSE1_UP;
+				                            ? thismap[0].dpad_up_action
+				                            : port
+				                            ? INPUTEVENT_MOUSE2_UP
+				                            : INPUTEVENT_MOUSE1_UP;
 			thismap[0].dpad_down_action = thismap[0].dpad_down_action
-											  ? thismap[0].dpad_down_action
-											  : port
-													? INPUTEVENT_MOUSE2_DOWN
-													: INPUTEVENT_MOUSE1_DOWN;
+				                              ? thismap[0].dpad_down_action
+				                              : port
+				                              ? INPUTEVENT_MOUSE2_DOWN
+				                              : INPUTEVENT_MOUSE1_DOWN;
 			thismap[0].dpad_left_action = thismap[0].dpad_left_action
-											  ? thismap[0].dpad_left_action
-											  : port
-													? INPUTEVENT_MOUSE2_LEFT
-													: INPUTEVENT_MOUSE1_LEFT;
+				                              ? thismap[0].dpad_left_action
+				                              : port
+				                              ? INPUTEVENT_MOUSE2_LEFT
+				                              : INPUTEVENT_MOUSE1_LEFT;
 			thismap[0].dpad_right_action = thismap[0].dpad_right_action
-											   ? thismap[0].dpad_right_action
-											   : port
-													 ? INPUTEVENT_MOUSE2_RIGHT
-													 : INPUTEVENT_MOUSE1_RIGHT;
+				                               ? thismap[0].dpad_right_action
+				                               : port
+				                               ? INPUTEVENT_MOUSE2_RIGHT
+				                               : INPUTEVENT_MOUSE1_RIGHT;
 		}
 		else
 		{
 			thismap[0].dpad_up_action = thismap[0].dpad_up_action
-											? thismap[0].dpad_up_action
-											: port
-												  ? INPUTEVENT_JOY2_UP
-												  : INPUTEVENT_JOY1_UP;
+				                            ? thismap[0].dpad_up_action
+				                            : port
+				                            ? INPUTEVENT_JOY2_UP
+				                            : INPUTEVENT_JOY1_UP;
 			thismap[0].dpad_down_action = thismap[0].dpad_down_action
-											  ? thismap[0].dpad_down_action
-											  : port
-													? INPUTEVENT_JOY2_DOWN
-													: INPUTEVENT_JOY1_DOWN;
+				                              ? thismap[0].dpad_down_action
+				                              : port
+				                              ? INPUTEVENT_JOY2_DOWN
+				                              : INPUTEVENT_JOY1_DOWN;
 			thismap[0].dpad_left_action = thismap[0].dpad_left_action
-											  ? thismap[0].dpad_left_action
-											  : port
-													? INPUTEVENT_JOY2_LEFT
-													: INPUTEVENT_JOY1_LEFT;
+				                              ? thismap[0].dpad_left_action
+				                              : port
+				                              ? INPUTEVENT_JOY2_LEFT
+				                              : INPUTEVENT_JOY1_LEFT;
 			thismap[0].dpad_right_action = thismap[0].dpad_right_action
-											   ? thismap[0].dpad_right_action
-											   : port
-													 ? INPUTEVENT_JOY2_RIGHT
-													 : INPUTEVENT_JOY1_RIGHT;
+				                               ? thismap[0].dpad_right_action
+				                               : port
+				                               ? INPUTEVENT_JOY2_RIGHT
+				                               : INPUTEVENT_JOY1_RIGHT;
 		}
 		// standard fire buttons
-		if (mode == JSEM_MODE_JOYSTICK_CD32) // CD32 joypad
+		if (mode == JSEM_MODE_JOYSTICK_CD32) // CD32 joypad  
 		{
 			thismap[0].south_action = thismap[0].south_action
-										  ? thismap[0].south_action
-										  : port
-												? INPUTEVENT_JOY2_CD32_RED
-												: INPUTEVENT_JOY1_CD32_RED;
+				                          ? thismap[0].south_action
+				                          : port
+				                          ? INPUTEVENT_JOY2_CD32_RED
+				                          : INPUTEVENT_JOY1_CD32_RED;
 			thismap[0].east_action = thismap[0].east_action
-										 ? thismap[0].east_action
-										 : port
-											   ? INPUTEVENT_JOY2_CD32_BLUE
-											   : INPUTEVENT_JOY1_CD32_BLUE;
+				                         ? thismap[0].east_action
+				                         : port
+				                         ? INPUTEVENT_JOY2_CD32_BLUE
+				                         : INPUTEVENT_JOY1_CD32_BLUE;
 			thismap[0].west_action = thismap[0].west_action
-										 ? thismap[0].west_action
-										 : port
-											   ? INPUTEVENT_JOY2_CD32_GREEN
-											   : INPUTEVENT_JOY1_CD32_GREEN;
+				                         ? thismap[0].west_action
+				                         : port
+				                         ? INPUTEVENT_JOY2_CD32_GREEN
+				                         : INPUTEVENT_JOY1_CD32_GREEN;
 			thismap[0].north_action = thismap[0].north_action
-										  ? thismap[0].north_action
-										  : port
-												? INPUTEVENT_JOY2_CD32_YELLOW
-												: INPUTEVENT_JOY1_CD32_YELLOW;
+				                          ? thismap[0].north_action
+				                          : port
+				                          ? INPUTEVENT_JOY2_CD32_YELLOW
+				                          : INPUTEVENT_JOY1_CD32_YELLOW;
 			thismap[0].start_action = thismap[0].start_action
-										  ? thismap[0].start_action
-										  : port
-												? INPUTEVENT_JOY2_CD32_PLAY
-												: INPUTEVENT_JOY1_CD32_PLAY;
-		}
-		else if (currprefs.jports[port].id >= JSEM_JOYS) // default, normal joystick
+				                          ? thismap[0].start_action
+				                          : port
+				                          ? INPUTEVENT_JOY2_CD32_PLAY
+				                          : INPUTEVENT_JOY1_CD32_PLAY;
+		}
+		else if (currprefs.jports[port].id >= JSEM_JOYS) // default, normal joystick  
 		{
 			thismap[0].south_action = thismap[0].south_action
-										  ? thismap[0].south_action
-										  : port
-												? INPUTEVENT_JOY2_FIRE_BUTTON
-												: INPUTEVENT_JOY1_FIRE_BUTTON;
+				                          ? thismap[0].south_action
+				                          : port
+				                          ? INPUTEVENT_JOY2_FIRE_BUTTON
+				                          : INPUTEVENT_JOY1_FIRE_BUTTON;
 			thismap[0].east_action = thismap[0].east_action
-										 ? thismap[0].east_action
-										 : port
-											   ? INPUTEVENT_JOY2_2ND_BUTTON
-											   : INPUTEVENT_JOY1_2ND_BUTTON;
+				                         ? thismap[0].east_action
+				                         : port
+				                         ? INPUTEVENT_JOY2_2ND_BUTTON
+				                         : INPUTEVENT_JOY1_2ND_BUTTON;
 			thismap[0].west_action = thismap[0].west_action
-										 ? thismap[0].west_action
-										 : port
-											   ? INPUTEVENT_JOY2_UP
-											   : INPUTEVENT_JOY1_UP;
+				                         ? thismap[0].west_action
+				                         : port
+				                         ? INPUTEVENT_JOY2_UP
+				                         : INPUTEVENT_JOY1_UP;
 			thismap[0].north_action = thismap[0].north_action
-										  ? thismap[0].north_action
-										  : port
-												? INPUTEVENT_JOY2_3RD_BUTTON
-												: INPUTEVENT_JOY1_3RD_BUTTON;
+				                          ? thismap[0].north_action
+				                          : port
+				                          ? INPUTEVENT_JOY2_3RD_BUTTON
+				                          : INPUTEVENT_JOY1_3RD_BUTTON;
 
 			thismap[0].start_action = thismap[0].start_action ? thismap[0].start_action : INPUTEVENT_KEY_P;
 		}
@@ -1621,89 +1436,89 @@
 			//if (1==0)
 		{
 			thismap[0].left_shoulder_action = thismap[0].left_shoulder_action
-												  ? thismap[0].left_shoulder_action
-												  : port
-														? INPUTEVENT_JOY2_FIRE_BUTTON
-														: INPUTEVENT_JOY1_FIRE_BUTTON;
+				                                  ? thismap[0].left_shoulder_action
+				                                  : port
+				                                  ? INPUTEVENT_JOY2_FIRE_BUTTON
+				                                  : INPUTEVENT_JOY1_FIRE_BUTTON;
 			thismap[0].right_shoulder_action = thismap[0].right_shoulder_action
-												   ? thismap[0].right_shoulder_action
-												   : port
-														 ? INPUTEVENT_JOY2_2ND_BUTTON
-														 : INPUTEVENT_JOY1_2ND_BUTTON;
+				                                   ? thismap[0].right_shoulder_action
+				                                   : port
+				                                   ? INPUTEVENT_JOY2_2ND_BUTTON
+				                                   : INPUTEVENT_JOY1_2ND_BUTTON;
 		}
 
 		else if (mode == JSEM_MODE_JOYSTICK_CD32) // CD32 joypad, use RWD/FWD
 		{
 			thismap[0].left_shoulder_action = thismap[0].left_shoulder_action
-												  ? thismap[0].left_shoulder_action
-												  : port
-														? INPUTEVENT_JOY2_CD32_RWD
-														: INPUTEVENT_JOY1_CD32_RWD;
+				                                  ? thismap[0].left_shoulder_action
+				                                  : port
+				                                  ? INPUTEVENT_JOY2_CD32_RWD
+				                                  : INPUTEVENT_JOY1_CD32_RWD;
 
 			thismap[0].right_shoulder_action = thismap[0].right_shoulder_action
-												   ? thismap[0].right_shoulder_action
-												   : port
-														 ? INPUTEVENT_JOY2_CD32_FFW
-														 : INPUTEVENT_JOY1_CD32_FFW;
+				                                   ? thismap[0].right_shoulder_action
+				                                   : port
+				                                   ? INPUTEVENT_JOY2_CD32_FFW
+				                                   : INPUTEVENT_JOY1_CD32_FFW;
 		}
 
 		else if (currprefs.jports[port].id >= JSEM_JOYS) // default, normal joystick
 		{
 			thismap[0].left_shoulder_action = thismap[0].left_shoulder_action
-												  ? thismap[0].left_shoulder_action
-												  : INPUTEVENT_KEY_SPACE;
+				                                  ? thismap[0].left_shoulder_action
+				                                  : INPUTEVENT_KEY_SPACE;
 			thismap[0].right_shoulder_action = thismap[0].right_shoulder_action
-												   ? thismap[0].right_shoulder_action
-												   : INPUTEVENT_KEY_RETURN;
-		}
-	}
-	else // ports 2, 3 ... parallel ports
+				                                   ? thismap[0].right_shoulder_action
+				                                   : INPUTEVENT_KEY_RETURN;
+		}
+	}
+	else // ports 2, 3 ... parallel ports 
 	{
 		thismap[0].dpad_up_action = thismap[0].dpad_up_action
-										? thismap[0].dpad_up_action
-										: port - 2
-											  ? INPUTEVENT_PAR_JOY2_UP
-											  : INPUTEVENT_PAR_JOY1_UP;
+			                            ? thismap[0].dpad_up_action
+			                            : port - 2
+			                            ? INPUTEVENT_PAR_JOY2_UP
+			                            : INPUTEVENT_PAR_JOY1_UP;
 		thismap[0].dpad_down_action = thismap[0].dpad_down_action
-										  ? thismap[0].dpad_down_action
-										  : port - 2
-												? INPUTEVENT_PAR_JOY2_DOWN
-												: INPUTEVENT_PAR_JOY1_DOWN;
+			                              ? thismap[0].dpad_down_action
+			                              : port - 2
+			                              ? INPUTEVENT_PAR_JOY2_DOWN
+			                              : INPUTEVENT_PAR_JOY1_DOWN;
 		thismap[0].dpad_left_action = thismap[0].dpad_left_action
-										  ? thismap[0].dpad_left_action
-										  : port - 2
-												? INPUTEVENT_PAR_JOY2_LEFT
-												: INPUTEVENT_PAR_JOY1_LEFT;
+			                              ? thismap[0].dpad_left_action
+			                              : port - 2
+			                              ? INPUTEVENT_PAR_JOY2_LEFT
+			                              : INPUTEVENT_PAR_JOY1_LEFT;
 		thismap[0].dpad_right_action = thismap[0].dpad_right_action
-										   ? thismap[0].dpad_right_action
-										   : port - 2
-												 ? INPUTEVENT_PAR_JOY2_RIGHT
-												 : INPUTEVENT_PAR_JOY1_RIGHT;
+			                               ? thismap[0].dpad_right_action
+			                               : port - 2
+			                               ? INPUTEVENT_PAR_JOY2_RIGHT
+			                               : INPUTEVENT_PAR_JOY1_RIGHT;
 
 		thismap[0].south_action = thismap[0].south_action
-									  ? thismap[0].south_action
-									  : port - 2
-											? INPUTEVENT_PAR_JOY2_FIRE_BUTTON
-											: INPUTEVENT_PAR_JOY1_FIRE_BUTTON;
+			                          ? thismap[0].south_action
+			                          : port - 2
+			                          ? INPUTEVENT_PAR_JOY2_FIRE_BUTTON
+			                          : INPUTEVENT_PAR_JOY1_FIRE_BUTTON;
 		thismap[0].east_action = thismap[0].east_action
-									 ? thismap[0].east_action
-									 : port - 2
-										   ? INPUTEVENT_PAR_JOY2_2ND_BUTTON
-										   : INPUTEVENT_PAR_JOY1_2ND_BUTTON;
+			                         ? thismap[0].east_action
+			                         : port - 2
+			                         ? INPUTEVENT_PAR_JOY2_2ND_BUTTON
+			                         : INPUTEVENT_PAR_JOY1_2ND_BUTTON;
 
 		thismap[0].start_action = thismap[0].start_action ? thismap[0].start_action : INPUTEVENT_KEY_P;
 		thismap[0].left_shoulder_action = thismap[0].left_shoulder_action
-											  ? thismap[0].left_shoulder_action
-											  : INPUTEVENT_KEY_SPACE;
+			                                  ? thismap[0].left_shoulder_action
+			                                  : INPUTEVENT_KEY_SPACE;
 		thismap[0].right_shoulder_action = thismap[0].right_shoulder_action
-											   ? thismap[0].right_shoulder_action
-											   : INPUTEVENT_KEY_RETURN;
+			                                   ? thismap[0].right_shoulder_action
+			                                   : INPUTEVENT_KEY_RETURN;
 	}
 
 	thismap[1] = currprefs.jports[port].amiberry_custom_hotkey; // grab the 'select button' options for the current map
 
 	// currently disabled
-	//	thismap[2] = currprefs.jports[port].amiberry_custom_left_trigger; // grab the 'left trigger'  options for the current map
+	//	thismap[2] = currprefs.jports[port].amiberry_custom_left_trigger; // grab the 'left trigger'  options for the current map        
 	//	thismap[3] = currprefs.jports[port].amiberry_custom_right_trigger; // grab the 'right trigger' options for the current map
 
 	//  Now assign the actual buttons VALUES (TRUE/FALSE) to trigger the EVENTS
@@ -1713,18 +1528,18 @@
 	{
 		function_offset = n * REMAP_BUTTONS;
 
-		// s/e/w/n
+		// s/e/w/n      
 		setid_af(uid, num, ID_BUTTON_OFFSET + 0 + function_offset, 0, port, thismap[n].south_action, af, gp);
 		setid(uid, num, ID_BUTTON_OFFSET + 1 + function_offset, 0, port, thismap[n].east_action, gp);
 		setid(uid, num, ID_BUTTON_OFFSET + 2 + function_offset, 0, port, thismap[n].west_action, gp);
 		setid(uid, num, ID_BUTTON_OFFSET + 3 + function_offset, 0, port, thismap[n].north_action, gp);
 
-		// left shoulder / right shoulder / start
+		// left shoulder / right shoulder / start  
 		setid(uid, num, ID_BUTTON_OFFSET + 4 + function_offset, 0, port, thismap[n].left_shoulder_action, gp);
 		setid(uid, num, ID_BUTTON_OFFSET + 5 + function_offset, 0, port, thismap[n].right_shoulder_action, gp);
 		setid(uid, num, ID_BUTTON_OFFSET + 6 + function_offset, 0, port, thismap[n].start_action, gp);
 
-		// directions
+		// directions  
 		setid(uid, num, ID_BUTTON_OFFSET + 7 + function_offset, 0, port, thismap[n].dpad_up_action, gp);
 		setid(uid, num, ID_BUTTON_OFFSET + 8 + function_offset, 0, port, thismap[n].dpad_down_action, gp);
 		setid(uid, num, ID_BUTTON_OFFSET + 9 + function_offset, 0, port, thismap[n].dpad_left_action, gp);
@@ -1758,7 +1573,7 @@
 	return 0;
 }
 
-int input_get_default_joystick_analog(struct uae_input_device *uid, int i, int port, int af, bool gp, bool joymouseswap)
+int input_get_default_joystick_analog(struct uae_input_device* uid, int i, int port, int af, bool gp, bool joymouseswap)
 {
 	return 0;
 }