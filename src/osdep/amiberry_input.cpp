--- conflicted
+++ resolved
@@ -148,7 +148,7 @@
 	default_keyboard_map.select_button = SDL_SCANCODE_1;
 	default_keyboard_map.start_button = SDL_SCANCODE_2;
 	default_keyboard_map.lstick_button = SDL_SCANCODE_F1;
-	default_keyboard_map.rstick_button = SDL_SCANCODE_F2;	
+	default_keyboard_map.rstick_button = SDL_SCANCODE_F2;
 
 	default_keyboard_map.hotkey_button = -1;
 	default_keyboard_map.quit_button = -1;
@@ -653,7 +653,7 @@
 
 static bool init_kb_from_retroarch(int index, char* retroarch_file)
 {
-	struct host_keyboard_button temp_keyboard_buttons {};
+	struct host_keyboard_button temp_keyboard_buttons{};
 	auto player = index + 1;
 
 	auto tempkey = find_retroarch_key("input_player", player, "y", retroarch_file);
@@ -711,19 +711,19 @@
 	tempkey = find_retroarch_key("input_player", player, "r2", retroarch_file);
 	x = find_string_in_array(remap_key_map_list_strings, remap_key_map_list_size, tempkey);
 	temp_keyboard_buttons.rstick_button = remap_key_map_list[x];
-		
+
 	// Added for keyboard ability to pull up the amiberry menu which most people want!
 	if (index == 0)
 	{
-		tempkey = find_retroarch_key("input_enable_hotkey", player, NULL, retroarch_file);
+		tempkey = find_retroarch_key("input_enable_hotkey", player, nullptr, retroarch_file);
 		x = find_string_in_array(remap_key_map_list_strings, remap_key_map_list_size, tempkey);
 		temp_keyboard_buttons.hotkey_button = remap_key_map_list[x];
 
-		tempkey = find_retroarch_key("input_exit_emulator", player, NULL, retroarch_file);
+		tempkey = find_retroarch_key("input_exit_emulator", player, nullptr, retroarch_file);
 		x = find_string_in_array(remap_key_map_list_strings, remap_key_map_list_size, tempkey);
 		temp_keyboard_buttons.quit_button = remap_key_map_list[x];
 
-		tempkey = find_retroarch_key("input_menu_toggle", player, NULL, retroarch_file);
+		tempkey = find_retroarch_key("input_menu_toggle", player, nullptr, retroarch_file);
 		x = find_string_in_array(remap_key_map_list_strings, remap_key_map_list_size, tempkey);
 		temp_keyboard_buttons.menu_button = remap_key_map_list[x];
 	}
@@ -750,7 +750,7 @@
 		|| temp_keyboard_buttons.start_button != -1
 		|| temp_keyboard_buttons.lstick_button != -1
 		|| temp_keyboard_buttons.rstick_button != -1;
-	
+
 	if (valid)
 	{
 		//
@@ -1102,7 +1102,7 @@
 	for (auto joyid = 0; joyid < MAX_JPORTS; joyid++)
 	{
 		// First handle retroarch (or default) keys as Joystick...
-		if (currprefs.jports[joyid].id >= JSEM_JOYS && currprefs.jports[joyid].id < JSEM_JOYS + num_keys_as_joys )
+		if (currprefs.jports[joyid].id >= JSEM_JOYS && currprefs.jports[joyid].id < JSEM_JOYS + num_keys_as_joys)
 		{
 			//
 			const auto hostkeyid = currprefs.jports[joyid].id - JSEM_JOYS;
@@ -1142,7 +1142,7 @@
 			}
 		}
 
-		// this is what we actually use on the Pi (for joysticks :)
+			// this is what we actually use on the Pi (for joysticks :)
 		else if (jsem_isjoy(joyid, &currprefs) != -1)
 		{
 			// Now we handle real SDL joystick...
@@ -1150,7 +1150,7 @@
 			static struct host_input_button current_controller_map;
 			current_controller_map = host_input_buttons[hostjoyid];
 
-			const auto joy_offset = num_keys_as_joys ;
+			const auto joy_offset = num_keys_as_joys;
 
 			if (current_controller_map.east_button == current_controller_map.hotkey_button)
 				current_controller_map.east_button = -1;
@@ -1228,7 +1228,7 @@
 			}
 
 				// this *should* allow us to handle function buttons (l2/r2/select)  <<<  except there were issues this work, picking a fixed number!!                            
-				// these two cannot be used whilst we are limtied to 32 buttons, since 'REMAP_BUTTONS' = 14
+				// these two cannot be used whilst we are limited to 32 buttons, since 'REMAP_BUTTONS' = 14
 				// else if (SDL_JoystickGetButton(joysticktable[hostjoyid], host_input_buttons[hostjoyid].left_trigger) & 1)
 				//     held_offset = REMAP_BUTTONS * 2;
 				// else if (SDL_JoystickGetButton(joysticktable[hostjoyid], host_input_buttons[hostjoyid].right_trigger) & 1)
@@ -1251,27 +1251,13 @@
 				if (!currprefs.input_analog_remap)
 				{
 					// handle the X axis  (left stick)
-<<<<<<< HEAD
-					val = SDL_JoystickGetAxis(joysticktable[hostjoyid], current_controller_map.lstick_axis_x);
-					if (current_controller_map.lstick_axis_x_invert != 0)
-						val = val * -1;
-
-					setjoystickstate(hostjoyid + joy_offset, 0, val, upper_bound);
-
-					// handle the Y axis   
-					val = SDL_JoystickGetAxis(joysticktable[hostjoyid], current_controller_map.lstick_axis_y);
-					if (current_controller_map.lstick_axis_y_invert != 0)
-						val = val * -1;
-					
-					setjoystickstate(hostjoyid + joy_offset, 1, val, upper_bound);
-=======
 					if (current_controller_map.lstick_axis_x != -1)
 					{
 						val = SDL_JoystickGetAxis(joysticktable[hostjoyid], current_controller_map.lstick_axis_x);
 						if (current_controller_map.lstick_axis_x_invert != 0)
 							val = val * -1;
 
-						setjoystickstate(hostjoyid + 1, 0, val, upper_bound);
+						setjoystickstate(hostjoyid + joy_offset, 0, val, upper_bound);
 					}
 
 					// handle the Y axis
@@ -1281,46 +1267,22 @@
 						if (current_controller_map.lstick_axis_y_invert != 0)
 							val = val * -1;
 
-						setjoystickstate(hostjoyid + 1, 1, val, upper_bound);
+						setjoystickstate(hostjoyid + joy_offset, 1, val, upper_bound);
 					}
->>>>>>> c2e3e76f
 				}
 				else
 				{
 					// alternative code for custom remapping the left stick  
 					// handle the Y axis  (left stick)
-<<<<<<< HEAD
-					setjoybuttonstate(hostjoyid + joy_offset, 7 + held_offset,
-					                  SDL_JoystickGetAxis(joysticktable[hostjoyid], current_controller_map.lstick_axis_y) <=
-					                  lower_bound
-						                  ? 1
-						                  : 0);
-					setjoybuttonstate(hostjoyid + joy_offset, 8 + held_offset,
-					                  SDL_JoystickGetAxis(joysticktable[hostjoyid], current_controller_map.lstick_axis_y) >=
-					                  upper_bound
-						                  ? 1
-						                  : 0);
-					// handle the X axis  
-					setjoybuttonstate(hostjoyid + joy_offset, 9 + held_offset,
-					                  SDL_JoystickGetAxis(joysticktable[hostjoyid], current_controller_map.lstick_axis_x) <=
-					                  lower_bound
-						                  ? 1
-						                  : 0);
-					setjoybuttonstate(hostjoyid + joy_offset, 10 + held_offset,
-					                  SDL_JoystickGetAxis(joysticktable[hostjoyid], current_controller_map.lstick_axis_x) >=
-					                  upper_bound
-						                  ? 1
-						                  : 0);
-=======
 					if (current_controller_map.lstick_axis_y != -1)
 					{
-						setjoybuttonstate(hostjoyid + 1, 7 + held_offset,
+						setjoybuttonstate(hostjoyid + joy_offset, 7 + held_offset,
 						                  SDL_JoystickGetAxis(joysticktable[hostjoyid],
 						                                      current_controller_map.lstick_axis_y) <=
 						                  lower_bound
 							                  ? 1
 							                  : 0);
-						setjoybuttonstate(hostjoyid + 1, 8 + held_offset,
+						setjoybuttonstate(hostjoyid + joy_offset, 8 + held_offset,
 						                  SDL_JoystickGetAxis(joysticktable[hostjoyid],
 						                                      current_controller_map.lstick_axis_y) >=
 						                  upper_bound
@@ -1330,20 +1292,19 @@
 					// handle the X axis
 					if (current_controller_map.lstick_axis_x != -1)
 					{
-						setjoybuttonstate(hostjoyid + 1, 9 + held_offset,
+						setjoybuttonstate(hostjoyid + joy_offset, 9 + held_offset,
 						                  SDL_JoystickGetAxis(joysticktable[hostjoyid],
 						                                      current_controller_map.lstick_axis_x) <=
 						                  lower_bound
 							                  ? 1
 							                  : 0);
-						setjoybuttonstate(hostjoyid + 1, 10 + held_offset,
+						setjoybuttonstate(hostjoyid + joy_offset, 10 + held_offset,
 						                  SDL_JoystickGetAxis(joysticktable[hostjoyid],
 						                                      current_controller_map.lstick_axis_x) >=
 						                  upper_bound
 							                  ? 1
 							                  : 0);
 					}
->>>>>>> c2e3e76f
 				}
 
 				// right stick
@@ -1353,12 +1314,8 @@
 					if (current_controller_map.rstick_axis_x_invert != 0)
 						val = val * -1;
 
-<<<<<<< HEAD
-				setjoystickstate(hostjoyid + joy_offset, 2, val, upper_bound);
-=======
-					setjoystickstate(hostjoyid + 1, 2, val, upper_bound);
+					setjoystickstate(hostjoyid + joy_offset, 2, val, upper_bound);
 				}
->>>>>>> c2e3e76f
 
 				if (current_controller_map.rstick_axis_y != -1)
 				{
@@ -1366,132 +1323,90 @@
 					if (current_controller_map.rstick_axis_y_invert != 0)
 						val = val * -1;
 
-<<<<<<< HEAD
-				setjoystickstate(hostjoyid + joy_offset, 3, val, upper_bound);
-=======
-					setjoystickstate(hostjoyid + 1, 3, val, upper_bound);
+					setjoystickstate(hostjoyid + joy_offset, 3, val, upper_bound);
 				}
->>>>>>> c2e3e76f
 			}
-		
 			// cd32 red, blue, green, yellow
-<<<<<<< HEAD
-			// south 
-			setjoybuttonstate(hostjoyid + joy_offset, 0 + held_offset,
-			                  SDL_JoystickGetButton(joysticktable[hostjoyid], current_controller_map.south_button) & 1);
-			// east                    
-			setjoybuttonstate(hostjoyid + joy_offset, 1 + held_offset,
-			                  SDL_JoystickGetButton(joysticktable[hostjoyid], current_controller_map.east_button) & 1);
-			// west
-			setjoybuttonstate(hostjoyid + joy_offset, 2 + held_offset,
-			                  SDL_JoystickGetButton(joysticktable[hostjoyid], current_controller_map.west_button) & 1);
-			// north
-			setjoybuttonstate(hostjoyid + joy_offset, 3 + held_offset,
-			                  SDL_JoystickGetButton(joysticktable[hostjoyid], current_controller_map.north_button) & 1);
-
-			// cd32  rwd, ffw, start
-			setjoybuttonstate(hostjoyid + joy_offset, 4 + held_offset,
-			                  SDL_JoystickGetButton(joysticktable[hostjoyid],
-			                                        current_controller_map.left_shoulder) & 1);
-			// left shoulder
-			setjoybuttonstate(hostjoyid + joy_offset, 5 + held_offset,
-			                  SDL_JoystickGetButton(joysticktable[hostjoyid], current_controller_map.right_shoulder) &
-			                  1);
-			// right shoulder
-			setjoybuttonstate(hostjoyid + joy_offset, 6 + held_offset,
-			                  SDL_JoystickGetButton(joysticktable[hostjoyid], current_controller_map.start_button) & 1);
-=======
 			// south
 			if (current_controller_map.south_button != -1)
-				setjoybuttonstate(hostjoyid + 1, 0 + held_offset,
-				                  SDL_JoystickGetButton(joysticktable[hostjoyid], current_controller_map.south_button) &
-				                  1);
+				setjoybuttonstate(hostjoyid + joy_offset, 0 + held_offset,
+				                  SDL_JoystickGetButton(joysticktable[hostjoyid],
+				                                        current_controller_map.south_button) & 1);
 			// east
 			if (current_controller_map.east_button != -1)
-				setjoybuttonstate(hostjoyid + 1, 1 + held_offset,
-				                  SDL_JoystickGetButton(joysticktable[hostjoyid], current_controller_map.east_button) &
-				                  1);
+				setjoybuttonstate(hostjoyid + joy_offset, 1 + held_offset,
+				                  SDL_JoystickGetButton(joysticktable[hostjoyid],
+				                                        current_controller_map.east_button) & 1);
 			// west
 			if (current_controller_map.west_button != -1)
-				setjoybuttonstate(hostjoyid + 1, 2 + held_offset,
-				                  SDL_JoystickGetButton(joysticktable[hostjoyid], current_controller_map.west_button) &
-				                  1);
+				setjoybuttonstate(hostjoyid + joy_offset, 2 + held_offset,
+				                  SDL_JoystickGetButton(joysticktable[hostjoyid],
+				                                        current_controller_map.west_button) & 1);
 			// north
 			if (current_controller_map.north_button != -1)
-				setjoybuttonstate(hostjoyid + 1, 3 + held_offset,
-				                  SDL_JoystickGetButton(joysticktable[hostjoyid], current_controller_map.north_button) &
-				                  1);
+				setjoybuttonstate(hostjoyid + joy_offset, 3 + held_offset,
+				                  SDL_JoystickGetButton(joysticktable[hostjoyid],
+				                                        current_controller_map.north_button) & 1);
 
 			// cd32  rwd, ffw, start
+			// left shoulder
 			if (current_controller_map.left_shoulder != -1)
-				setjoybuttonstate(hostjoyid + 1, 4 + held_offset,
+				setjoybuttonstate(hostjoyid + joy_offset, 4 + held_offset,
 				                  SDL_JoystickGetButton(joysticktable[hostjoyid],
 				                                        current_controller_map.left_shoulder) & 1);
-			// left shoulder
+			// right shoulder
 			if (current_controller_map.right_shoulder != -1)
-				setjoybuttonstate(hostjoyid + 1, 5 + held_offset,
+				setjoybuttonstate(hostjoyid + joy_offset, 5 + held_offset,
 				                  SDL_JoystickGetButton(joysticktable[hostjoyid],
 				                                        current_controller_map.right_shoulder) &
 				                  1);
-			// right shoulder
+			// start
 			if (current_controller_map.start_button != -1)
-				setjoybuttonstate(hostjoyid + 1, 6 + held_offset,
-				                  SDL_JoystickGetButton(joysticktable[hostjoyid], current_controller_map.start_button) &
-				                  1);
->>>>>>> c2e3e76f
-			// start
+				setjoybuttonstate(hostjoyid + joy_offset, 6 + held_offset,
+				                  SDL_JoystickGetButton(joysticktable[hostjoyid],
+				                                        current_controller_map.start_button) & 1);
 
 			// up down left right
 			// HAT Handling *or* D-PAD buttons     
 			const int hat = SDL_JoystickGetHat(joysticktable[hostjoyid], 0);
 
 			setjoybuttonstate(hostjoyid + joy_offset, 7 + held_offset, current_controller_map.dpad_up + 1
-				                                                  ? SDL_JoystickGetButton(
-					                                                  joysticktable[hostjoyid],
-					                                                  current_controller_map.dpad_up) & 1
-				                                                  : hat & SDL_HAT_UP);
+				                                                           ? SDL_JoystickGetButton(
+					                                                           joysticktable[hostjoyid],
+					                                                           current_controller_map.dpad_up) &
+				                                                           1
+				                                                           : hat & SDL_HAT_UP);
 			setjoybuttonstate(hostjoyid + joy_offset, 8 + held_offset, current_controller_map.dpad_down + 1
-				                                                  ? SDL_JoystickGetButton(
-					                                                  joysticktable[hostjoyid],
-					                                                  current_controller_map.dpad_down) & 1
-				                                                  : hat & SDL_HAT_DOWN);
+				                                                           ? SDL_JoystickGetButton(
+					                                                           joysticktable[hostjoyid],
+					                                                           current_controller_map.dpad_down)
+				                                                           & 1
+				                                                           : hat & SDL_HAT_DOWN);
 			setjoybuttonstate(hostjoyid + joy_offset, 9 + held_offset, current_controller_map.dpad_left + 1
-				                                                  ? SDL_JoystickGetButton(
-					                                                  joysticktable[hostjoyid],
-					                                                  current_controller_map.dpad_left) & 1
-				                                                  : hat & SDL_HAT_LEFT);
+				                                                           ? SDL_JoystickGetButton(
+					                                                           joysticktable[hostjoyid],
+					                                                           current_controller_map.dpad_left)
+				                                                           & 1
+				                                                           : hat & SDL_HAT_LEFT);
 			setjoybuttonstate(hostjoyid + joy_offset, 10 + held_offset, current_controller_map.dpad_right + 1
-				                                                   ? SDL_JoystickGetButton(
-					                                                   joysticktable[hostjoyid],
-					                                                   current_controller_map.dpad_right) & 1
-				                                                   : hat & SDL_HAT_RIGHT);
+				                                                            ? SDL_JoystickGetButton(
+					                                                            joysticktable[hostjoyid],
+					                                                            current_controller_map.
+					                                                            dpad_right) & 1
+				                                                            : hat & SDL_HAT_RIGHT);
 
 			// stick left/right/select
-<<<<<<< HEAD
-			setjoybuttonstate(hostjoyid + joy_offset, 11 + held_offset,
-			                  SDL_JoystickGetButton(joysticktable[hostjoyid],
-			                                        current_controller_map.lstick_button) & 1);
-			// left stick
-			setjoybuttonstate(hostjoyid + joy_offset, 12 + held_offset,
-			                  SDL_JoystickGetButton(joysticktable[hostjoyid],
-			                                        current_controller_map.rstick_button) & 1);
-			// right stick
-
-			setjoybuttonstate(hostjoyid + joy_offset, 13 + held_offset,
-			                  SDL_JoystickGetButton(joysticktable[hostjoyid],
-			                                        current_controller_map.select_button) & 1);
-=======
 			// left stick
 			if (current_controller_map.lstick_button != -1)
-				setjoybuttonstate(hostjoyid + 1, 11 + held_offset,
+				setjoybuttonstate(hostjoyid + joy_offset, 11 + held_offset,
 				                  SDL_JoystickGetButton(joysticktable[hostjoyid],
 				                                        current_controller_map.lstick_button) & 1);
 			// right stick
 			if (current_controller_map.rstick_button != -1)
-				setjoybuttonstate(hostjoyid + 1, 12 + held_offset,
+				setjoybuttonstate(hostjoyid + joy_offset, 12 + held_offset,
 				                  SDL_JoystickGetButton(joysticktable[hostjoyid],
 				                                        current_controller_map.rstick_button) & 1);
->>>>>>> c2e3e76f
+
 			// select button
 			if (current_controller_map.select_button != -1)
 				setjoybuttonstate(hostjoyid + 1, 13 + held_offset,
@@ -1509,8 +1424,8 @@
 	get_joystick_flags
 };
 
-int input_get_default_joystick(struct uae_input_device* uid, const int num, int port, const int af, const int mode,
-                               const bool gp, bool joymouseswap)
+int input_get_default_joystick(struct uae_input_device* uid, int num, int port, int af, int mode,
+                               bool gp, bool joymouseswap)
 {
 	// DEAL WITH AXIS INPUT EVENTS
 	int h, v;
@@ -1554,7 +1469,8 @@
 	// here, we will fill thismap with defaults, if a custom value is not set. 
 	// this will do a lot of the 'logic' of the original code.
 
-	thismap[0] = currprefs.jports[port].amiberry_custom_none; // grab the 'no selection' options for the current map
+	thismap[0] = currprefs.jports[port].amiberry_custom_none;
+	// grab the 'no selection' options for the current map
 
 	// directions
 
@@ -1747,7 +1663,8 @@
 			                                   : INPUTEVENT_KEY_RETURN;
 	}
 
-	thismap[1] = currprefs.jports[port].amiberry_custom_hotkey; // grab the 'select button' options for the current map
+	thismap[1] = currprefs.jports[port].amiberry_custom_hotkey;
+	// grab the 'select button' options for the current map
 
 	// currently disabled
 	//	thismap[2] = currprefs.jports[port].amiberry_custom_left_trigger; // grab the 'left trigger'  options for the current map        
@@ -1805,7 +1722,8 @@
 	return 0;
 }
 
-int input_get_default_joystick_analog(struct uae_input_device* uid, int i, int port, int af, bool gp, bool joymouseswap)
+int input_get_default_joystick_analog(struct uae_input_device* uid, int i, int port, int af, bool gp,
+                                      bool joymouseswap)
 {
 	return 0;
 }
@@ -1819,7 +1737,8 @@
 		for (auto joyid = 0; joyid < MAX_JPORTS && !key_used; joyid++)
 		{
 			// First handle retroarch (or default) keys as Joystick...
-			if (currprefs.jports[joyid].id >= JSEM_JOYS && currprefs.jports[joyid].id < JSEM_JOYS + num_keys_as_joys)
+			if (currprefs.jports[joyid].id >= JSEM_JOYS && currprefs.jports[joyid].id < JSEM_JOYS +
+				num_keys_as_joys)
 			{
 				const auto hostkeyid = currprefs.jports[joyid].id - JSEM_JOYS;
 				auto kb = hostkeyid;
