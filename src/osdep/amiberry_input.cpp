#include <cstdio>
#include <cstring>
#include <cstdlib>

#include "sysdeps.h"
#include "options.h"
#include "inputdevice.h"

#include <fstream>
#include <algorithm>
#include "fsdb.h"

static struct host_input_button default_controller_map;
struct host_input_button host_input_buttons[MAX_INPUT_DEVICES];

static struct host_keyboard_button default_keyboard_map;
struct host_keyboard_button host_keyboard_buttons[4];

const int remap_buttons = 16;
#define REMAP_BUTTONS        16
#define MAX_MOUSE_BUTTONS	  3
#define MAX_MOUSE_AXES        4
#define FIRST_MOUSE_AXIS	  0
#define FIRST_MOUSE_BUTTON	MAX_MOUSE_AXES
#define CHECK_BIT(var,pos) ((var) & (1<<(pos)))
#define SET_BIT(var,pos) ((var) |= 1 << (pos))

static int num_mice = 1;
int num_keys_as_joys = 0;

static void fill_default_controller()
{
	default_controller_map.hotkey_button = -1;
	default_controller_map.quit_button = -1;
	default_controller_map.reset_button = -1;
	default_controller_map.menu_button = -1;

	default_controller_map.number_of_hats = 1;

	default_controller_map.north_button = 3; // yellow
	default_controller_map.east_button = 1; // blue
	default_controller_map.south_button = 0; // red
	default_controller_map.west_button = 2; // green

	default_controller_map.dpad_left = -1;
	default_controller_map.dpad_right = -1;
	default_controller_map.dpad_up = -1;
	default_controller_map.dpad_down = -1;

	default_controller_map.select_button = -1; //                          
	default_controller_map.start_button = 4; // play
	default_controller_map.left_shoulder = 6; // rwd
	default_controller_map.right_shoulder = 5; // fwd

	default_controller_map.left_shoulder = -1; // rwd
	default_controller_map.right_shoulder = -1; // fwd
	default_controller_map.left_trigger = -1; // alt. fire
	default_controller_map.right_trigger = -1; // esc?

	default_controller_map.lstick_button = -1;
	default_controller_map.lstick_left = -1;
	default_controller_map.lstick_right = -1;
	default_controller_map.lstick_up = -1;
	default_controller_map.lstick_down = -1;
	default_controller_map.lstick_axis_y = 1;
	default_controller_map.lstick_axis_x = 0;
	default_controller_map.lstick_axis_y_invert = false;
	default_controller_map.lstick_axis_x_invert = false;

	default_controller_map.rstick_button = -1;
	default_controller_map.rstick_left = -1;
	default_controller_map.rstick_right = -1;
	default_controller_map.rstick_up = -1;
	default_controller_map.rstick_down = -1;
	default_controller_map.rstick_axis_y = 3;
	default_controller_map.rstick_axis_x = 2;
	default_controller_map.rstick_axis_y_invert = false;
	default_controller_map.rstick_axis_x_invert = false;

	default_controller_map.is_retroarch = false;
}

static void fill_blank_controller()
{
	default_controller_map.hotkey_button = -1;
	default_controller_map.quit_button = -1;
	default_controller_map.reset_button = -1;
	default_controller_map.menu_button = -1;

	default_controller_map.number_of_hats = -1;

	default_controller_map.north_button = -1; // yellow
	default_controller_map.east_button = -1; // blue
	default_controller_map.south_button = -1; // red
	default_controller_map.west_button = -1; // green

	default_controller_map.dpad_left = -1;
	default_controller_map.dpad_right = -1;
	default_controller_map.dpad_up = -1;
	default_controller_map.dpad_down = -1;

	default_controller_map.select_button = -1; //                 
	default_controller_map.start_button = -1; // play
	default_controller_map.left_shoulder = -1; // rwd
	default_controller_map.right_shoulder = -1; // fwd

	default_controller_map.left_shoulder = -1; // rwd
	default_controller_map.right_shoulder = -1; // fwd
	default_controller_map.left_trigger = -1; // alt. fire
	default_controller_map.right_trigger = -1; // esc?

	default_controller_map.lstick_button = -1;
	default_controller_map.lstick_left = -1;
	default_controller_map.lstick_right = -1;
	default_controller_map.lstick_up = -1;
	default_controller_map.lstick_down = -1;
	default_controller_map.lstick_axis_y = -1;
	default_controller_map.lstick_axis_x = -1;
	default_controller_map.lstick_axis_y_invert = false;
	default_controller_map.lstick_axis_x_invert = false;

	default_controller_map.rstick_button = -1;
	default_controller_map.rstick_left = -1;
	default_controller_map.rstick_right = -1;
	default_controller_map.rstick_up = -1;
	default_controller_map.rstick_down = -1;
	default_controller_map.rstick_axis_y = -1;
	default_controller_map.rstick_axis_x = -1;
	default_controller_map.rstick_axis_y_invert = false;
	default_controller_map.rstick_axis_x_invert = false;

	default_controller_map.is_retroarch = false;
}

static void fill_default_keyboard()
{
	// test using iPac layout 
	default_keyboard_map.north_button = SDL_SCANCODE_LSHIFT;
	default_keyboard_map.east_button = SDL_SCANCODE_LCTRL;
	default_keyboard_map.south_button = SDL_SCANCODE_LALT;
	default_keyboard_map.west_button = SDL_SCANCODE_SPACE;
	default_keyboard_map.dpad_left = SDL_SCANCODE_LEFT;
	default_keyboard_map.dpad_right = SDL_SCANCODE_RIGHT;
	default_keyboard_map.dpad_up = SDL_SCANCODE_UP;
	default_keyboard_map.dpad_down = SDL_SCANCODE_DOWN;
	default_keyboard_map.left_shoulder = SDL_SCANCODE_Z;
	default_keyboard_map.right_shoulder = SDL_SCANCODE_X;
	default_keyboard_map.select_button = SDL_SCANCODE_1;
	default_keyboard_map.start_button = SDL_SCANCODE_2;
	default_keyboard_map.lstick_button = SDL_SCANCODE_F1;
	default_keyboard_map.rstick_button = SDL_SCANCODE_F2;

	default_keyboard_map.hotkey_button = -1;
	default_keyboard_map.quit_button = -1;
	default_keyboard_map.menu_button = -1;

	default_keyboard_map.is_retroarch = false;
}

//# Keyboard input. Will recognize letters (a to z) and the following special keys (where kp_
//# is for keypad keys):
//#
//#   "left", right, up, down, enter, kp_enter, tab, insert, del, end, home,
//#   rshift, shift, ctrl, alt, space, escape, add, subtract, kp_plus, kp_minus,
//#   f1, f2, f3, f4, f5, f6, f7, f8, f9, f10, f11, f12,
//#   num0, num1, num2, num3, num4, num5, num6, num7, num8, num9, pageup, pagedown,
//#   keypad0, keypad1, keypad2, keypad3, keypad4, keypad5, keypad6, keypad7, keypad8, keypad9,
//#   period, capslock, numlock, backspace, multiply, divide, print_screen, scroll_lock,
//#   tilde, backquote, pause, quote, comma, minus, slash, semicolon, equals, leftbracket,
//#   backslash, rightbracket, kp_period, kp_equals, rctrl, ralt

const int remap_key_map_list[] = {
	-1,
	SDL_SCANCODE_A, SDL_SCANCODE_B, SDL_SCANCODE_C, SDL_SCANCODE_D, SDL_SCANCODE_E,
	SDL_SCANCODE_F, SDL_SCANCODE_G, SDL_SCANCODE_H, SDL_SCANCODE_I, SDL_SCANCODE_J,
	SDL_SCANCODE_K, SDL_SCANCODE_L, SDL_SCANCODE_M, SDL_SCANCODE_N, SDL_SCANCODE_O,
	SDL_SCANCODE_P, SDL_SCANCODE_Q, SDL_SCANCODE_R, SDL_SCANCODE_S, SDL_SCANCODE_T,
	SDL_SCANCODE_U, SDL_SCANCODE_V, SDL_SCANCODE_W, SDL_SCANCODE_X, SDL_SCANCODE_Y, SDL_SCANCODE_Z,
	SDL_SCANCODE_LEFT, SDL_SCANCODE_RIGHT, SDL_SCANCODE_UP, SDL_SCANCODE_DOWN, SDL_SCANCODE_RETURN,
	SDL_SCANCODE_KP_ENTER, SDL_SCANCODE_TAB, SDL_SCANCODE_INSERT, SDL_SCANCODE_DELETE, SDL_SCANCODE_END,
	SDL_SCANCODE_HOME,
	SDL_SCANCODE_RSHIFT, SDL_SCANCODE_LSHIFT, SDL_SCANCODE_LCTRL, SDL_SCANCODE_LALT, SDL_SCANCODE_SPACE,
	SDL_SCANCODE_ESCAPE, SDL_SCANCODE_KP_PLUSMINUS, SDL_SCANCODE_MINUS, SDL_SCANCODE_KP_PLUS, SDL_SCANCODE_KP_MINUS,
	SDL_SCANCODE_F1, SDL_SCANCODE_F2, SDL_SCANCODE_F3, SDL_SCANCODE_F4, SDL_SCANCODE_F5, SDL_SCANCODE_F6,
	SDL_SCANCODE_F7, SDL_SCANCODE_F8, SDL_SCANCODE_F9, SDL_SCANCODE_F10, SDL_SCANCODE_F11, SDL_SCANCODE_F12,
	SDL_SCANCODE_0, SDL_SCANCODE_1, SDL_SCANCODE_2, SDL_SCANCODE_3, SDL_SCANCODE_4, SDL_SCANCODE_5, SDL_SCANCODE_6,
	SDL_SCANCODE_7, SDL_SCANCODE_8, SDL_SCANCODE_9, SDL_SCANCODE_PAGEUP, SDL_SCANCODE_PAGEDOWN,
	SDL_SCANCODE_KP_0, SDL_SCANCODE_KP_1, SDL_SCANCODE_KP_2, SDL_SCANCODE_KP_3, SDL_SCANCODE_KP_4,
	SDL_SCANCODE_KP_5, SDL_SCANCODE_KP_6, SDL_SCANCODE_KP_7, SDL_SCANCODE_KP_8, SDL_SCANCODE_KP_9,
	SDL_SCANCODE_PERIOD, SDL_SCANCODE_CAPSLOCK, SDL_SCANCODE_NUMLOCKCLEAR, SDL_SCANCODE_BACKSPACE,
	SDL_SCANCODE_KP_MULTIPLY, SDL_SCANCODE_KP_DIVIDE, SDL_SCANCODE_PRINTSCREEN, SDL_SCANCODE_SCROLLLOCK,
	SDL_SCANCODE_GRAVE, SDL_SCANCODE_GRAVE, SDL_SCANCODE_PAUSE, SDL_SCANCODE_APOSTROPHE, SDL_SCANCODE_COMMA,
	SDL_SCANCODE_MINUS, SDL_SCANCODE_SLASH, SDL_SCANCODE_SEMICOLON, SDL_SCANCODE_EQUALS, SDL_SCANCODE_LEFTBRACKET,
	SDL_SCANCODE_BACKSLASH, SDL_SCANCODE_RIGHTBRACKET,
	SDL_SCANCODE_KP_PERIOD, SDL_SCANCODE_KP_EQUALS, SDL_SCANCODE_RCTRL, SDL_SCANCODE_RALT
};

const char* remap_key_map_list_strings[] = {
	"nul",
	"a", "b", "c", "d", "e",
	"f", "g", "h", "i", "j",
	"k", "l", "m", "n", "o",
	"p", "q", "r", "s", "t",
	"u", "v", "w", "x", "y", "z",
	"left", "right", "up", "down", "enter",
	"kp_enter", "tab", "insert", "del", "end", "home",
	"rshift", "shift", "ctrl", "alt", "space",
	"escape", "add", "subtract", "kp_plus", "kp_minus",
	"f1", "f2", "f3", "f4", "f5", "f6",
	"f7", "f8", "f9", "f10", "f11", "f12",
	"num0", "num1", "num2", "num3", "num4", "num5",
	"num6", "num7", "num8", "num9", "pageup", "pagedown",
	"keypad0", "keypad1", "keypad2", "keypad3", "keypad4",
	"keypad5", "keypad6", "keypad7", "keypad8", "keypad9",
	"period", "capslock", "numlock", "backspace",
	"multiply", "divide", "print_screen", "scroll_lock",
	"tilde", "backquote", "pause", "quote", "comma",
	"minus", "slash", "semicolon", "equals", "leftbracket",
	"backslash", "rightbracket",
	"kp_period", "kp_equals", "rctrl", "ralt"
};

const int remap_key_map_list_size = sizeof remap_key_map_list / sizeof remap_key_map_list[0];

static int init_mouse()
{
	return 1;
}

static void close_mouse()
{
}

static int acquire_mouse(const int num, int flags)
{
	if (num >= 0 && num < num_mice)
		return 1;

	return 0;
}

static void unacquire_mouse(int num)
{
}

static int get_mouse_num()
{
	return num_mice;
}

static const TCHAR* get_mouse_friendlyname(const int mouse)
{
	if (num_mice > 0 && mouse == 0)
		return "Mouse";

	return "";
}

static const TCHAR* get_mouse_uniquename(const int mouse)
{
	if (num_mice > 0 && mouse == 0)
		return "MOUSE0";

	return "";
}

static int get_mouse_widget_num(const int mouse)
{
	if (num_mice > 0 && mouse == 0)
		return MAX_MOUSE_AXES + MAX_MOUSE_BUTTONS;

	return 0;
}

static int get_mouse_widget_first(const int mouse, const int type)
{
	if (num_mice > 0 && mouse == 0)
	{
		switch (type)
		{
		case IDEV_WIDGET_BUTTON:
			return FIRST_MOUSE_BUTTON;
		case IDEV_WIDGET_AXIS:
			return FIRST_MOUSE_AXIS;
		case IDEV_WIDGET_BUTTONAXIS:
			return MAX_MOUSE_AXES + MAX_MOUSE_BUTTONS;
		default:
			return -1;
		}
	}
	return -1;
}

static int get_mouse_widget_type(const int mouse, const int num, TCHAR* name, uae_u32* code)
{
	if (num_mice > 0 && mouse == 0)
	{
		if (num >= MAX_MOUSE_AXES && num < MAX_MOUSE_AXES + MAX_MOUSE_BUTTONS)
		{
			if (name)
				sprintf(name, "Button %d", num + 1 - MAX_MOUSE_AXES);

			return IDEV_WIDGET_BUTTON;
		}
		if (num < MAX_MOUSE_AXES)
		{
			if (name)
			{
				if (num == 0)
					sprintf(name, "X Axis");
				else if (num == 1)
					sprintf(name, "Y Axis");
				else
					sprintf(name, "Axis %d", num + 1);
			}
			return IDEV_WIDGET_AXIS;
		}
	}
	return IDEV_WIDGET_NONE;
}

static void read_mouse()
{
	if (currprefs.input_tablet > TABLET_OFF)
	{
		// Mousehack active
		int x, y;
		SDL_GetMouseState(&x, &y);
		setmousestate(0, 0, x, 1);
		setmousestate(0, 1, y, 1);
	}
}


static int get_mouse_flags(int num)
{
	return 0;
}

struct inputdevice_functions inputdevicefunc_mouse = {
	init_mouse, close_mouse, acquire_mouse, unacquire_mouse, read_mouse,
	get_mouse_num, get_mouse_friendlyname, get_mouse_uniquename,
	get_mouse_widget_num, get_mouse_widget_type,
	get_mouse_widget_first,
	get_mouse_flags
};

static void setid(struct uae_input_device* uid, const int i, const int slot, const int sub, const int port, int evt,
                  const bool gp)
{
	if (gp)
		inputdevice_sparecopy(&uid[i], slot, 0);
	uid[i].eventid[slot][sub] = evt;
	uid[i].port[slot][sub] = port + 1;
}

static void setid_af(struct uae_input_device* uid, const int i, const int slot, const int sub, const int port,
                     const int evt, const int af, const bool gp)
{
	setid(uid, i, slot, sub, port, evt, gp);
	uid[i].flags[slot][sub] &= ~ID_FLAG_AUTOFIRE_MASK;
	if (af >= JPORT_AF_NORMAL)
		uid[i].flags[slot][sub] |= ID_FLAG_AUTOFIRE;
}

int input_get_default_mouse(struct uae_input_device* uid, const int i, const int port, const int af, const bool gp,
                            bool wheel, bool joymouseswap)
{
	if (currprefs.jports[port].id >= JSEM_MICE && currprefs.jports[port].id < JSEM_END)
	{
		setid(uid, i, ID_AXIS_OFFSET + 0, 0, port, port ? INPUTEVENT_MOUSE2_HORIZ : INPUTEVENT_MOUSE1_HORIZ, gp);
		setid(uid, i, ID_AXIS_OFFSET + 1, 0, port, port ? INPUTEVENT_MOUSE2_VERT : INPUTEVENT_MOUSE1_VERT, gp);
		setid(uid, i, ID_AXIS_OFFSET + 2, 0, port, port ? 0 : INPUTEVENT_MOUSE1_WHEEL, gp);
		setid_af(uid, i, ID_BUTTON_OFFSET + 0, 0, port,
		         port ? INPUTEVENT_JOY2_FIRE_BUTTON : INPUTEVENT_JOY1_FIRE_BUTTON, af, gp);
		setid(uid, i, ID_BUTTON_OFFSET + 1, 0, port, port ? INPUTEVENT_JOY2_2ND_BUTTON : INPUTEVENT_JOY1_2ND_BUTTON,
		      gp);
		setid(uid, i, ID_BUTTON_OFFSET + 2, 0, port, port ? INPUTEVENT_JOY2_3RD_BUTTON : INPUTEVENT_JOY1_3RD_BUTTON,
		      gp);
	}

	else
		input_get_default_joystick(uid, i, port, af, JSEM_MODE_MOUSE, port, joymouseswap);

	if (i == 0)
		return 1;
	return 0;
}


static int init_kb()
{
	return 1;
}

static void close_kb()
{
}

static int acquire_kb(int num, int flags)
{
	return 1;
}

static void unacquire_kb(int num)
{
}

static void read_kb()
{
}

static int get_kb_num()
{
	return 1;
}

static const TCHAR* get_kb_friendlyname(int kb)
{
	return strdup("Default Keyboard");
}

static const TCHAR* get_kb_uniquename(int kb)
{
	return strdup("KEYBOARD0");
}

static int get_kb_widget_num(int kb)
{
	return 255;
}

static int get_kb_widget_first(int kb, int type)
{
	return 0;
}

static int get_kb_widget_type(int kb, int num, TCHAR* name, uae_u32* code)
{
	if (code)
		*code = num;
	return IDEV_WIDGET_KEY;
}

static int get_kb_flags(int num)
{
	return 0;
}

struct inputdevice_functions inputdevicefunc_keyboard = {
	init_kb, close_kb, acquire_kb, unacquire_kb, read_kb,
	get_kb_num, get_kb_friendlyname, get_kb_uniquename,
	get_kb_widget_num, get_kb_widget_type,
	get_kb_widget_first,
	get_kb_flags
};

int input_get_default_keyboard(int num)
{
	if (num == 0)
		return 1;

	return 0;
}

#define MAX_JOY_BUTTONS	  16
#define MAX_JOY_AXES	   8
#define FIRST_JOY_AXIS	   0
#define FIRST_JOY_BUTTON	MAX_JOY_AXES

static int nr_joysticks = 0;
static char joystick_name[MAX_INPUT_DEVICES][80];

static SDL_Joystick* joysticktable[MAX_INPUT_DEVICES];


int find_retroarch(const TCHAR* find_setting, char* retroarch_file, host_input_button current_hostinput)
{
	// opening file and parsing
	std::ifstream readFile(retroarch_file);
	std::string line;
	std::string delimiter = " = ";
	auto tempbutton = -1;

	// read each line in
	while (std::getline(readFile, line))
	{
		const auto option = line.substr(0, line.find(delimiter));

		if (option != line) // exit if we got no result from splitting the string
		{
			if (option != find_setting)
				continue;

			// using the " = " to work out which is the option, and which is the parameter.
			auto param = line.substr(line.find(delimiter) + delimiter.length(), line.length());

			// remove leading "
			if (param.at(0) == '"')
				param.erase(0, 1);

			// remove trailing "
			if (param.at(param.length() - 1) == '"')
				param.erase(param.length() - 1, 1);

			//  time to get the output number
			if (param.find('h') != 0) // check it isn't some kind of hat starting 'h' (so if D-pad uses buttons)
			{
				tempbutton = abs(atol(param.c_str()));
			}

			// gets the parameter
			if (strncmp(find_setting, "count_hats", 10) == 0 && param.find("h0") == 0)
			{
				tempbutton = 1;
				break;
			}

			if (option == find_setting)
				break;
		}
	}
	write_log("Controller Detection: %s : %d\n", find_setting, tempbutton);
	return tempbutton;
}


bool find_retroarch_polarity(const TCHAR* find_setting, char* retroarch_file)
{
	// opening file and parsing
	std::ifstream readFile(retroarch_file);
	std::string line;
	std::string delimiter = " = ";
	auto tempbutton = false;

	// read each line in
	while (std::getline(readFile, line))
	{
		const auto option = line.substr(0, line.find(delimiter));

		if (option != line) // exit if we got no result from splitting the string
		{
			// using the " = " to work out which is the option, and which is the parameter.
			auto param = line.substr(line.find(delimiter) + delimiter.length(), line.length());

			// remove leading "
			if (param.at(0) == '"')
				param.erase(0, 1);

			// remove trailing "
			if (param.at(param.length() - 1) == '"')
				param.erase(param.length() - 1, 1);

			// ok, this is the 'normal' storing of values
			if (option == find_setting)
			{
				//  time to get the output value
				if (param.at(0) == '-')
				{
					tempbutton = true;
				}
				break;
			}
		}
	}
	return tempbutton;
}

const TCHAR* find_retroarch_key(const TCHAR* find_setting_prefix, int player, const TCHAR* suffix, char* retroarch_file)
{
	// opening file and parsing
	std::ifstream read_file(retroarch_file);
	std::string line;
	std::string delimiter = " = ";
	auto output = "nul";

	//
	std::string find_setting = find_setting_prefix;
	if (suffix != nullptr)
	{
		// add player and suffix!
		char buffer[10];
		sprintf(buffer, "%i_", player);
		find_setting += buffer;
		find_setting += suffix;
	}

	// read each line in
	while (std::getline(read_file, line))
	{
		const auto option = line.substr(0, line.find(delimiter));

		if (option != line) // exit if we got no result from splitting the string
		{
			// using the " = " to work out which is the option, and which is the parameter.
			auto param = line.substr(line.find(delimiter) + delimiter.length(), line.length());

			if (!param.empty())
			{
				// remove leading "
				if (param.at(0) == '"')
					param.erase(0, 1);

				// remove trailing "
				if (param.at(param.length() - 1) == '"')
					param.erase(param.length() - 1, 1);

				output = &param[0U];

				// ok, this is the 'normal' storing of values
				if (option == find_setting)
					break;

				output = "nul";
			}
		}
	}
	return output;
}

int find_string_in_array(const char* arr[], const int n, const char* key)
{
	auto index = -1;

	for (auto i = 0; i < n; i++)
	{
		if (!_tcsicmp(arr[i], key))
		{
			index = i;
			break;
		}
	}
	return index;
}

static int get_joystick_num()
{
	// Add the Keyboard Arrow keys as Joystick 0, or retroarch keyboards (1-4)
	return nr_joysticks + num_keys_as_joys;
}


static std::string sanitize_retroarch_name(std::string s)
{
	char illegal_chars[] = "\\/:?\"<>|";

	for (unsigned int i = 0; i < strlen(illegal_chars); ++i)
	{
		s.erase(remove(s.begin(), s.end(), illegal_chars[i]), s.end());
	}
	return s;
}

static bool init_kb_from_retroarch(int index, char* retroarch_file)
{
	struct host_keyboard_button temp_keyboard_buttons{};
	auto player = index + 1;

	auto tempkey = find_retroarch_key("input_player", player, "y", retroarch_file);
	auto x = find_string_in_array(remap_key_map_list_strings, remap_key_map_list_size, tempkey);
	temp_keyboard_buttons.north_button = remap_key_map_list[x];

	tempkey = find_retroarch_key("input_player", player, "a", retroarch_file);
	x = find_string_in_array(remap_key_map_list_strings, remap_key_map_list_size, tempkey);
	temp_keyboard_buttons.east_button = remap_key_map_list[x];

	tempkey = find_retroarch_key("input_player", player, "b", retroarch_file);
	x = find_string_in_array(remap_key_map_list_strings, remap_key_map_list_size, tempkey);
	temp_keyboard_buttons.south_button = remap_key_map_list[x];

	tempkey = find_retroarch_key("input_player", player, "x", retroarch_file);
	x = find_string_in_array(remap_key_map_list_strings, remap_key_map_list_size, tempkey);
	temp_keyboard_buttons.west_button = remap_key_map_list[x];

	tempkey = find_retroarch_key("input_player", player, "left", retroarch_file);
	x = find_string_in_array(remap_key_map_list_strings, remap_key_map_list_size, tempkey);
	temp_keyboard_buttons.dpad_left = remap_key_map_list[x];

	tempkey = find_retroarch_key("input_player", player, "right", retroarch_file);
	x = find_string_in_array(remap_key_map_list_strings, remap_key_map_list_size, tempkey);
	temp_keyboard_buttons.dpad_right = remap_key_map_list[x];

	tempkey = find_retroarch_key("input_player", player, "up", retroarch_file);
	x = find_string_in_array(remap_key_map_list_strings, remap_key_map_list_size, tempkey);
	temp_keyboard_buttons.dpad_up = remap_key_map_list[x];

	tempkey = find_retroarch_key("input_player", player, "down", retroarch_file);
	x = find_string_in_array(remap_key_map_list_strings, remap_key_map_list_size, tempkey);
	temp_keyboard_buttons.dpad_down = remap_key_map_list[x];

	tempkey = find_retroarch_key("input_player", player, "l", retroarch_file);
	x = find_string_in_array(remap_key_map_list_strings, remap_key_map_list_size, tempkey);
	temp_keyboard_buttons.left_shoulder = remap_key_map_list[x];

	tempkey = find_retroarch_key("input_player", player, "r", retroarch_file);
	x = find_string_in_array(remap_key_map_list_strings, remap_key_map_list_size, tempkey);
	temp_keyboard_buttons.right_shoulder = remap_key_map_list[x];

	tempkey = find_retroarch_key("input_player", player, "select", retroarch_file);
	x = find_string_in_array(remap_key_map_list_strings, remap_key_map_list_size, tempkey);
	temp_keyboard_buttons.select_button = remap_key_map_list[x];

	tempkey = find_retroarch_key("input_player", player, "start", retroarch_file);
	x = find_string_in_array(remap_key_map_list_strings, remap_key_map_list_size, tempkey);
	temp_keyboard_buttons.start_button = remap_key_map_list[x];

	tempkey = find_retroarch_key("input_player", player, "l2", retroarch_file);
	x = find_string_in_array(remap_key_map_list_strings, remap_key_map_list_size, tempkey);
	temp_keyboard_buttons.lstick_button = remap_key_map_list[x];

	tempkey = find_retroarch_key("input_player", player, "r2", retroarch_file);
	x = find_string_in_array(remap_key_map_list_strings, remap_key_map_list_size, tempkey);
	temp_keyboard_buttons.rstick_button = remap_key_map_list[x];

	// Added for keyboard ability to pull up the amiberry menu which most people want!
	if (index == 0)
	{
		tempkey = find_retroarch_key("input_enable_hotkey", player, nullptr, retroarch_file);
		x = find_string_in_array(remap_key_map_list_strings, remap_key_map_list_size, tempkey);
		temp_keyboard_buttons.hotkey_button = remap_key_map_list[x];

		tempkey = find_retroarch_key("input_exit_emulator", player, nullptr, retroarch_file);
		x = find_string_in_array(remap_key_map_list_strings, remap_key_map_list_size, tempkey);
		temp_keyboard_buttons.quit_button = remap_key_map_list[x];

		tempkey = find_retroarch_key("input_menu_toggle", player, nullptr, retroarch_file);
		x = find_string_in_array(remap_key_map_list_strings, remap_key_map_list_size, tempkey);
		temp_keyboard_buttons.menu_button = remap_key_map_list[x];
	}
	else
	{
		temp_keyboard_buttons.hotkey_button = -1;
		temp_keyboard_buttons.quit_button = -1;
		temp_keyboard_buttons.menu_button = -1;
	}

	// only accept this IF it has been setup, exit once one is missing!
	// basically if one is set, assume it is setup for a player
	const auto valid = temp_keyboard_buttons.north_button != -1
		|| temp_keyboard_buttons.east_button != -1
		|| temp_keyboard_buttons.south_button != -1
		|| temp_keyboard_buttons.west_button != -1
		|| temp_keyboard_buttons.dpad_left != -1
		|| temp_keyboard_buttons.dpad_right != -1
		|| temp_keyboard_buttons.dpad_up != -1
		|| temp_keyboard_buttons.dpad_down != -1
		|| temp_keyboard_buttons.left_shoulder != -1
		|| temp_keyboard_buttons.right_shoulder != -1
		|| temp_keyboard_buttons.select_button != -1
		|| temp_keyboard_buttons.start_button != -1
		|| temp_keyboard_buttons.lstick_button != -1
		|| temp_keyboard_buttons.rstick_button != -1;

	if (valid)
	{
		//
		temp_keyboard_buttons.is_retroarch = true;

		// set it!
		host_keyboard_buttons[index] = temp_keyboard_buttons;

		// and max!
		num_keys_as_joys = player > num_keys_as_joys ? player : num_keys_as_joys;
	}

	write_log("Controller init_kb_from_retroarch(%i): %s \n", index, valid ? "Found" : "Not found");
	return valid;
}

static int init_joystick()
{
	// we will also use this routine to grab the retroarch buttons

	// set up variables / paths etc.
	char retroarch_file[MAX_DPATH];
	fetch_retroarchfile(retroarch_file, MAX_DPATH);

	if (my_existsfile(retroarch_file))
	{
		// Add as many keyboards as joysticks that are setup
		// on arcade machines, you could have a 4 player ipac using all keyboard buttons
		// so you want to have at least 4 keyboards to choose from!
		// once one config is missing, simply stop adding them!
		auto valid = true;
		for (auto kb = 0; kb < 4 && valid; ++kb)
		{
			valid = init_kb_from_retroarch(kb, retroarch_file);
		}
	}
	else
	{
		fill_default_keyboard();
		host_keyboard_buttons[0] = default_keyboard_map;
		num_keys_as_joys = 1;
	}

	// cap the number of joysticks etc
	nr_joysticks = SDL_NumJoysticks();
	if (nr_joysticks > MAX_INPUT_DEVICES)
		nr_joysticks = MAX_INPUT_DEVICES;

	// set up variables / paths etc.
	char tmp[MAX_DPATH];
	fetch_controllerspath(tmp, MAX_DPATH);

	// do the loop
	for (auto cpt = 0; cpt < nr_joysticks; cpt++)
	{
		joysticktable[cpt] = SDL_JoystickOpen(cpt);
		if (SDL_JoystickNumAxes(joysticktable[cpt]) == 0
			&& SDL_JoystickNumButtons(joysticktable[cpt]) == 0)
		{
			if (SDL_JoystickNameForIndex(cpt) != nullptr)
				strncpy(joystick_name[cpt], SDL_JoystickNameForIndex(cpt), sizeof joystick_name[cpt] - 1);
			write_log("Controller %s has no Axes or Buttons - Skipping... \n", joystick_name[cpt]);
			SDL_JoystickClose(joysticktable[cpt]);
			joysticktable[cpt] = nullptr;
		}

		if (joysticktable[cpt] != nullptr)
		{
			if (SDL_JoystickNameForIndex(cpt) != nullptr)
				strncpy(joystick_name[cpt], SDL_JoystickNameForIndex(cpt), sizeof joystick_name[cpt] - 1);
			write_log("Controller Detection for Device: %s \n", joystick_name[cpt]);

			//this now uses controllers path (in tmp)
			char control_config[255];
			strcpy(control_config, tmp);
			auto sanitized_name = sanitize_retroarch_name(joystick_name[cpt]);
			strcat(control_config, sanitized_name.c_str());
			strcat(control_config, ".cfg");

			if (my_existsfile(control_config))
			{
				fill_blank_controller();
				host_input_buttons[cpt] = default_controller_map;

				host_input_buttons[cpt].is_retroarch = true;

				host_input_buttons[cpt].hotkey_button = find_retroarch("input_enable_hotkey_btn", control_config,
				                                                       host_input_buttons[cpt]);

				host_input_buttons[cpt].quit_button = find_retroarch("input_exit_emulator_btn", control_config,
				                                                     host_input_buttons[cpt]);
				host_input_buttons[cpt].menu_button = find_retroarch("input_menu_toggle_btn", control_config,
				                                                     host_input_buttons[cpt]);
				host_input_buttons[cpt].reset_button = find_retroarch("input_reset_btn", control_config,
				                                                      host_input_buttons[cpt]);

				host_input_buttons[cpt].east_button = find_retroarch("input_a_btn", control_config,
				                                                     host_input_buttons[cpt]);
				host_input_buttons[cpt].south_button = find_retroarch("input_b_btn", control_config,
				                                                      host_input_buttons[cpt]);
				host_input_buttons[cpt].north_button = find_retroarch("input_x_btn", control_config,
				                                                      host_input_buttons[cpt]);
				host_input_buttons[cpt].west_button = find_retroarch("input_y_btn", control_config,
				                                                     host_input_buttons[cpt]);

				host_input_buttons[cpt].dpad_left = find_retroarch("input_left_btn", control_config,
				                                                   host_input_buttons[cpt]);
				host_input_buttons[cpt].dpad_right = find_retroarch("input_right_btn", control_config,
				                                                    host_input_buttons[cpt]);
				host_input_buttons[cpt].dpad_up = find_retroarch("input_up_btn", control_config,
				                                                 host_input_buttons[cpt]);
				host_input_buttons[cpt].dpad_down = find_retroarch("input_down_btn", control_config,
				                                                   host_input_buttons[cpt]);

				host_input_buttons[cpt].select_button = find_retroarch("input_select_btn", control_config,
				                                                       host_input_buttons[cpt]);
				host_input_buttons[cpt].start_button = find_retroarch("input_start_btn", control_config,
				                                                      host_input_buttons[cpt]);

				host_input_buttons[cpt].left_shoulder = find_retroarch("input_l_btn", control_config,
				                                                       host_input_buttons[cpt]);
				host_input_buttons[cpt].right_shoulder = find_retroarch("input_r_btn", control_config,
				                                                        host_input_buttons[cpt]);
				host_input_buttons[cpt].left_trigger = find_retroarch("input_l2_btn", control_config,
				                                                      host_input_buttons[cpt]);
				host_input_buttons[cpt].right_trigger = find_retroarch("input_r2_btn", control_config,
				                                                       host_input_buttons[cpt]);
				host_input_buttons[cpt].lstick_button = find_retroarch("input_l3_btn", control_config,
				                                                       host_input_buttons[cpt]);
				host_input_buttons[cpt].rstick_button = find_retroarch("input_r3_btn", control_config,
				                                                       host_input_buttons[cpt]);

				host_input_buttons[cpt].lstick_axis_x = find_retroarch("input_l_x_plus_axis", control_config,
				                                                       host_input_buttons[cpt]);
				if (host_input_buttons[cpt].lstick_axis_x == -1)
					host_input_buttons[cpt].lstick_axis_x = find_retroarch(
						"input_right_axis", control_config, host_input_buttons[cpt]);

				host_input_buttons[cpt].lstick_axis_y = find_retroarch("input_l_y_plus_axis", control_config,
				                                                       host_input_buttons[cpt]);
				if (host_input_buttons[cpt].lstick_axis_y == -1)
					host_input_buttons[cpt].lstick_axis_y = find_retroarch(
						"input_down_axis", control_config, host_input_buttons[cpt]);

				host_input_buttons[cpt].rstick_axis_x = find_retroarch("input_r_x_plus_axis", control_config,
				                                                       host_input_buttons[cpt]);
				host_input_buttons[cpt].rstick_axis_y = find_retroarch("input_r_y_plus_axis", control_config,
				                                                       host_input_buttons[cpt]);

				// specials
				// hats
				host_input_buttons[cpt].number_of_hats = find_retroarch("count_hats", control_config,
				                                                        host_input_buttons[cpt]);

				// invert on axes
				host_input_buttons[cpt].lstick_axis_y_invert = find_retroarch_polarity(
					"input_down_axis", control_config);
				if (!host_input_buttons[cpt].lstick_axis_y_invert)
					host_input_buttons[cpt].lstick_axis_y_invert = find_retroarch_polarity(
						"input_l_y_plus_axis", control_config);

				host_input_buttons[cpt].lstick_axis_x_invert = find_retroarch_polarity(
					"input_right_axis", control_config);
				if (!host_input_buttons[cpt].lstick_axis_x_invert)

					host_input_buttons[cpt].lstick_axis_x_invert = find_retroarch_polarity(
						"input_l_x_plus_axis", control_config);

				host_input_buttons[cpt].rstick_axis_x_invert = find_retroarch_polarity(
					"input_r_x_plus_axis", control_config);
				host_input_buttons[cpt].rstick_axis_y_invert = find_retroarch_polarity(
					"input_r_y_plus_axis", control_config);

				write_log("Controller Detection: invert left  y axis: %d\n",
				          host_input_buttons[cpt].lstick_axis_y_invert);
				write_log("Controller Detection: invert left  x axis: %d\n",
				          host_input_buttons[cpt].lstick_axis_x_invert);
				write_log("Controller Detection: invert right y axis: %d\n",
				          host_input_buttons[cpt].rstick_axis_y_invert);
				write_log("Controller Detection: invert right x axis: %d\n",
				          host_input_buttons[cpt].rstick_axis_x_invert);
			} // end of .cfg file found

			else // do manual checks if there is no .cfg
			{
				fill_default_controller();
				host_input_buttons[cpt] = default_controller_map;
			}
		}
	}
	return 1;
}


void import_joysticks()
{
	init_joystick();
}

static void close_joystick()
{
	for (auto cpt = 0; cpt < nr_joysticks; cpt++)
	{
		if (joysticktable[cpt] != nullptr)
			SDL_JoystickClose(joysticktable[cpt]);
	}
	nr_joysticks = 0;
}

static int acquire_joystick(const int num, int flags)
{
	if (num >= 0 && num < nr_joysticks)
		return 1;
	return 0;
}

static void unacquire_joystick(int num)
{
}

static const TCHAR* get_joystick_friendlyname(const int joy)
{
	const auto tmp1 = new char[255];
	for (auto n = 0; n < num_keys_as_joys; ++n)
	{
		if (joy == n)
		{
			if (host_keyboard_buttons[n].is_retroarch)
			{
				sprintf(tmp1, "RetroArch Keyboard as Joystick [#%d]", n + 1);
				return tmp1;
			}
			return "Keyboard as Joystick [Default]";
		}
	}
	return joystick_name[joy - num_keys_as_joys];
}

static const TCHAR* get_joystick_uniquename(const int joy)
{
	if (joy == 0)
		return "JOY0";
	if (joy == 1)
		return "JOY1";
	if (joy == 2)
		return "JOY2";
	if (joy == 3)
		return "JOY3";
	if (joy == 4)
		return "JOY4";
	if (joy == 5)
		return "JOY5";
	if (joy == 6)
		return "JOY6";

	return "JOY7";
}

static int get_joystick_widget_num(const int joy)
{
	if (joy >= 0 && joy < nr_joysticks)
	{
		return SDL_JoystickNumAxes(joysticktable[joy]) + SDL_JoystickNumButtons(joysticktable[joy]);
	}
	return 0;
}

static int get_joystick_widget_first(const int joy, const int type)
{
	if (joy >= 0 && joy < nr_joysticks)
	{
		switch (type)
		{
		case IDEV_WIDGET_BUTTON:
			return FIRST_JOY_BUTTON;
		case IDEV_WIDGET_AXIS:
			return FIRST_JOY_AXIS;
		case IDEV_WIDGET_BUTTONAXIS:
			return MAX_JOY_AXES + MAX_JOY_BUTTONS;
		default:
			return -1;
		}
	}
	return -1;
}

static int get_joystick_widget_type(const int joy, const int num, TCHAR* name, uae_u32* code)
{
	if (joy >= 0 && joy < nr_joysticks)
	{
		if (num >= MAX_JOY_AXES && num < MAX_JOY_AXES + MAX_JOY_BUTTONS)
		{
			if (name)
			{
				switch (num)
				{
				case FIRST_JOY_BUTTON:
					sprintf(name, "Button X/CD32 red");
					break;
				case FIRST_JOY_BUTTON + 1:
					sprintf(name, "Button B/CD32 blue");
					break;
				case FIRST_JOY_BUTTON + 2:
					sprintf(name, "Button A/CD32 green");
					break;
				case FIRST_JOY_BUTTON + 3:
					sprintf(name, "Button Y/CD32 yellow");
					break;
				case FIRST_JOY_BUTTON + 4:
					sprintf(name, "CD32 start");
					break;
				case FIRST_JOY_BUTTON + 5:
					sprintf(name, "CD32 ffw");
					break;
				case FIRST_JOY_BUTTON + 6:
					sprintf(name, "CD32 rwd");
					break;
				default:
					break;
				}
			}
			return IDEV_WIDGET_BUTTON;
		}
		if (num < MAX_JOY_AXES)
		{
			if (name)
			{
				if (num == 0)
					sprintf(name, "X Axis");
				else if (num == 1)
					sprintf(name, "Y Axis");
				else
					sprintf(name, "Axis %d", num + 1);
			}
			return IDEV_WIDGET_AXIS;
		}
	}
	return IDEV_WIDGET_NONE;
}

static int get_joystick_flags(int num)
{
	return 0;
}


static void read_joystick()
{
	for (auto joyid = 0; joyid < MAX_JPORTS; joyid++)
	{
		// First handle retroarch (or default) keys as Joystick...
		if (currprefs.jports[joyid].id >= JSEM_JOYS && currprefs.jports[joyid].id < JSEM_JOYS + num_keys_as_joys)
		{
			//
			const auto hostkeyid = currprefs.jports[joyid].id - JSEM_JOYS;
			auto keystate = SDL_GetKeyboardState(nullptr);
			auto kb = hostkeyid;

			// cd32 red, blue, green, yellow
			setjoybuttonstate(kb, 0, keystate[host_keyboard_buttons[kb].south_button] & 1); // b
			setjoybuttonstate(kb, 1, keystate[host_keyboard_buttons[kb].east_button] & 1); // a
			setjoybuttonstate(kb, 2, keystate[host_keyboard_buttons[kb].north_button] & 1); //y 
			setjoybuttonstate(kb, 3, keystate[host_keyboard_buttons[kb].west_button] & 1); // x

			setjoybuttonstate(kb, 4, keystate[host_keyboard_buttons[kb].left_shoulder] & 1); // z 
			setjoybuttonstate(kb, 5, keystate[host_keyboard_buttons[kb].right_shoulder] & 1); // x
			setjoybuttonstate(kb, 6, keystate[host_keyboard_buttons[kb].start_button] & 1); //num1
			// up down left right     
			setjoybuttonstate(kb, 7, keystate[host_keyboard_buttons[kb].dpad_up] & 1);
			setjoybuttonstate(kb, 8, keystate[host_keyboard_buttons[kb].dpad_down] & 1);
			setjoybuttonstate(kb, 9, keystate[host_keyboard_buttons[kb].dpad_left] & 1);
			setjoybuttonstate(kb, 10, keystate[host_keyboard_buttons[kb].dpad_right] & 1);

			// stick left/right     
			setjoybuttonstate(kb, 11, keystate[host_keyboard_buttons[kb].lstick_button] & 1);
			setjoybuttonstate(kb, 12, keystate[host_keyboard_buttons[kb].rstick_button] & 1);
			setjoybuttonstate(kb, 13, keystate[host_keyboard_buttons[kb].select_button] & 1); // num2

			// hotkey?
<<<<<<< HEAD
			if (keystate[host_keyboard_buttons[kb].hotkey_button] & 1)
			{
				//held_offset = REMAP_BUTTONS;
				// menu button
				setjoybuttonstate(kb, 14, keystate[host_keyboard_buttons[kb].menu_button] & 1);
				// quit button
				setjoybuttonstate(kb, 15, keystate[host_keyboard_buttons[kb].quit_button] & 1);
=======
			if (host_keyboard_buttons[kb].hotkey_button != -1 && keystate[host_keyboard_buttons[kb].hotkey_button] & 1)
			{
				//held_offset = REMAP_BUTTONS;
				// menu button
				if (host_keyboard_buttons[kb].menu_button != -1)
					setjoybuttonstate(kb, 14, keystate[host_keyboard_buttons[kb].menu_button] & 1);
				// quit button
				if (host_keyboard_buttons[kb].quit_button != -1)
					setjoybuttonstate(kb, 15, keystate[host_keyboard_buttons[kb].quit_button] & 1);
>>>>>>> 1df2751f
				// reset button
				//setjoybuttonstate(kb, 30,keystate[host_keyboard_buttons[kb].reset_button] & 1) ;
			}
		}

			// this is what we actually use on the Pi (for joysticks :)
		else if (jsem_isjoy(joyid, &currprefs) != -1)
		{
			// Now we handle real SDL joystick...
			const auto hostjoyid = currprefs.jports[joyid].id - JSEM_JOYS - num_keys_as_joys;
			static struct host_input_button current_controller_map;
			current_controller_map = host_input_buttons[hostjoyid];

			const auto joy_offset = num_keys_as_joys;

			if (current_controller_map.east_button == current_controller_map.hotkey_button)
				current_controller_map.east_button = -1;
			if (current_controller_map.south_button == current_controller_map.hotkey_button)
				current_controller_map.south_button = -1;
			if (current_controller_map.north_button == current_controller_map.hotkey_button)
				current_controller_map.north_button = -1;
			if (current_controller_map.west_button == current_controller_map.hotkey_button)
				current_controller_map.west_button = -1;
			if (current_controller_map.dpad_left == current_controller_map.hotkey_button)
				current_controller_map.dpad_left = -1;
			if (current_controller_map.dpad_right == current_controller_map.hotkey_button)
				current_controller_map.dpad_right = -1;
			if (current_controller_map.dpad_up == current_controller_map.hotkey_button)
				current_controller_map.dpad_up = -1;
			if (current_controller_map.dpad_down == current_controller_map.hotkey_button)
				current_controller_map.dpad_down = -1;
			if (current_controller_map.select_button == current_controller_map.hotkey_button)
				current_controller_map.select_button = -1;
			if (current_controller_map.start_button == current_controller_map.hotkey_button)
				current_controller_map.start_button = -1;
			if (current_controller_map.left_trigger == current_controller_map.hotkey_button)
				current_controller_map.left_trigger = -1;
			if (current_controller_map.right_trigger == current_controller_map.hotkey_button)
				current_controller_map.right_trigger = -1;
			if (current_controller_map.lstick_button == current_controller_map.hotkey_button)
				current_controller_map.lstick_button = -1;
			if (current_controller_map.rstick_button == current_controller_map.hotkey_button)
				current_controller_map.rstick_button = -1;
			if (current_controller_map.left_shoulder == current_controller_map.hotkey_button)
				current_controller_map.left_shoulder = -1;
			if (current_controller_map.right_shoulder == current_controller_map.hotkey_button)
				current_controller_map.right_shoulder = -1;

			auto held_offset = 0;

			// detect standalone retroarch hotkeys
			if (current_controller_map.hotkey_button == -1)
			{
				if (current_controller_map.menu_button != -1)
				{
					setjoybuttonstate(hostjoyid + joy_offset, 14,
					                  SDL_JoystickGetButton(joysticktable[hostjoyid],
					                                        current_controller_map.menu_button) & 1);
				}
				if (current_controller_map.quit_button != -1)
				{
					setjoybuttonstate(hostjoyid + joy_offset, 15,
					                  SDL_JoystickGetButton(joysticktable[hostjoyid],
					                                        current_controller_map.quit_button) & 1);
				}
				if (current_controller_map.reset_button != -1)
				{
					setjoybuttonstate(hostjoyid + joy_offset, 30,
					                  SDL_JoystickGetButton(joysticktable[hostjoyid],
					                                        current_controller_map.reset_button) & 1);
				}
			}
				// temporary solution for retroarch buttons inc. HOTKEY
			else if (SDL_JoystickGetButton(joysticktable[hostjoyid], current_controller_map.hotkey_button) & 1)
			{
				held_offset = REMAP_BUTTONS;
				setjoybuttonstate(hostjoyid + joy_offset, 14,
				                  SDL_JoystickGetButton(joysticktable[hostjoyid], current_controller_map.menu_button) &
				                  1);
				// menu button
				setjoybuttonstate(hostjoyid + joy_offset, 15,
				                  SDL_JoystickGetButton(joysticktable[hostjoyid], current_controller_map.quit_button) &
				                  1);
				// quit button
				setjoybuttonstate(hostjoyid + joy_offset, 30,
				                  SDL_JoystickGetButton(joysticktable[hostjoyid], current_controller_map.reset_button) &
				                  1);
				// reset button
			}

				// this *should* allow us to handle function buttons (l2/r2/select)  <<<  except there were issues this work, picking a fixed number!!                            
				// these two cannot be used whilst we are limited to 32 buttons, since 'REMAP_BUTTONS' = 14
				// else if (SDL_JoystickGetButton(joysticktable[hostjoyid], host_input_buttons[hostjoyid].left_trigger) & 1)
				//     held_offset = REMAP_BUTTONS * 2;
				// else if (SDL_JoystickGetButton(joysticktable[hostjoyid], host_input_buttons[hostjoyid].right_trigger) & 1)
				//     held_offset = REMAP_BUTTONS * 3;

			else
			{
				held_offset = 0;
			}

			if (SDL_JoystickNumAxes(joysticktable[hostjoyid]) > 0)
			{
				int val;

				// this should allow use to change the tolerance
				const auto lower_bound = -32767;
				const auto upper_bound = 32767;

				// left stick   
				if (!currprefs.input_analog_remap)
				{
					// handle the X axis  (left stick)
					if (current_controller_map.lstick_axis_x != -1)
					{
						val = SDL_JoystickGetAxis(joysticktable[hostjoyid], current_controller_map.lstick_axis_x);
						if (current_controller_map.lstick_axis_x_invert != 0)
							val = val * -1;

						setjoystickstate(hostjoyid + joy_offset, 0, val, upper_bound);
					}

					// handle the Y axis
					if (current_controller_map.lstick_axis_y != -1)
					{
						val = SDL_JoystickGetAxis(joysticktable[hostjoyid], current_controller_map.lstick_axis_y);
						if (current_controller_map.lstick_axis_y_invert != 0)
							val = val * -1;

						setjoystickstate(hostjoyid + joy_offset, 1, val, upper_bound);
					}
				}
				else
				{
					// alternative code for custom remapping the left stick  
					// handle the Y axis  (left stick)
					if (current_controller_map.lstick_axis_y != -1)
					{
						setjoybuttonstate(hostjoyid + joy_offset, 7 + held_offset,
						                  SDL_JoystickGetAxis(joysticktable[hostjoyid],
						                                      current_controller_map.lstick_axis_y) <=
						                  lower_bound
							                  ? 1
							                  : 0);
						setjoybuttonstate(hostjoyid + joy_offset, 8 + held_offset,
						                  SDL_JoystickGetAxis(joysticktable[hostjoyid],
						                                      current_controller_map.lstick_axis_y) >=
						                  upper_bound
							                  ? 1
							                  : 0);
					}
					// handle the X axis
					if (current_controller_map.lstick_axis_x != -1)
					{
						setjoybuttonstate(hostjoyid + joy_offset, 9 + held_offset,
						                  SDL_JoystickGetAxis(joysticktable[hostjoyid],
						                                      current_controller_map.lstick_axis_x) <=
						                  lower_bound
							                  ? 1
							                  : 0);
						setjoybuttonstate(hostjoyid + joy_offset, 10 + held_offset,
						                  SDL_JoystickGetAxis(joysticktable[hostjoyid],
						                                      current_controller_map.lstick_axis_x) >=
						                  upper_bound
							                  ? 1
							                  : 0);
					}
				}

				// right stick
				if (current_controller_map.rstick_axis_x != -1)
				{
					val = SDL_JoystickGetAxis(joysticktable[hostjoyid], current_controller_map.rstick_axis_x);
					if (current_controller_map.rstick_axis_x_invert != 0)
						val = val * -1;

					setjoystickstate(hostjoyid + joy_offset, 2, val, upper_bound);
				}

				if (current_controller_map.rstick_axis_y != -1)
				{
					val = SDL_JoystickGetAxis(joysticktable[hostjoyid], current_controller_map.rstick_axis_y);
					if (current_controller_map.rstick_axis_y_invert != 0)
						val = val * -1;

					setjoystickstate(hostjoyid + joy_offset, 3, val, upper_bound);
				}
			}
			// cd32 red, blue, green, yellow
			// south
			if (current_controller_map.south_button != -1)
				setjoybuttonstate(hostjoyid + joy_offset, 0 + held_offset,
				                  SDL_JoystickGetButton(joysticktable[hostjoyid],
				                                        current_controller_map.south_button) & 1);
			// east
			if (current_controller_map.east_button != -1)
				setjoybuttonstate(hostjoyid + joy_offset, 1 + held_offset,
				                  SDL_JoystickGetButton(joysticktable[hostjoyid],
				                                        current_controller_map.east_button) & 1);
			// west
			if (current_controller_map.west_button != -1)
				setjoybuttonstate(hostjoyid + joy_offset, 2 + held_offset,
				                  SDL_JoystickGetButton(joysticktable[hostjoyid],
				                                        current_controller_map.west_button) & 1);
			// north
			if (current_controller_map.north_button != -1)
				setjoybuttonstate(hostjoyid + joy_offset, 3 + held_offset,
				                  SDL_JoystickGetButton(joysticktable[hostjoyid],
				                                        current_controller_map.north_button) & 1);

			// cd32  rwd, ffw, start
			// left shoulder
			if (current_controller_map.left_shoulder != -1)
				setjoybuttonstate(hostjoyid + joy_offset, 4 + held_offset,
				                  SDL_JoystickGetButton(joysticktable[hostjoyid],
				                                        current_controller_map.left_shoulder) & 1);
			// right shoulder
			if (current_controller_map.right_shoulder != -1)
				setjoybuttonstate(hostjoyid + joy_offset, 5 + held_offset,
				                  SDL_JoystickGetButton(joysticktable[hostjoyid],
				                                        current_controller_map.right_shoulder) &
				                  1);
			// start
			if (current_controller_map.start_button != -1)
				setjoybuttonstate(hostjoyid + joy_offset, 6 + held_offset,
				                  SDL_JoystickGetButton(joysticktable[hostjoyid],
				                                        current_controller_map.start_button) & 1);

			// up down left right
			// HAT Handling *or* D-PAD buttons     
			const int hat = SDL_JoystickGetHat(joysticktable[hostjoyid], 0);

			setjoybuttonstate(hostjoyid + joy_offset, 7 + held_offset, current_controller_map.dpad_up + 1
				                                                           ? SDL_JoystickGetButton(
					                                                           joysticktable[hostjoyid],
					                                                           current_controller_map.dpad_up) &
				                                                           1
				                                                           : hat & SDL_HAT_UP);
			setjoybuttonstate(hostjoyid + joy_offset, 8 + held_offset, current_controller_map.dpad_down + 1
				                                                           ? SDL_JoystickGetButton(
					                                                           joysticktable[hostjoyid],
					                                                           current_controller_map.dpad_down)
				                                                           & 1
				                                                           : hat & SDL_HAT_DOWN);
			setjoybuttonstate(hostjoyid + joy_offset, 9 + held_offset, current_controller_map.dpad_left + 1
				                                                           ? SDL_JoystickGetButton(
					                                                           joysticktable[hostjoyid],
					                                                           current_controller_map.dpad_left)
				                                                           & 1
				                                                           : hat & SDL_HAT_LEFT);
			setjoybuttonstate(hostjoyid + joy_offset, 10 + held_offset, current_controller_map.dpad_right + 1
				                                                            ? SDL_JoystickGetButton(
					                                                            joysticktable[hostjoyid],
					                                                            current_controller_map.
					                                                            dpad_right) & 1
				                                                            : hat & SDL_HAT_RIGHT);

			// stick left/right/select
			// left stick
			if (current_controller_map.lstick_button != -1)
				setjoybuttonstate(hostjoyid + joy_offset, 11 + held_offset,
				                  SDL_JoystickGetButton(joysticktable[hostjoyid],
				                                        current_controller_map.lstick_button) & 1);
			// right stick
			if (current_controller_map.rstick_button != -1)
				setjoybuttonstate(hostjoyid + joy_offset, 12 + held_offset,
				                  SDL_JoystickGetButton(joysticktable[hostjoyid],
				                                        current_controller_map.rstick_button) & 1);

			// select button
			if (current_controller_map.select_button != -1)
				setjoybuttonstate(hostjoyid + 1, 13 + held_offset,
				                  SDL_JoystickGetButton(joysticktable[hostjoyid],
				                                        current_controller_map.select_button) & 1);
		}
	}
}

struct inputdevice_functions inputdevicefunc_joystick = {
	init_joystick, close_joystick, acquire_joystick, unacquire_joystick,
	read_joystick, get_joystick_num, get_joystick_friendlyname, get_joystick_uniquename,
	get_joystick_widget_num, get_joystick_widget_type,
	get_joystick_widget_first,
	get_joystick_flags
};

int input_get_default_joystick(struct uae_input_device* uid, int num, int port, int af, int mode,
                               bool gp, bool joymouseswap)
{
	// DEAL WITH AXIS INPUT EVENTS
	int h, v;

	if (port < 2) // ports 0, 1 ... both sticks, with mousemap
	{
		for (auto n = 0; n < 2; ++n)
		{
			//if (CHECK_BIT(currprefs.jports[port].mousemap, n))
			if (mode == JSEM_MODE_MOUSE)
			{
				h = port ? INPUTEVENT_MOUSE2_HORIZ : INPUTEVENT_MOUSE1_HORIZ;
				v = port ? INPUTEVENT_MOUSE2_VERT : INPUTEVENT_MOUSE1_VERT;
			}
			else
			{
				h = port ? INPUTEVENT_JOY2_HORIZ : INPUTEVENT_JOY1_HORIZ;
				v = port ? INPUTEVENT_JOY2_VERT : INPUTEVENT_JOY1_VERT;
			}

			setid(uid, num, ID_AXIS_OFFSET + n * 2 + 0, 0, port, h, gp);
			setid(uid, num, ID_AXIS_OFFSET + n * 2 + 1, 0, port, v, gp);
		}
	}
	else // ports 2, 3 (parallel ports) ... both sticks,
	{
		for (auto n = 0; n < 2; ++n)
		{
			h = port - 2 ? INPUTEVENT_PAR_JOY2_HORIZ : INPUTEVENT_PAR_JOY1_HORIZ;
			v = port - 2 ? INPUTEVENT_PAR_JOY2_VERT : INPUTEVENT_PAR_JOY1_VERT;
			setid(uid, num, ID_AXIS_OFFSET + n * 2 + 0, 0, port, h, gp);
			setid(uid, num, ID_AXIS_OFFSET + n * 2 + 1, 0, port, v, gp);
		}
	}

	// ASSIGN ALL INPUT EVENT ACTIONS, EITHER CUSTOM OR DEFAULT
	//
	// set up a temporary control layout/ called 'thismap'
	struct joypad_map_layout thismap[4];

	// here, we will fill thismap with defaults, if a custom value is not set. 
	// this will do a lot of the 'logic' of the original code.

	thismap[0] = currprefs.jports[port].amiberry_custom_none;
	// grab the 'no selection' options for the current map

	// directions

	if (port < 2) // ports 0, 1 ... 
	{
		if (mode == JSEM_MODE_MOUSE)
		{
			thismap[0].dpad_up_action = thismap[0].dpad_up_action
				                            ? thismap[0].dpad_up_action
				                            : port
				                            ? INPUTEVENT_MOUSE2_UP
				                            : INPUTEVENT_MOUSE1_UP;
			thismap[0].dpad_down_action = thismap[0].dpad_down_action
				                              ? thismap[0].dpad_down_action
				                              : port
				                              ? INPUTEVENT_MOUSE2_DOWN
				                              : INPUTEVENT_MOUSE1_DOWN;
			thismap[0].dpad_left_action = thismap[0].dpad_left_action
				                              ? thismap[0].dpad_left_action
				                              : port
				                              ? INPUTEVENT_MOUSE2_LEFT
				                              : INPUTEVENT_MOUSE1_LEFT;
			thismap[0].dpad_right_action = thismap[0].dpad_right_action
				                               ? thismap[0].dpad_right_action
				                               : port
				                               ? INPUTEVENT_MOUSE2_RIGHT
				                               : INPUTEVENT_MOUSE1_RIGHT;
		}
		else
		{
			thismap[0].dpad_up_action = thismap[0].dpad_up_action
				                            ? thismap[0].dpad_up_action
				                            : port
				                            ? INPUTEVENT_JOY2_UP
				                            : INPUTEVENT_JOY1_UP;
			thismap[0].dpad_down_action = thismap[0].dpad_down_action
				                              ? thismap[0].dpad_down_action
				                              : port
				                              ? INPUTEVENT_JOY2_DOWN
				                              : INPUTEVENT_JOY1_DOWN;
			thismap[0].dpad_left_action = thismap[0].dpad_left_action
				                              ? thismap[0].dpad_left_action
				                              : port
				                              ? INPUTEVENT_JOY2_LEFT
				                              : INPUTEVENT_JOY1_LEFT;
			thismap[0].dpad_right_action = thismap[0].dpad_right_action
				                               ? thismap[0].dpad_right_action
				                               : port
				                               ? INPUTEVENT_JOY2_RIGHT
				                               : INPUTEVENT_JOY1_RIGHT;
		}
		// standard fire buttons
		if (mode == JSEM_MODE_JOYSTICK_CD32) // CD32 joypad  
		{
			thismap[0].south_action = thismap[0].south_action
				                          ? thismap[0].south_action
				                          : port
				                          ? INPUTEVENT_JOY2_CD32_RED
				                          : INPUTEVENT_JOY1_CD32_RED;
			thismap[0].east_action = thismap[0].east_action
				                         ? thismap[0].east_action
				                         : port
				                         ? INPUTEVENT_JOY2_CD32_BLUE
				                         : INPUTEVENT_JOY1_CD32_BLUE;
			thismap[0].west_action = thismap[0].west_action
				                         ? thismap[0].west_action
				                         : port
				                         ? INPUTEVENT_JOY2_CD32_GREEN
				                         : INPUTEVENT_JOY1_CD32_GREEN;
			thismap[0].north_action = thismap[0].north_action
				                          ? thismap[0].north_action
				                          : port
				                          ? INPUTEVENT_JOY2_CD32_YELLOW
				                          : INPUTEVENT_JOY1_CD32_YELLOW;
			thismap[0].start_action = thismap[0].start_action
				                          ? thismap[0].start_action
				                          : port
				                          ? INPUTEVENT_JOY2_CD32_PLAY
				                          : INPUTEVENT_JOY1_CD32_PLAY;
		}
		else if (currprefs.jports[port].id >= JSEM_JOYS) // default, normal joystick  
		{
			thismap[0].south_action = thismap[0].south_action
				                          ? thismap[0].south_action
				                          : port
				                          ? INPUTEVENT_JOY2_FIRE_BUTTON
				                          : INPUTEVENT_JOY1_FIRE_BUTTON;
			thismap[0].east_action = thismap[0].east_action
				                         ? thismap[0].east_action
				                         : port
				                         ? INPUTEVENT_JOY2_2ND_BUTTON
				                         : INPUTEVENT_JOY1_2ND_BUTTON;
			thismap[0].west_action = thismap[0].west_action
				                         ? thismap[0].west_action
				                         : port
				                         ? INPUTEVENT_JOY2_UP
				                         : INPUTEVENT_JOY1_UP;
			thismap[0].north_action = thismap[0].north_action
				                          ? thismap[0].north_action
				                          : port
				                          ? INPUTEVENT_JOY2_3RD_BUTTON
				                          : INPUTEVENT_JOY1_3RD_BUTTON;

			thismap[0].start_action = thismap[0].start_action ? thismap[0].start_action : INPUTEVENT_KEY_P;
		}

		// shoulder buttons
		//if (CHECK_BIT(currprefs.jports[port].mousemap,1))
		if (mode == JSEM_MODE_MOUSE)
			// if we use right-analogue as mouse, then we will use shoulder buttons as LMB/RMB
			//if (1==0)
		{
			thismap[0].left_shoulder_action = thismap[0].left_shoulder_action
				                                  ? thismap[0].left_shoulder_action
				                                  : port
				                                  ? INPUTEVENT_JOY2_FIRE_BUTTON
				                                  : INPUTEVENT_JOY1_FIRE_BUTTON;
			thismap[0].right_shoulder_action = thismap[0].right_shoulder_action
				                                   ? thismap[0].right_shoulder_action
				                                   : port
				                                   ? INPUTEVENT_JOY2_2ND_BUTTON
				                                   : INPUTEVENT_JOY1_2ND_BUTTON;
		}

		else if (mode == JSEM_MODE_JOYSTICK_CD32) // CD32 joypad, use RWD/FWD
		{
			thismap[0].left_shoulder_action = thismap[0].left_shoulder_action
				                                  ? thismap[0].left_shoulder_action
				                                  : port
				                                  ? INPUTEVENT_JOY2_CD32_RWD
				                                  : INPUTEVENT_JOY1_CD32_RWD;

			thismap[0].right_shoulder_action = thismap[0].right_shoulder_action
				                                   ? thismap[0].right_shoulder_action
				                                   : port
				                                   ? INPUTEVENT_JOY2_CD32_FFW
				                                   : INPUTEVENT_JOY1_CD32_FFW;
		}

		else if (currprefs.jports[port].id >= JSEM_JOYS) // default, normal joystick
		{
			thismap[0].left_shoulder_action = thismap[0].left_shoulder_action
				                                  ? thismap[0].left_shoulder_action
				                                  : INPUTEVENT_KEY_SPACE;
			thismap[0].right_shoulder_action = thismap[0].right_shoulder_action
				                                   ? thismap[0].right_shoulder_action
				                                   : INPUTEVENT_KEY_RETURN;
		}
	}
	else // ports 2, 3 ... parallel ports 
	{
		thismap[0].dpad_up_action = thismap[0].dpad_up_action
			                            ? thismap[0].dpad_up_action
			                            : port - 2
			                            ? INPUTEVENT_PAR_JOY2_UP
			                            : INPUTEVENT_PAR_JOY1_UP;
		thismap[0].dpad_down_action = thismap[0].dpad_down_action
			                              ? thismap[0].dpad_down_action
			                              : port - 2
			                              ? INPUTEVENT_PAR_JOY2_DOWN
			                              : INPUTEVENT_PAR_JOY1_DOWN;
		thismap[0].dpad_left_action = thismap[0].dpad_left_action
			                              ? thismap[0].dpad_left_action
			                              : port - 2
			                              ? INPUTEVENT_PAR_JOY2_LEFT
			                              : INPUTEVENT_PAR_JOY1_LEFT;
		thismap[0].dpad_right_action = thismap[0].dpad_right_action
			                               ? thismap[0].dpad_right_action
			                               : port - 2
			                               ? INPUTEVENT_PAR_JOY2_RIGHT
			                               : INPUTEVENT_PAR_JOY1_RIGHT;

		thismap[0].south_action = thismap[0].south_action
			                          ? thismap[0].south_action
			                          : port - 2
			                          ? INPUTEVENT_PAR_JOY2_FIRE_BUTTON
			                          : INPUTEVENT_PAR_JOY1_FIRE_BUTTON;
		thismap[0].east_action = thismap[0].east_action
			                         ? thismap[0].east_action
			                         : port - 2
			                         ? INPUTEVENT_PAR_JOY2_2ND_BUTTON
			                         : INPUTEVENT_PAR_JOY1_2ND_BUTTON;

		thismap[0].start_action = thismap[0].start_action ? thismap[0].start_action : INPUTEVENT_KEY_P;
		thismap[0].left_shoulder_action = thismap[0].left_shoulder_action
			                                  ? thismap[0].left_shoulder_action
			                                  : INPUTEVENT_KEY_SPACE;
		thismap[0].right_shoulder_action = thismap[0].right_shoulder_action
			                                   ? thismap[0].right_shoulder_action
			                                   : INPUTEVENT_KEY_RETURN;
	}

	thismap[1] = currprefs.jports[port].amiberry_custom_hotkey;
	// grab the 'select button' options for the current map

	// currently disabled
	//	thismap[2] = currprefs.jports[port].amiberry_custom_left_trigger; // grab the 'left trigger'  options for the current map        
	//	thismap[3] = currprefs.jports[port].amiberry_custom_right_trigger; // grab the 'right trigger' options for the current map

	//  Now assign the actual buttons VALUES (TRUE/FALSE) to trigger the EVENTS
	auto function_offset = 0;

	for (auto n = 0; n < 2; ++n) /// temporarily limited to '2' only
	{
		function_offset = n * REMAP_BUTTONS;

		// s/e/w/n      
		setid_af(uid, num, ID_BUTTON_OFFSET + 0 + function_offset, 0, port, thismap[n].south_action, af, gp);
		setid(uid, num, ID_BUTTON_OFFSET + 1 + function_offset, 0, port, thismap[n].east_action, gp);
		setid(uid, num, ID_BUTTON_OFFSET + 2 + function_offset, 0, port, thismap[n].west_action, gp);
		setid(uid, num, ID_BUTTON_OFFSET + 3 + function_offset, 0, port, thismap[n].north_action, gp);

		// left shoulder / right shoulder / start  
		setid(uid, num, ID_BUTTON_OFFSET + 4 + function_offset, 0, port, thismap[n].left_shoulder_action, gp);
		setid(uid, num, ID_BUTTON_OFFSET + 5 + function_offset, 0, port, thismap[n].right_shoulder_action, gp);
		setid(uid, num, ID_BUTTON_OFFSET + 6 + function_offset, 0, port, thismap[n].start_action, gp);

		// directions  
		setid(uid, num, ID_BUTTON_OFFSET + 7 + function_offset, 0, port, thismap[n].dpad_up_action, gp);
		setid(uid, num, ID_BUTTON_OFFSET + 8 + function_offset, 0, port, thismap[n].dpad_down_action, gp);
		setid(uid, num, ID_BUTTON_OFFSET + 9 + function_offset, 0, port, thismap[n].dpad_left_action, gp);
		setid(uid, num, ID_BUTTON_OFFSET + 10 + function_offset, 0, port, thismap[n].dpad_right_action, gp);

		// stick buttons
		setid(uid, num, ID_BUTTON_OFFSET + 11 + function_offset, 0, port, thismap[n].lstick_select_action, gp);
		setid(uid, num, ID_BUTTON_OFFSET + 12 + function_offset, 0, port, thismap[n].rstick_select_action, gp);

		setid(uid, num, ID_BUTTON_OFFSET + 13 + function_offset, 0, port, thismap[n].select_action, gp);
	}

	// if using retroarch options
	if (currprefs.use_retroarch_menu)
	{
		setid(uid, num, ID_BUTTON_OFFSET + 14, 0, port, INPUTEVENT_SPC_ENTERGUI, gp);
	}
	if (currprefs.use_retroarch_quit)
	{
		setid(uid, num, ID_BUTTON_OFFSET + 15, 0, port, INPUTEVENT_SPC_QUIT, gp);
	}
	if (currprefs.use_retroarch_reset)
	{
		setid(uid, num, ID_BUTTON_OFFSET + 30, 0, port, INPUTEVENT_SPC_SOFTRESET, gp);
	}

	if (num >= 0 && num < nr_joysticks)
	{
		return 1;
	}
	return 0;
}

int input_get_default_joystick_analog(struct uae_input_device* uid, int i, int port, int af, bool gp,
                                      bool joymouseswap)
{
	return 0;
}

bool key_used_by_retroarch_joy(int scancode)
{
	auto key_used = false;
	if (input_keyboard_as_joystick_stop_keypresses)
	{
		//currprefs.jports[port]
		for (auto joyid = 0; joyid < MAX_JPORTS && !key_used; joyid++)
		{
			// First handle retroarch (or default) keys as Joystick...
			if (currprefs.jports[joyid].id >= JSEM_JOYS && currprefs.jports[joyid].id < JSEM_JOYS +
				num_keys_as_joys)
			{
				const auto hostkeyid = currprefs.jports[joyid].id - JSEM_JOYS;
				auto kb = hostkeyid;
				key_used = host_keyboard_buttons[kb].south_button == scancode
					|| host_keyboard_buttons[kb].east_button == scancode
					|| host_keyboard_buttons[kb].north_button == scancode
					|| host_keyboard_buttons[kb].west_button == scancode
					|| host_keyboard_buttons[kb].left_shoulder == scancode
					|| host_keyboard_buttons[kb].right_shoulder == scancode
					|| host_keyboard_buttons[kb].start_button == scancode
					|| host_keyboard_buttons[kb].dpad_up == scancode
					|| host_keyboard_buttons[kb].dpad_down == scancode
					|| host_keyboard_buttons[kb].dpad_left == scancode
					|| host_keyboard_buttons[kb].dpad_right == scancode
					|| host_keyboard_buttons[kb].lstick_button == scancode
					|| host_keyboard_buttons[kb].rstick_button == scancode
					|| host_keyboard_buttons[kb].select_button == scancode;
			}
		}
	}
	return key_used;
}<|MERGE_RESOLUTION|>--- conflicted
+++ resolved
@@ -1130,15 +1130,6 @@
 			setjoybuttonstate(kb, 13, keystate[host_keyboard_buttons[kb].select_button] & 1); // num2
 
 			// hotkey?
-<<<<<<< HEAD
-			if (keystate[host_keyboard_buttons[kb].hotkey_button] & 1)
-			{
-				//held_offset = REMAP_BUTTONS;
-				// menu button
-				setjoybuttonstate(kb, 14, keystate[host_keyboard_buttons[kb].menu_button] & 1);
-				// quit button
-				setjoybuttonstate(kb, 15, keystate[host_keyboard_buttons[kb].quit_button] & 1);
-=======
 			if (host_keyboard_buttons[kb].hotkey_button != -1 && keystate[host_keyboard_buttons[kb].hotkey_button] & 1)
 			{
 				//held_offset = REMAP_BUTTONS;
@@ -1148,7 +1139,6 @@
 				// quit button
 				if (host_keyboard_buttons[kb].quit_button != -1)
 					setjoybuttonstate(kb, 15, keystate[host_keyboard_buttons[kb].quit_button] & 1);
->>>>>>> 1df2751f
 				// reset button
 				//setjoybuttonstate(kb, 30,keystate[host_keyboard_buttons[kb].reset_button] & 1) ;
 			}
