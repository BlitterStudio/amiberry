--- conflicted
+++ resolved
@@ -1233,13 +1233,9 @@
 			{
 				int val;
 
-<<<<<<< HEAD
-				setjoystickstate(hostjoyid + joy_offset, 0, val, upper_bound);
-=======
 				// this should allow use to change the tolerance
 				const auto lower_bound = -32767;
 				const auto upper_bound = 32767;
->>>>>>> 4768f8ed
 
 				// left stick   
 				if (!currprefs.input_analog_remap)
@@ -1249,96 +1245,57 @@
 					if (current_controller_map.lstick_axis_x_invert != 0)
 						val = val * -1;
 
-<<<<<<< HEAD
-				setjoystickstate(hostjoyid + joy_offset, 1, val, upper_bound);
-			}
-
-			else
-			{
-				// alternative code for custom remapping the left stick  
-				// handle the Y axis  (left stick)
-				setjoybuttonstate(hostjoyid + joy_offset, 7 + held_offset,
-				                  SDL_JoystickGetAxis(joysticktable[hostjoyid], current_controller_map.lstick_axis_y) <=
-				                  lower_bound
-					                  ? 1
-					                  : 0);
-				setjoybuttonstate(hostjoyid + joy_offset, 8 + held_offset,
-				                  SDL_JoystickGetAxis(joysticktable[hostjoyid], current_controller_map.lstick_axis_y) >=
-				                  upper_bound
-					                  ? 1
-					                  : 0);
-				// handle the X axis  
-				setjoybuttonstate(hostjoyid + joy_offset, 9 + held_offset,
-				                  SDL_JoystickGetAxis(joysticktable[hostjoyid], current_controller_map.lstick_axis_x) <=
-				                  lower_bound
-					                  ? 1
-					                  : 0);
-				setjoybuttonstate(hostjoyid + joy_offset, 10 + held_offset,
-				                  SDL_JoystickGetAxis(joysticktable[hostjoyid], current_controller_map.lstick_axis_x) >=
-				                  upper_bound
-					                  ? 1
-					                  : 0);
-			}
-=======
-					setjoystickstate(hostjoyid + 1, 0, val, upper_bound);
+					setjoystickstate(hostjoyid + joy_offset, 0, val, upper_bound);
 
 					// handle the Y axis   
 					val = SDL_JoystickGetAxis(joysticktable[hostjoyid], current_controller_map.lstick_axis_y);
 					if (current_controller_map.lstick_axis_y_invert != 0)
 						val = val * -1;
->>>>>>> 4768f8ed
-
-					setjoystickstate(hostjoyid + 1, 1, val, upper_bound);
+					
+					setjoystickstate(hostjoyid + joy_offset, 1, val, upper_bound);
 				}
 
-<<<<<<< HEAD
-			setjoystickstate(hostjoyid + joy_offset, 2, val, upper_bound);
-=======
 				else
 				{
 					// alternative code for custom remapping the left stick  
 					// handle the Y axis  (left stick)
-					setjoybuttonstate(hostjoyid + 1, 7 + held_offset,
-						SDL_JoystickGetAxis(joysticktable[hostjoyid], current_controller_map.lstick_axis_y) <=
-						lower_bound
-						? 1
-						: 0);
-					setjoybuttonstate(hostjoyid + 1, 8 + held_offset,
-						SDL_JoystickGetAxis(joysticktable[hostjoyid], current_controller_map.lstick_axis_y) >=
-						upper_bound
-						? 1
-						: 0);
+					setjoybuttonstate(hostjoyid + joy_offset, 7 + held_offset,
+					                  SDL_JoystickGetAxis(joysticktable[hostjoyid], current_controller_map.lstick_axis_y) <=
+					                  lower_bound
+						                  ? 1
+						                  : 0);
+					setjoybuttonstate(hostjoyid + joy_offset, 8 + held_offset,
+					                  SDL_JoystickGetAxis(joysticktable[hostjoyid], current_controller_map.lstick_axis_y) >=
+					                  upper_bound
+						                  ? 1
+						                  : 0);
 					// handle the X axis  
-					setjoybuttonstate(hostjoyid + 1, 9 + held_offset,
-						SDL_JoystickGetAxis(joysticktable[hostjoyid], current_controller_map.lstick_axis_x) <=
-						lower_bound
-						? 1
-						: 0);
-					setjoybuttonstate(hostjoyid + 1, 10 + held_offset,
-						SDL_JoystickGetAxis(joysticktable[hostjoyid], current_controller_map.lstick_axis_x) >=
-						upper_bound
-						? 1
-						: 0);
+					setjoybuttonstate(hostjoyid + joy_offset, 9 + held_offset,
+					                  SDL_JoystickGetAxis(joysticktable[hostjoyid], current_controller_map.lstick_axis_x) <=
+					                  lower_bound
+						                  ? 1
+						                  : 0);
+					setjoybuttonstate(hostjoyid + joy_offset, 10 + held_offset,
+					                  SDL_JoystickGetAxis(joysticktable[hostjoyid], current_controller_map.lstick_axis_x) >=
+					                  upper_bound
+						                  ? 1
+						                  : 0);
 				}
->>>>>>> 4768f8ed
 
 				// right stick
 				val = SDL_JoystickGetAxis(joysticktable[hostjoyid], current_controller_map.rstick_axis_x);
 				if (current_controller_map.rstick_axis_x_invert != 0)
 					val = val * -1;
 
-				setjoystickstate(hostjoyid + 1, 2, val, upper_bound);
-
-<<<<<<< HEAD
-			setjoystickstate(hostjoyid + joy_offset, 3, val, upper_bound);
-=======
+				setjoystickstate(hostjoyid + joy_offset, 2, val, upper_bound);
+
 				val = SDL_JoystickGetAxis(joysticktable[hostjoyid], current_controller_map.rstick_axis_y);
 				if (current_controller_map.rstick_axis_y_invert != 0)
 					val = val * -1;
->>>>>>> 4768f8ed
-
-				setjoystickstate(hostjoyid + 1, 3, val, upper_bound);
+
+				setjoystickstate(hostjoyid + joy_offset, 3, val, upper_bound);
 			}
+		
 			// cd32 red, blue, green, yellow
 			// south 
 			setjoybuttonstate(hostjoyid + joy_offset, 0 + held_offset,
