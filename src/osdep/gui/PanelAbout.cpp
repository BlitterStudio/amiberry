#include <guisan.hpp>
#include <SDL_ttf.h>
#include <guisan/sdl.hpp>
#include <guisan/sdl/sdltruetypefont.hpp>
#include "SelectorEntry.hpp"

#include "sysdeps.h"
#include "gui_handling.h"

static gcn::Label* lblEmulatorVersion;
static gcn::Icon* icon;
static gcn::Image* amiberryLogoImage;
static gcn::TextBox* textBox;
static gcn::ScrollArea* textBoxScrollArea;

void InitPanelAbout(const struct _ConfigCategory& category)
{
	amiberryLogoImage = gcn::Image::load("data/amiberry-logo.png");
	icon = new gcn::Icon(amiberryLogoImage);
<<<<<<< HEAD
	lblEmulatorVersion = new gcn::Label("Amiberry v2.25.1 (2019-11-08)");
=======
	lblEmulatorVersion = new gcn::Label("Amiberry v3.0beta (2019-11-16)");
>>>>>>> cab9890a

	textBox = new gcn::TextBox(
		"Dimitris Panokostas (MiDWaN) - Amiberry author\n"
		"Toni Wilen - WinUAE author\n"
		"TomB - Original ARM port of UAE, core emulation updates\n"
		"Alynna Trypnotk - Tinker Board port\n"
		"Chips - Original RPI port\n"
		"Dom Cresswell (Horace & The Spider) - Controller and WHDBooter updates\n"
		"Christer Solskogen - Makefile improvements\n"
		"Gunnar Kristjansson - Amibian and inspiration\n"
		"Thomas Navarro Garcia - Amiberry logo\n"
		"Vasiliki Soufi - Amiberry name\n"
		"\n"
		"Dedicated to HeZoR - R.I.P. little brother (1978-2017)\n"
	);

	textBox->setBackgroundColor(gui_baseCol);
	textBoxScrollArea = new gcn::ScrollArea(textBox);
	textBoxScrollArea->setBackgroundColor(gui_baseCol);
	textBoxScrollArea->setBaseColor(gui_baseCol);
	textBoxScrollArea->setWidth(category.panel->getWidth() - DISTANCE_BORDER * 2);
	textBoxScrollArea->setHeight(100);
	textBoxScrollArea->setBorderSize(1);

	auto pos_y = DISTANCE_BORDER;
	category.panel->add(icon, DISTANCE_BORDER, pos_y);
	pos_y += icon->getHeight() + DISTANCE_NEXT_Y;

	category.panel->add(lblEmulatorVersion, DISTANCE_BORDER, pos_y);
	pos_y += lblEmulatorVersion->getHeight() + DISTANCE_NEXT_Y;

	category.panel->add(textBoxScrollArea, DISTANCE_BORDER, pos_y);

	RefreshPanelAbout();
}

void ExitPanelAbout()
{
	delete lblEmulatorVersion;
	delete icon;
	delete amiberryLogoImage;
	delete textBoxScrollArea;
	delete textBox;
}

void RefreshPanelAbout()
{
}

bool HelpPanelAbout(std::vector<std::string>& helptext)
{
	helptext.clear();
	helptext.emplace_back("Here you can see the version information as well as");
	helptext.emplace_back("the people behind the development of this emulator.");
	return true;
}<|MERGE_RESOLUTION|>--- conflicted
+++ resolved
@@ -17,11 +17,7 @@
 {
 	amiberryLogoImage = gcn::Image::load("data/amiberry-logo.png");
 	icon = new gcn::Icon(amiberryLogoImage);
-<<<<<<< HEAD
-	lblEmulatorVersion = new gcn::Label("Amiberry v2.25.1 (2019-11-08)");
-=======
-	lblEmulatorVersion = new gcn::Label("Amiberry v3.0beta (2019-11-16)");
->>>>>>> cab9890a
+	lblEmulatorVersion = new gcn::Label("Amiberry v3.0 (2019-11-16)");
 
 	textBox = new gcn::TextBox(
 		"Dimitris Panokostas (MiDWaN) - Amiberry author\n"
