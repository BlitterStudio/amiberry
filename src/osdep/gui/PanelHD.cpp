#include <cstring>
#include <cstdio>

#include <guisan.hpp>
#include <guisan/sdl.hpp>
#include "SelectorEntry.hpp"
#include "StringListModel.h"

#include "sysdeps.h"
#include "options.h"
#include "disk.h"
#include "memory.h"
#include "autoconf.h"
#include "filesys.h"
#include "blkdev.h"
#include "gui_handling.h"
#include "fsdb_host.h"
#include "rommgr.h"
#include "uae.h"

enum
{
	COL_DEVICE,
	COL_VOLUME,
	COL_PATH,
	COL_READWRITE,
	COL_SIZE,
	COL_BOOTPRI,
	COL_COUNT
};

static const char* column_caption[] =
{
	"Device", "Volume", "Path", "R/W", "Size", "Bootpri"
};
static const int COLUMN_SIZE[] =
{
	55, // Device
	65, // Volume
	260, // Path
	30, // R/W
	55, // Size
	40 // Bootpri
};

static void AdjustDropDownControls();
static bool bIgnoreListChange = false;

static gcn::Label* lblList[COL_COUNT];
static gcn::Container* listEntry[MAX_HD_DEVICES];
static gcn::TextField* listCells[MAX_HD_DEVICES][COL_COUNT];
static gcn::Button* listCmdProps[MAX_HD_DEVICES];
static gcn::ImageButton* listCmdDelete[MAX_HD_DEVICES];
static gcn::Button* cmdAddDirectory;
static gcn::Button* cmdAddHardfile;
static gcn::Button* cmdAddHardDrive;
static gcn::Button* cmdCreateHardfile;
static gcn::Button* cmdAddCDDrive;
static gcn::Button* cmdAddTapeDrive;

<<<<<<< HEAD
static gcn::CheckBox* chkAutomountCD;

=======
static gcn::CheckBox* chkCDFSAutomount;
>>>>>>> 231468d6
static gcn::CheckBox* chkCD;
static gcn::DropDown* cboCDFile;
static gcn::Button* cmdCDEject;
static gcn::Button* cmdCDSelectFile;
static gcn::CheckBox* chkCDTurbo;

static void harddisktype(TCHAR* s, const struct uaedev_config_info* ci)
{
	switch (ci->type)
	{
	case UAEDEV_CD:
		_tcscpy(s, _T("CD"));
		break;
	case UAEDEV_TAPE:
		_tcscpy(s, _T("TAPE"));
		break;
	case UAEDEV_HDF:
		_tcscpy(s, _T("HDF"));
		break;
	default:
		_tcscpy(s, _T("n/a"));
		break;
	}
}

static gcn::StringListModel cdfileList;

static void RefreshCDListModel()
{
	cdfileList.clear();
	auto cd_drives = get_cd_drives();
	if (!cd_drives.empty())
	{
		for (const auto& drive : cd_drives)
		{
			cdfileList.add(drive);
		}
	}
	for(const auto & i : lstMRUCDList)
	{
		const std::string full_path = i;
		const std::string filename = full_path.substr(full_path.find_last_of("/\\") + 1);
		cdfileList.add(std::string(filename).append(" { ").append(full_path).append(" }"));
	}
}

class HDRemoveActionListener : public gcn::ActionListener
{
public:
	void action(const gcn::ActionEvent& actionEvent) override
	{
		for (auto i = 0; i < MAX_HD_DEVICES; ++i)
		{
			if (actionEvent.getSource() == listCmdDelete[i])
			{
				kill_filesys_unitconfig(&changed_prefs, i);
				gui_force_rtarea_hdchange();
				break;
			}
		}
		cmdAddDirectory->requestFocus();
		RefreshPanelHD();
	}
};

static HDRemoveActionListener* hdRemoveActionListener;

class HDEditActionListener : public gcn::ActionListener
{
public:
	void action(const gcn::ActionEvent& actionEvent) override
	{
		for (auto entry = 0; entry < MAX_HD_DEVICES; ++entry)
		{
			if (actionEvent.getSource() == listCmdProps[entry])
			{
				int type;
				struct uaedev_config_data* uci;
				struct mountedinfo mi;

				uci = &changed_prefs.mountconfig[entry];

				type = get_filesys_unitconfig(&changed_prefs, entry, &mi);
				if (type < 0)
				{
					type = uci->ci.type == UAEDEV_HDF ? FILESYS_HARDFILE : FILESYS_VIRTUAL;
				}

				if (uci->ci.type == UAEDEV_CD)
				{
					if (EditCDDrive(entry))
						gui_force_rtarea_hdchange();
				}
				else if (uci->ci.type == UAEDEV_TAPE) 
				{
					if (EditTapeDrive(entry))
						gui_force_rtarea_hdchange();
				}
				else if (type == FILESYS_HARDFILE || type == FILESYS_HARDFILE_RDB)
				{
					if (EditFilesysHardfile(entry))
						gui_force_rtarea_hdchange();
				}
				else if (type == FILESYS_HARDDRIVE) /* harddisk */
				{
					if (EditFilesysHardDrive(entry))
						gui_force_rtarea_hdchange();
				}
				else /* Filesystem */
				{
					if (EditFilesysVirtual(entry))
						gui_force_rtarea_hdchange();
				}

				listCmdProps[entry]->requestFocus();
				break;
			}
		}
		RefreshPanelHD();
	}
};

static HDEditActionListener* hdEditActionListener;

class HDAddActionListener : public gcn::ActionListener
{
public:
	void action(const gcn::ActionEvent& actionEvent) override
	{
		if (actionEvent.getSource() == cmdAddDirectory)
		{
			if (EditFilesysVirtual(-1))
				gui_force_rtarea_hdchange();
			cmdAddDirectory->requestFocus();
		}
		else if (actionEvent.getSource() == cmdAddHardfile)
		{
			if (EditFilesysHardfile(-1))
				gui_force_rtarea_hdchange();
			cmdAddHardfile->requestFocus();
		}
		else if (actionEvent.getSource() == cmdAddHardDrive)
		{
			if (EditFilesysHardDrive(-1))
				gui_force_rtarea_hdchange();
			cmdAddHardDrive->requestFocus();
		}
		else if (actionEvent.getSource() == cmdAddCDDrive)
		{
			if (EditCDDrive(-1))
				gui_force_rtarea_hdchange();
			cmdAddCDDrive->requestFocus();
		}
		else if (actionEvent.getSource() == cmdAddTapeDrive)
		{
			if (EditTapeDrive(-1))
				gui_force_rtarea_hdchange();
			cmdAddTapeDrive->requestFocus();
		}
		else if (actionEvent.getSource() == cmdCreateHardfile)
		{
			if (CreateFilesysHardfile())
				gui_force_rtarea_hdchange();
			cmdCreateHardfile->requestFocus();
			
		}
		RefreshPanelHD();
	}
};

HDAddActionListener* hdAddActionListener;

class CDCheckActionListener : public gcn::ActionListener
{
public:
	void action(const gcn::ActionEvent& actionEvent) override
	{
		if (actionEvent.getSource() == chkAutomountCD)
		{
			changed_prefs.automount_cddrives = chkAutomountCD->isSelected();
		}
		else if (actionEvent.getSource() == chkCD)
		{
			if (changed_prefs.cdslots[0].inuse)
			{
				changed_prefs.cdslots[0].inuse = false;
				changed_prefs.cdslots[0].type = SCSI_UNIT_DISABLED;
				changed_prefs.cdslots[0].name[0] = 0;
				AdjustDropDownControls();

				if (!changed_prefs.cs_cd32cd && !changed_prefs.cs_cd32nvram
					&& (!changed_prefs.cs_cdtvcd && !changed_prefs.cs_cdtvram)
					&& changed_prefs.scsi)
				{
					changed_prefs.scsi = 0;
				}
			}
			else
			{
				changed_prefs.cdslots[0].inuse = true;
				changed_prefs.cdslots[0].type = SCSI_UNIT_DEFAULT;

				if (!changed_prefs.cs_cd32cd && !changed_prefs.cs_cd32nvram
					&& (!changed_prefs.cs_cdtvcd && !changed_prefs.cs_cdtvram)
					&& !changed_prefs.scsi)
				{
					changed_prefs.scsi = 1;
				}
			}
		}
		else if (actionEvent.getSource() == chkCDTurbo)
			changed_prefs.cd_speed = chkCDTurbo->isSelected() ? 0 : 100;
		else if (actionEvent.getSource() == chkCDFSAutomount)
			changed_prefs.automount_cddrives = chkCDFSAutomount->isSelected();

		RefreshPanelHD();
		RefreshPanelQuickstart();
		RefreshPanelExpansions();
	}
};

CDCheckActionListener* cdCheckActionListener;

class CDButtonActionListener : public gcn::ActionListener
{
public:
	void action(const gcn::ActionEvent& actionEvent) override
	{
		if (actionEvent.getSource() == cmdCDEject)
		{
			//---------------------------------------
			// Eject CD from drive
			//---------------------------------------
			changed_prefs.cdslots[0].name[0] = 0;
			changed_prefs.cdslots[0].type = SCSI_UNIT_DEFAULT;
			cboCDFile->clearSelected();
			AdjustDropDownControls();
		}
		else if (actionEvent.getSource() == cmdCDSelectFile)
		{
			//---------------------------------------
			// Insert CD into drive
			//---------------------------------------
			std::string tmp;
			if (strlen(changed_prefs.cdslots[0].name) > 0)
				tmp = std::string(changed_prefs.cdslots[0].name);
			else
				tmp = get_cdrom_path();

			tmp = SelectFile("Select CD image file", tmp, cdfile_filter);
			if (!tmp.empty())
			{
				if (strncmp(changed_prefs.cdslots[0].name, tmp.c_str(), MAX_DPATH) != 0)
				{
					strncpy(changed_prefs.cdslots[0].name, tmp.c_str(), MAX_DPATH);
					changed_prefs.cdslots[0].inuse = true;
					changed_prefs.cdslots[0].type = SCSI_UNIT_DEFAULT;
					add_file_to_mru_list(lstMRUCDList, tmp);

					RefreshCDListModel();
					AdjustDropDownControls();
					if (!last_loaded_config[0])
						set_last_active_config(tmp.c_str());
				}
			}
			cmdCDSelectFile->requestFocus();
		}

		RefreshPanelHD();
		RefreshPanelQuickstart();
	}
};

CDButtonActionListener* cdButtonActionListener;

class CDFileActionListener : public gcn::ActionListener
{
public:
	void action(const gcn::ActionEvent& actionEvent) override
	{
		//---------------------------------------
		// CD image from list selected
		//---------------------------------------
		if (!bIgnoreListChange)
		{
			const auto idx = cboCDFile->getSelected();

			if (idx < 0)
			{
				changed_prefs.cdslots[0].name[0] = 0;
				AdjustDropDownControls();
			}
			else
			{
				const auto selected = cdfileList.getElementAt(idx);
				// if selected starts with /dev/sr, it's a CD drive
				if (selected.find("/dev/") == 0)
				{
					strncpy(changed_prefs.cdslots[0].name, selected.c_str(), MAX_DPATH);
					changed_prefs.cdslots[0].inuse = true;
					changed_prefs.cdslots[0].type = SCSI_UNIT_IOCTL;
				}
				else
				{
					const auto element = get_full_path_from_disk_list(cdfileList.getElementAt(idx));
					if (element != changed_prefs.cdslots[0].name)
					{
						strncpy(changed_prefs.cdslots[0].name, element.c_str(), MAX_DPATH);
						DISK_history_add (changed_prefs.cdslots[0].name, -1, HISTORY_CD, 0);
						changed_prefs.cdslots[0].inuse = true;
						changed_prefs.cdslots[0].type = SCSI_UNIT_DEFAULT;
						lstMRUCDList.erase(lstMRUCDList.begin() + idx);
						lstMRUCDList.insert(lstMRUCDList.begin(), changed_prefs.cdslots[0].name);
						RefreshCDListModel();
						bIgnoreListChange = true;
						cboCDFile->setSelected(0);
						bIgnoreListChange = false;
						if (!last_loaded_config[0])
							set_last_active_config(element.c_str());
					}
				}
			}
		}
		RefreshPanelHD();
	}
};

static CDFileActionListener* cdFileActionListener;

void InitPanelHD(const config_category& category)
{
	int row, col;
	auto posY = DISTANCE_BORDER / 2;

	RefreshCDListModel();

	hdRemoveActionListener = new HDRemoveActionListener();
	hdEditActionListener = new HDEditActionListener();
	hdAddActionListener = new HDAddActionListener();

	for (col = 0; col < COL_COUNT; ++col)
		lblList[col] = new gcn::Label(column_caption[col]);

	for (row = 0; row < MAX_HD_DEVICES; ++row)
	{
		listEntry[row] = new gcn::Container();
		listEntry[row]->setSize(category.panel->getWidth() - 2 * DISTANCE_BORDER, SMALL_BUTTON_HEIGHT + 4);
		listEntry[row]->setBaseColor(gui_base_color);
		listEntry[row]->setBackgroundColor(gui_background_color);
		listEntry[row]->setForegroundColor(gui_foreground_color);
		listEntry[row]->setFrameSize(0);

		listCmdProps[row] = new gcn::Button("...");
		listCmdProps[row]->setBaseColor(gui_base_color);
		listCmdProps[row]->setForegroundColor(gui_foreground_color);
		listCmdProps[row]->setSize(SMALL_BUTTON_WIDTH, SMALL_BUTTON_HEIGHT);
		std::string id_string = "cmdProp" + to_string(row);
		listCmdProps[row]->setId(id_string);
		listCmdProps[row]->addActionListener(hdEditActionListener);

		listCmdDelete[row] = new gcn::ImageButton(prefix_with_data_path("delete.png"));
		listCmdDelete[row]->setBaseColor(gui_base_color);
		listCmdDelete[row]->setForegroundColor(gui_foreground_color);
		listCmdDelete[row]->setSize(SMALL_BUTTON_HEIGHT, SMALL_BUTTON_HEIGHT);
		id_string = "cmdDel" + to_string(row);
		listCmdDelete[row]->setId(id_string);
		listCmdDelete[row]->addActionListener(hdRemoveActionListener);

		for (col = 0; col < COL_COUNT; ++col)
		{
			listCells[row][col] = new gcn::TextField();
			listCells[row][col]->setSize(COLUMN_SIZE[col], SMALL_BUTTON_HEIGHT);
			listCells[row][col]->setEnabled(false);
			listCells[row][col]->setBaseColor(gui_base_color);
			listCells[row][col]->setBackgroundColor(gui_background_color);
			listCells[row][col]->setForegroundColor(gui_foreground_color);
		}
	}

	cmdAddDirectory = new gcn::Button("Add Directory/Archive");
	cmdAddDirectory->setBaseColor(gui_base_color);
	cmdAddDirectory->setForegroundColor(gui_foreground_color);
	cmdAddDirectory->setSize(cmdAddDirectory->getWidth() + 8, BUTTON_HEIGHT);
	cmdAddDirectory->setId("cmdAddDir");
	cmdAddDirectory->addActionListener(hdAddActionListener);

	cmdAddHardfile = new gcn::Button("Add Hardfile");
	cmdAddHardfile->setBaseColor(gui_base_color);
	cmdAddHardfile->setForegroundColor(gui_foreground_color);
	cmdAddHardfile->setSize(cmdAddDirectory->getWidth(), BUTTON_HEIGHT);
	cmdAddHardfile->setId("cmdAddHDF");
	cmdAddHardfile->addActionListener(hdAddActionListener);

	cmdAddHardDrive = new gcn::Button("Add Hard Drive");
	cmdAddHardDrive->setBaseColor(gui_base_color);
	cmdAddHardDrive->setForegroundColor(gui_foreground_color);
	cmdAddHardDrive->setSize(cmdAddDirectory->getWidth(), BUTTON_HEIGHT);
	cmdAddHardDrive->setId("cmdAddHardDrive");
	cmdAddHardDrive->addActionListener(hdAddActionListener);

	cmdAddCDDrive = new gcn::Button("Add CD Drive");
	cmdAddCDDrive->setBaseColor(gui_base_color);
	cmdAddCDDrive->setForegroundColor(gui_foreground_color);
	cmdAddCDDrive->setSize(cmdAddDirectory->getWidth(), BUTTON_HEIGHT);
	cmdAddCDDrive->setId("cmdAddCDDrive");
	cmdAddCDDrive->addActionListener(hdAddActionListener);

	cmdAddTapeDrive = new gcn::Button("Add Tape Drive");
	cmdAddTapeDrive->setBaseColor(gui_base_color);
	cmdAddTapeDrive->setForegroundColor(gui_foreground_color);
	cmdAddTapeDrive->setSize(cmdAddDirectory->getWidth(), BUTTON_HEIGHT);
	cmdAddTapeDrive->setId("cmdAddTapeDrive");
	cmdAddTapeDrive->addActionListener(hdAddActionListener);

	cmdCreateHardfile = new gcn::Button("Create Hardfile");
	cmdCreateHardfile->setBaseColor(gui_base_color);
	cmdCreateHardfile->setForegroundColor(gui_foreground_color);
	cmdCreateHardfile->setSize(cmdAddDirectory->getWidth(), BUTTON_HEIGHT);
	cmdCreateHardfile->setId("cmdCreateHDF");
	cmdCreateHardfile->addActionListener(hdAddActionListener);

	cdCheckActionListener = new CDCheckActionListener();
	cdButtonActionListener = new CDButtonActionListener();
	cdFileActionListener = new CDFileActionListener();

<<<<<<< HEAD
	chkAutomountCD = new gcn::CheckBox("CDFS automount CD/DVD drives");
	chkAutomountCD->setId("chkAutomountCD");
	chkAutomountCD->setBaseColor(gui_base_color);
	chkAutomountCD->setBackgroundColor(gui_background_color);
	chkAutomountCD->setForegroundColor(gui_foreground_color);
	chkAutomountCD->addActionListener(cdCheckActionListener);
=======
	chkCDFSAutomount = new gcn::CheckBox("CDFS automount CD/DVD drives");
	chkCDFSAutomount->setId("chkCDFSAutomount");
	chkCDFSAutomount->setBaseColor(gui_base_color);
	chkCDFSAutomount->setBackgroundColor(gui_background_color);
	chkCDFSAutomount->setForegroundColor(gui_foreground_color);
	chkCDFSAutomount->addActionListener(cdCheckActionListener);
>>>>>>> 231468d6

	chkCD = new gcn::CheckBox("CD drive/image");
	chkCD->setId("chkCD");
	chkCD->setBaseColor(gui_base_color);
	chkCD->setBackgroundColor(gui_background_color);
	chkCD->setForegroundColor(gui_foreground_color);
	chkCD->addActionListener(cdCheckActionListener);

	chkCDTurbo = new gcn::CheckBox("CDTV/CDTV-CR/CD32 turbo CD read speed");
	chkCDTurbo->setId("chkCDTurbo");
	chkCDTurbo->setBaseColor(gui_base_color);
	chkCDTurbo->setBackgroundColor(gui_background_color);
	chkCDTurbo->setForegroundColor(gui_foreground_color);
	chkCDTurbo->addActionListener(cdCheckActionListener);

	cmdCDEject = new gcn::Button("Eject");
	cmdCDEject->setSize(SMALL_BUTTON_WIDTH * 2, SMALL_BUTTON_HEIGHT);
	cmdCDEject->setBaseColor(gui_base_color);
	cmdCDEject->setForegroundColor(gui_foreground_color);
	cmdCDEject->setId("cmdCDEject");
	cmdCDEject->addActionListener(cdButtonActionListener);

	cmdCDSelectFile = new gcn::Button("Select image file");
	cmdCDSelectFile->setSize(SMALL_BUTTON_WIDTH * 6, SMALL_BUTTON_HEIGHT);
	cmdCDSelectFile->setBaseColor(gui_base_color);
	cmdCDSelectFile->setForegroundColor(gui_foreground_color);
	cmdCDSelectFile->setId("cmdCDSelectFile");
	cmdCDSelectFile->addActionListener(cdButtonActionListener);

	cboCDFile = new gcn::DropDown(&cdfileList);
	cboCDFile->setSize(category.panel->getWidth() - 2 * DISTANCE_BORDER, cboCDFile->getHeight());
	cboCDFile->setBaseColor(gui_base_color);
	cboCDFile->setBackgroundColor(gui_background_color);
	cboCDFile->setForegroundColor(gui_foreground_color);
	cboCDFile->setSelectionColor(gui_selection_color);
	cboCDFile->setId("cboCD");
	cboCDFile->addActionListener(cdFileActionListener);

	int pos_x = DISTANCE_BORDER + 2 + SMALL_BUTTON_WIDTH + 34;
	for (col = 0; col < COL_COUNT; ++col)
	{
		category.panel->add(lblList[col], pos_x, posY);
		pos_x += COLUMN_SIZE[col];
	}
	posY += lblList[0]->getHeight() + 2;

	for (row = 0; row < MAX_HD_DEVICES; ++row)
	{
		pos_x = 1;
		listEntry[row]->add(listCmdProps[row], pos_x, 2);
		pos_x += listCmdProps[row]->getWidth() + 4;
		listEntry[row]->add(listCmdDelete[row], pos_x, 2);
		pos_x += listCmdDelete[row]->getWidth() + 8;
		for (col = 0; col < COL_COUNT; ++col)
		{
			listEntry[row]->add(listCells[row][col], pos_x, 2);
			pos_x += COLUMN_SIZE[col];
		}
		category.panel->add(listEntry[row], DISTANCE_BORDER, posY);
		posY += listEntry[row]->getHeight() + DISTANCE_NEXT_Y / 2;
	}

	posY += DISTANCE_NEXT_Y / 2;
	category.panel->add(cmdAddDirectory, DISTANCE_BORDER, posY);
	category.panel->add(cmdAddHardfile, cmdAddDirectory->getX() + cmdAddDirectory->getWidth() + DISTANCE_NEXT_X, posY);
	category.panel->add(cmdAddHardDrive, cmdAddHardfile->getX() + cmdAddHardfile->getWidth() + DISTANCE_NEXT_X, posY);
	posY += cmdAddDirectory->getHeight() + DISTANCE_NEXT_Y;

	category.panel->add(cmdAddCDDrive, cmdAddDirectory->getX(), posY);
	category.panel->add(cmdAddTapeDrive, cmdAddCDDrive->getX() + cmdAddCDDrive->getWidth() + DISTANCE_NEXT_X, posY);
	category.panel->add(cmdCreateHardfile, cmdAddTapeDrive->getX() + cmdAddTapeDrive->getWidth() + DISTANCE_NEXT_X, posY);
	posY += cmdCreateHardfile->getHeight() + DISTANCE_NEXT_Y * 2;

<<<<<<< HEAD
	category.panel->add(chkAutomountCD, DISTANCE_BORDER, posY);
	posY += chkAutomountCD->getHeight() + DISTANCE_NEXT_Y;
	category.panel->add(chkCD, DISTANCE_BORDER, posY + 2);
=======
	category.panel->add(chkCDFSAutomount, DISTANCE_BORDER, posY + 2);
	posY = chkCDFSAutomount->getY() + chkCDFSAutomount->getHeight() + DISTANCE_NEXT_Y;
	category.panel->add(chkCD, DISTANCE_BORDER, posY);
>>>>>>> 231468d6
	category.panel->add(cmdCDEject, category.panel->getWidth() - cmdCDEject->getWidth() - DISTANCE_BORDER, posY);
	category.panel->add(cmdCDSelectFile, cmdCDEject->getX() - DISTANCE_NEXT_X - cmdCDSelectFile->getWidth(), posY);
	posY += cmdCDSelectFile->getHeight() + DISTANCE_NEXT_Y;

	category.panel->add(cboCDFile, DISTANCE_BORDER, posY);
	posY += cboCDFile->getHeight() + DISTANCE_NEXT_Y;

	category.panel->add(chkCDTurbo, DISTANCE_BORDER, posY);

	cboCDFile->clearSelected();
	RefreshPanelHD();
}

void ExitPanelHD()
{
	int col;

	for (col = 0; col < COL_COUNT; ++col)
		delete lblList[col];

	for (auto row = 0; row < MAX_HD_DEVICES; ++row)
	{
		delete listCmdProps[row];
		delete listCmdDelete[row];
		for (col = 0; col < COL_COUNT; ++col)
			delete listCells[row][col];
		delete listEntry[row];
	}

	delete cmdAddDirectory;
	delete cmdAddHardfile;
	delete cmdAddHardDrive;
	delete cmdAddCDDrive;
	delete cmdAddTapeDrive;
	delete cmdCreateHardfile;

<<<<<<< HEAD
	delete chkAutomountCD;
=======
	delete chkCDFSAutomount;
>>>>>>> 231468d6
	delete chkCD;
	delete cmdCDEject;
	delete cmdCDSelectFile;
	delete cboCDFile;
	delete chkCDTurbo;

	delete cdCheckActionListener;
	delete cdButtonActionListener;
	delete cdFileActionListener;

	delete hdRemoveActionListener;
	delete hdEditActionListener;
	delete hdAddActionListener;
}

static void AdjustDropDownControls()
{
	bIgnoreListChange = true;

	if (changed_prefs.cdslots[0].inuse
		&& strlen(changed_prefs.cdslots[0].name) > 0
		&& changed_prefs.cdslots[0].type == SCSI_UNIT_DEFAULT)
	{
		cboCDFile->clearSelected();
		for (auto i = 0; i < static_cast<int>(lstMRUCDList.size()); ++i)
		{
			if (strcmp(lstMRUCDList[i].c_str(), changed_prefs.cdslots[0].name) == 0)
			{
				cboCDFile->setSelected(i);
				break;
			}
		}
	}
	bIgnoreListChange = false;
}

void RefreshPanelHD()
{
	AdjustDropDownControls();

	for (auto row = 0; row < MAX_HD_DEVICES; ++row)
	{
		if (row < changed_prefs.mountitems)
		{
			TCHAR bootpri_str[32];
			TCHAR volname_str[256];
			TCHAR devname_str[256];
			TCHAR size_str[32];
			TCHAR blocksize_str[32];
			auto* uci = &changed_prefs.mountconfig[row];
			auto* const ci = &uci->ci;
			int nosize = 0;
			struct mountedinfo mi{};

			int type = get_filesys_unitconfig(&changed_prefs, row, &mi);
			if (type < 0)
			{
				type = ci->type == UAEDEV_HDF || ci->type == UAEDEV_CD || ci->type == UAEDEV_TAPE ? FILESYS_HARDFILE : FILESYS_VIRTUAL;
				nosize = 1;
			}
			if (mi.size < 0)
				nosize = 1;
			TCHAR* rootdir = my_strdup(mi.rootdir);
			TCHAR* rootdirp = rootdir;
			if (!_tcsncmp(rootdirp, _T("HD_"), 3))
				rootdirp += 3;
			if (rootdirp[0] == ':') {
				rootdirp++;
				TCHAR* p = _tcschr(rootdirp, ':');
				if (p)
					*p = 0;
			}

			if (nosize)
				_tcscpy(size_str, _T("n/a"));
			else if (mi.size >= 1024 * 1024 * 1024)
				_sntprintf(size_str, sizeof size_str, _T("%.1fG"), static_cast<double>(static_cast<uae_u32>(mi.size / (1024 * 1024))) / 1024.0);
			else if (mi.size < 10 * 1024 * 1024)
				_sntprintf(size_str, sizeof size_str, _T("%lldK"), mi.size / 1024);
			else
				_sntprintf(size_str, sizeof size_str, _T("%.1fM"), static_cast<double>(static_cast<uae_u32>(mi.size / (1024))) / 1024.0);

			int ctype = ci->controller_type;
			if (ctype >= HD_CONTROLLER_TYPE_IDE_FIRST && ctype <= HD_CONTROLLER_TYPE_IDE_LAST) {
				const struct expansionromtype* ert = get_unit_expansion_rom(ctype);
				const TCHAR* idedevs[] = {
					_T("IDE:%d"),
					_T("A600/A1200/A4000:%d"),
				};
				_sntprintf(blocksize_str, sizeof blocksize_str, _T("%d"), ci->blocksize);
				if (ert) {
					if (ci->controller_type_unit == 0)
						_sntprintf(devname_str, sizeof devname_str, _T("%s:%d"), ert->friendlyname, ci->controller_unit);
					else
						_sntprintf(devname_str, sizeof devname_str, _T("%s:%d/%d"), ert->friendlyname, ci->controller_unit, ci->controller_type_unit + 1);
				}
				else {
					_sntprintf(devname_str, sizeof devname_str, idedevs[ctype - HD_CONTROLLER_TYPE_IDE_FIRST], ci->controller_unit);
				}
				harddisktype(volname_str, ci);
				_tcscpy(bootpri_str, _T("n/a"));
			}
			else if (ctype >= HD_CONTROLLER_TYPE_SCSI_FIRST && ctype <= HD_CONTROLLER_TYPE_SCSI_LAST) {
				TCHAR sid[8];
				const struct expansionromtype* ert = get_unit_expansion_rom(ctype);
				const TCHAR* scsidevs[] = {
					_T("SCSI:%s"),
					_T("A3000:%s"),
					_T("A4000T:%s"),
					_T("CDTV:%s"),
				};
				if (ci->controller_unit == 8 && ert && !_tcscmp(ert->name, _T("a2091")))
					_tcscpy(sid, _T("XT"));
				else if (ci->controller_unit == 8 && ert && !_tcscmp(ert->name, _T("a2090a")))
					_tcscpy(sid, _T("ST-506"));
				else
					_sntprintf(sid, sizeof sid, _T("%d"), ci->controller_unit);
				_sntprintf(blocksize_str, sizeof blocksize_str, _T("%d"), ci->blocksize);
				if (ert) {
					if (ci->controller_type_unit == 0)
						_sntprintf(devname_str, sizeof devname_str, _T("%s:%s"), ert->friendlyname, sid);
					else
						_sntprintf(devname_str, sizeof devname_str, _T("%s:%s/%d"), ert->friendlyname, sid, ci->controller_type_unit + 1);
				}
				else {
					_sntprintf(devname_str, sizeof devname_str, scsidevs[ctype - HD_CONTROLLER_TYPE_SCSI_FIRST], sid);
				}
				harddisktype(volname_str, ci);
				_tcscpy(bootpri_str, _T("n/a"));
			}
			else if (ctype >= HD_CONTROLLER_TYPE_CUSTOM_FIRST && ctype <= HD_CONTROLLER_TYPE_CUSTOM_LAST) {
				TCHAR sid[8];
				const struct expansionromtype* ert = get_unit_expansion_rom(ctype);
				_sntprintf(sid, sizeof sid, _T("%d"), ci->controller_unit);
				if (ert) {
					if (ci->controller_type_unit == 0)
						_sntprintf(devname_str, sizeof devname_str, _T("%s:%s"), ert->friendlyname, sid);
					else
						_sntprintf(devname_str, sizeof devname_str, _T("%s:%s/%d"), ert->friendlyname, sid, ci->controller_type_unit + 1);
				}
				else {
					_sntprintf(devname_str, sizeof devname_str, _T("PCMCIA"));
				}
				harddisktype(volname_str, ci);
				_tcscpy(bootpri_str, _T("n/a"));
			}
			else if (type == FILESYS_HARDFILE) {
				_sntprintf(blocksize_str, sizeof blocksize_str, _T("%d"), ci->blocksize);
				_tcscpy(devname_str, ci->devname);
				_tcscpy(volname_str, _T("n/a"));
				_sntprintf(bootpri_str, sizeof bootpri_str, _T("%d"), ci->bootpri);
			}
			else if (type == FILESYS_HARDFILE_RDB || type == FILESYS_HARDDRIVE || ci->controller_type != HD_CONTROLLER_TYPE_UAE) {
				_sntprintf(blocksize_str, sizeof blocksize_str, _T("%d"), ci->blocksize);
				_sntprintf(devname_str, sizeof devname_str, _T("UAE:%d"), ci->controller_unit);
				_tcscpy(volname_str, _T("n/a"));
				_tcscpy(bootpri_str, _T("n/a"));
			}
			else if (type == FILESYS_TAPE) {
				_sntprintf(blocksize_str, sizeof blocksize_str, _T("%d"), ci->blocksize);
				_tcscpy(devname_str, _T("UAE"));
				harddisktype(volname_str, ci);
				_tcscpy(bootpri_str, _T("n/a"));
			}
			else {
				_tcscpy(blocksize_str, _T("n/a"));
				_tcscpy(devname_str, ci->devname);
				_tcscpy(volname_str, ci->volname);
				_tcscpy(size_str, _T("n/a"));
				_sntprintf(bootpri_str, sizeof bootpri_str, _T("%d"), ci->bootpri);
			}
			if (!mi.ismedia) {
				_tcscpy(blocksize_str, _T("n/a"));
				_tcscpy(size_str, _T("n/a"));
			}
			if (rootdirp[0] == 0) {
				xfree(rootdir);
				rootdir = my_strdup(_T("-"));
				rootdirp = rootdir;
			}

			listCells[row][COL_DEVICE]->setText(devname_str);
			listCells[row][COL_VOLUME]->setText(volname_str);
			listCells[row][COL_PATH]->setText(rootdirp);
			listCells[row][COL_READWRITE]->setText(ci->readonly ? _T("no") : _T("yes"));
			listCells[row][COL_SIZE]->setText(size_str);
			listCells[row][COL_BOOTPRI]->setText(bootpri_str);

			listCmdProps[row]->setEnabled(true);
			listCmdDelete[row]->setEnabled(true);
		}
		else
		{
			// Empty slot
			for (auto col = 0; col < COL_COUNT; ++col)
				listCells[row][col]->setText("");
			listCmdProps[row]->setEnabled(false);
			listCmdDelete[row]->setEnabled(false);
		}
	}

<<<<<<< HEAD
	chkAutomountCD->setSelected(changed_prefs.automount_cddrives);
=======
	chkCDFSAutomount->setSelected(changed_prefs.automount_cddrives);
>>>>>>> 231468d6
	chkCD->setSelected(changed_prefs.cdslots[0].inuse);
	cmdCDEject->setEnabled(changed_prefs.cdslots[0].inuse);
	cmdCDSelectFile->setEnabled(changed_prefs.cdslots[0].inuse);
	cboCDFile->setEnabled(changed_prefs.cdslots[0].inuse);
	chkCDTurbo->setSelected(changed_prefs.cd_speed == 0);

	if (changed_prefs.cdslots[0].inuse && changed_prefs.cdslots[0].name[0])
	{
		struct device_info di = {};
		blkdev_get_info(&changed_prefs, 0, &di);
	}
}

int count_HDs(const uae_prefs* p)
{
	return p->mountitems;
}

bool HelpPanelHD(std::vector<std::string>& helptext)
{
	helptext.clear();
	helptext.emplace_back("Hard Drives and CD/DVD drives");
	helptext.emplace_back(" ");
	helptext.emplace_back("This panel allows you to add and configure virtual hard drives and CD/DVD drives.");
	helptext.emplace_back(" ");
	helptext.emplace_back(R"(Use "Add Directory/Archive" to add a folder or Archive as a virtual Amiga drive.)");
	helptext.emplace_back(R"(Use "Add Hardfile to add an HDD image (hdf) as a hard disk.)");
	helptext.emplace_back(R"(Use "Add Hard Drive" to add a physical hard drive as a hard disk.)");
	helptext.emplace_back(R"(Use "Add Tape Drive" to add a tape drive (directory or file only).)");
	helptext.emplace_back(" ");
	helptext.emplace_back("With \"Create Hardfile\", you can create a new formatted HDF file up to 2 GB.");
	helptext.emplace_back("For large files, it will take some time to create the new hard disk. You have to");
	helptext.emplace_back("format the new HDD in the Amiga via the Workbench.");
	helptext.emplace_back(" ");
	helptext.emplace_back("You can use the \"...\" button to edit the selected drive. You can change the");
	helptext.emplace_back("name, volume label, path, read/write mode, size and boot priority.");
	helptext.emplace_back(" ");
	helptext.emplace_back("Use the \"Delete\" button to remove the selected drive.");
	helptext.emplace_back(" ");
	helptext.emplace_back("CD/DVD drives:");
	helptext.emplace_back(" ");
	helptext.emplace_back("Use \"CD drive/image\" to connect a CD drive. You can select an iso/cue file");
	helptext.emplace_back("or use the \"Eject\" button to remove the CD from the drive.");
	helptext.emplace_back(" ");
	helptext.emplace_back("You can enable the \"CDTV/CDTV-CR/CD32 turbo CD read speed\" option to speed up");
	helptext.emplace_back("the CD read speed.");
	helptext.emplace_back(" ");
	helptext.emplace_back("You can enable the \"CDFS automount CD/DVD drives\" option to automatically mount");
	helptext.emplace_back("CD/DVD drives on Workbench, when a CD/DVD is inserted.");
	helptext.emplace_back(" ");
	return true;
}<|MERGE_RESOLUTION|>--- conflicted
+++ resolved
@@ -16,7 +16,6 @@
 #include "gui_handling.h"
 #include "fsdb_host.h"
 #include "rommgr.h"
-#include "uae.h"
 
 enum
 {
@@ -58,12 +57,7 @@
 static gcn::Button* cmdAddCDDrive;
 static gcn::Button* cmdAddTapeDrive;
 
-<<<<<<< HEAD
-static gcn::CheckBox* chkAutomountCD;
-
-=======
 static gcn::CheckBox* chkCDFSAutomount;
->>>>>>> 231468d6
 static gcn::CheckBox* chkCD;
 static gcn::DropDown* cboCDFile;
 static gcn::Button* cmdCDEject;
@@ -89,19 +83,25 @@
 	}
 }
 
+static int GetHDType(const int index)
+{
+	mountedinfo mi{};
+
+	auto type = get_filesys_unitconfig(&changed_prefs, index, &mi);
+	if (type < 0)
+	{
+		auto* uci = &changed_prefs.mountconfig[index];
+		struct uaedev_config_info* ci = &uci->ci;
+		type = ci->type == UAEDEV_HDF || ci->type == UAEDEV_CD || ci->type == UAEDEV_TAPE ? FILESYS_HARDFILE : FILESYS_VIRTUAL;
+	}
+	return type;
+}
+
 static gcn::StringListModel cdfileList;
 
 static void RefreshCDListModel()
 {
 	cdfileList.clear();
-	auto cd_drives = get_cd_drives();
-	if (!cd_drives.empty())
-	{
-		for (const auto& drive : cd_drives)
-		{
-			cdfileList.add(drive);
-		}
-	}
 	for(const auto & i : lstMRUCDList)
 	{
 		const std::string full_path = i;
@@ -136,49 +136,37 @@
 public:
 	void action(const gcn::ActionEvent& actionEvent) override
 	{
-		for (auto entry = 0; entry < MAX_HD_DEVICES; ++entry)
-		{
-			if (actionEvent.getSource() == listCmdProps[entry])
+		for (auto i = 0; i < MAX_HD_DEVICES; ++i)
+		{
+			if (actionEvent.getSource() == listCmdProps[i])
 			{
-				int type;
-				struct uaedev_config_data* uci;
-				struct mountedinfo mi;
-
-				uci = &changed_prefs.mountconfig[entry];
-
-				type = get_filesys_unitconfig(&changed_prefs, entry, &mi);
-				if (type < 0)
+				if (GetHDType(i) == FILESYS_VIRTUAL)
 				{
-					type = uci->ci.type == UAEDEV_HDF ? FILESYS_HARDFILE : FILESYS_VIRTUAL;
-				}
-
-				if (uci->ci.type == UAEDEV_CD)
+					if (EditFilesysVirtual(i))
+						gui_force_rtarea_hdchange();
+				}
+				else if (GetHDType(i) == FILESYS_HARDFILE || GetHDType(i) == FILESYS_HARDFILE_RDB)
 				{
-					if (EditCDDrive(entry))
+					if (EditFilesysHardfile(i))
 						gui_force_rtarea_hdchange();
 				}
-				else if (uci->ci.type == UAEDEV_TAPE) 
+				else if (GetHDType(i) == FILESYS_HARDDRIVE)
 				{
-					if (EditTapeDrive(entry))
+					if (EditFilesysHardDrive(i))
 						gui_force_rtarea_hdchange();
 				}
-				else if (type == FILESYS_HARDFILE || type == FILESYS_HARDFILE_RDB)
+				else if (GetHDType(i) == FILESYS_CD)
 				{
-					if (EditFilesysHardfile(entry))
+					//TODO
+					//if (EditCDDrive(i))
+					//	gui_force_rtarea_hdchange();
+				}
+				else if (GetHDType(i) == FILESYS_TAPE)
+				{
+					if (EditTapeDrive(i))
 						gui_force_rtarea_hdchange();
 				}
-				else if (type == FILESYS_HARDDRIVE) /* harddisk */
-				{
-					if (EditFilesysHardDrive(entry))
-						gui_force_rtarea_hdchange();
-				}
-				else /* Filesystem */
-				{
-					if (EditFilesysVirtual(entry))
-						gui_force_rtarea_hdchange();
-				}
-
-				listCmdProps[entry]->requestFocus();
+				listCmdProps[i]->requestFocus();
 				break;
 			}
 		}
@@ -198,39 +186,42 @@
 			if (EditFilesysVirtual(-1))
 				gui_force_rtarea_hdchange();
 			cmdAddDirectory->requestFocus();
+			RefreshPanelHD();
 		}
 		else if (actionEvent.getSource() == cmdAddHardfile)
 		{
 			if (EditFilesysHardfile(-1))
 				gui_force_rtarea_hdchange();
 			cmdAddHardfile->requestFocus();
+			RefreshPanelHD();
 		}
 		else if (actionEvent.getSource() == cmdAddHardDrive)
 		{
 			if (EditFilesysHardDrive(-1))
 				gui_force_rtarea_hdchange();
 			cmdAddHardDrive->requestFocus();
+			RefreshPanelHD();
 		}
 		else if (actionEvent.getSource() == cmdAddCDDrive)
 		{
-			if (EditCDDrive(-1))
-				gui_force_rtarea_hdchange();
+			//TODO
 			cmdAddCDDrive->requestFocus();
+			RefreshPanelHD();
 		}
 		else if (actionEvent.getSource() == cmdAddTapeDrive)
 		{
 			if (EditTapeDrive(-1))
 				gui_force_rtarea_hdchange();
 			cmdAddTapeDrive->requestFocus();
+			RefreshPanelHD();
 		}
 		else if (actionEvent.getSource() == cmdCreateHardfile)
 		{
 			if (CreateFilesysHardfile())
 				gui_force_rtarea_hdchange();
 			cmdCreateHardfile->requestFocus();
-			
-		}
-		RefreshPanelHD();
+			RefreshPanelHD();
+		}
 	}
 };
 
@@ -241,11 +232,7 @@
 public:
 	void action(const gcn::ActionEvent& actionEvent) override
 	{
-		if (actionEvent.getSource() == chkAutomountCD)
-		{
-			changed_prefs.automount_cddrives = chkAutomountCD->isSelected();
-		}
-		else if (actionEvent.getSource() == chkCD)
+		if (actionEvent.getSource() == chkCD)
 		{
 			if (changed_prefs.cdslots[0].inuse)
 			{
@@ -298,8 +285,6 @@
 			// Eject CD from drive
 			//---------------------------------------
 			changed_prefs.cdslots[0].name[0] = 0;
-			changed_prefs.cdslots[0].type = SCSI_UNIT_DEFAULT;
-			cboCDFile->clearSelected();
 			AdjustDropDownControls();
 		}
 		else if (actionEvent.getSource() == cmdCDSelectFile)
@@ -358,32 +343,21 @@
 			}
 			else
 			{
-				const auto selected = cdfileList.getElementAt(idx);
-				// if selected starts with /dev/sr, it's a CD drive
-				if (selected.find("/dev/") == 0)
+				const auto element = get_full_path_from_disk_list(cdfileList.getElementAt(idx));
+				if (element != changed_prefs.cdslots[0].name)
 				{
-					strncpy(changed_prefs.cdslots[0].name, selected.c_str(), MAX_DPATH);
+					strncpy(changed_prefs.cdslots[0].name, element.c_str(), MAX_DPATH);
+					DISK_history_add (changed_prefs.cdslots[0].name, -1, HISTORY_CD, 0);
 					changed_prefs.cdslots[0].inuse = true;
-					changed_prefs.cdslots[0].type = SCSI_UNIT_IOCTL;
-				}
-				else
-				{
-					const auto element = get_full_path_from_disk_list(cdfileList.getElementAt(idx));
-					if (element != changed_prefs.cdslots[0].name)
-					{
-						strncpy(changed_prefs.cdslots[0].name, element.c_str(), MAX_DPATH);
-						DISK_history_add (changed_prefs.cdslots[0].name, -1, HISTORY_CD, 0);
-						changed_prefs.cdslots[0].inuse = true;
-						changed_prefs.cdslots[0].type = SCSI_UNIT_DEFAULT;
-						lstMRUCDList.erase(lstMRUCDList.begin() + idx);
-						lstMRUCDList.insert(lstMRUCDList.begin(), changed_prefs.cdslots[0].name);
-						RefreshCDListModel();
-						bIgnoreListChange = true;
-						cboCDFile->setSelected(0);
-						bIgnoreListChange = false;
-						if (!last_loaded_config[0])
-							set_last_active_config(element.c_str());
-					}
+					changed_prefs.cdslots[0].type = SCSI_UNIT_DEFAULT;
+					lstMRUCDList.erase(lstMRUCDList.begin() + idx);
+					lstMRUCDList.insert(lstMRUCDList.begin(), changed_prefs.cdslots[0].name);
+					RefreshCDListModel();
+					bIgnoreListChange = true;
+					cboCDFile->setSelected(0);
+					bIgnoreListChange = false;
+					if (!last_loaded_config[0])
+						set_last_active_config(element.c_str());
 				}
 			}
 		}
@@ -470,6 +444,8 @@
 	cmdAddCDDrive->setSize(cmdAddDirectory->getWidth(), BUTTON_HEIGHT);
 	cmdAddCDDrive->setId("cmdAddCDDrive");
 	cmdAddCDDrive->addActionListener(hdAddActionListener);
+	// TODO enable when this is implemented
+	cmdAddCDDrive->setEnabled(false);
 
 	cmdAddTapeDrive = new gcn::Button("Add Tape Drive");
 	cmdAddTapeDrive->setBaseColor(gui_base_color);
@@ -489,21 +465,12 @@
 	cdButtonActionListener = new CDButtonActionListener();
 	cdFileActionListener = new CDFileActionListener();
 
-<<<<<<< HEAD
-	chkAutomountCD = new gcn::CheckBox("CDFS automount CD/DVD drives");
-	chkAutomountCD->setId("chkAutomountCD");
-	chkAutomountCD->setBaseColor(gui_base_color);
-	chkAutomountCD->setBackgroundColor(gui_background_color);
-	chkAutomountCD->setForegroundColor(gui_foreground_color);
-	chkAutomountCD->addActionListener(cdCheckActionListener);
-=======
 	chkCDFSAutomount = new gcn::CheckBox("CDFS automount CD/DVD drives");
 	chkCDFSAutomount->setId("chkCDFSAutomount");
 	chkCDFSAutomount->setBaseColor(gui_base_color);
 	chkCDFSAutomount->setBackgroundColor(gui_background_color);
 	chkCDFSAutomount->setForegroundColor(gui_foreground_color);
 	chkCDFSAutomount->addActionListener(cdCheckActionListener);
->>>>>>> 231468d6
 
 	chkCD = new gcn::CheckBox("CD drive/image");
 	chkCD->setId("chkCD");
@@ -542,25 +509,25 @@
 	cboCDFile->setId("cboCD");
 	cboCDFile->addActionListener(cdFileActionListener);
 
-	int pos_x = DISTANCE_BORDER + 2 + SMALL_BUTTON_WIDTH + 34;
+	int posX = DISTANCE_BORDER + 2 + SMALL_BUTTON_WIDTH + 34;
 	for (col = 0; col < COL_COUNT; ++col)
 	{
-		category.panel->add(lblList[col], pos_x, posY);
-		pos_x += COLUMN_SIZE[col];
+		category.panel->add(lblList[col], posX, posY);
+		posX += COLUMN_SIZE[col];
 	}
 	posY += lblList[0]->getHeight() + 2;
 
 	for (row = 0; row < MAX_HD_DEVICES; ++row)
 	{
-		pos_x = 1;
-		listEntry[row]->add(listCmdProps[row], pos_x, 2);
-		pos_x += listCmdProps[row]->getWidth() + 4;
-		listEntry[row]->add(listCmdDelete[row], pos_x, 2);
-		pos_x += listCmdDelete[row]->getWidth() + 8;
+		posX = 1;
+		listEntry[row]->add(listCmdProps[row], posX, 2);
+		posX += listCmdProps[row]->getWidth() + 4;
+		listEntry[row]->add(listCmdDelete[row], posX, 2);
+		posX += listCmdDelete[row]->getWidth() + 8;
 		for (col = 0; col < COL_COUNT; ++col)
 		{
-			listEntry[row]->add(listCells[row][col], pos_x, 2);
-			pos_x += COLUMN_SIZE[col];
+			listEntry[row]->add(listCells[row][col], posX, 2);
+			posX += COLUMN_SIZE[col];
 		}
 		category.panel->add(listEntry[row], DISTANCE_BORDER, posY);
 		posY += listEntry[row]->getHeight() + DISTANCE_NEXT_Y / 2;
@@ -577,15 +544,9 @@
 	category.panel->add(cmdCreateHardfile, cmdAddTapeDrive->getX() + cmdAddTapeDrive->getWidth() + DISTANCE_NEXT_X, posY);
 	posY += cmdCreateHardfile->getHeight() + DISTANCE_NEXT_Y * 2;
 
-<<<<<<< HEAD
-	category.panel->add(chkAutomountCD, DISTANCE_BORDER, posY);
-	posY += chkAutomountCD->getHeight() + DISTANCE_NEXT_Y;
-	category.panel->add(chkCD, DISTANCE_BORDER, posY + 2);
-=======
 	category.panel->add(chkCDFSAutomount, DISTANCE_BORDER, posY + 2);
 	posY = chkCDFSAutomount->getY() + chkCDFSAutomount->getHeight() + DISTANCE_NEXT_Y;
 	category.panel->add(chkCD, DISTANCE_BORDER, posY);
->>>>>>> 231468d6
 	category.panel->add(cmdCDEject, category.panel->getWidth() - cmdCDEject->getWidth() - DISTANCE_BORDER, posY);
 	category.panel->add(cmdCDSelectFile, cmdCDEject->getX() - DISTANCE_NEXT_X - cmdCDSelectFile->getWidth(), posY);
 	posY += cmdCDSelectFile->getHeight() + DISTANCE_NEXT_Y;
@@ -595,7 +556,6 @@
 
 	category.panel->add(chkCDTurbo, DISTANCE_BORDER, posY);
 
-	cboCDFile->clearSelected();
 	RefreshPanelHD();
 }
 
@@ -622,11 +582,7 @@
 	delete cmdAddTapeDrive;
 	delete cmdCreateHardfile;
 
-<<<<<<< HEAD
-	delete chkAutomountCD;
-=======
 	delete chkCDFSAutomount;
->>>>>>> 231468d6
 	delete chkCD;
 	delete cmdCDEject;
 	delete cmdCDSelectFile;
@@ -645,12 +601,10 @@
 static void AdjustDropDownControls()
 {
 	bIgnoreListChange = true;
-
-	if (changed_prefs.cdslots[0].inuse
-		&& strlen(changed_prefs.cdslots[0].name) > 0
-		&& changed_prefs.cdslots[0].type == SCSI_UNIT_DEFAULT)
-	{
-		cboCDFile->clearSelected();
+	
+	cboCDFile->clearSelected();
+	if (changed_prefs.cdslots[0].inuse && strlen(changed_prefs.cdslots[0].name) > 0)
+	{
 		for (auto i = 0; i < static_cast<int>(lstMRUCDList.size()); ++i)
 		{
 			if (strcmp(lstMRUCDList[i].c_str(), changed_prefs.cdslots[0].name) == 0)
@@ -828,11 +782,7 @@
 		}
 	}
 
-<<<<<<< HEAD
-	chkAutomountCD->setSelected(changed_prefs.automount_cddrives);
-=======
 	chkCDFSAutomount->setSelected(changed_prefs.automount_cddrives);
->>>>>>> 231468d6
 	chkCD->setSelected(changed_prefs.cdslots[0].inuse);
 	cmdCDEject->setEnabled(changed_prefs.cdslots[0].inuse);
 	cmdCDSelectFile->setEnabled(changed_prefs.cdslots[0].inuse);
