#include <cstdio>
#include <cstring>
#include <cstdlib>
#include <iostream>
#include <algorithm>
#include <SDL_image.h>
#include <SDL_ttf.h>
#include <dpi_handler.hpp>

#ifdef USE_GUISAN
#include <guisan.hpp>
#include <guisan/sdl.hpp>
#include <guisan/sdl/sdltruetypefont.hpp>
#include "SelectorEntry.hpp"
#endif

#ifdef USE_IMGUI
#include "imgui.h"
#include "imgui_impl_sdl2.h"
#include "imgui_impl_sdlrenderer2.h"
#endif

#include "sysdeps.h"
#include "config.h"
#include "options.h"
#include "memory.h"
#include "uae.h"
#include "gui_handling.h"
#include "amiberry_gfx.h"
#include "fsdb_host.h"
#include "autoconf.h"
#include "amiberry_input.h"
#include "fsdb.h"
#include "inputdevice.h"
#include "xwin.h"
#include "custom.h"
#include "disk.h"
#include "savestate.h"
#include "target.h"

bool ctrl_state = false, shift_state = false, alt_state = false, win_state = false;
int last_x = 0;
int last_y = 0;

bool gui_running = false;
static int last_active_panel = 3;
bool joystick_refresh_needed = false;

enum
{
	MAX_STARTUP_TITLE = 64,
	MAX_STARTUP_MESSAGE = 256
};

static TCHAR startup_title[MAX_STARTUP_TITLE] = _T("");
static TCHAR startup_message[MAX_STARTUP_MESSAGE] = _T("");

void target_startup_msg(const TCHAR* title, const TCHAR* msg)
{
	_tcsncpy(startup_title, title, MAX_STARTUP_TITLE);
	_tcsncpy(startup_message, msg, MAX_STARTUP_MESSAGE);
}

#ifdef USE_GUISAN
ConfigCategory categories[] = {
	{"About", "amigainfo.png", nullptr, nullptr, InitPanelAbout, ExitPanelAbout, RefreshPanelAbout,
		HelpPanelAbout
	},
	{"Paths", "paths.png", nullptr, nullptr, InitPanelPaths, ExitPanelPaths, RefreshPanelPaths, HelpPanelPaths},
	{"Quickstart", "quickstart.png", nullptr, nullptr, InitPanelQuickstart, ExitPanelQuickstart,
		RefreshPanelQuickstart, HelpPanelQuickstart
	},
	{"Configurations", "file.png", nullptr, nullptr, InitPanelConfig, ExitPanelConfig, RefreshPanelConfig,
		HelpPanelConfig
	},
	{"CPU and FPU", "cpu.png", nullptr, nullptr, InitPanelCPU, ExitPanelCPU, RefreshPanelCPU, HelpPanelCPU},
	{"Chipset", "cpu.png", nullptr, nullptr, InitPanelChipset, ExitPanelChipset, RefreshPanelChipset,
		HelpPanelChipset
	},
	{"ROM", "chip.png", nullptr, nullptr, InitPanelROM, ExitPanelROM, RefreshPanelROM, HelpPanelROM},
	{"RAM", "chip.png", nullptr, nullptr, InitPanelRAM, ExitPanelRAM, RefreshPanelRAM, HelpPanelRAM},
	{"Floppy drives", "35floppy.png", nullptr, nullptr, InitPanelFloppy, ExitPanelFloppy, RefreshPanelFloppy,
		HelpPanelFloppy
	},
	{"Hard drives/CD", "drive.png", nullptr, nullptr, InitPanelHD, ExitPanelHD, RefreshPanelHD, HelpPanelHD},
	{"Expansions", "expansion.png", nullptr, nullptr, InitPanelExpansions, ExitPanelExpansions,
		RefreshPanelExpansions, HelpPanelExpansions},
	{"RTG board", "expansion.png", nullptr, nullptr, InitPanelRTG, ExitPanelRTG,
		RefreshPanelRTG, HelpPanelRTG
	},
	{"Hardware info", "expansion.png", nullptr, nullptr, InitPanelHWInfo, ExitPanelHWInfo, RefreshPanelHWInfo, HelpPanelHWInfo},
	{"Display", "screen.png", nullptr, nullptr, InitPanelDisplay, ExitPanelDisplay, RefreshPanelDisplay,
		HelpPanelDisplay
	},
	{"Sound", "sound.png", nullptr, nullptr, InitPanelSound, ExitPanelSound, RefreshPanelSound, HelpPanelSound},
	{"Input", "joystick.png", nullptr, nullptr, InitPanelInput, ExitPanelInput, RefreshPanelInput, HelpPanelInput},
	{"IO Ports", "port.png", nullptr, nullptr, InitPanelIO, ExitPanelIO, RefreshPanelIO, HelpPanelIO},
	{"Custom controls", "controller.png", nullptr, nullptr, InitPanelCustom, ExitPanelCustom,
		RefreshPanelCustom, HelpPanelCustom
	},
	{"Disk swapper", "35floppy.png", nullptr, nullptr, InitPanelDiskSwapper, ExitPanelDiskSwapper, RefreshPanelDiskSwapper, HelpPanelDiskSwapper},
	{"Miscellaneous", "misc.png", nullptr, nullptr, InitPanelMisc, ExitPanelMisc, RefreshPanelMisc, HelpPanelMisc},
	{ "Priority", "misc.png", nullptr, nullptr, InitPanelPrio, ExitPanelPrio, RefreshPanelPrio, HelpPanelPrio},
	{"Savestates", "savestate.png", nullptr, nullptr, InitPanelSavestate, ExitPanelSavestate,
		RefreshPanelSavestate, HelpPanelSavestate
	},
	{"Virtual Keyboard", "keyboard.png", nullptr, nullptr, InitPanelVirtualKeyboard, 
		ExitPanelVirtualKeyboard, RefreshPanelVirtualKeyboard, HelpPanelVirtualKeyboard
	},
	{"WHDLoad", "drive.png", nullptr, nullptr, InitPanelWHDLoad, ExitPanelWHDLoad, RefreshPanelWHDLoad, HelpPanelWHDLoad},

	{"Themes", "amigainfo.png", nullptr, nullptr, InitPanelThemes, ExitPanelThemes, RefreshPanelThemes, HelpPanelThemes},

	{nullptr, nullptr, nullptr, nullptr, nullptr, nullptr, nullptr, nullptr}
};
#elif USE_IMGUI
static bool show_message_box = false;
static char message_box_title[128] = "";
static char message_box_message[2048] = "";
static float gui_scale = 1.0f;

ConfigCategory categories[] = {
  {"About", "amigainfo.png"},
  {"Paths", "paths.png"},
  {"Quickstart", "quickstart.png"},
  {"Configurations", "file.png"},
  {"CPU and FPU", "cpu.png"},
  {"Chipset", "cpu.png"},
  {"ROM", "chip.png"},
  {"RAM", "chip.png"},
  {"Floppy drives", "35floppy.png"},
  {"Hard drives/CD", "drive.png"},
  {"Expansions", "expansion.png"},
  {"RTG board", "expansion.png"},
  {"Hardware info", "expansion.png"},
  {"Display", "screen.png"},
  {"Sound", "sound.png"},
  {"Input", "joystick.png"},
  {"IO Ports", "port.png"},
  {"Custom controls", "controller.png"},
  {"Disk swapper", "35floppy.png"},
  {"Miscellaneous", "misc.png"},
  {"Priority", "misc.png"},
  {"Savestates", "savestate.png"},
  {"Virtual Keyboard", "keyboard.png"},
  {"WHDLoad", "drive.png"},
  {"Themes", "amigainfo.png"},
  {nullptr, nullptr}
};
#endif

enum
{
	PANEL_ABOUT,
	PANEL_PATHS,
	PANEL_QUICKSTART,
	PANEL_CONFIGURATIONS,
	PANEL_CPU,
	PANEL_CHIPSET,
	PANEL_ROM,
	PANEL_RAM,
	PANEL_FLOPPY,
	PANEL_HD,
	PANEL_EXPANSIONS,
	PANEL_RTG,
	PANEL_HWINFO,
	PANEL_DISPLAY,
	PANEL_SOUND,
	PANEL_INPUT,
	PANEL_IO,
	PANEL_CUSTOM,
	PANEL_DISK_SWAPPER,
	PANEL_MISC,
	PANEL_PRIO,
	PANEL_SAVESTATES,
	PANEL_VIRTUAL_KEYBOARD,
	PANEL_WHDLOAD,
	PANEL_THEMES,
	NUM_PANELS
};

/*
* SDL Stuff we need
*/
SDL_Joystick* gui_joystick;
SDL_Surface* gui_screen;
SDL_Event gui_event;
SDL_Event touch_event;
SDL_Texture* gui_texture;
SDL_Rect gui_renderQuad;
SDL_Rect gui_window_rect{0, 0, GUI_WIDTH, GUI_HEIGHT};

#ifdef USE_GUISAN
/*
* Gui SDL stuff we need
*/
gcn::SDLInput* gui_input;
gcn::SDLGraphics* gui_graphics;
gcn::SDLImageLoader* gui_imageLoader;
gcn::SDLTrueTypeFont* gui_font;

/*
* Gui stuff we need
*/
gcn::Gui* uae_gui;
gcn::Container* gui_top;
gcn::Container* selectors;
gcn::ScrollArea* selectorsScrollArea;

// GUI Colors
gcn::Color gui_base_color;
gcn::Color gui_background_color;
gcn::Color gui_selector_inactive_color;
gcn::Color gui_selector_active_color;
gcn::Color gui_selection_color;
gcn::Color gui_foreground_color;
gcn::Color gui_font_color;

gcn::FocusHandler* focusHdl;
gcn::Widget* activeWidget;

// Main buttons
gcn::Button* cmdQuit;
gcn::Button* cmdReset;
gcn::Button* cmdRestart;
gcn::Button* cmdStart;
gcn::Button* cmdHelp;
gcn::Button* cmdShutdown;
#endif

/* Flag for changes in rtarea:
  Bit 0: any HD in config?
  Bit 1: force because add/remove HD was clicked or new config loaded
  Bit 2: socket_emu on
  Bit 3: mousehack on
  Bit 4: rtgmem on
  Bit 5: chipmem larger than 2MB
  
  gui_rtarea_flags_onenter is set before GUI is shown, bit 1 may change during GUI display.
*/
static int gui_rtarea_flags_onenter;

static int gui_create_rtarea_flag(uae_prefs* p)
{
	auto flag = 0;

	if (count_HDs(p) > 0)
		flag |= 1;

	// We allow on-the-fly switching of this in Amiberry
#ifndef AMIBERRY
	if (p->input_tablet > 0)
		flag |= 8;
#endif

	return flag;
}

void gui_force_rtarea_hdchange()
{
	gui_rtarea_flags_onenter |= 2;
}

int disk_in_drive(int entry)
{
	for (int i = 0; i < 4; i++) {
		if (_tcslen(changed_prefs.dfxlist[entry]) > 0 && !_tcscmp(changed_prefs.dfxlist[entry], changed_prefs.floppyslots[i].df))
			return i;
	}
	return -1;
}

int disk_swap(int entry, int mode)
{
	int drv, i, drvs[4] = { -1, -1, -1, -1 };

	for (i = 0; i < MAX_SPARE_DRIVES; i++) {
		drv = disk_in_drive(i);
		if (drv >= 0)
			drvs[drv] = i;
	}
	if ((drv = disk_in_drive(entry)) >= 0) {
		if (mode < 0) {
			changed_prefs.floppyslots[drv].df[0] = 0;
			return 1;
		}

		if (_tcscmp(changed_prefs.floppyslots[drv].df, currprefs.floppyslots[drv].df)) {
			_tcscpy(changed_prefs.floppyslots[drv].df, currprefs.floppyslots[drv].df);
			disk_insert(drv, changed_prefs.floppyslots[drv].df);
		}
		else {
			changed_prefs.floppyslots[drv].df[0] = 0;
		}
		if (drvs[0] < 0 || drvs[1] < 0 || drvs[2] < 0 || drvs[3] < 0) {
			drv++;
			while (drv < 4 && drvs[drv] >= 0)
				drv++;
			if (drv < 4 && changed_prefs.floppyslots[drv].dfxtype >= 0) {
				_tcscpy(changed_prefs.floppyslots[drv].df, changed_prefs.dfxlist[entry]);
				disk_insert(drv, changed_prefs.floppyslots[drv].df);
			}
		}
		return 1;
	}
	for (i = 0; i < 4; i++) {
		if (drvs[i] < 0 && changed_prefs.floppyslots[i].dfxtype >= 0) {
			_tcscpy(changed_prefs.floppyslots[i].df, changed_prefs.dfxlist[entry]);
			disk_insert(i, changed_prefs.floppyslots[i].df);
			return 1;
		}
	}
	_tcscpy(changed_prefs.floppyslots[0].df, changed_prefs.dfxlist[entry]);
	disk_insert(0, changed_prefs.floppyslots[0].df);
	return 1;
}

void gui_restart()
{
	gui_running = false;
}

#ifdef USE_GUISAN
void focus_bug_workaround(const gcn::Window* wnd)
{
	// When modal dialog opens via mouse, the dialog will not
	// have the focus unless there is a mouse click. We simulate the click...
	SDL_Event event{};
	event.type = SDL_MOUSEBUTTONDOWN;
	event.button.button = SDL_BUTTON_LEFT;
	event.button.state = SDL_PRESSED;
	event.button.x = wnd->getX() + 2;
	event.button.y = wnd->getY() + 2;
	gui_input->pushInput(event);
	event.type = SDL_MOUSEBUTTONUP;
	gui_input->pushInput(event);
}

static void show_help_requested()
{
	vector<string> helptext;
	if (categories[last_active_panel].HelpFunc != nullptr && categories[last_active_panel].HelpFunc(helptext))
	{
		//------------------------------------------------
		// Show help for current panel
		//------------------------------------------------
		char title[128];
		snprintf(title, 128, "Help for %s", categories[last_active_panel].category);
		ShowHelp(title, helptext);
	}
}

void update_gui_screen()
{
	const AmigaMonitor* mon = &AMonitors[0];

	SDL_UpdateTexture(gui_texture, nullptr, gui_screen->pixels, gui_screen->pitch);
	if (amiberry_options.rotation_angle == 0 || amiberry_options.rotation_angle == 180)
		gui_renderQuad = { 0, 0, gui_screen->w, gui_screen->h };
	else
		gui_renderQuad = { -(GUI_WIDTH - GUI_HEIGHT) / 2, (GUI_WIDTH - GUI_HEIGHT) / 2, gui_screen->w, gui_screen->h };
	
	SDL_RenderCopyEx(mon->gui_renderer, gui_texture, nullptr, &gui_renderQuad, amiberry_options.rotation_angle, nullptr, SDL_FLIP_NONE);
	SDL_RenderPresent(mon->gui_renderer);

	if (mon->amiga_window && !kmsdrm_detected)
		show_screen(0, 0);
}
#endif

void amiberry_gui_init()
{
	AmigaMonitor* mon = &AMonitors[0];
	sdl_video_driver = SDL_GetCurrentVideoDriver();

	if (sdl_video_driver != nullptr && strcmpi(sdl_video_driver, "KMSDRM") == 0)
	{
		kmsdrm_detected = true;
		if (!mon->gui_window && mon->amiga_window)
		{
			mon->gui_window = mon->amiga_window;
		}
		if (!mon->gui_renderer && mon->amiga_renderer)
		{
			mon->gui_renderer = mon->amiga_renderer;
		}
	}
	SDL_GetCurrentDisplayMode(0, &sdl_mode);

#ifdef USE_IMGUI
	// For ImGui, let's use a portion of the screen, not a fixed size
	gui_window_rect.w = sdl_mode.w * 4 / 5;
	gui_window_rect.h = sdl_mode.h * 4 / 5;
#endif
#ifdef USE_GUISAN
	//-------------------------------------------------
	// Create new screen for GUI
	//-------------------------------------------------
	if (!gui_screen)
	{
		gui_screen = SDL_CreateRGBSurface(0, GUI_WIDTH, GUI_HEIGHT, 16, 0, 0, 0, 0);
		check_error_sdl(gui_screen == nullptr, "Unable to create GUI surface:");
	}
#endif

	if (!mon->gui_window)
	{
		write_log("Creating Amiberry GUI window...\n");
		regqueryint(nullptr, _T("GUIPosX"), &gui_window_rect.x);
		regqueryint(nullptr, _T("GUIPosY"), &gui_window_rect.y);

        Uint32 mode;
		if (!kmsdrm_detected)
		{
			// Only enable Windowed mode if we're running under x11
			mode = SDL_WINDOW_RESIZABLE;
		}
		else
		{
			// otherwise go for Full-window
			mode = SDL_WINDOW_FULLSCREEN_DESKTOP;
		}

        if (currprefs.gui_alwaysontop)
            mode |= SDL_WINDOW_ALWAYS_ON_TOP;
        if (currprefs.start_minimized)
            mode |= SDL_WINDOW_HIDDEN;
        else
            mode |= SDL_WINDOW_SHOWN;
		// Set Window allow high DPI by default
		mode |= SDL_WINDOW_ALLOW_HIGHDPI;

        if (amiberry_options.rotation_angle == 0 || amiberry_options.rotation_angle == 180)
        {
			mon->gui_window = SDL_CreateWindow("Amiberry GUI",
				gui_window_rect.x,
				gui_window_rect.y,
				gui_window_rect.w,
				gui_window_rect.h,
				mode);
        }
        else
        {
			mon->gui_window = SDL_CreateWindow("Amiberry GUI",
				gui_window_rect.y,
				gui_window_rect.x,
				gui_window_rect.h,
				gui_window_rect.w,
				mode);
        }
        check_error_sdl(mon->gui_window == nullptr, "Unable to create window:");

		auto* const icon_surface = IMG_Load(prefix_with_data_path("amiberry.png").c_str());
		if (icon_surface != nullptr)
		{
			SDL_SetWindowIcon(mon->gui_window, icon_surface);
			SDL_FreeSurface(icon_surface);
		}
	}
	else if (kmsdrm_detected)
	{
		SDL_SetWindowSize(mon->gui_window, GUI_WIDTH, GUI_HEIGHT);
	}

	if (mon->gui_renderer == nullptr)
	{
		mon->gui_renderer = SDL_CreateRenderer(mon->gui_window, -1, SDL_RENDERER_ACCELERATED | SDL_RENDERER_PRESENTVSYNC);
		check_error_sdl(mon->gui_renderer == nullptr, "Unable to create a renderer:");
	}
	DPIHandler::set_render_scale(mon->gui_renderer);
#ifdef USE_IMGUI
	// Setup Dear ImGui context
	IMGUI_CHECKVERSION();
	ImGui::CreateContext();
	ImGuiIO& io = ImGui::GetIO();

	// Get DPI scale factor
	gui_scale = DPIHandler::get_scale();

	// Scale font size
	io.FontGlobalScale = gui_scale;

	// Setup Dear ImGui style
	ImGui::StyleColorsDark();
	ImGuiStyle& style = ImGui::GetStyle();
	style.ScaleAllSizes(gui_scale);

	// Setup Platform/Renderer backends
	ImGui_ImplSDLRenderer2_Init(AMonitors[0].gui_renderer);
	ImGui_ImplSDL2_InitForSDLRenderer(AMonitors[0].gui_window, AMonitors[0].gui_renderer);
<<<<<<< HEAD
#endif
=======
#endif

	auto render_scale_quality = "linear";
	bool integer_scale = false;

#ifdef __MACH__
	render_scale_quality = "nearest";
	integer_scale = true;
#endif

	SDL_SetHint(SDL_HINT_RENDER_SCALE_QUALITY, render_scale_quality);
	SDL_RenderSetIntegerScale(mon->gui_renderer, integer_scale ? SDL_TRUE : SDL_FALSE);

>>>>>>> 99418d73
#ifdef USE_GUISAN
	gui_texture = SDL_CreateTexture(mon->gui_renderer, gui_screen->format->format, SDL_TEXTUREACCESS_STREAMING, gui_screen->w,
									gui_screen->h);
	check_error_sdl(gui_texture == nullptr, "Unable to create GUI texture:");

	if (amiberry_options.rotation_angle == 0 || amiberry_options.rotation_angle == 180)
		SDL_RenderSetLogicalSize(mon->gui_renderer, GUI_WIDTH, GUI_HEIGHT);
	else
		SDL_RenderSetLogicalSize(mon->gui_renderer, GUI_HEIGHT, GUI_WIDTH);
#endif

	SDL_SetRelativeMouseMode(SDL_FALSE);
	SDL_ShowCursor(SDL_ENABLE);

	SDL_RaiseWindow(mon->gui_window);

#ifdef USE_GUISAN
	//-------------------------------------------------
	// Create helpers for GUI framework
	//-------------------------------------------------

	gui_imageLoader = new gcn::SDLImageLoader();
	gui_imageLoader->setRenderer(mon->gui_renderer);

	// The ImageLoader in use is static and must be set to be
	// able to load images
	gcn::Image::setImageLoader(gui_imageLoader);
	gui_graphics = new gcn::SDLGraphics();
	// Set the target for the graphics object to be the screen.
	// In other words, we will draw to the screen.
	// Note, any surface will do, it doesn't have to be the screen.
	gui_graphics->setTarget(gui_screen);
	gui_input = new gcn::SDLInput();
#endif
}

void amiberry_gui_halt()
{
	AmigaMonitor* mon = &AMonitors[0];

#ifdef USE_GUISAN
	delete gui_imageLoader;
	gui_imageLoader = nullptr;
	delete gui_input;
	gui_input = nullptr;
	delete gui_graphics;
	gui_graphics = nullptr;
#elif USE_IMGUI
	// Properly shutdown ImGui backends/context
	ImGui_ImplSDLRenderer2_Shutdown();
	ImGui_ImplSDL2_Shutdown();
	ImGui::DestroyContext();
#endif

	if (gui_screen != nullptr)
	{
		SDL_FreeSurface(gui_screen);
		gui_screen = nullptr;
	}
	if (gui_texture != nullptr)
	{
		SDL_DestroyTexture(gui_texture);
		gui_texture = nullptr;
	}
	if (mon->gui_renderer && !kmsdrm_detected)
	{
		SDL_DestroyRenderer(mon->gui_renderer);
		mon->gui_renderer = nullptr;
	}

	if (mon->gui_window && !kmsdrm_detected) {
		regsetint(nullptr, _T("GUIPosX"), gui_window_rect.x);
		regsetint(nullptr, _T("GUIPosY"), gui_window_rect.y);
		SDL_DestroyWindow(mon->gui_window);
		mon->gui_window = nullptr;
	}
}

#ifdef USE_GUISAN
void check_input()
{
	const AmigaMonitor* mon = &AMonitors[0];

	auto got_event = 0;
	didata* did = &di_joystick[0];
	didata* existing_did;
	
	while (SDL_PollEvent(&gui_event))
	{
		switch (gui_event.type)
		{
		case SDL_WINDOWEVENT:
			if (gui_event.window.windowID == SDL_GetWindowID(mon->gui_window))
			{
				switch (gui_event.window.event)
				{
				case SDL_WINDOWEVENT_MOVED:
					gui_window_rect.x = gui_event.window.data1;
					gui_window_rect.y = gui_event.window.data2;
					break;
				case SDL_WINDOWEVENT_RESIZED:
					gui_window_rect.w = gui_event.window.data1;
					gui_window_rect.h = gui_event.window.data2;
					break;
				default: 
					break;
				}
			}
			got_event = 1;
			break;
		
		case SDL_QUIT:
			got_event = 1;
			//-------------------------------------------------
			// Quit entire program
			//-------------------------------------------------
			uae_quit();
			gui_running = false;
			break;

		case SDL_JOYDEVICEADDED:
			// Check if we need to re-import joysticks
			existing_did = &di_joystick[gui_event.jdevice.which];
			if (existing_did->guid.empty())
			{
				write_log("GUI: SDL2 Controller/Joystick added, re-running import joysticks...\n");
				import_joysticks();
				joystick_refresh_needed = true;
				RefreshPanelInput();
			}
			return;
		case SDL_JOYDEVICEREMOVED:
			write_log("GUI: SDL2 Controller/Joystick removed, re-running import joysticks...\n");
			if (inputdevice_devicechange(&currprefs))
			{
				import_joysticks();
				joystick_refresh_needed = true;
				RefreshPanelInput();
			}
			return;

		case SDL_JOYHATMOTION:
		case SDL_JOYBUTTONDOWN:
			if (gui_joystick)
			{
				got_event = 1;
				const int hat = SDL_JoystickGetHat(gui_joystick, 0);
				
				if (gui_event.jbutton.button == static_cast<Uint8>(enter_gui_button) || (
					SDL_JoystickGetButton(gui_joystick, did->mapping.menu_button) &&
					SDL_JoystickGetButton(gui_joystick, did->mapping.hotkey_button)))
				{
					if (emulating && cmdStart->isEnabled())
					{
						//------------------------------------------------
						// Continue emulation
						//------------------------------------------------
						gui_running = false;
					}
					else
					{
						//------------------------------------------------
						// First start of emulator -> reset Amiga
						//------------------------------------------------
						uae_reset(0, 1);
						gui_running = false;
					}
				}
				else if (SDL_JoystickGetButton(gui_joystick, did->mapping.button[SDL_CONTROLLER_BUTTON_DPAD_UP]) || hat & SDL_HAT_UP)
				{
					if (handle_navigation(DIRECTION_UP))
						continue; // Don't change value when enter Slider -> don't send event to control
					PushFakeKey(SDLK_UP);
					break;
				}
				else if (SDL_JoystickGetButton(gui_joystick, did->mapping.button[SDL_CONTROLLER_BUTTON_DPAD_DOWN]) || hat & SDL_HAT_DOWN)
				{
					if (handle_navigation(DIRECTION_DOWN))
						continue; // Don't change value when enter Slider -> don't send event to control
					PushFakeKey(SDLK_DOWN);
					break;
				}

				else if ((did->mapping.is_retroarch || !did->is_controller)
					&& SDL_JoystickGetButton(gui_joystick, did->mapping.button[SDL_CONTROLLER_BUTTON_LEFTSHOULDER])
					|| SDL_GameControllerGetButton(did->controller,
						static_cast<SDL_GameControllerButton>(did->mapping.button[SDL_CONTROLLER_BUTTON_LEFTSHOULDER])))
				{
					for (auto z = 0; z < 10; ++z)
					{
						PushFakeKey(SDLK_UP);
					}
				}
				else if ((did->mapping.is_retroarch || !did->is_controller)
					&& SDL_JoystickGetButton(gui_joystick, did->mapping.button[SDL_CONTROLLER_BUTTON_RIGHTSHOULDER])
					|| SDL_GameControllerGetButton(did->controller,
						static_cast<SDL_GameControllerButton>(did->mapping.button[SDL_CONTROLLER_BUTTON_RIGHTSHOULDER])))
				{
					for (auto z = 0; z < 10; ++z)
					{
						PushFakeKey(SDLK_DOWN);
					}
				}

				else if (SDL_JoystickGetButton(gui_joystick, did->mapping.button[SDL_CONTROLLER_BUTTON_DPAD_RIGHT]) || hat & SDL_HAT_RIGHT)
				{
					if (handle_navigation(DIRECTION_RIGHT))
						continue; // Don't change value when enter Slider -> don't send event to control
					PushFakeKey(SDLK_RIGHT);
					break;
				}
				else if (SDL_JoystickGetButton(gui_joystick, did->mapping.button[SDL_CONTROLLER_BUTTON_DPAD_LEFT]) || hat & SDL_HAT_LEFT)
				{
					if (handle_navigation(DIRECTION_LEFT))
						continue; // Don't change value when enter Slider -> don't send event to control
					PushFakeKey(SDLK_LEFT);
					break;
				}
				else if ((did->mapping.is_retroarch || !did->is_controller)
					&& (SDL_JoystickGetButton(gui_joystick, did->mapping.button[SDL_CONTROLLER_BUTTON_A])
						|| SDL_JoystickGetButton(gui_joystick, did->mapping.button[SDL_CONTROLLER_BUTTON_B]))
					|| SDL_GameControllerGetButton(did->controller,
						static_cast<SDL_GameControllerButton>(did->mapping.button[SDL_CONTROLLER_BUTTON_A]))
					|| SDL_GameControllerGetButton(did->controller,
						static_cast<SDL_GameControllerButton>(did->mapping.button[SDL_CONTROLLER_BUTTON_B])))
				{
					PushFakeKey(SDLK_RETURN);
					continue;
				}

				else if (SDL_JoystickGetButton(gui_joystick, did->mapping.quit_button) &&
					SDL_JoystickGetButton(gui_joystick, did->mapping.hotkey_button))
				{
					// use the HOTKEY button
					uae_quit();
					gui_running = false;
					break;
				}

				else if ((did->mapping.is_retroarch || !did->is_controller)
					&& SDL_JoystickGetButton(gui_joystick, did->mapping.button[SDL_CONTROLLER_BUTTON_GUIDE])
					|| SDL_GameControllerGetButton(did->controller,
						static_cast<SDL_GameControllerButton>(did->mapping.button[SDL_CONTROLLER_BUTTON_GUIDE])))
				{
					// use the HOTKEY button
					gui_running = false;
				}
			}
			break;

		case SDL_JOYAXISMOTION:
			if (gui_joystick)
			{
				got_event = 1;
				if (gui_event.jaxis.axis == SDL_CONTROLLER_AXIS_LEFTX)
				{
					if (gui_event.jaxis.value > joystick_dead_zone && last_x != 1)
					{
						last_x = 1;
						if (handle_navigation(DIRECTION_RIGHT))
							continue; // Don't change value when enter Slider -> don't send event to control
						PushFakeKey(SDLK_RIGHT);
					}
					else if (gui_event.jaxis.value < -joystick_dead_zone && last_x != -1)
					{
						last_x = -1;
						if (handle_navigation(DIRECTION_LEFT))
							continue; // Don't change value when enter Slider -> don't send event to control
						PushFakeKey(SDLK_LEFT);
					}
					else if (gui_event.jaxis.value > -joystick_dead_zone && gui_event.jaxis.value < joystick_dead_zone)
					{
						last_x = 0;
					}
				}
				else if (gui_event.jaxis.axis == SDL_CONTROLLER_AXIS_LEFTY)
				{
					if (gui_event.jaxis.value < -joystick_dead_zone && last_y != -1)
					{
						last_y = -1;
						if (handle_navigation(DIRECTION_UP))
							continue; // Don't change value when enter Slider -> don't send event to control
						PushFakeKey(SDLK_UP);
					}
					else if (gui_event.jaxis.value > joystick_dead_zone && last_y != 1)
					{
						last_y = 1;
						if (handle_navigation(DIRECTION_DOWN))
							continue; // Don't change value when enter Slider -> don't send event to control
						PushFakeKey(SDLK_DOWN);
					}
					else if (gui_event.jaxis.value > -joystick_dead_zone && gui_event.jaxis.value < joystick_dead_zone)
					{
						last_y = 0;
					}
				}
			}
			break;

		case SDL_KEYDOWN:
			got_event = 1;
			switch (gui_event.key.keysym.sym)
			{
			case SDLK_RCTRL:
			case SDLK_LCTRL:
				ctrl_state = true;
				break;
			case SDLK_RSHIFT:
			case SDLK_LSHIFT:
				shift_state = true;
				break;
			case SDLK_RALT:
			case SDLK_LALT:
				alt_state = true;
				break;
			case SDLK_RGUI:
			case SDLK_LGUI:
				win_state = true;
				break;
			default:
				break;
			}

			if (gui_event.key.keysym.scancode == enter_gui_key.scancode)
			{
				if ((enter_gui_key.modifiers.lctrl || enter_gui_key.modifiers.rctrl) == ctrl_state
					&& (enter_gui_key.modifiers.lshift || enter_gui_key.modifiers.rshift) == shift_state
					&& (enter_gui_key.modifiers.lalt || enter_gui_key.modifiers.ralt) == alt_state
					&& (enter_gui_key.modifiers.lgui || enter_gui_key.modifiers.rgui) == win_state)
				{
					if (emulating && cmdStart->isEnabled())
					{
						//------------------------------------------------
						// Continue emulation
						//------------------------------------------------
						gui_running = false;
					}
					else
					{
						//------------------------------------------------
						// First start of emulator -> reset Amiga
						//------------------------------------------------
						uae_reset(0, 1);
						gui_running = false;
					}
				}
			}
			else
			{
				switch (gui_event.key.keysym.sym)
				{
				case SDLK_q:
					//-------------------------------------------------
					// Quit entire program via Q on keyboard
					//-------------------------------------------------
					focusHdl = gui_top->_getFocusHandler();
					activeWidget = focusHdl->getFocused();
					if (dynamic_cast<gcn::TextField*>(activeWidget) == nullptr)
					{
						// ...but only if we are not in a Textfield...
						uae_quit();
						gui_running = false;
					}
					break;

				case VK_ESCAPE:
				case VK_Red:
					gui_running = false;
					break;

				case VK_Green:
				case VK_Blue:
					//------------------------------------------------
					// Simulate press of enter when 'X' pressed
					//------------------------------------------------
					gui_event.key.keysym.sym = SDLK_RETURN;
					gui_input->pushInput(gui_event); // Fire key down
					gui_event.type = SDL_KEYUP; // and the key up
					break;

				case VK_UP:
					if (handle_navigation(DIRECTION_UP))
						continue; // Don't change value when enter ComboBox -> don't send event to control
					break;

				case VK_DOWN:
					if (handle_navigation(DIRECTION_DOWN))
						continue; // Don't change value when enter ComboBox -> don't send event to control
					break;

				case VK_LEFT:
					if (handle_navigation(DIRECTION_LEFT))
						continue; // Don't change value when enter Slider -> don't send event to control
					break;

				case VK_RIGHT:
					if (handle_navigation(DIRECTION_RIGHT))
						continue; // Don't change value when enter Slider -> don't send event to control
					break;

				case SDLK_F1:
					show_help_requested();
					cmdHelp->requestFocus();
					break;

				default:
					break;
				}
			}
			break;

	    case SDL_FINGERDOWN:
		case SDL_FINGERUP:
		case SDL_FINGERMOTION:
			got_event = 1;
			memcpy(&touch_event, &gui_event, sizeof gui_event);
			touch_event.type = (gui_event.type == SDL_FINGERDOWN) ? SDL_MOUSEBUTTONDOWN : (gui_event.type == SDL_FINGERUP) ? SDL_MOUSEBUTTONUP : SDL_MOUSEMOTION;
			touch_event.button.which = 0;
			touch_event.button.button = SDL_BUTTON_LEFT;
			touch_event.button.state = (gui_event.type == SDL_FINGERDOWN) ? SDL_PRESSED : (gui_event.type == SDL_FINGERUP) ? SDL_RELEASED : 0;
			touch_event.button.x = gui_graphics->getTarget()->w * static_cast<int>(gui_event.tfinger.x);
			touch_event.button.y = gui_graphics->getTarget()->h * static_cast<int>(gui_event.tfinger.y);
			gui_input->pushInput(touch_event);
			break;

		case SDL_MOUSEWHEEL:
			got_event = 1;
			if (gui_event.wheel.y > 0)
			{
				for (auto z = 0; z < gui_event.wheel.y; ++z)
				{
					PushFakeKey(SDLK_UP);
				}
			}
			else if (gui_event.wheel.y < 0)
			{
				for (auto z = 0; z > gui_event.wheel.y; --z)
				{
					PushFakeKey(SDLK_DOWN);
				}
			}
			break;

		case SDL_KEYUP:
			got_event = 1;
			switch (gui_event.key.keysym.sym)
			{
			case SDLK_RCTRL:
			case SDLK_LCTRL:
				ctrl_state = false;
				break;
			case SDLK_RSHIFT:
			case SDLK_LSHIFT:
				shift_state = false;
				break;
			case SDLK_RALT:
			case SDLK_LALT:
				alt_state = false;
				break;
			case SDLK_RGUI:
			case SDLK_LGUI:
				win_state = false;
				break;
			default:
				break;
			}
			break;

		default:
			got_event = 1;
			break;
		}

		//-------------------------------------------------
		// Send event to gui-controls
		//-------------------------------------------------
		gui_input->pushInput(gui_event);
	}
	
	if (got_event)
	{
		// Now we let the Gui object perform its logic.
		uae_gui->logic();

		SDL_RenderClear(mon->gui_renderer);

		// Now we let the Gui object draw itself.
		uae_gui->draw();
		update_gui_screen();
	}
}

void amiberry_gui_run()
{
	const AmigaMonitor* mon = &AMonitors[0];

	if (amiberry_options.gui_joystick_control)
	{
		for (auto j = 0; j < SDL_NumJoysticks(); j++)
		{
			gui_joystick = SDL_JoystickOpen(j);
			// Some controllers (e.g. PS4) report a second instance with only axes and no buttons.
			// We ignore these and move on.
			if (SDL_JoystickNumButtons(gui_joystick) < 1)
			{
				SDL_JoystickClose(gui_joystick);
				continue;
			}
			if (gui_joystick)
				break;
		}
	}

	// Prepare the screen once
	uae_gui->logic();

	SDL_RenderClear(mon->gui_renderer);

	uae_gui->draw();
	update_gui_screen();
	
	//-------------------------------------------------
	// The main loop
	//-------------------------------------------------
	while (gui_running)
	{
		const auto start = SDL_GetPerformanceCounter();
		check_input();

		if (gui_rtarea_flags_onenter != gui_create_rtarea_flag(&changed_prefs))
			disable_resume();

		cap_fps(start);
	}

	if (gui_joystick)
	{
		SDL_JoystickClose(gui_joystick);
		gui_joystick = nullptr;
	}
}

class MainButtonActionListener : public gcn::ActionListener
{
public:
	void action(const gcn::ActionEvent& actionEvent) override
	{
		const auto source = actionEvent.getSource();
		if (source == cmdShutdown)
		{
			shutdown_host();
		}
		else if (source == cmdQuit)
		{
			quit_program();
		}
		else if (source == cmdReset)
		{
			reset_amiga();
		}
		else if (source == cmdRestart)
		{
			restart_emulator();
		}
		else if (source == cmdStart)
		{
			start_emulation();
		}
		else if (source == cmdHelp)
		{
			show_help();
		}
	}
private:
	static void shutdown_host()
	{
		uae_quit();
		gui_running = false;
		host_poweroff = true;
	}

	static void quit_program()
	{
		uae_quit();
		gui_running = false;
	}

	static void reset_amiga()
	{
		uae_reset(1, 1);
		gui_running = false;
	}

	static void restart_emulator()
	{
		char tmp[MAX_DPATH];
		get_configuration_path(tmp, sizeof tmp);
		if (strlen(last_loaded_config) > 0)
			strncat(tmp, last_loaded_config, MAX_DPATH - 1);
		else
		{
			strncat(tmp, OPTIONSFILENAME, MAX_DPATH - 1);
			strncat(tmp, ".uae", MAX_DPATH - 10);
		}
		uae_restart(&changed_prefs, -1, tmp);
		gui_running = false;
	}

	static void start_emulation()
	{
		if (emulating && cmdStart->isEnabled())
		{
			gui_running = false;
		}
		else
		{
			uae_reset(0, 1);
			gui_running = false;
		}
	}

	static void show_help()
	{
		show_help_requested();
		cmdHelp->requestFocus();
	}
};

MainButtonActionListener* mainButtonActionListener;

class PanelFocusListener : public gcn::FocusListener
{
public:
	void focusGained(const gcn::Event& event) override
	{
		for (auto i = 0; categories[i].category != nullptr; ++i)
		{
			if (event.getSource() == categories[i].selector)
			{
				categories[i].selector->setActive(true);
				categories[i].panel->setVisible(true);
				last_active_panel = i;
				cmdHelp->setVisible(categories[last_active_panel].HelpFunc != nullptr);
			}
			else
			{
				categories[i].selector->setActive(false);
				categories[i].panel->setVisible(false);
			}
		}
	}
};

PanelFocusListener* panelFocusListener;

void gui_widgets_init()
{
	int i;
	int yPos;

	//-------------------------------------------------
	// Create GUI
	//-------------------------------------------------
	uae_gui = new gcn::Gui();
	uae_gui->setGraphics(gui_graphics);
	uae_gui->setInput(gui_input);

	//-------------------------------------------------
	// Initialize fonts
	//-------------------------------------------------
	TTF_Init();

	load_theme(amiberry_options.gui_theme);
	apply_theme();

	//-------------------------------------------------
	// Create container for main page
	//-------------------------------------------------
	gui_top = new gcn::Container();
	gui_top->setDimension(gcn::Rectangle(0, 0, GUI_WIDTH, GUI_HEIGHT));
	gui_top->setBaseColor(gui_base_color);
	gui_top->setBackgroundColor(gui_base_color);
	gui_top->setForegroundColor(gui_foreground_color);
	uae_gui->setTop(gui_top);

	//--------------------------------------------------
	// Create main buttons
	//--------------------------------------------------
	mainButtonActionListener = new MainButtonActionListener();

	cmdQuit = new gcn::Button("Quit");
	cmdQuit->setSize(BUTTON_WIDTH, BUTTON_HEIGHT);
	cmdQuit->setBaseColor(gui_base_color);
	cmdQuit->setForegroundColor(gui_foreground_color);
	cmdQuit->setId("Quit");
	cmdQuit->addActionListener(mainButtonActionListener);

	cmdShutdown = new gcn::Button("Shutdown");
	cmdShutdown->setSize(BUTTON_WIDTH, BUTTON_HEIGHT);
	cmdShutdown->setBaseColor(gui_base_color);
	cmdShutdown->setForegroundColor(gui_foreground_color);
	cmdShutdown->setId("Shutdown");
	cmdShutdown->addActionListener(mainButtonActionListener);

	cmdReset = new gcn::Button("Reset");
	cmdReset->setSize(BUTTON_WIDTH, BUTTON_HEIGHT);
	cmdReset->setBaseColor(gui_base_color);
	cmdReset->setForegroundColor(gui_foreground_color);
	cmdReset->setId("Reset");
	cmdReset->addActionListener(mainButtonActionListener);

	cmdRestart = new gcn::Button("Restart");
	cmdRestart->setSize(BUTTON_WIDTH, BUTTON_HEIGHT);
	cmdRestart->setBaseColor(gui_base_color);
	cmdRestart->setForegroundColor(gui_foreground_color);
	cmdRestart->setId("Restart");
	cmdRestart->addActionListener(mainButtonActionListener);

	cmdStart = new gcn::Button("Start");
	if (emulating)
		cmdStart->setCaption("Resume");
	cmdStart->setSize(BUTTON_WIDTH, BUTTON_HEIGHT);
	cmdStart->setBaseColor(gui_base_color);
	cmdStart->setForegroundColor(gui_foreground_color);
	cmdStart->setId("Start");
	cmdStart->addActionListener(mainButtonActionListener);

	cmdHelp = new gcn::Button("Help");
	cmdHelp->setSize(BUTTON_WIDTH, BUTTON_HEIGHT);
	cmdHelp->setBaseColor(gui_base_color);
	cmdHelp->setForegroundColor(gui_foreground_color);
	cmdHelp->setId("Help");
	cmdHelp->addActionListener(mainButtonActionListener);

	//--------------------------------------------------
	// Create selector entries
	//--------------------------------------------------
	constexpr auto workAreaHeight = GUI_HEIGHT - 2 * DISTANCE_BORDER - BUTTON_HEIGHT - DISTANCE_NEXT_Y;
	selectors = new gcn::Container();
	selectors->setFrameSize(0);
	selectors->setBaseColor(gui_base_color);
	selectors->setBackgroundColor(gui_base_color);
	selectors->setForegroundColor(gui_foreground_color);

	constexpr auto selectorScrollAreaWidth = SELECTOR_WIDTH + 2;
	selectorsScrollArea = new gcn::ScrollArea();
	selectorsScrollArea->setContent(selectors);
	selectorsScrollArea->setBaseColor(gui_base_color);
	selectorsScrollArea->setBackgroundColor(gui_background_color);
	selectorsScrollArea->setForegroundColor(gui_foreground_color);
	selectorsScrollArea->setSize(selectorScrollAreaWidth, workAreaHeight);
	selectorsScrollArea->setFrameSize(1);
	
	const auto panelStartX = DISTANCE_BORDER + selectorsScrollArea->getWidth() + DISTANCE_BORDER;

	int selectorsHeight = 0;
	panelFocusListener = new PanelFocusListener();
	for (i = 0; categories[i].category != nullptr; ++i)
	{
		categories[i].selector = new gcn::SelectorEntry(categories[i].category, prefix_with_data_path(categories[i].imagepath));
		categories[i].selector->setActiveColor(gui_selector_active_color);
		categories[i].selector->setInactiveColor(gui_selector_inactive_color);
		categories[i].selector->setSize(SELECTOR_WIDTH, SELECTOR_HEIGHT);
		categories[i].selector->addFocusListener(panelFocusListener);

		categories[i].panel = new gcn::Container();
		categories[i].panel->setId(categories[i].category);
		categories[i].panel->setSize(GUI_WIDTH - panelStartX - DISTANCE_BORDER, workAreaHeight);
		categories[i].panel->setBaseColor(gui_base_color);
		categories[i].panel->setForegroundColor(gui_foreground_color);
		categories[i].panel->setFrameSize(1);
		categories[i].panel->setVisible(false);
			
		selectorsHeight += categories[i].selector->getHeight();
	}

	selectors->setSize(SELECTOR_WIDTH, selectorsHeight);

	// These need to be called after the selectors have been created
	apply_theme_extras();

	//--------------------------------------------------
	// Initialize panels
	//--------------------------------------------------
	for (i = 0; categories[i].category != nullptr; ++i)
	{
		if (categories[i].InitFunc != nullptr)
			(*categories[i].InitFunc)(categories[i]);
	}

	//--------------------------------------------------
	// Place everything on main form
	//--------------------------------------------------
	gui_top->add(cmdShutdown, DISTANCE_BORDER, GUI_HEIGHT - DISTANCE_BORDER - BUTTON_HEIGHT);
	gui_top->add(cmdQuit, DISTANCE_BORDER + BUTTON_WIDTH + DISTANCE_NEXT_X,
				 GUI_HEIGHT - DISTANCE_BORDER - BUTTON_HEIGHT);
	gui_top->add(cmdRestart, DISTANCE_BORDER + 2 * BUTTON_WIDTH + 2 * DISTANCE_NEXT_X,
				 GUI_HEIGHT - DISTANCE_BORDER - BUTTON_HEIGHT);
	gui_top->add(cmdHelp, DISTANCE_BORDER + 3 * BUTTON_WIDTH + 3 * DISTANCE_NEXT_X,
				 GUI_HEIGHT - DISTANCE_BORDER - BUTTON_HEIGHT);
	gui_top->add(cmdReset, DISTANCE_BORDER + 5 * BUTTON_WIDTH + 5 * DISTANCE_NEXT_X,
				 GUI_HEIGHT - DISTANCE_BORDER - BUTTON_HEIGHT);
	gui_top->add(cmdStart, GUI_WIDTH - DISTANCE_BORDER - BUTTON_WIDTH, GUI_HEIGHT - DISTANCE_BORDER - BUTTON_HEIGHT);

	gui_top->add(selectorsScrollArea, DISTANCE_BORDER + 1, DISTANCE_BORDER + 1);

	for (i = 0, yPos = 0; categories[i].category != nullptr; ++i, yPos += SELECTOR_HEIGHT)
	{
		selectors->add(categories[i].selector, 0, yPos);
		gui_top->add(categories[i].panel, panelStartX, DISTANCE_BORDER + 1);
	}

	//--------------------------------------------------
	// Activate last active panel
	//--------------------------------------------------
	if (!emulating && amiberry_options.quickstart_start)
		last_active_panel = 2;
	if (amiberry_options.disable_shutdown_button)
		cmdShutdown->setEnabled(false);
	categories[last_active_panel].selector->requestFocus();
	cmdHelp->setVisible(categories[last_active_panel].HelpFunc != nullptr);
}

void gui_widgets_halt()
{
	for (auto i = 0; categories[i].category != nullptr; ++i)
	{
		if (categories[i].ExitFunc != nullptr)
			(*categories[i].ExitFunc)();

		delete categories[i].selector;
		delete categories[i].panel;
	}

	delete panelFocusListener;
	delete selectors;
	delete selectorsScrollArea;
	
	delete cmdQuit;
	delete cmdShutdown;
	delete cmdReset;
	delete cmdRestart;
	delete cmdStart;
	delete cmdHelp;

	delete mainButtonActionListener;

	delete gui_font;
	gui_font = nullptr;
	delete gui_top;
	gui_top = nullptr;
	delete uae_gui;
	uae_gui = nullptr;
}

void refresh_all_panels()
{
	for (auto i = 0; categories[i].category != nullptr; ++i)
	{
		if (categories[i].RefreshFunc != nullptr)
			(*categories[i].RefreshFunc)();
	}
}

void disable_resume()
{
	if (emulating)
	{
		cmdStart->setEnabled(false);
	}
}
#endif

#ifdef USE_GUISAN
void run_gui()
{
	gui_running = true;
	gui_rtarea_flags_onenter = gui_create_rtarea_flag(&currprefs);

	expansion_generate_autoconfig_info(&changed_prefs);

	try
	{
		amiberry_gui_init();
		gui_widgets_init();
		if (_tcslen(startup_message) > 0)
		{
			ShowMessage(startup_title, startup_message, "", "", "Ok", "");
			_tcscpy(startup_title, _T(""));
			_tcscpy(startup_message, _T(""));
			cmdStart->requestFocus();
		}
		amiberry_gui_run();
		gui_widgets_halt();
		amiberry_gui_halt();
	}

	// Catch all GUI framework exceptions.
	catch (gcn::Exception& e)
	{
		std::cout << e.getMessage() << '\n';
		uae_quit();
	}

	// Catch all Std exceptions.
	catch (exception& e)
	{
		std::cout << "Std exception: " << e.what() << '\n';
		uae_quit();
	}

	// Catch all unknown exceptions.
	catch (...)
	{
		std::cout << "Unknown exception" << '\n';
		uae_quit();
	}

	expansion_generate_autoconfig_info(&changed_prefs);
	cfgfile_compatibility_romtype(&changed_prefs);

	if (quit_program > UAE_QUIT || quit_program < -UAE_QUIT)
	{
		//--------------------------------------------------
		// Prepare everything for Reset of Amiga
		//--------------------------------------------------
		currprefs.nr_floppies = changed_prefs.nr_floppies;

		if (gui_rtarea_flags_onenter != gui_create_rtarea_flag(&changed_prefs))
			quit_program = -UAE_RESET_HARD; // Hard reset required...
	}

	// Reset counter for access violations
	init_max_signals();
}
#elif USE_IMGUI
void ShowMessageBox(const char* title, const char* message)
{
	strncpy(message_box_title, title, sizeof(message_box_title) - 1);
	strncpy(message_box_message, message, sizeof(message_box_message) - 1);
	show_message_box = true;
}

static void render_panel_about()
{
	ImGui::Text("Amiberry - The Amiga Emulator for ARM-based devices");
	ImGui::Text("Version: %s", get_version_string().c_str());
	ImGui::Separator();
	ImGui::Text("Ported from WinUAE, which was made by Toni Wilen and contributors.");
	ImGui::Text("WinUAE is a port of the original UAE, which was made by Bernd Schmidt.");
	ImGui::Text("Guisan GUI library by Olof Naessen.");
	ImGui::Text("ImGui GUI library by Omar Cornut.");
}

static void render_panel_paths()
{
	char tmp[MAX_DPATH];
	ImGui::Text("System ROMs:");
	get_rom_path(tmp, sizeof tmp);
	ImGui::InputText("##SystemROMs", tmp, MAX_DPATH);
	ImGui::SameLine();
	if (ImGui::Button("...##SystemROMs"))
	{
		//std::string path = SelectFolder("Folder for System ROMs", changed_prefs.path_rom.path[0]);
		//if (!path.empty())
		//	set_rom_path(path);
	}
	ImGui::Text("Configuration files:");
	get_configuration_path(tmp, sizeof tmp);
	ImGui::InputText("##ConfigPath", tmp, MAX_DPATH);
	ImGui::SameLine();
	if (ImGui::Button("...##ConfigPath"))
	{
		//std::string path = SelectFolder("Folder for configuration files", tmp);
		//if (!path.empty())
		//	set_configuration_path(path);
	}
}

static void render_panel_quickstart()
{
	const char* models[] = { "Amiga 500", "Amiga 500+", "Amiga 600", "Amiga 1000", "Amiga 1200", "Amiga 3000", "Amiga 4000", "Amiga 4000T", "CD32", "CDTV", "American Laser Games / Picmatic", "Arcadia Multi Select system", "Macrosystem" };
	ImGui::Combo("Amiga model", &quickstart_model, models, IM_ARRAYSIZE(models));

	const char* configs[] = { "1.3 ROM, OCS, 512 KB Chip + 512 KB Slow RAM (most common)", "1.3 ROM, ECS Agnus, 512 KB Chip RAM + 512 KB Slow RAM", "1.3 ROM, ECS Agnus, 1 MB Chip RAM", "1.3 ROM, OCS Agnus, 512 KB Chip RAM", "1.2 ROM, OCS Agnus, 512 KB Chip RAM", "1.2 ROM, OCS Agnus, 512 KB Chip RAM + 512 KB Slow RAM" };
	ImGui::Combo("Config", &quickstart_conf, configs, IM_ARRAYSIZE(configs));

	ImGui::Checkbox("NTSC", &changed_prefs.ntscmode);

	for (int i = 0; i < 2; ++i)
	{
		char label[10];
		snprintf(label, 10, "DF%d:", i);
		ImGui::Checkbox(label, (bool*)&changed_prefs.floppyslots[i].dfxtype);
		ImGui::SameLine();
		ImGui::Checkbox("Write-protected", &changed_prefs.floppy_read_only);
	}

	ImGui::Checkbox("CD drive", &changed_prefs.cdslots[0].inuse);

	if (ImGui::Button("Set configuration"))
		built_in_prefs(&changed_prefs, quickstart_model, quickstart_conf, 0, 0);
}

static void render_panel_configurations()
{
	static int selected = -1;
	ImGui::BeginChild("ConfigList", ImVec2(0, -100), true);
	for (int i = 0; i < ConfigFilesList.size(); ++i)
	{
		if (ImGui::Selectable(ConfigFilesList[i]->Name, selected == i))
			selected = i;
	}
	ImGui::EndChild();

	static char name[MAX_DPATH] = "";
	static char desc[MAX_DPATH] = "";
	if (selected != -1)
	{
		strncpy(name, ConfigFilesList[selected]->Name, MAX_DPATH);
		strncpy(desc, ConfigFilesList[selected]->Description, MAX_DPATH);
	}
	ImGui::InputText("Name", name, MAX_DPATH);
	ImGui::InputText("Description", desc, MAX_DPATH);

	if (ImGui::Button("Load"))
	{
		if (selected != -1)
			target_cfgfile_load(&changed_prefs, ConfigFilesList[selected]->FullPath, CONFIG_TYPE_DEFAULT, 0);
	}
	ImGui::SameLine();
	if (ImGui::Button("Save"))
	{
		char filename[MAX_DPATH];
		get_configuration_path(filename, MAX_DPATH);
		strncat(filename, name, MAX_DPATH - 1);
		strncat(filename, ".uae", MAX_DPATH - 1);
		strncpy(changed_prefs.description, desc, 256);
		if (cfgfile_save(&changed_prefs, filename, 0))
		{
			strncpy(last_active_config, name, MAX_DPATH);
			ReadConfigFileList();
		}
	}
	ImGui::SameLine();
	if (ImGui::Button("Delete"))
	{
		if (selected != -1)
		{
			remove(ConfigFilesList[selected]->FullPath);
			ReadConfigFileList();
			selected = -1;
		}
	}
}

static void render_panel_cpu()
{
	ImGui::RadioButton("68000", &changed_prefs.cpu_model, 68000);
	ImGui::RadioButton("68010", &changed_prefs.cpu_model, 68010);
	ImGui::RadioButton("68020", &changed_prefs.cpu_model, 68020);
	ImGui::RadioButton("68030", &changed_prefs.cpu_model, 68030);
	ImGui::RadioButton("68040", &changed_prefs.cpu_model, 68040);
	ImGui::RadioButton("68060", &changed_prefs.cpu_model, 68060);
	ImGui::Checkbox("24-bit addressing", &changed_prefs.address_space_24);
	ImGui::Checkbox("More compatible", &changed_prefs.cpu_compatible);
	ImGui::Checkbox("Data cache", &changed_prefs.cpu_data_cache);
	ImGui::Checkbox("JIT", (bool*)&changed_prefs.cachesize);

	ImGui::Separator();
	ImGui::Text("MMU");
	ImGui::RadioButton("None##MMU", &changed_prefs.mmu_model, 0);
	ImGui::RadioButton("MMU", &changed_prefs.mmu_model, changed_prefs.cpu_model);
	ImGui::Checkbox("EC", &changed_prefs.mmu_ec);

	ImGui::Separator();
	ImGui::Text("FPU");
	ImGui::RadioButton("None##FPU", &changed_prefs.fpu_model, 0);
	ImGui::RadioButton("68881", &changed_prefs.fpu_model, 68881);
	ImGui::RadioButton("68882", &changed_prefs.fpu_model, 68882);
	ImGui::RadioButton("CPU internal", &changed_prefs.fpu_model, changed_prefs.cpu_model);
	ImGui::Checkbox("More compatible##FPU", &changed_prefs.fpu_strict);

	ImGui::Separator();
	ImGui::Text("CPU Speed");
	ImGui::RadioButton("Fastest Possible", &changed_prefs.m68k_speed, -1);
	ImGui::RadioButton("A500/A1200 or cycle exact", &changed_prefs.m68k_speed, 0);
	ImGui::SliderInt("CPU Speed", (int*)&changed_prefs.m68k_speed_throttle, 0, 5000);
	ImGui::SliderInt("CPU Idle", &changed_prefs.cpu_idle, 0, 120);

	ImGui::Separator();
	ImGui::Text("Cycle-Exact CPU Emulation Speed");
	const char* freq_items[] = { "1x", "2x (A500)", "4x (A1200)", "8x", "16x" };
	ImGui::Combo("CPU Frequency", &changed_prefs.cpu_clock_multiplier, freq_items, IM_ARRAYSIZE(freq_items));
	ImGui::Checkbox("Multi-threaded CPU", &changed_prefs.cpu_thread);

	ImGui::Separator();
	ImGui::Text("PowerPC CPU Options");
	ImGui::Checkbox("PPC emulation", (bool*)&changed_prefs.ppc_mode);
	ImGui::SliderInt("Stopped M68K CPU Idle", &changed_prefs.ppc_cpu_idle, 0, 10);

	ImGui::Separator();
	ImGui::Text("Advanced JIT Settings");
	ImGui::SliderInt("Cache size", &changed_prefs.cachesize, 0, 8192);
	ImGui::Checkbox("FPU Support##JIT", &changed_prefs.compfpu);
	ImGui::Checkbox("Constant jump", &changed_prefs.comp_constjump);
	ImGui::Checkbox("Hard flush", &changed_prefs.comp_hardflush);
	ImGui::RadioButton("Direct##memaccess", &changed_prefs.comptrustbyte, 0);
	ImGui::RadioButton("Indirect##memaccess", &changed_prefs.comptrustbyte, 1);
	ImGui::Checkbox("No flags", &changed_prefs.compnf);
	ImGui::Checkbox("Catch unexpected exceptions", &changed_prefs.comp_catchfault);
}

static void render_panel_chipset()
{
	ImGui::RadioButton("OCS", (int*)&changed_prefs.chipset_mask, 0);
	ImGui::RadioButton("ECS Agnus", (int*)&changed_prefs.chipset_mask, CSMASK_ECS_AGNUS);
	ImGui::RadioButton("ECS Denise", (int*)&changed_prefs.chipset_mask, CSMASK_ECS_DENISE);
	ImGui::RadioButton("Full ECS", (int*)&changed_prefs.chipset_mask, CSMASK_ECS_AGNUS | CSMASK_ECS_DENISE);
	ImGui::RadioButton("AGA", (int*)&changed_prefs.chipset_mask, CSMASK_ECS_AGNUS | CSMASK_ECS_DENISE | CSMASK_AGA);
	ImGui::Checkbox("NTSC", &changed_prefs.ntscmode);
	ImGui::Checkbox("Cycle Exact (Full)", &changed_prefs.cpu_cycle_exact);
	ImGui::Checkbox("Cycle Exact (DMA/Memory)", &changed_prefs.cpu_memory_cycle_exact);
	const char* chipset_items[] = { "Generic", "CDTV", "CDTV-CR", "CD32", "A500", "A500+", "A600", "A1000", "A1200", "A2000", "A3000", "A3000T", "A4000", "A4000T", "Velvet", "Casablanca", "DraCo" };
	ImGui::Combo("Chipset Extra", &changed_prefs.cs_compatible, chipset_items, IM_ARRAYSIZE(chipset_items));

	ImGui::Separator();
	ImGui::Text("Options");
	ImGui::Checkbox("Immediate Blitter", &changed_prefs.immediate_blits);
	ImGui::Checkbox("Wait for Blitter", (bool*)&changed_prefs.waiting_blits);
	ImGui::Checkbox("Multithreaded Drawing", (bool*)&multithread_enabled);
	const char* monitor_items[] = { "-", "Autodetect" };
	ImGui::Combo("Video port display hardware", &changed_prefs.monitoremu, monitor_items, IM_ARRAYSIZE(monitor_items));

	ImGui::Separator();
	ImGui::Text("Keyboard");
	const char* keyboard_items[] = { "Keyboard disconnected", "UAE High level emulation", "A500 / A500 + (6500 - 1 MCU)", "A600 (6570 - 036 MCU)", "A1000 (6500 - 1 MCU. ROM not yet dumped)", "A1000 (6570 - 036 MCU)", "A1200 (68HC05C MCU)", "A2000 (Cherry, 8039 MCU)", "A2000/A3000/A4000 (6570-036 MCU)" };
	ImGui::Combo("Keyboard Layout", &changed_prefs.keyboard_mode, keyboard_items, IM_ARRAYSIZE(keyboard_items));
	ImGui::Checkbox("Keyboard N-key rollover", &changed_prefs.keyboard_nkro);

	ImGui::Separator();
	ImGui::Text("Collision Level");
	ImGui::RadioButton("None##Collision", &changed_prefs.collision_level, 0);
	ImGui::RadioButton("Sprites only", &changed_prefs.collision_level, 1);
	ImGui::RadioButton("Sprites and Sprites vs. Playfield", &changed_prefs.collision_level, 2);
	ImGui::RadioButton("Full (rarely needed)", &changed_prefs.collision_level, 3);
}

static void render_panel_rom()
{
	ImGui::Text("Main ROM File:");
	ImGui::InputText("##MainROM", changed_prefs.romfile, MAX_DPATH);
	ImGui::Text("Extended ROM File:");
	ImGui::InputText("##ExtROM", changed_prefs.romextfile, MAX_DPATH);
	ImGui::Text("Cartridge ROM File:");
	ImGui::InputText("##CartROM", changed_prefs.cartfile, MAX_DPATH);
	ImGui::Checkbox("MapROM emulation", (bool*)&changed_prefs.maprom);
	ImGui::Checkbox("ShapeShifter support", &changed_prefs.kickshifter);
	const char* uae_items[] = { "ROM disabled", "Original UAE (FS + F0 ROM)", "New UAE (64k + F0 ROM)", "New UAE (128k, ROM, Direct)", "New UAE (128k, ROM, Indirect)" };
	ImGui::Combo("Advanced UAE expansion board/Boot ROM", &changed_prefs.uaeboard, uae_items, IM_ARRAYSIZE(uae_items));
}

static void render_panel_ram()
{
	ImGui::SliderInt("Chip", (int*)&changed_prefs.chipmem.size, 0, 0x800000);
	ImGui::SliderInt("Slow", (int*)&changed_prefs.bogomem.size, 0, 0x180000);
	ImGui::SliderInt("Z2 Fast", (int*)&changed_prefs.fastmem[0].size, 0, 0x800000);
	ImGui::SliderInt("Z3 Fast", (int*)&changed_prefs.z3fastmem[0].size, 0, 0x40000000);
	ImGui::SliderInt("32-bit Chip RAM", (int*)&changed_prefs.z3chipmem.size, 0, 0x40000000);
	ImGui::SliderInt("Motherboard Fast RAM", (int*)&changed_prefs.mbresmem_low.size, 0, 0x8000000);
	ImGui::SliderInt("Processor slot Fast RAM", (int*)&changed_prefs.mbresmem_high.size, 0, 0x8000000);
	const char* z3_mapping_items[] = { "Automatic (*)", "UAE (0x10000000)", "Real (0x40000000)" };
	ImGui::Combo("Z3 Mapping Mode", &changed_prefs.z3_mapping_mode, z3_mapping_items, IM_ARRAYSIZE(z3_mapping_items));
}

static void render_panel_floppy()
{
	for (int i = 0; i < 4; ++i)
	{
		char label[10];
		snprintf(label, 10, "DF%d:", i);
		ImGui::Checkbox(label, (bool*)&changed_prefs.floppyslots[i].dfxtype);
		ImGui::SameLine();
		ImGui::Checkbox("Write-protected", &changed_prefs.floppy_read_only);
		ImGui::SameLine();
		ImGui::InputText("", changed_prefs.floppyslots[i].df, MAX_DPATH); //FIXME This triggers a crash
	}
	ImGui::SliderInt("Floppy Drive Emulation Speed", &changed_prefs.floppy_speed, 0, 800);
	if (ImGui::Button("Create 3.5\" DD disk"))
	{
		// Create 3.5" DD Disk
	}
	if (ImGui::Button("Create 3.5\" HD disk"))
	{
		// Create 3.5" HD Disk
	}
	if (ImGui::Button("Save config for disk"))
	{
		// Save configuration for current disk
	}
}

static void render_panel_hd()
{
	for (int i = 0; i < changed_prefs.mountitems; ++i)
	{
		ImGui::Text("Device: %s, Volume: %s, Path: %s", changed_prefs.mountconfig[i].ci.devname, changed_prefs.mountconfig[i].ci.volname, changed_prefs.mountconfig[i].ci.rootdir);
	}
	if (ImGui::Button("Add Directory/Archive"))
	{
		// Add Directory/Archive
	}
	if (ImGui::Button("Add Hardfile"))
	{
		// Add Hardfile
	}
	if (ImGui::Button("Add Hard Drive"))
	{
		// Add Hard Drive
	}
	if (ImGui::Button("Add CD Drive"))
	{
		// Add CD Drive
	}
	if (ImGui::Button("Add Tape Drive"))
	{
		// Add Tape Drive
	}
	if (ImGui::Button("Create Hardfile"))
	{
		// Create Hardfile
	}
	ImGui::Checkbox("CDFS automount CD/DVD drives", &changed_prefs.automount_cddrives);
	ImGui::Checkbox("CD drive/image", &changed_prefs.cdslots[0].inuse);
	ImGui::InputText("##CDFile", changed_prefs.cdslots[0].name, MAX_DPATH);
	if (ImGui::Button("Eject"))
	{
		// Eject CD
	}
	if (ImGui::Button("Select image file"))
	{
		// Select CD image file
	}
	ImGui::Checkbox("CDTV/CDTV-CR/CD32 turbo CD read speed", (bool*)&changed_prefs.cd_speed);
}

void render_panel_expansions()
{
	ImGui::Text("Expansion Board Settings");
	// TODO: Implement Expansion Board Settings

	ImGui::Separator();
	ImGui::Text("Accelerator Board Settings");
	// TODO: Implement Accelerator Board Settings

	ImGui::Separator();
	ImGui::Text("Miscellaneous Expansions");
	ImGui::Checkbox("bsdsocket.library", &changed_prefs.socket_emu);
	ImGui::Checkbox("uaescsi.device", (bool*)&changed_prefs.scsi);
	ImGui::Checkbox("CD32 Full Motion Video cartridge", &changed_prefs.cs_cd32fmv);
	ImGui::Checkbox("uaenet.device", &changed_prefs.sana2);
}

void render_panel_rtg()
{
	const char* rtg_boards[] = { "-", "UAE Zorro II", "UAE Zorro III", "PCI bridgeboard" };
	ImGui::Combo("RTG Graphics Board", &changed_prefs.rtgboards[0].rtgmem_type, rtg_boards, IM_ARRAYSIZE(rtg_boards));
	ImGui::SliderInt("VRAM size", (int*)&changed_prefs.rtgboards[0].rtgmem_size, 0, 0x10000000);
	ImGui::Checkbox("Scale if smaller than display size setting", (bool*)&changed_prefs.gf[1].gfx_filter_autoscale);
	ImGui::Checkbox("Always scale in windowed mode", &changed_prefs.rtgallowscaling);
	ImGui::Checkbox("Always center", (bool*)&changed_prefs.gf[1].gfx_filter_autoscale);
	ImGui::Checkbox("Hardware vertical blank interrupt", &changed_prefs.rtg_hardwareinterrupt);
	ImGui::Checkbox("Hardware sprite emulation", &changed_prefs.rtg_hardwaresprite);
	ImGui::Checkbox("Multithreaded", &changed_prefs.rtg_multithread);
	const char* rtg_refreshrates[] = { "Chipset", "Default", "50", "60", "70", "75" };
	ImGui::Combo("Refresh rate", &changed_prefs.rtgvblankrate, rtg_refreshrates, IM_ARRAYSIZE(rtg_refreshrates));
	const char* rtg_buffermodes[] = { "Double buffering", "Triple buffering" };
	ImGui::Combo("Buffer mode", &changed_prefs.gfx_apmode[1].gfx_backbuffers, rtg_buffermodes, IM_ARRAYSIZE(rtg_buffermodes));
	const char* rtg_aspectratios[] = { "Disabled", "Automatic" };
	ImGui::Combo("Aspect Ratio", &changed_prefs.rtgscaleaspectratio, rtg_aspectratios, IM_ARRAYSIZE(rtg_aspectratios));
	const char* rtg_16bit_modes[] = { "(15/16bit)", "All", "R5G6B5PC (*)", "R5G5B5PC", "R5G6B5", "R5G5B5", "B5G6R5PC", "B5G5R5PC" };
	ImGui::Combo("16-bit modes", (int*)&changed_prefs.picasso96_modeflags, rtg_16bit_modes, IM_ARRAYSIZE(rtg_16bit_modes));
	const char* rtg_32bit_modes[] = { "(32bit)", "All", "A8R8G8B8", "A8B8G8R8", "R8G8B8A8 (*)", "B8G8R8A8" };
	ImGui::Combo("32-bit modes", (int*)&changed_prefs.picasso96_modeflags, rtg_32bit_modes, IM_ARRAYSIZE(rtg_32bit_modes));
}

static void render_panel_hwinfo()
{
	ImGui::BeginChild("HWInfoList", ImVec2(0, -50), true);
	ImGui::Columns(6, "HWInfoColumns");
	ImGui::Separator();
	ImGui::Text("Type"); ImGui::NextColumn();
	ImGui::Text("Name"); ImGui::NextColumn();
	ImGui::Text("Start"); ImGui::NextColumn();
	ImGui::Text("End"); ImGui::NextColumn();
	ImGui::Text("Size"); ImGui::NextColumn();
	ImGui::Text("ID"); ImGui::NextColumn();
	ImGui::Separator();
	for (int i = 0; i < MAX_INFOS; ++i)
	{
		struct autoconfig_info* aci = expansion_get_autoconfig_data(&changed_prefs, i);
		if (aci)
		{
			ImGui::Text("%s", aci->zorro >= 1 && aci->zorro <= 3 ? std::to_string(aci->zorro).c_str() : "-"); ImGui::NextColumn();
			ImGui::Text("%s", aci->name); ImGui::NextColumn();
			ImGui::Text("0x%08x", aci->start); ImGui::NextColumn();
			ImGui::Text("0x%08x", aci->start + aci->size - 1); ImGui::NextColumn();
			ImGui::Text("0x%08x", aci->size); ImGui::NextColumn();
			ImGui::Text("0x%04x/0x%02x", (aci->autoconfig_bytes[4] << 8) | aci->autoconfig_bytes[5], aci->autoconfig_bytes[1]); ImGui::NextColumn();
		}
	}
	ImGui::Columns(1);
	ImGui::EndChild();

	ImGui::Checkbox("Custom board order", &changed_prefs.autoconfig_custom_sort);
	if (ImGui::Button("Move up"))
	{
		// Move up
	}
	ImGui::SameLine();
	if (ImGui::Button("Move down"))
	{
		// Move down
	}
}

static void render_panel_display()
{
	ImGui::Text("Amiga Screen");
	const char* screenmode_items[] = { "Windowed", "Fullscreen", "Full-window" };
	ImGui::Combo("Screen mode", &changed_prefs.gfx_apmode[0].gfx_fullscreen, screenmode_items, IM_ARRAYSIZE(screenmode_items));
	ImGui::Checkbox("Manual Crop", &changed_prefs.gfx_manual_crop);
	ImGui::SliderInt("Width", &changed_prefs.gfx_manual_crop_width, 0, 800);
	ImGui::SliderInt("Height", &changed_prefs.gfx_manual_crop_height, 0, 600);
	ImGui::Checkbox("Auto Crop", &changed_prefs.gfx_auto_crop);
	ImGui::Checkbox("Borderless", &changed_prefs.borderless);
	const char* vsync_items[] = { "-", "Lagless", "Lagless 50/60Hz", "Standard", "Standard 50/60Hz" };
	ImGui::Combo("VSync Native", &changed_prefs.gfx_apmode[0].gfx_vsync, vsync_items, IM_ARRAYSIZE(vsync_items));
	ImGui::Combo("VSync RTG", &changed_prefs.gfx_apmode[1].gfx_vsync, vsync_items, IM_ARRAYSIZE(vsync_items));
	ImGui::SliderInt("H. Offset", &changed_prefs.gfx_horizontal_offset, -80, 80);
	ImGui::SliderInt("V. Offset", &changed_prefs.gfx_vertical_offset, -80, 80);

	ImGui::Separator();
	ImGui::Text("Centering");
	ImGui::Checkbox("Horizontal", (bool*)&changed_prefs.gfx_xcenter);
	ImGui::Checkbox("Vertical", (bool*)&changed_prefs.gfx_ycenter);

	ImGui::Separator();
	ImGui::Text("Line mode");
	ImGui::RadioButton("Single", &changed_prefs.gfx_vresolution, 0);
	ImGui::RadioButton("Double", &changed_prefs.gfx_vresolution, 1);
	ImGui::RadioButton("Scanlines", &changed_prefs.gfx_pscanlines, 1);
	ImGui::RadioButton("Double, fields", &changed_prefs.gfx_pscanlines, 2);
	ImGui::RadioButton("Double, fields+", &changed_prefs.gfx_pscanlines, 3);

	ImGui::Separator();
	ImGui::Text("Interlaced line mode");
	ImGui::RadioButton("Single##Interlaced", &changed_prefs.gfx_iscanlines, 0);
	ImGui::RadioButton("Double, frames", &changed_prefs.gfx_iscanlines, 0);
	ImGui::RadioButton("Double, fields##Interlaced", &changed_prefs.gfx_iscanlines, 1);
	ImGui::RadioButton("Double, fields+##Interlaced", &changed_prefs.gfx_iscanlines, 2);

	ImGui::Separator();
	const char* scaling_items[] = { "Auto", "Pixelated", "Smooth", "Integer" };
	ImGui::Combo("Scaling method", &changed_prefs.scaling_method, scaling_items, IM_ARRAYSIZE(scaling_items));
	const char* resolution_items[] = { "LowRes", "HighRes (normal)", "SuperHighRes" };
	ImGui::Combo("Resolution", &changed_prefs.gfx_resolution, resolution_items, IM_ARRAYSIZE(resolution_items));
	ImGui::Checkbox("Filtered Low Res", (bool*)&changed_prefs.gfx_lores_mode);
	const char* res_autoswitch_items[] = { "Disabled", "Always On", "10%", "33%", "66%" };
	ImGui::Combo("Res. autoswitch", &changed_prefs.gfx_autoresolution, res_autoswitch_items, IM_ARRAYSIZE(res_autoswitch_items));
	ImGui::Checkbox("Frameskip", (bool*)&changed_prefs.gfx_framerate);
	ImGui::SliderInt("Refresh", &changed_prefs.gfx_framerate, 1, 10);
	ImGui::Checkbox("FPS Adj:", (bool*)&changed_prefs.cr[changed_prefs.cr_selected].locked);
	ImGui::SliderFloat("##FPSAdj", &changed_prefs.cr[changed_prefs.cr_selected].rate, 1, 100);
	ImGui::Checkbox("Correct Aspect Ratio", (bool*)&changed_prefs.gfx_correct_aspect);
	ImGui::Checkbox("Blacker than black", &changed_prefs.gfx_blackerthanblack);
	ImGui::Checkbox("Remove interlace artifacts", &changed_prefs.gfx_scandoubler);
	ImGui::SliderInt("Brightness", &changed_prefs.gfx_luminance, -200, 200);
}

static void render_panel_sound()
{
	ImGui::Text("Sound Emulation");
	ImGui::RadioButton("Disabled", &changed_prefs.produce_sound, 0);
	ImGui::RadioButton("Disabled, but emulated", &changed_prefs.produce_sound, 1);
	ImGui::RadioButton("Enabled", &changed_prefs.produce_sound, 2);
	ImGui::Checkbox("Automatic switching", &changed_prefs.sound_auto);

	ImGui::Separator();
	ImGui::Text("Volume");
	ImGui::SliderInt("Paula Volume", &changed_prefs.sound_volume_paula, 0, 100);
	ImGui::SliderInt("CD Volume", &changed_prefs.sound_volume_cd, 0, 100);
	ImGui::SliderInt("AHI Volume", &changed_prefs.sound_volume_board, 0, 100);
	ImGui::SliderInt("MIDI Volume", &changed_prefs.sound_volume_midi, 0, 100);

	ImGui::Separator();
	ImGui::Text("Floppy Drive Sound Emulation");
	ImGui::Checkbox("Enable floppy drive sound", (bool*)&changed_prefs.floppyslots[0].dfxclick);
	ImGui::SliderInt("Empty drive", &changed_prefs.dfxclickvolume_empty[0], 0, 100);
	ImGui::SliderInt("Disk in drive", &changed_prefs.dfxclickvolume_disk[0], 0, 100);

	ImGui::Separator();
	ImGui::Text("Sound Buffer Size");
	ImGui::SliderInt("##SoundBufferSize", &changed_prefs.sound_maxbsiz, 0, 65536);
	ImGui::RadioButton("Pull audio", &changed_prefs.sound_pullmode, 1);
	ImGui::RadioButton("Push audio", &changed_prefs.sound_pullmode, 0);

	ImGui::Separator();
	ImGui::Text("Options");
	const char* soundcard_items[] = { "-" };
	ImGui::Combo("Device", &changed_prefs.soundcard, soundcard_items, IM_ARRAYSIZE(soundcard_items));
	ImGui::Checkbox("System default", &changed_prefs.soundcard_default);
	const char* channel_mode_items[] = { "Mono", "Stereo", "Cloned stereo (4 channels)", "4 Channels", "Cloned stereo (5.1)", "5.1 Channels", "Cloned stereo (7.1)", "7.1 channels" };
	ImGui::Combo("Channel mode", &changed_prefs.sound_stereo, channel_mode_items, IM_ARRAYSIZE(channel_mode_items));
	const char* frequency_items[] = { "11025", "22050", "32000", "44100", "48000" };
	ImGui::Combo("Frequency", &changed_prefs.sound_freq, frequency_items, IM_ARRAYSIZE(frequency_items));
	const char* interpolation_items[] = { "Disabled", "Anti", "Sinc", "RH", "Crux" };
	ImGui::Combo("Interpolation", &changed_prefs.sound_interpol, interpolation_items, IM_ARRAYSIZE(interpolation_items));
	const char* filter_items[] = { "Always off", "Emulated (A500)", "Emulated (A1200)", "Always on (A500)", "Always on (A1200)", "Always on (Fixed only)" };
	ImGui::Combo("Filter", (int*)&changed_prefs.sound_filter, filter_items, IM_ARRAYSIZE(filter_items));
	const char* separation_items[] = { "100%", "90%", "80%", "70%", "60%", "50%", "40%", "30%", "20%", "10%", "0%" };
	ImGui::Combo("Stereo separation", &changed_prefs.sound_stereo_separation, separation_items, IM_ARRAYSIZE(separation_items));
	const char* stereo_delay_items[] = { "-", "1", "2", "3", "4", "5", "6", "7", "8", "9", "10" };
	ImGui::Combo("Stereo delay", &changed_prefs.sound_mixed_stereo_delay, stereo_delay_items, IM_ARRAYSIZE(stereo_delay_items));
	const char* swap_channels_items[] = { "-", "Paula only", "AHI only", "Both" };
	ImGui::Combo("Swap channels", (int*)&changed_prefs.sound_stereo_swap_paula, swap_channels_items, IM_ARRAYSIZE(swap_channels_items));
}

static void render_panel_input()
{
	ImGui::Text("Port 0:");
	ImGui::Combo("##Port0", &changed_prefs.jports[0].id, "<none>\0Keyboard Layout A\0Keyboard Layout B\0Keyboard Layout C\0Keyrah Layout\0Retroarch KBD as Joystick Player1\0Retroarch KBD as Joystick Player2\0Retroarch KBD as Joystick Player3\0Retroarch KBD as Joystick Player4\0");
	ImGui::Combo("##Port0Mode", &changed_prefs.jports[0].mode, "Default\0Wheel Mouse\0Mouse\0Joystick\0Gamepad\0Analog Joystick\0CDTV remote mouse\0CD32 pad\0");
	ImGui::Combo("##Port0Autofire", &changed_prefs.jports[0].autofire, "No autofire (normal)\0Autofire\0Autofire (toggle)\0Autofire (always)\0No autofire (toggle)\0");
	ImGui::Combo("##Port0MouseMode", &changed_prefs.jports[0].mousemap, "None\0LStick\0");
	ImGui::Button("Remap");

	ImGui::Text("Port 1:");
	ImGui::Combo("##Port1", &changed_prefs.jports[1].id, "<none>\0Keyboard Layout A\0Keyboard Layout B\0Keyboard Layout C\0Keyrah Layout\0Retroarch KBD as Joystick Player1\0Retroarch KBD as Joystick Player2\0Retroarch KBD as Joystick Player3\0Retroarch KBD as Joystick Player4\0");
	ImGui::Combo("##Port1Mode", &changed_prefs.jports[1].mode, "Default\0Wheel Mouse\0Mouse\0Joystick\0Gamepad\0Analog Joystick\0CDTV remote mouse\0CD32 pad\0");
	ImGui::Combo("##Port1Autofire", &changed_prefs.jports[1].autofire, "No autofire (normal)\0Autofire\0Autofire (toggle)\0Autofire (always)\0No autofire (toggle)\0");
	ImGui::Combo("##Port1MouseMode", &changed_prefs.jports[1].mousemap, "None\0LStick\0");
	ImGui::Button("Remap");

	ImGui::Button("Swap ports");
	ImGui::Checkbox("Mouse/Joystick autoswitching", &changed_prefs.input_autoswitch);

	ImGui::Text("Emulated Parallel Port joystick adapter");
	ImGui::Text("Port 2:");
	ImGui::Combo("##Port2", &changed_prefs.jports[2].id, "<none>\0Keyboard Layout A\0Keyboard Layout B\0Keyboard Layout C\0Keyrah Layout\0Retroarch KBD as Joystick Player1\0Retroarch KBD as Joystick Player2\0Retroarch KBD as Joystick Player3\0Retroarch KBD as Joystick Player4\0");
	ImGui::Combo("##Port2Autofire", &changed_prefs.jports[2].autofire, "No autofire (normal)\0Autofire\0Autofire (toggle)\0Autofire (always)\0No autofire (toggle)\0");

	ImGui::Text("Port 3:");
	ImGui::Combo("##Port3", &changed_prefs.jports[3].id, "<none>\0Keyboard Layout A\0Keyboard Layout B\0Keyboard Layout C\0Keyrah Layout\0Retroarch KBD as Joystick Player1\0Retroarch KBD as Joystick Player2\0Retroarch KBD as Joystick Player3\0Retroarch KBD as Joystick Player4\0");
	ImGui::Combo("##Port3Autofire", &changed_prefs.jports[3].autofire, "No autofire (normal)\0Autofire\0Autofire (toggle)\0Autofire (always)\0No autofire (toggle)\0");

	const char* autofire_rate_items[] = { "Off", "Slow", "Medium", "Fast" };
	ImGui::Combo("Autofire Rate", &changed_prefs.input_autofire_linecnt, autofire_rate_items, IM_ARRAYSIZE(autofire_rate_items));

	ImGui::SliderInt("Digital joy-mouse speed", &changed_prefs.input_joymouse_speed, 2, 20);
	ImGui::SliderInt("Analog joy-mouse speed", &changed_prefs.input_joymouse_multiplier, 5, 150);
	ImGui::SliderInt("Mouse speed", &changed_prefs.input_mouse_speed, 5, 150);

	ImGui::Checkbox("Virtual mouse driver", (bool*)&changed_prefs.input_tablet);
	ImGui::Checkbox("Magic Mouse untrap", (bool*)&changed_prefs.input_mouse_untrap);

	ImGui::RadioButton("Both", &changed_prefs.input_magic_mouse_cursor, 0);
	ImGui::RadioButton("Native only", &changed_prefs.input_magic_mouse_cursor, 1);
	ImGui::RadioButton("Host only", &changed_prefs.input_magic_mouse_cursor, 2);

	ImGui::Checkbox("Swap Backslash/F11", (bool*)&key_swap_hack);
	ImGui::Checkbox("Page Up = End", (bool*)&key_swap_end_pgup);
}

static void render_panel_io()
{
	ImGui::Text("Parallel Port");
	const char* sampler_items[] = { "none" };
	ImGui::Combo("Sampler", &changed_prefs.samplersoundcard, sampler_items, IM_ARRAYSIZE(sampler_items));
	ImGui::Checkbox("Stereo sampler", &changed_prefs.sampler_stereo);

	ImGui::Separator();
	ImGui::Text("Serial Port");
	const char* serial_port_items[] = { "none" };
	ImGui::Combo("##SerialPort", (int*)(void*)changed_prefs.sername, serial_port_items, IM_ARRAYSIZE(serial_port_items));
	ImGui::Checkbox("Shared", &changed_prefs.serial_demand);
	ImGui::Checkbox("Direct", &changed_prefs.serial_direct);
	ImGui::Checkbox("Host RTS/CTS", &changed_prefs.serial_hwctsrts);
	ImGui::Checkbox("uaeserial.device", &changed_prefs.uaeserial);
	ImGui::Checkbox("Serial status (RTS/CTS/DTR/DTE/CD)", &changed_prefs.serial_rtsctsdtrdtecd);
	ImGui::Checkbox("Serial status: Ring Indicator", &changed_prefs.serial_ri);

	ImGui::Separator();
	ImGui::Text("MIDI");
	const char* midi_out_items[] = { "none" };
	ImGui::Combo("Out", (int*)(void*)changed_prefs.midioutdev, midi_out_items, IM_ARRAYSIZE(midi_out_items));
	const char* midi_in_items[] = { "none" };
	ImGui::Combo("In", (int*)(void*)changed_prefs.midiindev, midi_in_items, IM_ARRAYSIZE(midi_in_items));
	ImGui::Checkbox("Route MIDI In to MIDI Out", &changed_prefs.midirouter);

	ImGui::Separator();
	ImGui::Text("Protection Dongle");
	const char* dongle_items[] = { "none", "RoboCop 3", "Leader Board", "B.A.T. II", "Italy '90 Soccer", "Dames Grand-Maitre", "Rugby Coach", "Cricket Captain", "Leviathan", "Music Master", "Logistics/SuperBase", "Scala MM (Red)", "Scala MM (Green)", "Striker Manager", "Multi-player Soccer Manager", "Football Director 2" };
	ImGui::Combo("##ProtectionDongle", &changed_prefs.dongle, dongle_items, IM_ARRAYSIZE(dongle_items));
}

static void render_panel_custom()
{
	ImGui::RadioButton("Port 0: Mouse", &SelectedPort, 0);
	ImGui::RadioButton("Port 1: Joystick", &SelectedPort, 1);
	ImGui::RadioButton("Port 2: Parallel 1", &SelectedPort, 2);
	ImGui::RadioButton("Port 3: Parallel 2", &SelectedPort, 3);

	ImGui::RadioButton("None", &SelectedFunction, 0);
	ImGui::RadioButton("HotKey", &SelectedFunction, 1);

	ImGui::InputText("##SetHotkey", "", 120);
	ImGui::Button("...");
	ImGui::Button("X");

	ImGui::InputText("Input Device", "", 256);

	for (int i = 0; i < SDL_CONTROLLER_BUTTON_MAX; ++i)
	{
		ImGui::Text("%s", label_button_list[i].c_str());
		const char* items[] = { "None" };
		ImGui::Combo("", &changed_prefs.jports[SelectedPort].autofire, items, IM_ARRAYSIZE(items)); //FIXME This triggers a crash
	}

	for (int i = 0; i < SDL_CONTROLLER_AXIS_MAX; ++i)
	{
		ImGui::Text("%s", label_axis_list[i].c_str());
		const char* items[] = { "None" };
		ImGui::Combo("", &changed_prefs.jports[SelectedPort].autofire, items, IM_ARRAYSIZE(items));
	}

	if (ImGui::Button("Save as default mapping"))
	{
		// Save mapping
	}
}

static void render_panel_diskswapper()
{
	ImGui::BeginChild("DiskSwapperList", ImVec2(0, -50), true);
	ImGui::Columns(3, "DiskSwapperColumns");
	ImGui::Separator();
	ImGui::Text("#"); ImGui::NextColumn();
	ImGui::Text("Disk Image"); ImGui::NextColumn();
	ImGui::Text("Drive"); ImGui::NextColumn();
	ImGui::Separator();
	for (int i = 0; i < MAX_SPARE_DRIVES; ++i)
	{
		ImGui::Text("%d", i + 1); ImGui::NextColumn();
		ImGui::InputText("", changed_prefs.dfxlist[i], MAX_DPATH); //FIXME this triggers a crash
		ImGui::SameLine();
		if (ImGui::Button("..."))
		{
			// Select file
		}
		ImGui::SameLine();
		if (ImGui::Button("X"))
		{
			changed_prefs.dfxlist[i][0] = 0;
		}
		ImGui::NextColumn();
		int drive = disk_in_drive(i);
		if (ImGui::Button(drive == -1 ? "-" : std::to_string(drive).c_str()))
		{
			disk_swap(i, 1);
		}
		ImGui::NextColumn();
	}
	ImGui::Columns(1);
	ImGui::EndChild();

	if (ImGui::Button("Remove All"))
	{
		for (auto& row : changed_prefs.dfxlist)
			row[0] = 0;
	}
}

static void render_panel_misc()
{
	ImGui::Checkbox("Status Line native", (bool*)&changed_prefs.leds_on_screen);
	ImGui::Checkbox("Status Line RTG", (bool*)&changed_prefs.leds_on_screen);
	ImGui::Checkbox("Show GUI on startup", &changed_prefs.start_gui);
	ImGui::Checkbox("Untrap = middle button", (bool*)&changed_prefs.input_mouse_untrap);
	ImGui::Checkbox("Alt-Tab releases control", &changed_prefs.alt_tab_release);
	ImGui::Checkbox("Use RetroArch Quit Button", &changed_prefs.use_retroarch_quit);
	ImGui::Checkbox("Use RetroArch Menu Button", &changed_prefs.use_retroarch_menu);
	ImGui::Checkbox("Use RetroArch Reset Button", &changed_prefs.use_retroarch_reset);
	ImGui::Checkbox("Master floppy write protection", &changed_prefs.floppy_read_only);
	ImGui::Checkbox("Master harddrive write protection", &changed_prefs.harddrive_read_only);
	ImGui::Checkbox("Clipboard sharing", &changed_prefs.clipboard_sharing);
	ImGui::Checkbox("RCtrl = RAmiga", &changed_prefs.right_control_is_right_win_key);
	ImGui::Checkbox("Always on top", &changed_prefs.main_alwaysontop);
	ImGui::Checkbox("GUI Always on top", &changed_prefs.gui_alwaysontop);
	ImGui::Checkbox("Synchronize clock", &changed_prefs.tod_hack);
	ImGui::Checkbox("One second reboot pause", &changed_prefs.reset_delay);
	ImGui::Checkbox("Faster RTG", &changed_prefs.picasso96_nocustom);
	ImGui::Checkbox("Allow native code", &changed_prefs.native_code);
	ImGui::Checkbox("Log illegal memory accesses", &changed_prefs.illegal_mem);
	ImGui::Checkbox("Minimize when focus is lost", &changed_prefs.minimize_inactive);
	ImGui::Checkbox("Capture mouse when window is activated", &changed_prefs.capture_always);
	ImGui::Checkbox("Hide all UAE autoconfig boards", &changed_prefs.uae_hide_autoconfig);
	ImGui::Checkbox("A600/A1200/A4000 IDE scsi.device disable", &changed_prefs.scsidevicedisable);
	ImGui::Checkbox("Warp mode reset", &changed_prefs.turbo_boot);

	const char* led_items[] = { "none", "POWER", "DF0", "DF1", "DF2", "DF3", "HD", "CD" };
	ImGui::Combo("NumLock", &changed_prefs.kbd_led_num, led_items, IM_ARRAYSIZE(led_items));
	ImGui::Combo("ScrollLock", &changed_prefs.kbd_led_scr, led_items, IM_ARRAYSIZE(led_items));
	ImGui::Combo("CapsLock", &changed_prefs.kbd_led_cap, led_items, IM_ARRAYSIZE(led_items));

	ImGui::InputText("Open GUI", changed_prefs.open_gui, 256);
	ImGui::InputText("Quit Key", changed_prefs.quit_amiberry, 256);
	ImGui::InputText("Action Replay", changed_prefs.action_replay, 256);
	ImGui::InputText("FullScreen", changed_prefs.fullscreen_toggle, 256);
	ImGui::InputText("Minimize", changed_prefs.minimize, 256);
	ImGui::InputText("Right Amiga", changed_prefs.right_amiga, 256);
}

static void render_panel_prio()
{
	ImGui::Text("When Active");
	const char* prio_items[] = { "Low", "Normal", "High" };
	ImGui::Combo("Run at priority##Active", &changed_prefs.active_capture_priority, prio_items, IM_ARRAYSIZE(prio_items));
	ImGui::Checkbox("Pause emulation##Active", &changed_prefs.active_nocapture_pause);
	ImGui::Checkbox("Disable sound##Active", &changed_prefs.active_nocapture_nosound);

	ImGui::Separator();
	ImGui::Text("When Inactive");
	ImGui::Combo("Run at priority##Inactive", &changed_prefs.inactive_priority, prio_items, IM_ARRAYSIZE(prio_items));
	ImGui::Checkbox("Pause emulation##Inactive", &changed_prefs.inactive_pause);
	ImGui::Checkbox("Disable sound##Inactive", &changed_prefs.inactive_nosound);
	ImGui::Checkbox("Disable input##Inactive", (bool*)&changed_prefs.inactive_input);

	ImGui::Separator();
	ImGui::Text("When Minimized");
	ImGui::Combo("Run at priority##Minimized", &changed_prefs.minimized_priority, prio_items, IM_ARRAYSIZE(prio_items));
	ImGui::Checkbox("Pause emulation##Minimized", &changed_prefs.minimized_pause);
	ImGui::Checkbox("Disable sound##Minimized", &changed_prefs.minimized_nosound);
	ImGui::Checkbox("Disable input##Minimized", (bool*)&changed_prefs.minimized_input);
}

static void render_panel_savestates()
{
	for (int i = 0; i < 15; ++i)
	{
		ImGui::RadioButton(std::to_string(i).c_str(), &current_state_num, i);
	}
	ImGui::Separator();
	ImGui::Text("Filename: %s", savestate_fname);
	ImGui::Text("Timestamp: %s", "");
	if (ImGui::Button("Load from Slot"))
	{
		// Load state from selected slot
	}
	ImGui::SameLine();
	if (ImGui::Button("Save to Slot"))
	{
		// Save current state to selected slot
	}
	ImGui::SameLine();
	if (ImGui::Button("Delete Slot"))
	{
		// Delete state from selected slot
	}
	if (ImGui::Button("Load state..."))
	{
		// Load state from file
	}
	ImGui::SameLine();
	if (ImGui::Button("Save state..."))
	{
		// Save current state to file
	}
}

static void render_panel_virtual_keyboard()
{
    ImGui::Checkbox("Virtual Keyboard enabled", &changed_prefs.vkbd_enabled);

    if (!changed_prefs.vkbd_enabled)
        ImGui::BeginDisabled();

    ImGui::Checkbox("High-Resolution", &changed_prefs.vkbd_hires);
    ImGui::Checkbox("Quit button on keyboard", &changed_prefs.vkbd_exit);

    ImGui::Text("Transparency:");
    ImGui::SameLine();
    ImGui::SliderInt("##VkTransparency", &changed_prefs.vkbd_transparency, 0, 100, "%d%%");

    const char* languages[] = { "US", "FR", "UK", "DE" };
    int current_lang = 0;
    if (strcmp(changed_prefs.vkbd_language, "FR") == 0) current_lang = 1;
    else if (strcmp(changed_prefs.vkbd_language, "UK") == 0) current_lang = 2;
    else if (strcmp(changed_prefs.vkbd_language, "DE") == 0) current_lang = 3;

    if (ImGui::Combo("Keyboard Layout", &current_lang, languages, IM_ARRAYSIZE(languages))) {
        strcpy(changed_prefs.vkbd_language, languages[current_lang]);
    }

    const char* styles[] = { "Original", "Warm", "Cool", "Dark" };
    int current_style = 0;
    if (strcmp(changed_prefs.vkbd_style, "Warm") == 0) current_style = 1;
    else if (strcmp(changed_prefs.vkbd_style, "Cool") == 0) current_style = 2;
    else if (strcmp(changed_prefs.vkbd_style, "Dark") == 0) current_style = 3;

    if (ImGui::Combo("Style", &current_style, styles, IM_ARRAYSIZE(styles))) {
        strcpy(changed_prefs.vkbd_style, styles[current_style]);
    }

    ImGui::Checkbox("Use RetroArch Vkbd button", &changed_prefs.use_retroarch_vkbd);

    if (changed_prefs.use_retroarch_vkbd)
        ImGui::BeginDisabled();

    ImGui::Text("Toggle button:");
    ImGui::SameLine();
    ImGui::InputText("##VkSetHotkey", changed_prefs.vkbd_toggle, sizeof(changed_prefs.vkbd_toggle), ImGuiInputTextFlags_ReadOnly);
    ImGui::SameLine();
    if (ImGui::Button("...##VkSetHotkey"))
    {
        // TODO: Implement input selection dialog
    }
    ImGui::SameLine();
    if (ImGui::Button("X##VkSetHotkeyClear"))
    {
        changed_prefs.vkbd_toggle[0] = 0;
        for (int port = 0; port < 2; port++)
        {
            const auto host_joy_id = changed_prefs.jports[port].id - JSEM_JOYS;
            if (host_joy_id >= 0 && host_joy_id < MAX_INPUT_DEVICES)
            {
                didata* did = &di_joystick[host_joy_id];
                did->mapping.vkbd_button = SDL_CONTROLLER_BUTTON_INVALID;
            }
        }
    }

    if (changed_prefs.use_retroarch_vkbd)
        ImGui::EndDisabled();

    if (!changed_prefs.vkbd_enabled)
        ImGui::EndDisabled();
}

static void render_panel_whdload()
{
    ImGui::Text("WHDLoad auto-config:");
    ImGui::SameLine(ImGui::GetWindowWidth() - 180);
    if (ImGui::Button("Eject")) {
        whdload_prefs.whdload_filename = "";
        clear_whdload_prefs();
    }

    ImGui::SameLine();
    if (ImGui::Button("Select file")) {
        // TODO: Implement file selector.
    }

    // WHDLoad file dropdown
    std::vector<const char*> whdload_display_items;
    std::vector<std::string> whdload_filenames;
    for (const auto& full_path : lstMRUWhdloadList) {
        whdload_filenames.push_back(full_path.substr(full_path.find_last_of("/\\") + 1));
    }
    for (const auto& filename : whdload_filenames) {
        whdload_display_items.push_back(filename.c_str());
    }

    int current_whd = -1;
    if (!whdload_prefs.whdload_filename.empty()) {
        for (size_t i = 0; i < lstMRUWhdloadList.size(); ++i) {
            if (lstMRUWhdloadList[i] == whdload_prefs.whdload_filename) {
                current_whd = i;
                break;
            }
        }
    }

    ImGui::PushItemWidth(-1);
    if (ImGui::Combo("##WHDLoadFile", &current_whd, whdload_display_items.data(), whdload_display_items.size())) {
        if (current_whd >= 0) {
            const auto& selected_path = lstMRUWhdloadList[current_whd];
            if (selected_path != whdload_prefs.whdload_filename) {
                whdload_prefs.whdload_filename = selected_path;
                add_file_to_mru_list(lstMRUWhdloadList, whdload_prefs.whdload_filename);
                whdload_auto_prefs(&changed_prefs, whdload_prefs.whdload_filename.c_str());
                if (!last_loaded_config[0])
                    set_last_active_config(whdload_prefs.whdload_filename.c_str());
            }
        }
    }
    ImGui::PopItemWidth();

    ImGui::Separator();

    // WHDLoad game options
    ImGui::InputText("Game Name", whdload_prefs.game_name.data(), sizeof(whdload_prefs.game_name), ImGuiInputTextFlags_ReadOnly);
    ImGui::InputText("UUID", whdload_prefs.variant_uuid.data(), sizeof(whdload_prefs.variant_uuid), ImGuiInputTextFlags_ReadOnly);
    ImGui::InputText("Slave Default", whdload_prefs.slave_default.data(), sizeof(whdload_prefs.slave_default), ImGuiInputTextFlags_ReadOnly);

    ImGui::Checkbox("Slave Libraries", &whdload_prefs.slave_libraries);

    // Slaves dropdown
    std::vector<const char*> slave_items;
    for (const auto& slave : whdload_prefs.slaves) {
        slave_items.push_back(slave.filename.c_str());
    }
    int current_slave = -1;
    if (!whdload_prefs.selected_slave.filename.empty()) {
        for (size_t i = 0; i < whdload_prefs.slaves.size(); ++i) {
            if (whdload_prefs.slaves[i].filename == whdload_prefs.selected_slave.filename) {
                current_slave = i;
                break;
            }
        }
    }

    if (ImGui::Combo("Slaves", &current_slave, slave_items.data(), slave_items.size())) {
        if (current_slave >= 0) {
            whdload_prefs.selected_slave = whdload_prefs.slaves[current_slave];
            create_startup_sequence();
        }
    }

    char data_path_buf[1024];
    strncpy(data_path_buf, whdload_prefs.selected_slave.data_path.c_str(), sizeof(data_path_buf));
    data_path_buf[sizeof(data_path_buf) - 1] = 0;
    ImGui::InputText("Slave Data path", data_path_buf, sizeof(data_path_buf), ImGuiInputTextFlags_ReadOnly);

    if (ImGui::InputText("Custom", whdload_prefs.custom.data(), sizeof(whdload_prefs.custom))) {
        create_startup_sequence();
    }

    if (whdload_prefs.whdload_filename.empty()) {
        ImGui::BeginDisabled();
    }
    if (ImGui::Button("Custom Fields"))
    {
        // TODO: Implement custom fields dialog
    }
    if (whdload_prefs.whdload_filename.empty()) {
        ImGui::EndDisabled();
    }

    ImGui::Separator();
    ImGui::Text("Global options");

    if (ImGui::Checkbox("Button Wait", &whdload_prefs.button_wait)) {
        create_startup_sequence();
    }
    if (ImGui::Checkbox("Show Splash", &whdload_prefs.show_splash)) {
        create_startup_sequence();
    }

    if (ImGui::InputInt("Config Delay", &whdload_prefs.config_delay)) {
        create_startup_sequence();
    }

    if (ImGui::Checkbox("Write Cache", &whdload_prefs.write_cache)) {
        create_startup_sequence();
    }
    if (ImGui::Checkbox("Quit on Exit", &whdload_prefs.quit_on_exit)) {
        create_startup_sequence();
    }
}

static void render_panel_themes()
{

}

void run_gui()
{
	gui_running = true;
	AmigaMonitor* mon = &AMonitors[0];

	amiberry_gui_init();

	// Main loop
	while (gui_running)
	{
		while (SDL_PollEvent(&gui_event))
		{
			// Make sure ImGui sees all events
			ImGui_ImplSDL2_ProcessEvent(&gui_event);

			if (gui_event.type == SDL_QUIT)
				gui_running = false;
			if (gui_event.type == SDL_WINDOWEVENT && gui_event.window.event == SDL_WINDOWEVENT_CLOSE && gui_event.window.windowID == SDL_GetWindowID(mon->gui_window))
				gui_running = false;
		}

		// Start the Dear ImGui frame
		ImGui_ImplSDL2_NewFrame();
		ImGui_ImplSDLRenderer2_NewFrame();
		ImGui::NewFrame();

		ImGuiStyle& style = ImGui::GetStyle();
		const auto sidebar_width = ImGui::GetIO().DisplaySize.x / 5.0f;
		const auto button_bar_height = ImGui::GetFrameHeight() + style.WindowPadding.y * 2.0f;

		ImGui::SetNextWindowPos(ImVec2(0, 0));
		ImGui::SetNextWindowSize(ImGui::GetIO().DisplaySize);
		ImGui::Begin("Amiberry", &gui_running, ImGuiWindowFlags_NoResize | ImGuiWindowFlags_NoMove | ImGuiWindowFlags_NoCollapse | ImGuiWindowFlags_NoTitleBar);

		// Sidebar
		ImGui::BeginChild("Sidebar", ImVec2(sidebar_width, 0), true);
		for (int i = 0; categories[i].category != nullptr; ++i) {
			if (ImGui::Selectable(categories[i].category, last_active_panel == i)) {
				last_active_panel = i;
			}
		}
		ImGui::EndChild();

		ImGui::SameLine();

		ImGui::BeginGroup();
		// Content
		ImGui::BeginChild("Content", ImVec2(0, -button_bar_height));

		if (last_active_panel == PANEL_ABOUT)
		{
			render_panel_about();
		}
		else if (last_active_panel == PANEL_PATHS)
		{
			render_panel_paths();
		}
		else if (last_active_panel == PANEL_QUICKSTART)
		{
			render_panel_quickstart();
		}
		else if (last_active_panel == PANEL_CONFIGURATIONS)
		{
			render_panel_configurations();
		}
		else if (last_active_panel == PANEL_CPU)
		{
			render_panel_cpu();
		}
		else if (last_active_panel == PANEL_CHIPSET)
		{
			render_panel_chipset();
		}
		else if (last_active_panel == PANEL_ROM)
		{
			render_panel_rom();
		}
		else if (last_active_panel == PANEL_RAM)
		{
			render_panel_ram();
		}
		else if (last_active_panel == PANEL_FLOPPY)
		{
			render_panel_floppy();
		}
		else if (last_active_panel == PANEL_HD)
		{
			render_panel_hd();
		}
		else if (last_active_panel == PANEL_EXPANSIONS)
		{
			render_panel_expansions();
		}
		else if (last_active_panel == PANEL_RTG)
		{
			render_panel_rtg();
		}
		else if (last_active_panel == PANEL_HWINFO)
		{
			render_panel_hwinfo();
		}
		else if (last_active_panel == PANEL_DISPLAY)
		{
			render_panel_display();
		}
		else if (last_active_panel == PANEL_SOUND)
		{
			render_panel_sound();
		}
		else if (last_active_panel == PANEL_INPUT)
		{
			render_panel_input();
		}
		else if (last_active_panel == PANEL_IO)
		{
			render_panel_io();
		}
		else if (last_active_panel == PANEL_CUSTOM)
		{
			render_panel_custom();
		}
		else if (last_active_panel == PANEL_DISK_SWAPPER)
		{
			render_panel_diskswapper();
		}
		else if (last_active_panel == PANEL_MISC)
		{
			render_panel_misc();
		}
		else if (last_active_panel == PANEL_PRIO)
		{
			render_panel_prio();
		}
		else if (last_active_panel == PANEL_SAVESTATES)
		{
			render_panel_savestates();
		}
		else if (last_active_panel == PANEL_VIRTUAL_KEYBOARD)
		{
			render_panel_virtual_keyboard();
		}
		else if (last_active_panel == PANEL_WHDLOAD)
		{
			render_panel_whdload();
		}
		else if (last_active_panel == PANEL_THEMES)
		{
			render_panel_themes();
		}
		ImGui::EndChild();

		// Button bar
		ImGui::BeginChild("ButtonBar", ImVec2(0, 0), true);
		if (ImGui::Button("Quit"))
			uae_quit();
		ImGui::SameLine();
		if (ImGui::Button("Restart"))
			uae_reset(1, 1);
		ImGui::SameLine();
		if (ImGui::Button("Help"))
		{
			std::string help_str;
			switch(last_active_panel)
			{
				case PANEL_ABOUT:
				{
					help_str = "This panel contains information about the version of Amiberry, when it was changed,\nwhich version of SDL2 it was compiled against and currently using.\n \nFurthermore, you can also find the GPLv3 license notice here, and if you scroll down\nall the credits to the people behind the development of this emulator as well.\n \nAt the bottom of the screen, there are a few buttons available regardless of which\npanel you have selected. Those are: \n \n\"Shutdown\": allows you to shutdown the whole system Amiberry is running on. This\n option can be disabled if you wish, by setting \'disable_shutdown_button=yes\' in\n in your amiberry.conf file.\n \n\"Quit\": This quits Amiberry, as you'd expect.\n \n\"Restart\": This button will stop emulation (if running), reload Amiberry and reset\n the currently loaded configuration. This has a similar effect as if you Quit and start\n Amiberry again.\n It can be useful if you want to change a setting that cannot be changed on-the-fly,\n and you don't want to quit and start the Amiberry again to do that.\n \n\"Help\": This will display some on-screen help/documentation, relating to the Panel\n you are currently in.\n \n\"Reset\": This button will trigger a hard reset of the emulation, which will reboot\n with the current settings. \n \n\"Start\": This button starts the emulation, using the current settings you have set.\n ";
				}
				break;
				case PANEL_PATHS:
				{
					help_str = "Here you can configure the various paths for Amiberry resources. In normal usage,\nthe default paths should work fine, however if you wish to change any path, you\ncan use the \"...\" button, to select the folder/path of your choosing. Details\nfor each path resource appear below.\n \nYou can enable/disable logging and specify the location of the logfile by using\nthe relevant options. A logfile is useful when trying to troubleshoot something,\nbut otherwise this option should be off, as it will incur some extra overhead.\nYou can also redirect the log output to console, by enabling that logging option.\nYou can alternatively enable log output to console if you pass the --log option\nto Amiberry on startup.\n \nThe \"Rescan Paths\" button will rescan the paths specified above and refresh the\nlocal cache. This should be done if you added kickstart ROMs for example, in order\nfor Amiberry to pick them up. This button will regenerate the amiberry.conf file\nif it's missing, and will be populated with the default values.\n \nThe \"Update WHDBooter files\" button will attempt to download the latest XML used for\nthe WHDLoad-booter functionality of Amiberry, along with all related files in the\n\"whdboot\" directory. It requires an internet connection and write permissions in the\ndestination directory. The downloaded XML file will be stored in the default location\n(whdboot/game-data/whdload_db.xml). Once the file is successfully downloaded, you\nwill also get a dialog box informing you about the details. A backup copy of the\nexisting whdload_db.xml is made (whdboot/game-data/whdload_db.bak), to preserve any\ncustom edits that may have been made. The rest of the files will be updated with the\nlatest version from the repository.\n \nThe \"Update Controllers DB\" button will attempt to download the latest version of\nthe bundled gamecontrollerdb.txt file, to be stored in the Controllers files path.\nThe file contains the \"official\" mappings for recognized controllers by SDL2 itself.\nPlease note that this is separate from the user-configurable gamecontrollerdb_user.txt\nfile, which is contained in the Controllers path. That file is never overwritten, and\nit will be loaded after the official one, so any entries contained there will take a \nhigher priority. Once the file is successfully downloaded, you will also get a dialog\nbox informing you about the details. A backup copy of the existing gamecontrollerdb.txt\n(conf/gamecontrollerdb.bak) is created, to preserve any custom edits it may contain.\n \nThe paths for Amiberry resources include;\n \n- System ROMs: The Amiga Kickstart files are by default located under 'roms'.\n  After changing the location of the Kickstart ROMs, or adding any additional ROMs, \n  click on the \"Rescan\" button to refresh the list of the available ROMs. Please\n  note that MT-32 ROM files may also reside here, or in a \"mt32-roms\" directory\n  at this location, if you wish to use the MT-32 MIDI emulation feature in Amiberry.\n \n- Configuration files: These are located under \"conf\" by default. This is where your\n  configurations will be stored, but also where Amiberry keeps the special amiberry.conf\n  file, which contains the default settings the emulator uses when it starts up. This\n  is also where the bundled gamecontrollersdb.txt file is located, which contains the\n  community-maintained mappings for various controllers that SDL2 recognizes.\n \n- NVRAM files: the location where CDTV/CD2 modes will store their NVRAM files.\n \n- Plugins path: the location where external plugins (such as the CAPSimg or the\n  floppybridge plugin) are stored.\n \n- Screenshots: any screenshots you take will be saved by default in this location.\n \n- Save state files: if you use them, they will be saved in the specified location.\n \n- Controller files: any custom (user-generated) controller mapping files will be saved\n  in this location. This location is also used in RetroArch environments (ie; such as\n  RetroPie) to point to the directory containing the controller mappings.\n \n- RetroArch configuration file (retroarch.cfg): only useful if you are using RetroArch\n  (ie; in RetroPie). Amiberry can pick-up the configuration file from the path specified\n  here, and load it automatically, applying any mappings it contains. You can ignore this\n  path if you're not using RetroArch.\n \n- WHDboot files: This directory contains the files required by the whd-booter process\n  to launch WHDLoad game archives. In normal usage you should not need to change this.\n \n- Below that are 4 additional paths, that can be used to better organize your various\n  Amiga files, and streamline GUI operations when it comes to selecting the different\n  types of Amiga media. The file selector buttons in Amiberry associated with each of\n  the media types, will open these path locations. The defaults are shown, but these\n  can be changed to better suit your requirements.\n \nThese settings are saved automatically when you click Rescan, or exit the emulator.\n ";
				}
				break;
				case PANEL_QUICKSTART:
				{
					help_str = "Simplified start of emulation by just selecting the Amiga model and the disk/CD\nyou want to use.\n \nAfter selecting the Amiga model, you can choose from a small list of standard\nconfigurations for this model to start with. Depending on the model selected,\nthe floppy or CD drive options will be enabled for you, which you can use to\ninsert any floppy disk or CD images, accordingly.\nIf you need more advanced control over the hardware you want to emulate, you\ncan always use the rest of the GUI for that.\n \nYou can reset the current configuration to your selected model, by clicking the\nSet Configuration button.\n \nWhen you activate \"Start in Quickstart mode\", the next time you run the emulator,\nit  will start with the QuickStart panel. Otherwise you start in the configurations panel.\n \nYou can optionally select a WHDLoad LHA title, and have Amiberry auto-configure\nall settings, based on the WHDLoad XML (assuming the title is found there).\nThen you can just click on Start to begin!";
				}
				break;
				case PANEL_CONFIGURATIONS:
				{
					help_str = "In this panel, you can see a list of all your previously saved configurations. The\nConfiguration file (.uae) contains all the emulator settings available in it. Loading\nsuch a file, will apply those settings to Amiberry immediately. Accordingly, you can\nSave your current settings in a file here, for future use.\n \nPlease note the \"default\" config name is special for Amiberry, since if it exists,\nit will be loaded automatically on startup. This will override the emulator options\nAmiberry sets internally at startup, and this may impact on compatibility when using\nthe Quickstart panel.\n \nTo load a configuration, select the entry in the list, and then click on the \"Load\"\nbutton. Note that if you double-click on an entry in the list, the emulation starts\nimmediately using that configuration.\n \nTo create/save a new configuration, set all emulator options as required, then enter\na new \"Name\", optionally provide a short description, and then click on the \"Save\"\nbutton. When trying to Save a configuration, if the supplied filename already exists,\nit will be automatically renamed to \"configuration.backup\", to keep as a backup.\n \nPlease note a special case exists when creating/saving a configuration file for use \nwith floppy disk images and whdload archives. The auto-config logic in Amiberry will\nscan for a configuration file of the same \"Name\" as the disk image or .lha archive\nbeing loaded. After you load a floppy disk image or whdload archive, and Start the \nemulation, you can use the \"F12\" key to show the GUI, and in this panel the \"Name\"\nfield for the configuration will be filled correctly. Do not change this, as it will\nstop auto-config from working. You may change the description if you desire.\n \nTo delete the currently selected configuration file from the disk (and the list),\nclick on the \"Delete\" button.";
				}
				break;
				case PANEL_CPU:
				{
					help_str = "Select the required Amiga CPU (68000 - 68060). If you select 68020, you can choose\nbetween 24-bit (68EC020) or 32-bit (68020) addressing.\n \nThe option \"More compatible\" will emulate prefetch (68000) or prefetch and\ninstruction cache. It's more compatible but slower, but not required\nfor most games and demos.\n \nJIT/JIT FPU enables the Just-in-time compiler. This may break compatibility in some games.\nNote: Not available in all platforms currently\n \nThe available FPU models depend on the selected CPU type. The option \"More compatible\"\nactivates a more accurate rounding method and compare of two floats.\n \nThe CPU Speed slider allows you to set the CPU speed. The fastest possible setting\nwill run the CPU as fast as possible. The A500/A1200 setting will run the CPU at\nthe speed of an A500 or A1200. The slider allows you to set the CPU speed in\npercentages of the maximum speed.\n \nThe CPU Idle slider allows you to set how much the CPU should sleep when idle.\nThis is useful to keep the system temperature down.\n \nThe MMU option allows you to enable the Memory Management Unit. This is only available\nfor the 68030, 68040 and 68060 CPUs.\n \nThe FPU option allows you to enable the FPU. This is only available for the 68020, 68030,\n68040 and 68060 CPUs.\n \nThe PPC emulation option allows you to enable the PowerPC emulation. This is only available\nfor the 68040 and 68060 CPUs and requires an extra plugin (qemu-uae) to be available.";
				}
				break;
				case PANEL_CHIPSET:
				{
					help_str = "If you want to emulate an Amiga 1200, select AGA. For most Amiga 500 games,\nselect \"Full ECS\" instead. Some older Amiga games require \"OCS\" or \"ECS Agnus\".\nYou have to play with these options if a game won't work as expected. By selecting\nan entry in \"Extra\", all internal Chipset settings will change to the required values\nfor the specified Amiga model. For some games, you have to switch to \"NTSC\"\n(60 Hz instead of 50 Hz) for correct timing.\n \nThe \"Multithreaded drawing\" option, will enable some Amiberry optimizations\nthat will help the performance when drawing lines on native screen modes.\nIn some cases, this might cause screen tearing artifacts, so you can choose to\ndisable this option when needed. Note that it cannot be changed once emulation has\nstarted.\n \nIf you see graphic issues in a game, try the \"Immediate\" or \"Wait for blitter\"\nBlitter options.\n \nFor \"Collision Level\", select \"Sprites and Sprites vs. Playfield\" which is fine\nfor nearly all games.";
				}
				break;
				case PANEL_ROM:
				{
					help_str = "Select the required Kickstart ROM for the Amiga you want to emulate in \"Main ROM File\".\n \nIn \"Extended ROM File\", you can only select the required ROM for CD32 emulation.\n \nYou can use the ShapeShifter support checkbox to patch the system ROM for ShapeShifter\ncompatibility. You do not need to run PrepareEmul on startup with this enabled.\n \nIn \"Cartridge ROM File\", you can select the CD32 FMV module to activate video\nplayback in CD32. There are also some Action Replay and Freezer cards and the built-in\nHRTMon available.\n \nThe Advanced UAE Expansion/Boot ROM option allows you to set the following:\nRom Disabled: All UAE expansions are disabled. Only needed if you want to force it.\nOriginal UAE: Autoconfig board + F0 ROM.\nNew UAE: 64k + F0 ROM - not very useful (per Toni Wilen).";
				}
				break;
			}

			if (!help_str.empty())
				ShowMessageBox("Help", help_str.c_str());
		}
		ImGui::SameLine();
		if (ImGui::Button("Start"))
			gui_running = false;
		ImGui::EndChild();
		ImGui::EndGroup();

		if (show_message_box)
		{
			ImGui::OpenPopup(message_box_title);
			if (ImGui::BeginPopupModal(message_box_title, &show_message_box, ImGuiWindowFlags_AlwaysAutoResize))
			{
				ImGui::TextWrapped("%s", message_box_message);
				if (ImGui::Button("OK", ImVec2(120, 0))) {
					show_message_box = false;
					ImGui::CloseCurrentPopup();
				}
				ImGui::EndPopup();
			}
		}
		
		ImGui::End();

		// Rendering
		ImGui::Render();
		SDL_SetRenderDrawColor(mon->gui_renderer, (Uint8)(0.45f * 255), (Uint8)(0.55f * 255),
							   (Uint8)(0.60f * 255), (Uint8)(1.00f * 255));
		SDL_RenderClear(mon->gui_renderer);
		ImGui_ImplSDLRenderer2_RenderDrawData(ImGui::GetDrawData(), mon->gui_renderer);
		SDL_RenderPresent(mon->gui_renderer);
	}

	amiberry_gui_halt();
}
#endif<|MERGE_RESOLUTION|>--- conflicted
+++ resolved
@@ -488,23 +488,22 @@
 	// Setup Platform/Renderer backends
 	ImGui_ImplSDLRenderer2_Init(AMonitors[0].gui_renderer);
 	ImGui_ImplSDL2_InitForSDLRenderer(AMonitors[0].gui_window, AMonitors[0].gui_renderer);
-<<<<<<< HEAD
 #endif
-=======
+
+	// Get DPI scale factor
+	gui_scale = DPIHandler::get_scale();
+	// Scale font size
+	io.FontGlobalScale = gui_scale;
+
+	// Setup Dear ImGui style
+	ImGui::StyleColorsDark();
+	ImGuiStyle& style = ImGui::GetStyle();
+	style.ScaleAllSizes(gui_scale);
+
+	// Setup Platform/Renderer backends
+	ImGui_ImplSDLRenderer2_Init(AMonitors[0].gui_renderer);
+	ImGui_ImplSDL2_InitForSDLRenderer(AMonitors[0].gui_window, AMonitors[0].gui_renderer);
 #endif
-
-	auto render_scale_quality = "linear";
-	bool integer_scale = false;
-
-#ifdef __MACH__
-	render_scale_quality = "nearest";
-	integer_scale = true;
-#endif
-
-	SDL_SetHint(SDL_HINT_RENDER_SCALE_QUALITY, render_scale_quality);
-	SDL_RenderSetIntegerScale(mon->gui_renderer, integer_scale ? SDL_TRUE : SDL_FALSE);
-
->>>>>>> 99418d73
 #ifdef USE_GUISAN
 	gui_texture = SDL_CreateTexture(mon->gui_renderer, gui_screen->format->format, SDL_TEXTUREACCESS_STREAMING, gui_screen->w,
 									gui_screen->h);
