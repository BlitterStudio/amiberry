#include <iostream>
#ifdef USE_SDL1
#include <guichan.hpp>
#include <SDL/SDL_ttf.h>
#include <guichan/sdl.hpp>
#include "sdltruetypefont.hpp"
#elif USE_SDL2
#include <guisan.hpp>
#include <SDL_ttf.h>
#include <guisan/sdl.hpp>
#include <guisan/sdl/sdltruetypefont.hpp>
#endif
#include "SelectorEntry.hpp"

#include "sysconfig.h"
#include "sysdeps.h"
#include "config.h"
#include "options.h"
#include "uae.h"
#include "gui_handling.h"
#include "amiberry_gfx.h"
#include "autoconf.h"

#include "inputdevice.h"

#if defined(ANDROIDSDL)
#include "androidsdl_event.h"
#include <SDL_screenkeyboard.h>
#include <SDL_android.h>
#include <android/log.h>
#endif

SDL_Joystick* GUIjoy;

bool gui_running = false;
static int last_active_panel = 3;

#define MAX_STARTUP_TITLE 64
#define MAX_STARTUP_MESSAGE 256
static TCHAR startup_title[MAX_STARTUP_TITLE] = _T("");
static TCHAR startup_message[MAX_STARTUP_MESSAGE] = _T("");

void target_startup_msg(const TCHAR* title, const TCHAR* msg)
{
	_tcsncpy(startup_title, title, MAX_STARTUP_TITLE);
	_tcsncpy(startup_message, msg, MAX_STARTUP_MESSAGE);
}

ConfigCategory categories[] = {
	{ "About",            "data/amigainfo.ico", nullptr, nullptr, InitPanelAbout, ExitPanelAbout,     RefreshPanelAbout,      HelpPanelAbout },
	{ "Paths",            "data/paths.ico", nullptr, nullptr, InitPanelPaths,     ExitPanelPaths,     RefreshPanelPaths,      HelpPanelPaths },
	{ "Quickstart",       "data/quickstart.ico", nullptr, nullptr, InitPanelQuickstart,  ExitPanelQuickstart,  RefreshPanelQuickstart, HelpPanelQuickstart },
	{ "Configurations",   "data/file.ico", nullptr, nullptr, InitPanelConfig,    ExitPanelConfig,    RefreshPanelConfig,     HelpPanelConfig },
	{ "CPU and FPU",      "data/cpu.ico", nullptr, nullptr, InitPanelCPU,       ExitPanelCPU,       RefreshPanelCPU,        HelpPanelCPU },
	{ "Chipset",          "data/cpu.ico", nullptr, nullptr, InitPanelChipset,   ExitPanelChipset,   RefreshPanelChipset,    HelpPanelChipset },
	{ "ROM",              "data/chip.ico", nullptr, nullptr, InitPanelROM,       ExitPanelROM,       RefreshPanelROM,        HelpPanelROM },
	{ "RAM",              "data/chip.ico", nullptr, nullptr, InitPanelRAM,       ExitPanelRAM,       RefreshPanelRAM,        HelpPanelRAM },
	{ "Floppy drives",    "data/35floppy.ico", nullptr, nullptr, InitPanelFloppy,    ExitPanelFloppy,    RefreshPanelFloppy,     HelpPanelFloppy },
	{ "Hard drives/CD",   "data/drive.ico", nullptr, nullptr, InitPanelHD,        ExitPanelHD,        RefreshPanelHD,         HelpPanelHD },
	{ "Display",          "data/screen.ico", nullptr, nullptr, InitPanelDisplay,   ExitPanelDisplay,   RefreshPanelDisplay,    HelpPanelDisplay },
	{ "Sound",            "data/sound.ico", nullptr, nullptr, InitPanelSound,     ExitPanelSound,     RefreshPanelSound,      HelpPanelSound },
	{ "Input",            "data/joystick.ico", nullptr, nullptr, InitPanelInput,     ExitPanelInput,     RefreshPanelInput,      HelpPanelInput },
	{ "Custom controls",  "data/controller.png",  nullptr, nullptr, InitPanelCustom,     ExitPanelCustom,     RefreshPanelCustom,      HelpPanelCustom },
	{ "Miscellaneous",    "data/misc.ico",      nullptr, nullptr, InitPanelMisc,      ExitPanelMisc,      RefreshPanelMisc,       HelpPanelMisc },
	{ "Savestates",       "data/savestate.png", nullptr, nullptr, InitPanelSavestate, ExitPanelSavestate, RefreshPanelSavestate,  HelpPanelSavestate },
#ifdef ANDROIDSDL  
	{ "OnScreen",         "data/screen.ico",    NULL, NULL, InitPanelOnScreen,  ExitPanelOnScreen, RefreshPanelOnScreen,  HelpPanelOnScreen },
#endif
	{ nullptr, nullptr, nullptr, nullptr, nullptr, nullptr, nullptr, nullptr }
};

enum
{
	PANEL_ABOUT,
	PANEL_PATHS,
	PANEL_QUICKSTART,
	PANEL_CONFIGURATIONS,
	PANEL_CPU,
	PANEL_CHIPSET,
	PANEL_ROM,
	PANEL_RAM,
	PANEL_FLOPPY,
	PANEL_HD,
	PANEL_DISPLAY,
	PANEL_SOUND,
	PANEL_INPUT,
	PANEL_CUSTOM,
	PANEL_MISC,
	PANEL_SAVESTATES,
#ifdef ANDROIDSDL
	PANEL_ONSCREEN,
#endif
	NUM_PANELS
};

/*
* SDL Stuff we need
*/
SDL_Surface* gui_screen;
SDL_Event gui_event;
#ifdef USE_SDL2
SDL_Texture* gui_texture;
SDL_Cursor* cursor;
SDL_Surface* cursor_surface;
#endif

/*
* Gui SDL stuff we need
*/
gcn::SDLInput* gui_input;
gcn::SDLGraphics* gui_graphics;
gcn::SDLImageLoader* gui_imageLoader;
#ifdef USE_SDL1
gcn::contrib::SDLTrueTypeFont* gui_font;
#elif USE_SDL2
gcn::SDLTrueTypeFont* gui_font;
#endif

/*
* Gui stuff we need
*/
gcn::Gui* uae_gui;
gcn::Container* gui_top;
gcn::Container* selectors;
gcn::Color gui_baseCol;
gcn::Color colTextboxBackground;
gcn::Color colSelectorInactive;
gcn::Color colSelectorActive;
gcn::FocusHandler* focusHdl;
gcn::Widget* activeWidget;

namespace widgets
{
	// Main buttons
	gcn::Button* cmdQuit;
	gcn::Button* cmdReset;
	gcn::Button* cmdRestart;
	gcn::Button* cmdStart;
	gcn::Button* cmdHelp;
	gcn::Button* cmdShutdown;
}

/* Flag for changes in rtarea:
  Bit 0: any HD in config?
  Bit 1: force because add/remove HD was clicked or new config loaded
  Bit 2: socket_emu on
  Bit 3: mousehack on
  Bit 4: rtgmem on
  Bit 5: chipmem larger than 2MB
  
  gui_rtarea_flags_onenter is set before GUI is shown, bit 1 may change during GUI display.
*/
static int gui_rtarea_flags_onenter;

static int gui_create_rtarea_flag(struct uae_prefs* p)
{
	auto flag = 0;

	if (count_HDs(p) > 0)
		flag |= 1;

	if (p->socket_emu)
		flag |= 4;

	if (p->input_tablet > 0)
		flag |= 8;

	if (p->rtgboards[0].rtgmem_size)
		flag |= 16;

	if (p->chipmem_size > 2 * 1024 * 1024)
		flag |= 32;

	return flag;
}

void gui_force_rtarea_hdchange()
{
	gui_rtarea_flags_onenter |= 2;
}

void gui_restart()
{
	gui_running = false;
}

static void (*refreshFuncAfterDraw)(void) = nullptr;

void RegisterRefreshFunc(void (*func)(void))
{
	refreshFuncAfterDraw = func;
}

void FocusBugWorkaround(gcn::Window* wnd)
{
	// When modal dialog opens via mouse, the dialog will not
	// have the focus unless there is a mouse click. We simulate the click...
	SDL_Event event;
	event.type = SDL_MOUSEBUTTONDOWN;
	event.button.button = SDL_BUTTON_LEFT;
	event.button.state = SDL_PRESSED;
	event.button.x = wnd->getX() + 2;
	event.button.y = wnd->getY() + 2;
	gui_input->pushInput(event);
	event.type = SDL_MOUSEBUTTONUP;
	gui_input->pushInput(event);
}

static void ShowHelpRequested()
{
	vector<string> helptext;
	if (categories[last_active_panel].HelpFunc != nullptr && categories[last_active_panel].HelpFunc(helptext))
	{
		//------------------------------------------------
		// Show help for current panel
		//------------------------------------------------
		char title[128];
		snprintf(title, 128, "Help for %s", categories[last_active_panel].category);
		ShowHelp(title, helptext);
	}
}

void UpdateGuiScreen()
{
#ifdef USE_SDL1
	wait_for_vsync();
	SDL_Flip(gui_screen);
#elif USE_SDL2
	SDL_RenderClear(renderer);
	SDL_RenderCopy(renderer, gui_texture, nullptr, nullptr);
	SDL_RenderPresent(renderer);
#endif
}

namespace sdl
{
#ifdef USE_SDL2
	// Sets the cursor image up
	void setup_cursor() 
	{
		// Detect resolution and load appropiate cursor image
		if (sdlMode.w > 1280)
		{
			cursor_surface = SDL_LoadBMP("data/cursor-x2.bmp");
		}
		else
		{
			cursor_surface = SDL_LoadBMP("data/cursor.bmp");
		}
		
		if (!cursor_surface)
		{
			// Load failed. Log error.
			SDL_Log("Could not load cursor bitmap: %s\n", SDL_GetError());
			return;
		}
		auto formattedSurface = SDL_ConvertSurfaceFormat(cursor_surface, SDL_PIXELFORMAT_RGBA8888, 0);
		if (formattedSurface != nullptr)
		{
			SDL_FreeSurface(cursor_surface);
			// Create new cursor with surface
			cursor = SDL_CreateColorCursor(formattedSurface, 0, 0);
			SDL_FreeSurface(formattedSurface);
		}
		
		if (!cursor)
		{
			// Cursor creation failed. Log error and free surface
			SDL_Log("Could not create color cursor: %s\n", SDL_GetError());
			SDL_FreeSurface(cursor_surface);
			cursor_surface = nullptr;
			return;
		}
		if (cursor)
			SDL_SetCursor(cursor);
	}
#endif

	void gui_init()
	{
		//-------------------------------------------------
		// Create new screen for GUI
		//-------------------------------------------------
#ifdef USE_SDL1
#ifdef DEBUG
		const auto videoInfo = SDL_GetVideoInfo();
		printf("Current resolution: %d x %d %d bpp\n", videoInfo->current_w, videoInfo->current_h,
			videoInfo->vfmt->BitsPerPixel);
#endif //DEBUG
		gui_screen = SDL_SetVideoMode(GUI_WIDTH, GUI_HEIGHT, 16, SDL_SWSURFACE | SDL_FULLSCREEN);
		check_error_sdl(gui_screen == nullptr, "Unable to create GUI surface");
		SDL_EnableUNICODE(1);
		SDL_EnableKeyRepeat(SDL_DEFAULT_REPEAT_DELAY, SDL_DEFAULT_REPEAT_INTERVAL);
		SDL_ShowCursor(SDL_ENABLE);
#elif USE_SDL2
#ifndef TINKER
		setup_cursor();
<<<<<<< HEAD
#endif
=======
#else
		cursor = SDL_CreateSystemCursor(SDL_SYSTEM_CURSOR_ARROW);
		SDL_SetCursor(cursor);
#endif

>>>>>>> f99c6e9a
		// make the scaled rendering look smoother (linear scaling).
		SDL_SetHint(SDL_HINT_RENDER_SCALE_QUALITY, "linear");

		gui_screen = SDL_CreateRGBSurface(0, GUI_WIDTH, GUI_HEIGHT, 32, 0, 0, 0, 0);
		check_error_sdl(gui_screen == nullptr, "Unable to create GUI surface");

		SDL_RenderSetLogicalSize(renderer, GUI_WIDTH, GUI_HEIGHT);

		gui_texture = SDL_CreateTexture(renderer, gui_screen->format->format, SDL_TEXTUREACCESS_STREAMING, gui_screen->w, gui_screen->h);
		check_error_sdl(gui_texture == nullptr, "Unable to create GUI texture");

		SDL_ShowCursor(SDL_ENABLE);
#endif
#ifdef ANDROIDSDL
		// Enable Android multitouch
		SDL_InitSubSystem(SDL_INIT_JOYSTICK);
		SDL_JoystickOpen(0);
#endif
		//-------------------------------------------------
		// Create helpers for GUI framework
		//-------------------------------------------------
		gui_imageLoader = new gcn::SDLImageLoader();
		// The ImageLoader in use is static and must be set to be
		// able to load images
		gcn::Image::setImageLoader(gui_imageLoader);
		gui_graphics = new gcn::SDLGraphics();
		// Set the target for the graphics object to be the screen.
		// In other words, we will draw to the screen.
		// Note, any surface will do, it doesn't have to be the screen.
		gui_graphics->setTarget(gui_screen);
		gui_input = new gcn::SDLInput();
		uae_gui = new gcn::Gui();
		uae_gui->setGraphics(gui_graphics);
		uae_gui->setInput(gui_input);
	}

	void gui_halt()
	{
		delete uae_gui;
		delete gui_imageLoader;
		delete gui_input;
		delete gui_graphics;

		if (gui_screen != nullptr)
		{
			SDL_FreeSurface(gui_screen);
			gui_screen = nullptr;
		}
#ifdef USE_SDL2
		if (gui_texture != nullptr)
		{
			SDL_DestroyTexture(gui_texture);
			gui_texture = nullptr;
		}

		if (cursor)
		{
			SDL_FreeCursor(cursor);
			cursor = nullptr;
		}

		// Clear the screen
		SDL_RenderClear(renderer);
		SDL_RenderPresent(renderer);
#endif
	}

	void checkInput()
	{
#ifdef USE_SDL1
		const auto key_for_gui = SDLK_F12;
#elif USE_SDL2
		const auto key_for_gui = SDL_GetKeyFromName(currprefs.open_gui);
#endif
		int gotEvent = 0;
		while (SDL_PollEvent(&gui_event))
		{
			gotEvent = 1;
			switch (gui_event.type)
			{
			case SDL_QUIT:
				//-------------------------------------------------
				// Quit entire program via SQL-Quit
				//-------------------------------------------------
				uae_quit();
				gui_running = false;
				break;

			case SDL_JOYBUTTONDOWN:
			case SDL_JOYHATMOTION:
				if (GUIjoy)
				{
					const int hat = SDL_JoystickGetHat(GUIjoy, 0);

					if (SDL_JoystickGetButton(GUIjoy, host_input_buttons[0].dpad_up) || (hat & SDL_HAT_UP)) // dpad
					{
						if (HandleNavigation(DIRECTION_UP))
							continue; // Don't change value when enter Slider -> don't send event to control
						PushFakeKey(SDLK_UP);
						break;
					}
					if (SDL_JoystickGetButton(GUIjoy, host_input_buttons[0].dpad_down) || (hat & SDL_HAT_DOWN)) // dpad
					{
						if (HandleNavigation(DIRECTION_DOWN))
							continue; // Don't change value when enter Slider -> don't send event to control
						PushFakeKey(SDLK_DOWN);
						break;
					}


					if (SDL_JoystickGetButton(GUIjoy, host_input_buttons[0].left_shoulder)) // dpad
					{
						for (int z = 0; z < 10; ++z)
						{
							PushFakeKey(SDLK_UP);
						}
					}
					if (SDL_JoystickGetButton(GUIjoy, host_input_buttons[0].right_shoulder)) // dpad
					{
						for (int z = 0; z < 10; ++z)
						{
							PushFakeKey(SDLK_DOWN);
						}
					}


					if (SDL_JoystickGetButton(GUIjoy, host_input_buttons[0].dpad_right) || (hat & SDL_HAT_RIGHT)) // dpad
					{
						if (HandleNavigation(DIRECTION_RIGHT))
							continue; // Don't change value when enter Slider -> don't send event to control
						PushFakeKey(SDLK_RIGHT);
						break;
					}
					if (SDL_JoystickGetButton(GUIjoy, host_input_buttons[0].dpad_left) || (hat & SDL_HAT_LEFT)) // dpad
					{
						if (HandleNavigation(DIRECTION_LEFT))
							continue; // Don't change value when enter Slider -> don't send event to control
						PushFakeKey(SDLK_LEFT);
						break;
					}
					if (SDL_JoystickGetButton(GUIjoy, host_input_buttons[0].south_button)) // need this to be X button
					{
						PushFakeKey(SDLK_RETURN);
						continue;
					}

					if (SDL_JoystickGetButton(GUIjoy, host_input_buttons[0].quit_button) &&
						SDL_JoystickGetButton(GUIjoy, host_input_buttons[0].hotkey_button)) // use the HOTKEY button
					{
						uae_quit();
						gui_running = false;
						break;
					}
					if (SDL_JoystickGetButton(GUIjoy, host_input_buttons[0].left_trigger))
					{
						ShowHelpRequested();
						widgets::cmdHelp->requestFocus();
						break;
					}
					if (SDL_JoystickGetButton(GUIjoy, host_input_buttons[0].menu_button)) // use the HOTKEY button
					{
						gui_running = false;
					}
				}
				break;

			case SDL_KEYDOWN:
				if (gui_event.key.keysym.sym == key_for_gui)
				{
					if (emulating && widgets::cmdStart->isEnabled())
					{
						//------------------------------------------------
						// Continue emulation
						//------------------------------------------------
						gui_running = false;
					}
					else
					{
						//------------------------------------------------
						// First start of emulator -> reset Amiga
						//------------------------------------------------
						uae_reset(0, 1);
						gui_running = false;
					}
				}
				else
					switch (gui_event.key.keysym.sym)
					{
					case SDLK_q:
						//-------------------------------------------------
						// Quit entire program via Q on keyboard
						//-------------------------------------------------
						focusHdl = gui_top->_getFocusHandler();
						activeWidget = focusHdl->getFocused();
						if (dynamic_cast<gcn::TextField*>(activeWidget) == nullptr)
						{
							// ...but only if we are not in a Textfield...
							uae_quit();
							gui_running = false;
						}
						break;

					case VK_ESCAPE:
					case VK_Red:
						gui_running = false;
						break;


					case VK_Green:
					case VK_Blue:
						//------------------------------------------------
						// Simulate press of enter when 'X' pressed
						//------------------------------------------------
						gui_event.key.keysym.sym = SDLK_RETURN;

						gui_input->pushInput(gui_event); // Fire key down
						gui_event.type = SDL_KEYUP; // and the key up
						break;

					case VK_UP:
						if (HandleNavigation(DIRECTION_UP))
							continue; // Don't change value when enter ComboBox -> don't send event to control
						break;

					case VK_DOWN:
						if (HandleNavigation(DIRECTION_DOWN))
							continue; // Don't change value when enter ComboBox -> don't send event to control
						break;

					case VK_LEFT:
						if (HandleNavigation(DIRECTION_LEFT))
							continue; // Don't change value when enter Slider -> don't send event to control
						break;

					case VK_RIGHT:
						if (HandleNavigation(DIRECTION_RIGHT))
							continue; // Don't change value when enter Slider -> don't send event to control
						break;

					case SDLK_F1:
						ShowHelpRequested();
						widgets::cmdHelp->requestFocus();
						break;

					default:
						break;
					}
				break;

			default:
				break;
			}

			//-------------------------------------------------
			// Send event to gui-controls
			//-------------------------------------------------
#ifdef ANDROIDSDL
			androidsdl_event(event, gui_input);
#else
			gui_input->pushInput(gui_event);
#endif
		}
		if (gotEvent)
		{
			// Now we let the Gui object perform its logic.
			uae_gui->logic();
			// Now we let the Gui object draw itself.
			uae_gui->draw();
#ifdef USE_SDL2
			SDL_UpdateTexture(gui_texture, nullptr, gui_screen->pixels, gui_screen->pitch);
#endif
		}
	}

	void gui_run()
	{
		if (SDL_NumJoysticks() > 0)
			GUIjoy = SDL_JoystickOpen(0);

		// Prepare the screen once
		uae_gui->logic();
		uae_gui->draw();

		//-------------------------------------------------
		// The main loop
		//-------------------------------------------------
		while (gui_running)
		{
			checkInput();

			if (gui_rtarea_flags_onenter != gui_create_rtarea_flag(&changed_prefs))
				DisableResume();

			if (refreshFuncAfterDraw != nullptr)
			{
				void(*currFunc)() = refreshFuncAfterDraw;
				refreshFuncAfterDraw = nullptr;
				currFunc();
			}
			UpdateGuiScreen();
		}

		if (GUIjoy)
			SDL_JoystickClose(GUIjoy);
	}
}

namespace widgets
{
	class MainButtonActionListener : public gcn::ActionListener
	{
	public:
		void action(const gcn::ActionEvent& actionEvent) override
		{
			if (actionEvent.getSource() == cmdShutdown)
			{
				// ------------------------------------------------
				// Shutdown the host (power off)
				// ------------------------------------------------
				uae_quit();
				gui_running = false;
				host_poweroff = true;
			}

			if (actionEvent.getSource() == cmdQuit)
			{
				//-------------------------------------------------
				// Quit entire program via click on Quit-button
				//-------------------------------------------------
				uae_quit();
				gui_running = false;
			}
			else if (actionEvent.getSource() == cmdReset)
			{
				//-------------------------------------------------
				// Reset Amiga via click on Reset-button
				//-------------------------------------------------
				uae_reset(1, 1);
				gui_running = false;
			}
			else if (actionEvent.getSource() == cmdRestart)
			{
				//-------------------------------------------------
				// Restart emulator
				//-------------------------------------------------
				char tmp[MAX_DPATH];
				fetch_configurationpath(tmp, sizeof tmp);
				if (strlen(last_loaded_config) > 0)
					strncat(tmp, last_loaded_config, MAX_DPATH - 1);
				else
				{
					strncat(tmp, OPTIONSFILENAME, MAX_DPATH);
					strncat(tmp, ".uae", MAX_DPATH);
				}
				uae_restart(-1, tmp);
				gui_running = false;
			}
			else if (actionEvent.getSource() == cmdStart)
			{
				if (emulating && cmdStart->isEnabled())
				{
					//------------------------------------------------
					// Continue emulation
					//------------------------------------------------
					gui_running = false;
				}
				else
				{
					//------------------------------------------------
					// First start of emulator -> reset Amiga
					//------------------------------------------------
					uae_reset(0, 1);
					gui_running = false;
				}
			}
			else if (actionEvent.getSource() == cmdHelp)
			{
				ShowHelpRequested();
				cmdHelp->requestFocus();
			}
		}
	};

	MainButtonActionListener* mainButtonActionListener;


	class PanelFocusListener : public gcn::FocusListener
	{
	public:
		void focusGained(const gcn::Event& event) override
		{
			for (auto i = 0; categories[i].category != nullptr; ++i)
			{
				if (event.getSource() == categories[i].selector)
				{
					categories[i].selector->setActive(true);
					categories[i].panel->setVisible(true);
					last_active_panel = i;
					cmdHelp->setVisible(categories[last_active_panel].HelpFunc != nullptr);
				}
				else
				{
					categories[i].selector->setActive(false);
					categories[i].panel->setVisible(false);
				}
			}
		}
	};

	PanelFocusListener* panelFocusListener;


	void gui_init()
	{
		int i;
		int yPos;

		//-------------------------------------------------
		// Define base colors
		//-------------------------------------------------
		gui_baseCol = gcn::Color(170, 170, 170);
		colSelectorInactive = gcn::Color(170, 170, 170);
		colSelectorActive = gcn::Color(103, 136, 187);
		colTextboxBackground = gcn::Color(220, 220, 220);

		//-------------------------------------------------
		// Create container for main page
		//-------------------------------------------------
		gui_top = new gcn::Container();
#ifdef USE_SDL1
		gui_top->setDimension(gcn::Rectangle((gui_screen->w - GUI_WIDTH) / 2, (gui_screen->h - GUI_HEIGHT) / 2, GUI_WIDTH,
			GUI_HEIGHT));
#elif USE_SDL2
		gui_top->setDimension(gcn::Rectangle(0, 0, GUI_WIDTH, GUI_HEIGHT));
#endif
		gui_top->setBaseColor(gui_baseCol);
		uae_gui->setTop(gui_top);

		//-------------------------------------------------
		// Initialize fonts
		//-------------------------------------------------
		TTF_Init();
#ifdef USE_SDL1
		try
		{
			gui_font = new gcn::contrib::SDLTrueTypeFont("data/AmigaTopaz.ttf", 15);
		}
		catch (const std::exception& ex)
		{
			write_log("Could not open data/AmigaTopaz.ttf!\n");
			abort();
		}
		catch (...)
		{
			write_log("An error occurred while trying to open data/AmigaTopaz.ttf!\n");
			abort();
		}
#elif USE_SDL2
		try
		{
			gui_font = new gcn::SDLTrueTypeFont("data/AmigaTopaz.ttf", 15);
		}
		catch(const std::exception& ex)
		{
			write_log("Could not open data/AmigaTopaz.ttf!\n");
			abort();
		}
		catch (...)
		{
			write_log("An error occurred while trying to open data/AmigaTopaz.ttf!\n");
			abort();
		}		
#endif
		gcn::Widget::setGlobalFont(gui_font);

		//--------------------------------------------------
		// Create main buttons
		//--------------------------------------------------
		mainButtonActionListener = new MainButtonActionListener();

		cmdQuit = new gcn::Button("Quit");
		cmdQuit->setSize(BUTTON_WIDTH, BUTTON_HEIGHT);
		cmdQuit->setBaseColor(gui_baseCol);
		cmdQuit->setId("Quit");
		cmdQuit->addActionListener(mainButtonActionListener);

		cmdShutdown = new gcn::Button("Shutdown");
		cmdShutdown->setSize(BUTTON_WIDTH, BUTTON_HEIGHT);
		cmdShutdown->setBaseColor(gui_baseCol);
		cmdShutdown->setId("Shutdown");
		cmdShutdown->addActionListener(mainButtonActionListener);

		cmdReset = new gcn::Button("Reset");
		cmdReset->setSize(BUTTON_WIDTH, BUTTON_HEIGHT);
		cmdReset->setBaseColor(gui_baseCol);
		cmdReset->setId("Reset");
		cmdReset->addActionListener(mainButtonActionListener);

		cmdRestart = new gcn::Button("Restart");
		cmdRestart->setSize(BUTTON_WIDTH, BUTTON_HEIGHT);
		cmdRestart->setBaseColor(gui_baseCol);
		cmdRestart->setId("Restart");
		cmdRestart->addActionListener(mainButtonActionListener);

		cmdStart = new gcn::Button("Start");
		if (emulating)
			cmdStart->setCaption("Resume");
		cmdStart->setSize(BUTTON_WIDTH, BUTTON_HEIGHT);
		cmdStart->setBaseColor(gui_baseCol);
		cmdStart->setId("Start");
		cmdStart->addActionListener(mainButtonActionListener);

		cmdHelp = new gcn::Button("Help");
		cmdHelp->setSize(BUTTON_WIDTH, BUTTON_HEIGHT);
		cmdHelp->setBaseColor(gui_baseCol);
		cmdHelp->setId("Help");
		cmdHelp->addActionListener(mainButtonActionListener);

		//--------------------------------------------------
		// Create selector entries
		//--------------------------------------------------
		const auto workAreaHeight = GUI_HEIGHT - 2 * DISTANCE_BORDER - BUTTON_HEIGHT - DISTANCE_NEXT_Y;
		selectors = new gcn::Container();
		selectors->setSize(150, workAreaHeight - 2);
		selectors->setBaseColor(colSelectorInactive);
#ifdef USE_SDL1
		selectors->setFrameSize(1);
#elif USE_SDL2
		selectors->setBorderSize(1);
#endif
		const auto panelStartX = DISTANCE_BORDER + selectors->getWidth() + 2 + 11;

		panelFocusListener = new PanelFocusListener();
		for (i = 0; categories[i].category != nullptr; ++i)
		{
			categories[i].selector = new gcn::SelectorEntry(categories[i].category, categories[i].imagepath);
			categories[i].selector->setActiveColor(colSelectorActive);
			categories[i].selector->setInactiveColor(colSelectorInactive);
			categories[i].selector->setSize(150, 24);
			categories[i].selector->addFocusListener(panelFocusListener);

			categories[i].panel = new gcn::Container();
			categories[i].panel->setId(categories[i].category);
			categories[i].panel->setSize(GUI_WIDTH - panelStartX - DISTANCE_BORDER - 1, workAreaHeight - 2);
			categories[i].panel->setBaseColor(gui_baseCol);
#ifdef USE_SDL1
			categories[i].panel->setFrameSize(1);
#elif USE_SDL2
			categories[i].panel->setBorderSize(1);
#endif
			categories[i].panel->setVisible(false);
		}

		//--------------------------------------------------
		// Initialize panels
		//--------------------------------------------------
		for (i = 0; categories[i].category != nullptr; ++i)
		{
			if (categories[i].InitFunc != nullptr)
				(*categories[i].InitFunc)(categories[i]);
		}

		//--------------------------------------------------
		// Place everything on main form
		//--------------------------------------------------
		gui_top->add(cmdReset, DISTANCE_BORDER, GUI_HEIGHT - DISTANCE_BORDER - BUTTON_HEIGHT);
		gui_top->add(cmdQuit, DISTANCE_BORDER + BUTTON_WIDTH + DISTANCE_NEXT_X, GUI_HEIGHT - DISTANCE_BORDER - BUTTON_HEIGHT);
		gui_top->add(cmdShutdown, DISTANCE_BORDER + 2 * BUTTON_WIDTH + 2 * DISTANCE_NEXT_X, GUI_HEIGHT - DISTANCE_BORDER - BUTTON_HEIGHT);
		gui_top->add(cmdHelp, DISTANCE_BORDER + 3 * BUTTON_WIDTH + 3 * DISTANCE_NEXT_X, GUI_HEIGHT - DISTANCE_BORDER - BUTTON_HEIGHT);
		gui_top->add(cmdStart, GUI_WIDTH - DISTANCE_BORDER - BUTTON_WIDTH, GUI_HEIGHT - DISTANCE_BORDER - BUTTON_HEIGHT);

		gui_top->add(selectors, DISTANCE_BORDER + 1, DISTANCE_BORDER + 1);
		for (i = 0, yPos = 0; categories[i].category != nullptr; ++i, yPos += 24)
		{
			selectors->add(categories[i].selector, 0, yPos);
			gui_top->add(categories[i].panel, panelStartX, DISTANCE_BORDER + 1);
		}

		//--------------------------------------------------
		// Activate last active panel
		//--------------------------------------------------
		if (!emulating && quickstart_start)
			last_active_panel = 2;
		categories[last_active_panel].selector->requestFocus();
		cmdHelp->setVisible(categories[last_active_panel].HelpFunc != nullptr);
	}


	void gui_halt()
	{
		int i;

		for (i = 0; categories[i].category != nullptr; ++i)
		{
			if (categories[i].ExitFunc != nullptr)
				(*categories[i].ExitFunc)();
		}

		for (i = 0; categories[i].category != nullptr; ++i)
			delete categories[i].selector;
		delete panelFocusListener;
		delete selectors;

		delete cmdQuit;
		delete cmdShutdown;
		delete cmdReset;
		delete cmdRestart;
		delete cmdStart;
		delete cmdHelp;

		delete mainButtonActionListener;

		delete gui_font;
		delete gui_top;
	}
}


void RefreshAllPanels()
{
	for (auto i = 0; categories[i].category != nullptr; ++i)
	{
		if (categories[i].RefreshFunc != nullptr)
			(*categories[i].RefreshFunc)();
	}
}


void DisableResume()
{
	if (emulating)
	{
		widgets::cmdStart->setEnabled(false);
		gcn::Color backCol;
		backCol.r = 128;
		backCol.g = 128;
		backCol.b = 128;
		widgets::cmdStart->setForegroundColor(backCol);
	}
}


void run_gui()
{
#ifdef ANDROIDSDL
	SDL_ANDROID_SetScreenKeyboardShown(0);
	SDL_ANDROID_SetSystemMousePointerVisible(1);
#endif
	gui_running = true;
	gui_rtarea_flags_onenter = gui_create_rtarea_flag(&currprefs);

	expansion_generate_autoconfig_info(&changed_prefs);

	try
	{
		sdl::gui_init();
		widgets::gui_init();
		if (_tcslen(startup_message) > 0)
		{
			ShowMessage(startup_title, startup_message, _T(""), _T("Ok"), _T(""));
			_tcscpy(startup_title, _T(""));
			_tcscpy(startup_message, _T(""));
			widgets::cmdStart->requestFocus();
		}
		sdl::gui_run();
		widgets::gui_halt();
		sdl::gui_halt();
#ifdef ANDROIDSDL
		if (currprefs.onScreen != 0)
		{
			SDL_ANDROID_SetScreenKeyboardShown(1);
			SDL_ANDROID_SetSystemMousePointerVisible(0);
		}
#endif 
	}

	// Catch all GUI framework exceptions.
	catch (gcn::Exception &e)
	{
		cout << e.getMessage() << endl;
		uae_quit();
	}

	// Catch all Std exceptions.
	catch (exception &e)
	{
		cout << "Std exception: " << e.what() << endl;
		uae_quit();
	}

	// Catch all unknown exceptions.
	catch (...)
	{
		cout << "Unknown exception" << endl;
		uae_quit();
	}

	expansion_generate_autoconfig_info(&changed_prefs);
	cfgfile_compatibility_romtype(&changed_prefs);

	if (quit_program > UAE_QUIT || quit_program < -UAE_QUIT)
	{
		//--------------------------------------------------
		// Prepare everything for Reset of Amiga
		//--------------------------------------------------
		currprefs.nr_floppies = changed_prefs.nr_floppies;
		screen_is_picasso = 0;

		if (gui_rtarea_flags_onenter != gui_create_rtarea_flag(&changed_prefs))
			quit_program = -UAE_RESET_HARD; // Hardreset required...
	}

	// Reset counter for access violations
	init_max_signals();
}<|MERGE_RESOLUTION|>--- conflicted
+++ resolved
@@ -295,15 +295,8 @@
 #elif USE_SDL2
 #ifndef TINKER
 		setup_cursor();
-<<<<<<< HEAD
-#endif
-=======
-#else
-		cursor = SDL_CreateSystemCursor(SDL_SYSTEM_CURSOR_ARROW);
-		SDL_SetCursor(cursor);
-#endif
-
->>>>>>> f99c6e9a
+#endif
+
 		// make the scaled rendering look smoother (linear scaling).
 		SDL_SetHint(SDL_HINT_RENDER_SCALE_QUALITY, "linear");
 
