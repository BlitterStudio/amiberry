--- conflicted
+++ resolved
@@ -409,12 +409,7 @@
 			hardfile_media_change(hfd, &ci, true, false);
 		}
 	}
-<<<<<<< HEAD
-	
-        ExitCreateFilesysHardfile();
-=======
 
 	ExitCreateFilesysHardfile();
->>>>>>> 5b7710e3
 	return dialogResult;
 }