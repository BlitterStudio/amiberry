--- conflicted
+++ resolved
@@ -234,131 +234,6 @@
 
 static DownloadXMLButtonActionListener* downloadXMLButtonActionListener;
 
-
-int date_cmp(const char *d1, const char *d2)
-{
-    int rc;
-    // compare years
-    rc = strncmp(d1 + 0, d2 + 0, 4);
-    if (rc != 0)
-        return rc;
-
-    int n = 0;
-    
-    for (int m = 0; m < 5; ++m)
-    {
-        switch(m) {
-        case 0: n = 5 ; break;   // compare months
-        case 1: n = 8 ; break;   // compare days
-        case 2: n = 14; break;   // compare hours
-        case 3: n = 17; break;   // compare minutes
-        case 4: n = 20; break;   // compare seconds
-        }
-    
-        rc = strncmp(d1 + n, d2 + n, 2);
-        if (rc != 0)
-            return rc;
-    } 
-            
-    return strncmp(d1, d2, 2);
-}
-
-
-
-static xmlNode* get_node(xmlNode* node, const char* name)
-{
-	for (auto curr_node = node; curr_node; curr_node = curr_node->next)
-	{
-		if (curr_node->type == XML_ELEMENT_NODE && strcmp(reinterpret_cast<const char *>(curr_node->name), name) == 0)
-			return curr_node->children;
-	}
-	return nullptr;
-}
-
-
-
-
-void copy_file( const char* srce_file, const char* dest_file )
-{
-    std::ifstream srce( srce_file, std::ios::binary ) ;
-    std::ofstream dest( dest_file, std::ios::binary ) ;
-    dest << srce.rdbuf() ;
-}
-
-class DownloadXMLButtonActionListener : public gcn::ActionListener
-{
-public:
-	void action(const gcn::ActionEvent& actionEvent) override
-	{
-            
-                bool do_download;
-                char original_date [MAX_DPATH] = "2000-01-01 at 00:00:01\n";
-                char updated_date [MAX_DPATH] = "2000-01-01 at 00:00:01\n";
-            
-                char xml_path[MAX_DPATH];
-                char xml2_path[MAX_DPATH];
-                
-                snprintf(xml_path, MAX_DPATH, "%s/whdboot/game-data/whdload_db.xml", start_path_data);
-                snprintf(xml2_path, MAX_DPATH, "/tmp/whdload_db.xml", start_path_data);
-
-                write_log("Checking original %s for date...\n",xml_path);
-                
-                if (zfile_exists(xml_path)) // use local XML 
-                {
-                    const auto doc = xmlParseFile(xml_path);
-                    const auto root_element = xmlDocGetRootElement(doc);                            
-                    _stprintf(original_date,"%s",xmlGetProp(root_element, reinterpret_cast<const xmlChar *>("timestamp")));
-                    write_log(" ... Date from original ...  %s\n",original_date);
-                }
-                else
-                { 
-                    write_log("\n");
-                    do_download = true;
-                }
-                
-            // download the updated XML to /tmp/               
-                FILE* afile = popen("wget -np -nv -O /tmp/whdload_db.xml https://raw.githubusercontent.com/HoraceAndTheSpider/Amiberry-XML-Builder/master/whdload_db.xml","r");
-                pclose(afile);
-                
-            // do i need to pause here??
-                                
-            // check the downloaded file's 
-                    const auto doc = xmlParseFile(xml2_path);
-                    const auto root_element = xmlDocGetRootElement(doc);  
-                    
-                    if (zfile_exists(xml2_path)) // use downloaded XML
-                    {   
-                        _stprintf(updated_date,"%s",xmlGetProp(root_element, reinterpret_cast<const xmlChar *>("timestamp")));   
-                    }
-                                        
-            //do_download     
-                write_log("Checking downloaded whdload_db.xml for date... \n");
-                write_log(" ...Date from download ...  %s\n",updated_date);
-                
-            // do the compare
-                if (date_cmp(original_date, updated_date) < 0 )
-                {
-                    remove(xml_path);
-                    copy_file("/tmp/whdload_db.xml",xml_path);
-                    ShowMessage("XML Downloader", "Updated XML downloaded.", "", "Ok", "");
-		}
-                else if (date_cmp(original_date, updated_date) > 0 )
-                {
-                    ShowMessage("XML Downloader", "Local XML does not require update.", "", "Ok", "");
-                }
-                else
-                {
-                    ShowMessage("XML Downloader", "Local XML does not require update.", "", "Ok", "");
-                }
-                
-            // show message depending on what was done		
-		cmdDownloadXML->requestFocus();
-	}
-};
-
-static DownloadXMLButtonActionListener* downloadXMLButtonActionListener;
-
-
 void InitPanelPaths(const struct _ConfigCategory& category)
 {
 	const auto textFieldWidth = category.panel->getWidth() - 2 * DISTANCE_BORDER - SMALL_BUTTON_WIDTH - DISTANCE_NEXT_X;
@@ -440,24 +315,15 @@
 	cmdRescanROMs->setId("RescanROMs");
 	cmdRescanROMs->addActionListener(rescanROMsButtonActionListener);
 
-<<<<<<< HEAD
-        downloadXMLButtonActionListener = new DownloadXMLButtonActionListener();
-        cmdDownloadXML = new gcn::Button("Update WHDLoad Database/XML");
-=======
 	downloadXMLButtonActionListener = new DownloadXMLButtonActionListener();
 	cmdDownloadXML = new gcn::Button("Update WHDLoad Database/XML");
->>>>>>> 8fffa5bf
 	cmdDownloadXML->setSize(cmdDownloadXML->getWidth() + DISTANCE_BORDER, BUTTON_HEIGHT);
 	cmdDownloadXML->setBaseColor(gui_baseCol);
 	cmdDownloadXML->setId("DownloadXML");
 	cmdDownloadXML->addActionListener(downloadXMLButtonActionListener);
 
 	category.panel->add(cmdRescanROMs, DISTANCE_BORDER, category.panel->getHeight() - BUTTON_HEIGHT - DISTANCE_BORDER);
-<<<<<<< HEAD
-        category.panel->add(cmdDownloadXML, DISTANCE_BORDER + cmdRescanROMs->getWidth() + 20, category.panel->getHeight() - BUTTON_HEIGHT - DISTANCE_BORDER);
-=======
 	category.panel->add(cmdDownloadXML, DISTANCE_BORDER + cmdRescanROMs->getWidth() + 20, category.panel->getHeight() - BUTTON_HEIGHT - DISTANCE_BORDER);
->>>>>>> 8fffa5bf
 
 	RefreshPanelPaths();
 }
@@ -482,11 +348,7 @@
 	delete folderButtonActionListener;
 
 	delete cmdRescanROMs;
-<<<<<<< HEAD
-	delete cmdDownloadXML;        
-=======
 	delete cmdDownloadXML;
->>>>>>> 8fffa5bf
 	delete rescanROMsButtonActionListener;
 	delete downloadXMLButtonActionListener;
 }
