/*
 * UAE - The Un*x Amiga Emulator
 *
 * Amiberry interface
 *
 */

#include <unistd.h>
#include <cstdio>
#include <cstring>
#include <sys/types.h>
#include <dirent.h>
#include <cstdlib>
#include <ctime>
#include <csignal>
#include <iostream>
#include <filesystem>

#include <algorithm>
#include <execinfo.h>
#include "sysdeps.h"
#include "options.h"
#include "audio.h"
#include "sounddep/sound.h"
#include "uae.h"
#include "memory.h"
#include "rommgr.h"
#include "custom.h"
#include "newcpu.h"
#include "traps.h"
#include "xwin.h"
#include "keyboard.h"
#include "inputdevice.h"
#include "drawing.h"
#include "amiberry_gfx.h"
#include "autoconf.h"
#include "gui.h"
#include "disk.h"
#include "savestate.h"
#include "zfile.h"
#include "rtgmodes.h"
#include "gfxboard.h"
#include "devices.h"
#include <map>
#include "ioport.h"
#include <parser.h>
#include <sstream>

#include "amiberry_input.h"
#include "clipboard.h"
#include "fsdb.h"
#include "scsidev.h"
#include "floppybridge/floppybridge_lib.h"
#include "threaddep/thread.h"
#include "uae/uae.h"
#include "sana2.h"

#ifdef __MACH__
#include <string>
#endif

#ifdef AHI
#include "ahi_v1.h"
#include "sana2.h"
#include "ethernet.h"

#ifdef AHI_v2
#include "ahi_v2.h"
#endif
#endif

#ifdef USE_GPIOD
#include <gpiod.h>
const char* chipname = "gpiochip0";
struct gpiod_chip* chip;
struct gpiod_line* lineRed;    // Red LED
struct gpiod_line* lineGreen;  // Green LED
struct gpiod_line* lineYellow; // Yellow LED
#endif

#ifdef USE_DBUS
#include "amiberry_dbus.h"
#endif

SDL_threadID mainthreadid;
static int logging_started;
int log_scsi;
int log_vsync, debug_vsync_min_delay, debug_vsync_forced_delay;
int uaelib_debug;
int pissoff_value = 15000 * CYCLE_UNIT;

extern FILE* debugfile;
SDL_Cursor* normalcursor;

int paraport_mask;

int pause_emulation;

static int sound_closed;
static int recapture;
static int focus;
static int mouseinside;
int mouseactive;
int minimized;
int monitor_off;

int quickstart_model = 0;
int quickstart_conf = 0;
bool host_poweroff = false;
int relativepaths = 0;
int saveimageoriginalpath = 0;

struct whdload_options whdload_prefs = {};
struct amiberry_options amiberry_options = {};
struct amiberry_gui_theme gui_theme = {};
amiberry_hotkey enter_gui_key;
SDL_GameControllerButton enter_gui_button;
amiberry_hotkey quit_key;
amiberry_hotkey action_replay_key;
amiberry_hotkey fullscreen_key;
amiberry_hotkey minimize_key;
SDL_GameControllerButton vkbd_button;

bool lctrl_pressed, rctrl_pressed, lalt_pressed, ralt_pressed, lshift_pressed, rshift_pressed, lgui_pressed, rgui_pressed;
bool hotkey_pressed = false;
bool mouse_grabbed = false;

std::string get_version_string()
{
	return AMIBERRYVERSION;
}

std::string get_copyright_notice()
{
	return COPYRIGHT;
}

std::string get_sdl2_version_string()
{
	SDL_version compiled;
	SDL_version linked;
	SDL_VERSION(&compiled);
	SDL_GetVersion(&linked);
	std::ostringstream sdl_compiled;
	sdl_compiled << "Compiled against SDL2 v" << static_cast<int>(compiled.major) << "." << static_cast<int>(compiled.minor) << "." << static_cast<int>(compiled.patch);
	sdl_compiled << ", Linked against SDL2 v" << static_cast<int>(linked.major) << "." << static_cast<int>(linked.minor) << "." << static_cast<int>(linked.patch);
	return sdl_compiled.str();
}

std::vector<int> parse_color_string(const std::string& input)
{
	std::vector<int> result;
	std::stringstream ss(input);
	std::string token;
	while (std::getline(ss, token, ',')) {
		result.push_back(std::stoi(token));
	}
	return result;
}

amiberry_hotkey get_hotkey_from_config(std::string config_option)
{
	amiberry_hotkey hotkey = {};
	std::string delimiter = "+";
	std::string lctrl = "LCtrl";
	std::string rctrl = "RCtrl";
	std::string lalt = "LAlt";
	std::string ralt = "RAlt";
	std::string lshift = "LShift";
	std::string rshift = "RShift";
	std::string lgui = "LGUI";
	std::string rgui = "RGUI";
	
	if (config_option.empty()) return hotkey;

	size_t pos = 0;
	std::string token;
	while ((pos = config_option.find(delimiter)) != std::string::npos)
	{
		token = config_option.substr(0, pos);
		if (token == lctrl)
			hotkey.modifiers.lctrl = true;
		if (token == rctrl)
			hotkey.modifiers.rctrl = true;
		if (token == lalt)
			hotkey.modifiers.lalt = true;
		if (token == ralt)
			hotkey.modifiers.ralt = true;
		if (token == lshift)
			hotkey.modifiers.lshift = true;
		if (token == rshift)
			hotkey.modifiers.rshift = true;
		if (token == lgui)
			hotkey.modifiers.lgui = true;
		if (token == rgui)
			hotkey.modifiers.rgui = true;

		config_option.erase(0, pos + delimiter.length());
	}
	hotkey.key_name = config_option;
	hotkey.scancode = SDL_GetScancodeFromName(hotkey.key_name.c_str());
	hotkey.button = SDL_GameControllerGetButtonFromString(hotkey.key_name.c_str());
	
	return hotkey;
}

void set_key_configs(struct uae_prefs* p)
{
	if (strncmp(p->open_gui, "", 1) != 0)
		// If we have a value in the config, we use that instead
		enter_gui_key = get_hotkey_from_config(p->open_gui);
	else
		// Otherwise we go for the default found in amiberry.conf
		enter_gui_key = get_hotkey_from_config(amiberry_options.default_open_gui_key);
	// if nothing was found in amiberry.conf either, we default back to F12
	if (enter_gui_key.scancode == 0)
		enter_gui_key.scancode = SDL_SCANCODE_F12;

	enter_gui_button = SDL_GameControllerGetButtonFromString(p->open_gui);
	if (enter_gui_button == SDL_CONTROLLER_BUTTON_INVALID)
		enter_gui_button = SDL_GameControllerGetButtonFromString(amiberry_options.default_open_gui_key);
	if (enter_gui_button != SDL_CONTROLLER_BUTTON_INVALID)
	{
		for (int port = 0; port < 2; port++)
		{
			const auto host_joy_id = p->jports[port].id - JSEM_JOYS;
			didata* did = &di_joystick[host_joy_id];
			did->mapping.menu_button = enter_gui_button;
		}
	}
	
	if (strncmp(p->quit_amiberry, "", 1) != 0)
		quit_key = get_hotkey_from_config(p->quit_amiberry);
	else
		quit_key = get_hotkey_from_config(amiberry_options.default_quit_key);

	if (strncmp(p->action_replay, "", 1) != 0)
		action_replay_key = get_hotkey_from_config(p->action_replay);
	else
		action_replay_key = get_hotkey_from_config(amiberry_options.default_ar_key);
	if (action_replay_key.scancode == 0)
		action_replay_key.scancode = SDL_SCANCODE_PAUSE;

	if (strncmp(p->fullscreen_toggle, "", 1) != 0)
		fullscreen_key = get_hotkey_from_config(p->fullscreen_toggle);
	else
		fullscreen_key = get_hotkey_from_config(amiberry_options.default_fullscreen_toggle_key);

	if (strncmp(p->minimize, "", 1) != 0)
		minimize_key = get_hotkey_from_config(p->minimize);

	vkbd_button = SDL_GameControllerGetButtonFromString(p->vkbd_toggle);
	if (vkbd_button == SDL_CONTROLLER_BUTTON_INVALID)
		vkbd_button = SDL_GameControllerGetButtonFromString(amiberry_options.default_vkbd_toggle);
	if (vkbd_button != SDL_CONTROLLER_BUTTON_INVALID)
	{
		for (int port = 0; port < 2; port++)
		{
			const auto host_joy_id = p->jports[port].id - JSEM_JOYS;
			didata* did = &di_joystick[host_joy_id];
			did->mapping.vkbd_button = vkbd_button;
		}
	}
}

extern void signal_segv(int signum, siginfo_t* info, void* ptr);
extern void signal_buserror(int signum, siginfo_t* info, void* ptr);
extern void signal_term(int signum, siginfo_t* info, void* ptr);

extern void SetLastActiveConfig(const char* filename);

std::string start_path_data;
std::string current_dir;

#ifndef __MACH__
#include <linux/kd.h>
#else
#include <CoreFoundation/CoreFoundation.h>
#endif
#include <sys/ioctl.h>
unsigned char kbd_led_status;
char kbd_flags;

std::string config_path;
std::string rom_path;
std::string rp9_path;
std::string controllers_path;
std::string retroarch_file;
std::string whdboot_path;
std::string whdload_arch_path;
std::string logfile_path;
std::string floppy_sounds_dir;
std::string data_dir;
std::string saveimage_dir;
std::string savestate_dir;
std::string ripper_path;
std::string input_dir;
std::string screenshot_dir;
std::string nvram_dir;
std::string video_dir;
std::string amiberry_conf_file;

char last_loaded_config[MAX_DPATH] = {'\0'};

int max_uae_width;
int max_uae_height;

extern "C" int main(int argc, char* argv[]);

int getdpiforwindow(SDL_Window* hwnd)
{
	float diagDPI = -1;
	float horiDPI = -1;
	float vertDPI = -1;

	SDL_GetDisplayDPI(0, &diagDPI, &horiDPI, &vertDPI);
	return static_cast<int>(vertDPI);
}

uae_s64 spincount;
extern bool calculated_scanline;

void target_spin(int total)
{
	if (!spincount || calculated_scanline)
		return;
	if (total > 10)
		total = 10;
	while (total-- >= 0) {
		uae_s64 v1 = read_processor_time();
		v1 += spincount;
		while (v1 > read_processor_time());
	}
}

extern int vsync_activeheight;

void target_calibrate_spin(void)
{
	spincount = 0;
}

void sleep_micros (int ms)
{
	usleep(ms);
}

void sleep_millis(int ms)
{
	SDL_Delay(ms);
}

int sleep_millis_main(int ms)
{
	const auto start = read_processor_time();
	SDL_Delay(ms);
	idletime += read_processor_time() - start;
	return 0;
}

static void setcursor(struct AmigaMonitor* mon, int oldx, int oldy)
{
	int dx = (mon->amigawinclip_rect.x - mon->amigawin_rect.x) + (mon->amigawinclip_rect.w - mon->amigawinclip_rect.x) / 2;
	int dy = (mon->amigawinclip_rect.y - mon->amigawin_rect.y) + (mon->amigawinclip_rect.h - mon->amigawinclip_rect.y) / 2;
	mon->mouseposx = oldx - dx;
	mon->mouseposy = oldy - dy;

	mon->windowmouse_max_w = (mon->amigawinclip_rect.w - mon->amigawinclip_rect.x) / 2 - 50;
	mon->windowmouse_max_h = (mon->amigawinclip_rect.h - mon->amigawinclip_rect.y) / 2 - 50;
	if (mon->windowmouse_max_w < 10)
		mon->windowmouse_max_w = 10;
	if (mon->windowmouse_max_h < 10)
		mon->windowmouse_max_h = 10;

	if ((currprefs.input_mouse_untrap & MOUSEUNTRAP_MAGIC) && currprefs.input_tablet > 0 && mousehack_alive() && isfullscreen() <= 0) {
		mon->mouseposx = mon->mouseposy = 0;
		return;
	}

	if (oldx >= 30000 || oldy >= 30000 || oldx <= -30000 || oldy <= -30000) {
		oldx = oldy = 0;
	} else {
		if (abs(mon->mouseposx) < mon->windowmouse_max_w && abs(mon->mouseposy) < mon->windowmouse_max_h)
			return;
	}
	mon->mouseposx = mon->mouseposy = 0;
	if (oldx < 0 || oldy < 0 || oldx > mon->amigawin_rect.w - mon->amigawin_rect.x || oldy > mon->amigawin_rect.h - mon->amigawin_rect.y) {
		write_log(_T("Mouse out of range: mon=%d %dx%d (%dx%d %dx%d)\n"), mon->monitor_id, oldx, oldy,
			mon->amigawin_rect.x, mon->amigawin_rect.y, mon->amigawin_rect.w, mon->amigawin_rect.h);
		return;
	}
	int cx = (mon->amigawinclip_rect.w - mon->amigawinclip_rect.x) / 2 + mon->amigawin_rect.x + (mon->amigawinclip_rect.x - mon->amigawin_rect.x);
	int cy = (mon->amigawinclip_rect.h - mon->amigawinclip_rect.y) / 2 + mon->amigawin_rect.y + (mon->amigawinclip_rect.y - mon->amigawin_rect.y);

	SDL_WarpMouseGlobal(cx, cy);
}

static int mon_cursorclipped;
static int pausemouseactive;
void resumesoundpaused(void)
{
	resume_sound();
#ifdef AHI
	ahi_open_sound();
#ifdef AHI_v2
	ahi2_pause_sound(0);
#endif
#endif
}

void setsoundpaused(void)
{
	pause_sound();
#ifdef AHI
	ahi_close_sound();
#ifdef AHI_v2
	ahi2_pause_sound(1);
#endif
#endif
}

bool resumepaused(int priority)
{
	struct AmigaMonitor* mon = &AMonitors[0];
	if (pause_emulation > priority)
		return false;
	if (!pause_emulation)
		return false;
	devices_unpause();
	resumesoundpaused();
	if (pausemouseactive)
	{
		pausemouseactive = 0;
		setmouseactive(mon->monitor_id, isfullscreen() > 0 ? 1 : -1);
	}
	pause_emulation = 0;
	setsystime();
	wait_keyrelease();
	return true;
}

bool setpaused(int priority)
{
	struct AmigaMonitor* mon = &AMonitors[0];
	if (pause_emulation > priority)
		return false;
	pause_emulation = priority;
	devices_pause();
	setsoundpaused();
	pausemouseactive = 1;
	if (isfullscreen() <= 0) {
		pausemouseactive = mouseactive;
		setmouseactive(mon->monitor_id, 0);
	}
	return true;
}

void setminimized(int monid)
{
	if (!minimized)
		minimized = 1;
	set_inhibit_frame(monid, IHF_WINDOWHIDDEN);
}

void unsetminimized(int monid)
{
	if (minimized > 0)
		full_redraw_all();
	minimized = 0;
	clear_inhibit_frame(monid, IHF_WINDOWHIDDEN);
}

void refreshtitle(void)
{
	//for (int i = 0; i < MAX_AMIGAMONITORS; i++) {
	//	struct AmigaMonitor* mon = &AMonitors[i];
	//	if (mon->sdl_window && isfullscreen() == 0) {
	//		setmaintitle(mon->monitor_id);
	//	}
	//}
}

void setpriority(int prio)
{
	if (prio >= 0 && prio <= 2)
	{
		switch (prio)
		{
		case 0:
			SDL_SetThreadPriority(SDL_THREAD_PRIORITY_LOW);
			break;
		case 1:
			SDL_SetThreadPriority(SDL_THREAD_PRIORITY_NORMAL);
			break;
		case 2:
			SDL_SetThreadPriority(SDL_THREAD_PRIORITY_HIGH);
			break;
		default:
			break;
		}
	}
}

static void setcursorshape(int monid)
{
	struct AmigaMonitor* mon = &AMonitors[monid];
	if (currprefs.input_tablet && (currprefs.input_mouse_untrap & MOUSEUNTRAP_MAGIC) && currprefs.input_magic_mouse_cursor == MAGICMOUSE_NATIVE_ONLY) {
		if (!mon->screen_is_picasso || !currprefs.rtg_hardwaresprite)
			SDL_ShowCursor(SDL_DISABLE);
	}
	else if (!picasso_setwincursor(monid)) {
		if (SDL_GetCursor() != normalcursor)
		{
			SDL_SetCursor(normalcursor);
			SDL_ShowCursor(SDL_ENABLE);
		}
	}
}

void set_showcursor(BOOL v)
{
	if (v) {
		int vv = SDL_ShowCursor(SDL_ENABLE);
		if (vv > 1) {
			SDL_ShowCursor(SDL_DISABLE);
		}
	}
	else {
		int max = 10;
		while (max-- > 0) {
			int vv = SDL_ShowCursor(SDL_DISABLE);
			if (vv < 0) {
				while (vv < -1) {
					vv = SDL_ShowCursor(SDL_ENABLE);
				}
				break;
			}
		}
	}
}

void releasecapture(struct AmigaMonitor* mon)
{
	SDL_SetWindowGrab(mon->amiga_window, SDL_FALSE);
	SDL_SetRelativeMouseMode(SDL_FALSE);
	set_showcursor(TRUE);
	mon_cursorclipped = 0;
}

void updatemouseclip(struct AmigaMonitor* mon)
{
	if (mon_cursorclipped) {
		mon->amigawinclip_rect = mon->amigawin_rect;
		if (!isfullscreen()) {
			int idx = 0;
			//reenumeratemonitors(); //disabled as we only support 1 monitor anyway
			while (Displays[idx].monitorname) {
				SDL_Rect out;
				struct MultiDisplay* md = &Displays[idx];
				idx++;
				if (md->rect.x == md->workrect.x && md->rect.w == md->workrect.w
					&& md->rect.y == md->workrect.y && md->rect.h == md->workrect.h)
					continue;
				// not in this monitor?
				//if (!IntersectRect(&out, &md->rect, &mon->amigawin_rect))
				//	continue;
				for (int e = 0; e < 4; e++) {
					int v1, v2, x, y;
					int* lp;
					switch (e)
					{
					case 0:
					default:
						v1 = md->rect.x;
						v2 = md->workrect.x;
						lp = &mon->amigawinclip_rect.x;
						x = v1 - 1;
						y = (md->rect.h - md->rect.y) / 2;
						break;
					case 1:
						v1 = md->rect.y;
						v2 = md->workrect.y;
						lp = &mon->amigawinclip_rect.y;
						x = (md->rect.w - md->rect.x) / 2;
						y = v1 - 1;
						break;
					case 2:
						v1 = md->rect.w;
						v2 = md->workrect.w;
						lp = &mon->amigawinclip_rect.w;
						x = v1 + 1;
						y = (md->rect.h - md->rect.y) / 2;
						break;
					case 3:
						v1 = md->rect.h;
						v2 = md->workrect.h;
						lp = &mon->amigawinclip_rect.h;
						x = (md->rect.w - md->rect.x) / 2;
						y = v1 + 1;
						break;
					}
					// is there another monitor sharing this edge?
					//POINT pt;
					//pt.x = x;
					//pt.y = y;
					//if (MonitorFromPoint(pt, MONITOR_DEFAULTTONULL))
					//	continue;
					// restrict mouse clip bounding box to this edge
					if (e >= 2) {
						if (*lp > v2) {
							*lp = v2;
						}
					}
					else {
						if (*lp < v2) {
							*lp = v2;
						}
					}
				}
			}
			// Too small or invalid?
			if (mon->amigawinclip_rect.w <= mon->amigawinclip_rect.x + 7 || mon->amigawinclip_rect.h <= mon->amigawinclip_rect.y + 7)
				mon->amigawinclip_rect = mon->amigawin_rect;
		}
		if (mon_cursorclipped == mon->monitor_id + 1) {
#if MOUSECLIP_LOG
			write_log(_T("CLIP mon=%d %dx%d %dx%d %d\n"), mon->monitor_id, mon->amigawin_rect.left, mon->amigawin_rect.top, mon->amigawin_rect.right, mon->amigawin_rect.bottom, isfullscreen());
#endif
			//if (!ClipCursor(&mon->amigawinclip_rect))
			//	write_log(_T("ClipCursor error %d\n"), GetLastError());
		}
	}
}

void updatewinrect(struct AmigaMonitor* mon, bool allowfullscreen)
{
	int f = isfullscreen();
	if (!allowfullscreen && f > 0)
		return;
	GetWindowRect(mon->amiga_window, &mon->amigawin_rect);
	GetWindowRect(mon->amiga_window, &mon->amigawinclip_rect);
#if MOUSECLIP_LOG
	write_log(_T("GetWindowRect mon=%d %dx%d %dx%d %d\n"), mon->monitor_id, mon->amigawin_rect.left, mon->amigawin_rect.top, mon->amigawin_rect.right, mon->amigawin_rect.bottom, f);
#endif
	if (f == 0 && mon->monitor_id == 0) {
		changed_prefs.gfx_monitor[mon->monitor_id].gfx_size_win.x = mon->amigawin_rect.x;
		changed_prefs.gfx_monitor[mon->monitor_id].gfx_size_win.y = mon->amigawin_rect.y;
		currprefs.gfx_monitor[mon->monitor_id].gfx_size_win.x = changed_prefs.gfx_monitor[mon->monitor_id].gfx_size_win.x;
		currprefs.gfx_monitor[mon->monitor_id].gfx_size_win.y = changed_prefs.gfx_monitor[mon->monitor_id].gfx_size_win.y;
	}
}

bool ismouseactive (void)
{
	return mouseactive > 0;
}

//TODO: Tablet only
void target_inputdevice_unacquire(void)
{
//	close_tablet(tablet);
//	tablet = NULL;
}
void target_inputdevice_acquire(void)
{
//	struct AmigaMonitor* mon = &AMonitors[0];
//	target_inputdevice_unacquire();
//	tablet = open_tablet(mon->hAmigaWnd);
}

static void setmouseactive2(struct AmigaMonitor* mon, int active, bool allowpause)
{
	int lastmouseactive = mouseactive;

	if (active == 0)
		releasecapture(mon);
	if (mouseactive == active && active >= 0)
		return;

	if (active == 1 && !(currprefs.input_mouse_untrap & MOUSEUNTRAP_MAGIC)) {
		auto* c = SDL_GetCursor();
		if (c != normalcursor)
			return;
	}
	
	if (active < 0)
		active = 1;

	mouseactive = active ? mon->monitor_id + 1 : 0;

	mon->mouseposx = mon->mouseposy = 0;

	if (isfullscreen() <= 0 && (currprefs.input_mouse_untrap & MOUSEUNTRAP_MAGIC) && currprefs.input_tablet > 0) {
		if (mousehack_alive())
		{
			releasecapture(mon);
			recapture = 0;
			return;
		}
		SDL_SetCursor(normalcursor);
	}

	if (mouseactive > 0)
		focus = mon->monitor_id + 1;

	if (mouseactive) {
		if (focus) {
			SDL_RaiseWindow(mon->amiga_window);
#if MOUSECLIP_HIDE
			set_showcursor(FALSE);
#endif
			SDL_SetWindowGrab(mon->amiga_window, SDL_TRUE);
			updatewinrect(mon, false);
			// SDL2 hides the cursor when Relative mode is enabled
			// This means that the RTG hardware sprite will no longer be shown,
			// unless it's configured to use Virtual Mouse (absolute movement).
			SDL_SetRelativeMouseMode(SDL_TRUE);
			mon_cursorclipped = mon->monitor_id + 1;
			//updatemouseclip(mon);
			setcursor(mon, -30000, -30000);
		}
		if (lastmouseactive != mouseactive) {
			wait_keyrelease();
		}
		inputdevice_acquire(TRUE);
		setpriority(currprefs.active_capture_priority);
		if (currprefs.active_nocapture_pause)
			resumepaused(2);
		else if (currprefs.active_nocapture_nosound && sound_closed < 0)
			resumesoundpaused();
	}
	else {
		inputdevice_acquire(FALSE);
		inputdevice_releasebuttons();
	}
	if (!active && allowpause)
	{
		if (currprefs.active_nocapture_pause)
			setpaused(2);
		else if (currprefs.active_nocapture_nosound)
		{
			setsoundpaused();
			sound_closed = -1;
		}
	}
}

void setmouseactive(int monid, int active)
{
	struct AmigaMonitor* mon = &AMonitors[monid];
	monitor_off = 0;
	if (active > 1)
		SDL_RaiseWindow(mon->amiga_window);
	setmouseactive2(mon, active, true);
}

static void amiberry_active(struct AmigaMonitor* mon, int minimized)
{
	monitor_off = 0;
	
	focus = 1;
	auto pri = currprefs.inactive_priority;
	if (!minimized)
		pri = currprefs.active_capture_priority;
	setpriority(pri);

	if (sound_closed != 0) {
		if (sound_closed < 0) {
			resumesoundpaused();
		}
		else
		{
			if (currprefs.active_nocapture_pause)
			{
				if (mouseactive)
					resumepaused(2);
			}
			else if (currprefs.minimized_pause && !currprefs.inactive_pause)
				resumepaused(1);
			else if (currprefs.inactive_pause)
				resumepaused(2);
		}
		sound_closed = 0;
	}
	getcapslock();
	wait_keyrelease();
	inputdevice_acquire(TRUE);
	if (isfullscreen() > 0 || currprefs.capture_always)
		setmouseactive(mon->monitor_id, 1);
	clipboard_active(1, 1);
}

static void amiberry_inactive(struct AmigaMonitor* mon, int minimized)
{
	focus = 0;
	recapture = 0;
	wait_keyrelease();
	setmouseactive(mon->monitor_id, 0);
	clipboard_active(1, 0);
	auto pri = currprefs.inactive_priority;
	if (!quit_program) {
		if (minimized) {
			pri = currprefs.minimized_priority;
			if (currprefs.minimized_pause) {
				inputdevice_unacquire();
				setpaused(1);
				sound_closed = 1;
			}
			else if (currprefs.minimized_nosound) {
				inputdevice_unacquire(currprefs.minimized_input);
				setsoundpaused();
				sound_closed = -1;
			}
			else {
				inputdevice_unacquire(currprefs.minimized_input);
			}
		}
		else if (mouseactive) {
			inputdevice_unacquire();
			if (currprefs.active_nocapture_pause)
			{
				setpaused(2);
				sound_closed = 1;
			}
			else if (currprefs.active_nocapture_nosound)
			{
				setsoundpaused();
				sound_closed = -1;
			}
		}
		else {
			if (currprefs.inactive_pause)
			{
				inputdevice_unacquire();
				setpaused(2);
				sound_closed = 1;
			}
			else if (currprefs.inactive_nosound)
			{
				inputdevice_unacquire(currprefs.inactive_input);
				setsoundpaused();
				sound_closed = -1;
			}
			else {
				inputdevice_unacquire(currprefs.inactive_input);
			}
		}
	}
	else {
		inputdevice_unacquire();
	}
	setpriority(pri);
#ifdef FILESYS
	filesys_flush_cache();
#endif
}

void minimizewindow(int monid)
{
	struct AmigaMonitor* mon = &AMonitors[monid];
	if (mon->amiga_window)
		SDL_MinimizeWindow(mon->amiga_window);
}

void enablecapture(int monid)
{
	if (pause_emulation > 2)
		return;
	setmouseactive(monid, 1);
	if (sound_closed < 0) {
		resumesoundpaused();
		sound_closed = 0;
	}
	if (currprefs.inactive_pause || currprefs.active_nocapture_pause)
		resumepaused(2);
}

void disablecapture()
{
	setmouseactive(0, 0);
	focus = 0;
	if (currprefs.active_nocapture_pause && sound_closed == 0) {
		setpaused(2);
		sound_closed = 1;
	}
	else if (currprefs.active_nocapture_nosound && sound_closed == 0) {
		setsoundpaused();
		sound_closed = -1;
	}
}

void setmouseactivexy(int monid, int x, int y, int dir)
{
	struct AmigaMonitor* mon = &AMonitors[monid];
	int diff = 8;

	if (isfullscreen() > 0)
		return;

	if (mouseactive) {
		disablecapture();
		SDL_WarpMouseInWindow(mon->amiga_window, x, y);
		if (dir) {
			recapture = 1;
		}
	}
}

int isfocus()
{
	if (isfullscreen() > 0) {
		if (!minimized)
			return 2;
		return 0;
	}
	if (currprefs.input_tablet >= TABLET_MOUSEHACK && (currprefs.input_mouse_untrap & MOUSEUNTRAP_MAGIC)) {
		if (mouseinside)
			return 2;
		if (focus)
			return 1;
		return 0;
	}
	if (focus && mouseactive > 0)
		return 2;
	if (focus)
		return -1;
	return 0;
}

void activationtoggle(int monid, bool inactiveonly)
{
	if (mouseactive) {
		if ((isfullscreen() > 0) || (isfullscreen() < 0 && currprefs.minimize_inactive)) {
			disablecapture();
			minimizewindow(monid);
		}
		else 
		{
			setmouseactive(monid, 0);
		}
	}
	else {
		if (!inactiveonly)
			setmouseactive(monid, 1);
	}
}

#define MEDIA_INSERT_QUEUE_SIZE 10
static TCHAR* media_insert_queue[MEDIA_INSERT_QUEUE_SIZE];
static int media_insert_queue_type[MEDIA_INSERT_QUEUE_SIZE];
static SDL_TimerID media_change_timer;
static SDL_TimerID device_change_timer;

static int is_in_media_queue(const TCHAR* drvname)
{
	for (int i = 0; i < MEDIA_INSERT_QUEUE_SIZE; i++) {
		if (media_insert_queue[i] != NULL) {
			if (!_tcsicmp(drvname, media_insert_queue[i]))
				return i;
		}
	}
	return -1;
}

static void start_media_insert_timer();

//Uint32 timer_callbackfunc(Uint32 interval, void* param)
//{
//	if ((*(int*)&param) == 2) {
//		bool restart = false;
//		SDL_RemoveTimer(media_change_timer);
//		media_change_timer = 0;
//
//		for (int i = 0; i < MEDIA_INSERT_QUEUE_SIZE; i++) {
//			if (media_insert_queue[i]) {
//				TCHAR* drvname = media_insert_queue[i];
//				int r = my_getvolumeinfo(drvname);
//				if (r < 0) {
//					if (media_insert_queue_type[i] > 0) {
//						write_log(_T("Mounting %s but drive is not ready, %d.. retrying %d..\n"), drvname, r, media_insert_queue_type[i]);
//						media_insert_queue_type[i]--;
//						restart = true;
//						continue;
//					}
//					else {
//						write_log(_T("Mounting %s but drive is not ready, %d.. aborting..\n"), drvname, r);
//					}
//				}
//				else {
//					int inserted = 1;
//					//DWORD type = GetDriveType(drvname);
//					//if (type == DRIVE_CDROM)
//					//	inserted = -1;
//					r = filesys_media_change(drvname, inserted, NULL);
//					if (r < 0) {
//						write_log(_T("Mounting %s but previous media change is still in progress..\n"), drvname);
//						restart = true;
//						break;
//					}
//					else if (r > 0) {
//						write_log(_T("%s mounted\n"), drvname);
//					}
//					else {
//						write_log(_T("%s mount failed\n"), drvname);
//					}
//				}
//				xfree(media_insert_queue[i]);
//				media_insert_queue[i] = NULL;
//			}
//		}
//
//		if (restart)
//			start_media_insert_timer();
//	}
//	else if ((*(int*)&param) == 4) {
//		SDL_RemoveTimer(device_change_timer);
//		device_change_timer = 0;
//		inputdevice_devicechange(&changed_prefs);
//		inputdevice_copyjports(&changed_prefs, &currprefs);
//	}
//	else if ((*(int*)&param) == 1) {
//#ifdef PARALLEL_PORT
//		finishjob();
//#endif
//	}
//	return 0;
//}

static void start_media_insert_timer()
{
	//if (!media_change_timer) {
	//	media_change_timer = SDL_AddTimer(1000, timer_callbackfunc, (void*)2);
	//}
}

static void add_media_insert_queue(const TCHAR* drvname, int retrycnt)
{
	int idx = is_in_media_queue(drvname);
	if (idx >= 0) {
		if (retrycnt > media_insert_queue_type[idx])
			media_insert_queue_type[idx] = retrycnt;
		write_log(_T("%s already queued for insertion, cnt=%d.\n"), drvname, retrycnt);
		start_media_insert_timer();
		return;
	}
	for (int i = 0; i < MEDIA_INSERT_QUEUE_SIZE; i++) {
		if (media_insert_queue[i] == NULL) {
			media_insert_queue[i] = my_strdup(drvname);
			media_insert_queue_type[i] = retrycnt;
			start_media_insert_timer();
			return;
		}
	}
}

static int touch_touched;
static unsigned long touch_time;

#define MAX_TOUCHES 10
struct touch_store
{
	bool inuse;
	unsigned long id;
	int port;
	int button;
	int axis;
};
static struct touch_store touches[MAX_TOUCHES];

static void touch_release(struct touch_store* ts, const SDL_Rect* rcontrol)
{
	if (ts->port == 0) {
		if (ts->button == 0)
			inputdevice_uaelib(_T("JOY1_FIRE_BUTTON"), 0, 1, false);
		if (ts->button == 1)
			inputdevice_uaelib(_T("JOY1_2ND_BUTTON"), 0, 1, false);
	}
	else if (ts->port == 1) {
		if (ts->button == 0)
			inputdevice_uaelib(_T("JOY2_FIRE_BUTTON"), 0, 1, false);
		if (ts->button == 1)
			inputdevice_uaelib(_T("JOY2_2ND_BUTTON"), 0, 1, false);
	}
	if (ts->axis >= 0) {
		if (ts->port == 0) {
			inputdevice_uaelib(_T("MOUSE1_HORIZ"), 0, -1, false);
			inputdevice_uaelib(_T("MOUSE1_VERT"), 0, -1, false);
		}
		else {
			inputdevice_uaelib(_T("JOY2_HORIZ"), 0, 1, false);
			inputdevice_uaelib(_T("JOY2_VERT"), 0, 1, false);
		}
	}
	ts->button = -1;
	ts->axis = -1;
}

static void tablet_touch(unsigned long id, int pressrel, int x, int y, const SDL_Rect* rcontrol)
{
	struct touch_store* ts = NULL;
	int buttony = rcontrol->h - (rcontrol->h - rcontrol->y) / 4;

	int new_slot = -1;
	for (int i = 0; i < MAX_TOUCHES; i++) {
		struct touch_store* tts = &touches[i];
		if (!tts->inuse && new_slot < 0)
			new_slot = i;
		if (tts->inuse && tts->id == id) {
			ts = tts;
#if TOUCH_DEBUG > 1
			write_log(_T("touch_event: old touch event %d\n"), id);
#endif
			break;
		}
	}
	if (!ts) {
		// do not allocate new if release
		if (pressrel == 0)
			return;
		if (new_slot < 0)
			return;
#if TOUCH_DEBUG > 1
		write_log(_T("touch_event: new touch event %d\n"), id);
#endif
		ts = &touches[new_slot];
		ts->inuse = true;
		ts->axis = -1;
		ts->button = -1;
		ts->id = id;

	}

	// Touch release? Release buttons, center stick/mouse.
	if (ts->inuse && ts->id == id && pressrel < 0) {
		touch_release(ts, rcontrol);
		ts->inuse = false;
		return;
	}

	// Check hit boxes if new touch.
	for (int i = 0; i < 2; i++) {
		const SDL_Rect* r = &rcontrol[i];
		if (x >= r->x && x < r->w && y >= r->y && y < r->h) {

#if TOUCH_DEBUG > 1
			write_log(_T("touch_event: press=%d rect=%d wm=%d\n"), pressrel, i, dinput_winmouse());
#endif
			if (pressrel == 0) {
				// move? port can't change, axis<>button not allowed
				if (ts->port == i) {
					if (y >= buttony && ts->button >= 0) {
						int button = x > r->x + (r->w - r->x) / 2 ? 1 : 0;
						if (button != ts->button) {
							// button change, release old button
							touch_release(ts, rcontrol);
							ts->button = button;
							pressrel = 1;
						}
					}
				}
			}
			else if (pressrel > 0) {
				// new touch
				ts->port = i;
				if (ts->button < 0 && y >= buttony) {
					ts->button = x > r->x + (r->w - r->x) / 2 ? 1 : 0;
				}
				else if (ts->axis < 0 && y < buttony) {
					ts->axis = 1;
				}
			}
		}
	}

	// Directions hit?
	if (ts->inuse && ts->id == id && ts->axis >= 0) {
		const SDL_Rect* r = &rcontrol[ts->port];
		int xdiff = (r->x + (r->w - r->x) / 2) - x;
		int ydiff = (r->y + (buttony - r->y) / 2) - y;

#if TOUCH_DEBUG > 1
		write_log(_T("touch_event: rect=%d xdiff %03d ydiff %03d\n"), ts->port, xdiff, ydiff);
#endif
		xdiff = -xdiff;
		ydiff = -ydiff;

		if (ts->port == 0) {

			int div = (r->h - r->y) / (2 * 5);
			if (div <= 0)
				div = 1;
			int vx = xdiff / div;
			int vy = ydiff / div;

#if TOUCH_DEBUG > 1
			write_log(_T("touch_event: xdiff %03d ydiff %03d div %03d vx %03d vy %03d\n"), xdiff, ydiff, div, vx, vy);
#endif
			inputdevice_uaelib(_T("MOUSE1_HORIZ"), vx, -1, false);
			inputdevice_uaelib(_T("MOUSE1_VERT"), vy, -1, false);

		}
		else {

			int div = (r->h - r->y) / (2 * 3);
			if (div <= 0)
				div = 1;
			if (xdiff <= -div)
				inputdevice_uaelib(_T("JOY2_HORIZ"), -1, 1, false);
			else if (xdiff >= div)
				inputdevice_uaelib(_T("JOY2_HORIZ"), 1, 1, false);
			else
				inputdevice_uaelib(_T("JOY2_HORIZ"), 0, 1, false);
			if (ydiff <= -div)
				inputdevice_uaelib(_T("JOY2_VERT"), -1, 1, false);
			else if (ydiff >= div)
				inputdevice_uaelib(_T("JOY2_VERT"), 1, 1, false);
			else
				inputdevice_uaelib(_T("JOY2_VERT"), 0, 1, false);
		}
	}

	// Buttons hit?
	if (ts->inuse && ts->id == id && pressrel > 0) {
		if (ts->port == 0) {
			if (ts->button == 0)
				inputdevice_uaelib(_T("JOY1_FIRE_BUTTON"), 1, 1, false);
			if (ts->button == 1)
				inputdevice_uaelib(_T("JOY1_2ND_BUTTON"), 1, 1, false);
		}
		else if (ts->port == 1) {
			if (ts->button == 0)
				inputdevice_uaelib(_T("JOY2_FIRE_BUTTON"), 1, 1, false);
			if (ts->button == 1)
				inputdevice_uaelib(_T("JOY2_2ND_BUTTON"), 1, 1, false);
		}
	}
}

static void touch_event(unsigned long id, int pressrel, int x, int y, const SDL_Rect* rcontrol)
{
	// No lightpen support (yet?)
	tablet_touch(id, pressrel, x, y, rcontrol);
}

void handle_focus_gained_event(AmigaMonitor* mon)
{
	amiberry_active(mon, minimized);
	unsetminimized(mon->monitor_id);
}

void handle_minimized_event(AmigaMonitor* mon)
{
	if (!minimized)
	{
		write_log(_T("SIZE_MINIMIZED\n"));
		setminimized(mon->monitor_id);
		amiberry_inactive(mon, minimized);
	}
}

void handle_restored_event(AmigaMonitor* mon)
{
	amiberry_active(mon, minimized);
	unsetminimized(mon->monitor_id);
}

void handle_moved_event(AmigaMonitor* mon)
{
	if (isfullscreen() <= 0)
	{
		updatewinrect(mon, false);
		//updatemouseclip(0);
	}
}

void handle_enter_event()
{
	mouseinside = true;
	if (currprefs.input_tablet > 0 && currprefs.input_mouse_untrap & MOUSEUNTRAP_MAGIC && isfullscreen() <= 0)
	{
		if (mousehack_alive())
			setcursorshape(0);
	}
}

void handle_leave_event()
{
	mouseinside = false;
}

void handle_focus_lost_event(AmigaMonitor* mon)
{
	focus = 0;
	amiberry_inactive(mon, minimized);
	if (isfullscreen() <= 0 && currprefs.minimize_inactive)
		minimizewindow(mon->monitor_id);
}

void handle_close_event()
{
	wait_keyrelease();
	inputdevice_unacquire();
	uae_quit();
}

void handle_window_event(const SDL_Event& event, AmigaMonitor* mon)
{
	switch (event.window.event)
	{
	case SDL_WINDOWEVENT_FOCUS_GAINED:
		handle_focus_gained_event(mon);
		break;
	case SDL_WINDOWEVENT_MINIMIZED:
		handle_minimized_event(mon);
		break;
	case SDL_WINDOWEVENT_RESTORED:
		handle_restored_event(mon);
		break;
	case SDL_WINDOWEVENT_MOVED:
		handle_moved_event(mon);
		break;
	case SDL_WINDOWEVENT_ENTER:
		handle_enter_event();
		break;
	case SDL_WINDOWEVENT_LEAVE:
		handle_leave_event();
		break;
	case SDL_WINDOWEVENT_FOCUS_LOST:
		handle_focus_lost_event(mon);
		break;
	case SDL_WINDOWEVENT_CLOSE:
		handle_close_event();
		break;
	default:
		break;
	}
}

void handle_quit_event()
{
	uae_quit();
}

void handle_clipboard_update_event()
{
	if (currprefs.clipboard_sharing && SDL_HasClipboardText() == SDL_TRUE)
	{
		auto* clipboard_host = SDL_GetClipboardText();
		uae_clipboard_put_text(clipboard_host);
		SDL_free(clipboard_host);
	}
}

void handle_joy_device_event()
{
	write_log("SDL2 Controller/Joystick added or removed, re-running import joysticks...\n");
	if (inputdevice_devicechange(&currprefs))
	{
		import_joysticks();
		joystick_refresh_needed = true;
	}
}

void handle_controller_button_event(const SDL_Event& event)
{
	const auto button = event.cbutton.button;
	const auto state = event.cbutton.state == SDL_PRESSED;

	if (button == enter_gui_button) {
		inputdevice_add_inputcode(AKS_ENTERGUI, state, nullptr);
	}
	else if (quit_key.button && button == quit_key.button) {
		uae_quit();
	}
	else if (action_replay_key.button && button == action_replay_key.button) {
		inputdevice_add_inputcode(AKS_FREEZEBUTTON, state, nullptr);
	}
	else if (fullscreen_key.button && button == fullscreen_key.button) {
		inputdevice_add_inputcode(AKS_TOGGLEWINDOWEDFULLSCREEN, state, nullptr);
	}
	else if (minimize_key.button && button == minimize_key.button) {
		minimizewindow(0);
	}
	else if (button == vkbd_button) {
		inputdevice_add_inputcode(AKS_OSK, state, nullptr);
	}
	else {
		for (auto id = 0; id < MAX_INPUT_DEVICES; id++) {
			const didata* did = &di_joystick[id];
			if (did->name.empty() || did->joystick_id != event.caxis.which || did->mapping.is_retroarch || !did->is_controller) continue;

			read_controller_button(id, button, state);
			break;
		}
	}
}

void handle_joy_button_event(const SDL_Event& event)
{
	const auto button = event.jbutton.button;
	const auto state = event.jbutton.state == SDL_PRESSED;

	for (auto id = 0; id < MAX_INPUT_DEVICES; id++)
	{
		const didata* did = &di_joystick[id];
		if (did->joystick_id != event.jbutton.which || did->name.empty() || did->joystick_id != id || (!did->mapping.is_retroarch && did->is_controller)) continue;

		if (button == did->mapping.hotkey_button)
		{
			hotkey_pressed = state;
			break;
		}
		if (button == did->mapping.menu_button && hotkey_pressed && state)
		{
			hotkey_pressed = false;
			inputdevice_add_inputcode(AKS_ENTERGUI, 1, nullptr);
			break;
		}
		if (button == did->mapping.vkbd_button && hotkey_pressed && state)
		{
			hotkey_pressed = false;
			inputdevice_add_inputcode(AKS_OSK, 1, nullptr);
			break;
		}

		read_joystick_buttons(id);
		return;
	}
}

void handle_controller_axis_motion_event(const SDL_Event& event)
{
	const auto axis = event.caxis.axis;
	const auto value = event.caxis.value;

	for (auto id = 0; id < MAX_INPUT_DEVICES; id++)
	{
		const didata* did = &di_joystick[id];
		if (did->name.empty() || did->joystick_id != event.caxis.which || did->mapping.is_retroarch || !did->is_controller) continue;

		read_controller_axis(id, axis, value);
	}
}

void handle_joy_axis_motion_event(const SDL_Event& event)
{
	const auto axis = event.jaxis.axis;
	const auto value = event.jaxis.value;
	const auto which = event.jaxis.which;

	for (auto id = 0; id < MAX_INPUT_DEVICES; id++)
	{
		const didata* did = &di_joystick[id];
		if (did->name.empty() || did->joystick_id != which || did->joystick_id != id || (!did->mapping.is_retroarch && did->is_controller)) continue;

		read_joystick_axis(which, axis, value);
	}
}

void handle_joy_hat_motion_event(const SDL_Event& event)
{
	const auto hat = event.jhat.hat;
	const auto value = event.jhat.value;
	const auto which = event.jhat.which;

	for (auto id = 0; id < MAX_INPUT_DEVICES; id++)
	{
		const didata* did = &di_joystick[id];
		if (did->name.empty() || did->joystick_id != which || did->joystick_id != id || (!did->mapping.is_retroarch && did->is_controller)) continue;

		read_joystick_hat(which, hat, value);
		break;
	}
}

void handle_key_event(const SDL_Event& event)
{
	if (event.key.repeat != 0 || !isfocus() || (isfocus() < 2 && currprefs.input_tablet >= TABLET_MOUSEHACK && (currprefs.input_mouse_untrap & MOUSEUNTRAP_MAGIC)))
		return;

	int scancode = event.key.keysym.scancode;
	const auto pressed = event.key.state;

	if ((amiberry_options.rctrl_as_ramiga || currprefs.right_control_is_right_win_key) && scancode == SDL_SCANCODE_RCTRL)
	{
		scancode = SDL_SCANCODE_RGUI;
	}

	scancode = keyhack(scancode, pressed, 0);
	if (scancode >= 0)
	{
		my_kbd_handler(0, scancode, pressed, true);
	}
}

void handle_finger_event(const SDL_Event& event)
{
	if (!isfocus() || event.tfinger.fingerId != 0)
		return;

	if (event.tfinger.type == SDL_FINGERDOWN && event.button.clicks == 2)
	{
		setmousebuttonstate(0, 0, 1);
	}
	else if (event.tfinger.type == SDL_FINGERUP)
	{
		setmousebuttonstate(0, 0, 0);
	}
}

void handle_mouse_button_event(const SDL_Event& event, const AmigaMonitor* mon)
{
	const auto button = event.button.button;
	const auto state = event.button.state == SDL_PRESSED;
	const auto clicks = event.button.clicks;

	if (button == SDL_BUTTON_LEFT && !mouseactive && (!mousehack_alive() || currprefs.input_tablet != TABLET_MOUSEHACK ||
		(currprefs.input_tablet == TABLET_MOUSEHACK && !(currprefs.input_mouse_untrap & MOUSEUNTRAP_MAGIC)) || isfullscreen() > 0))
	{
		if (!pause_emulation || currprefs.active_nocapture_pause)
			setmouseactive(mon->monitor_id, (clicks == 1 || isfullscreen() > 0) ? 2 : 1);
	}
	else if (isfocus())
	{
		switch (button)
		{
		case SDL_BUTTON_LEFT:
			setmousebuttonstate(0, 0, state);
			break;
		case SDL_BUTTON_RIGHT:
			setmousebuttonstate(0, 1, state);
			break;
		case SDL_BUTTON_MIDDLE:
			if (currprefs.input_mouse_untrap & MOUSEUNTRAP_MIDDLEBUTTON)
				activationtoggle(0, true);
			else
				setmousebuttonstate(0, 2, state);
			break;
		case SDL_BUTTON_X1:
			setmousebuttonstate(0, 3, state);
			break;
		case SDL_BUTTON_X2:
			setmousebuttonstate(0, 4, state);
			break;
		default: break;
		}
	}
}

void handle_finger_motion_event(const SDL_Event& event)
{
	if (isfocus() && event.tfinger.fingerId == 0)
	{
		setmousestate(0, 0, event.tfinger.x, 1);
		setmousestate(0, 1, event.tfinger.y, 1);
	}
}

void handle_mouse_motion_event(const SDL_Event& event, const AmigaMonitor* mon)
{
	monitor_off = 0;
	mouseinside = true;

	if (recapture && isfullscreen() <= 0) {
		enablecapture(mon->monitor_id);
		return;
	}

	if (isfocus() <= 0) return;

	const auto is_picasso = mon->screen_is_picasso;
	const auto x = event.motion.x;
	const auto y = event.motion.y;
	const auto xrel = event.motion.xrel;
	const auto yrel = event.motion.yrel;

	if (currprefs.input_tablet >= TABLET_MOUSEHACK)
	{
		/* absolute */
		setmousestate(0, 0, is_picasso ? x : (x / 2) << currprefs.gfx_resolution, 1);
		setmousestate(0, 1, is_picasso ? y : (y / 2) << currprefs.gfx_vresolution, 1);
	}
	else
	{
		/* relative */
		setmousestate(0, 0, xrel, 0);
		setmousestate(0, 1, yrel, 0);
	}
}

void handle_mouse_wheel_event(const SDL_Event& event)
{
	if (isfocus() <= 0) return;
	
	const auto val_y = event.wheel.y;
	const auto val_x = event.wheel.x;

	setmousestate(0, 2, val_y, 0);
	setmousestate(0, 3, val_x, 0);

	if (val_y < 0)
		setmousebuttonstate(0, 3, -1);
	else if (val_y > 0)
		setmousebuttonstate(0, 4, -1);

	if (val_x < 0)
		setmousebuttonstate(0, 5, -1);
	else if (val_x > 0)
		setmousebuttonstate(0, 6, -1);
}

void process_event(const SDL_Event& event)
{
	AmigaMonitor* mon = &AMonitors[0];

	// Handle window events
	if (event.type == SDL_WINDOWEVENT && SDL_GetWindowFromID(event.window.windowID) == mon->amiga_window)
	{
		handle_window_event(event, mon);
	}
	else
	{
		// Handle other types of events
		switch (event.type)
		{
		case SDL_QUIT:
			handle_quit_event();
			break;

		case SDL_CLIPBOARDUPDATE:
			handle_clipboard_update_event();
			break;
		
		case SDL_JOYDEVICEADDED:
		case SDL_JOYDEVICEREMOVED:
			handle_joy_device_event();
			break;

		case SDL_CONTROLLERBUTTONDOWN:
		case SDL_CONTROLLERBUTTONUP:
			handle_controller_button_event(event);
			break;

		case SDL_JOYBUTTONDOWN:
		case SDL_JOYBUTTONUP:
			handle_joy_button_event(event);
			break;

		case SDL_CONTROLLERAXISMOTION:
			handle_controller_axis_motion_event(event);
			break;

		case SDL_JOYAXISMOTION:
			handle_joy_axis_motion_event(event);
			break;

		case SDL_JOYHATMOTION:
			handle_joy_hat_motion_event(event);
			break;

		case SDL_KEYDOWN:
		case SDL_KEYUP:
			handle_key_event(event);
			break;

		case SDL_FINGERDOWN:
		case SDL_FINGERUP:
			handle_finger_event(event);
			break;

		case SDL_MOUSEBUTTONDOWN:
		case SDL_MOUSEBUTTONUP:
			handle_mouse_button_event(event, mon);
			break;

		case SDL_FINGERMOTION:
			handle_finger_motion_event(event);
			break;

		case SDL_MOUSEMOTION:
			handle_mouse_motion_event(event, mon);
			break;

		case SDL_MOUSEWHEEL:
			handle_mouse_wheel_event(event);
			break;

		default:
			break;
		}
	}
}

void update_clipboard()
{
	auto* clipboard_uae = uae_clipboard_get_text();
	if (clipboard_uae) {
		SDL_SetClipboardText(clipboard_uae);
		uae_clipboard_free_text(clipboard_uae);
	}
}

static int canstretch(struct AmigaMonitor* mon)
{
	if (isfullscreen() != 0)
		return 0;
	if (!mon->screen_is_picasso) {
		if (!currprefs.gfx_windowed_resize)
			return 0;
		if (currprefs.gf[GF_NORMAL].gfx_filter_autoscale == AUTOSCALE_RESIZE)
			return 0;
		return 1;
	}
	else {
		if (currprefs.rtgallowscaling || currprefs.gf[GF_RTG].gfx_filter_autoscale)
			return 1;
	}
	return 0;
}

int handle_msgpump(bool vblank)
{
	lctrl_pressed = rctrl_pressed = lalt_pressed = ralt_pressed = lshift_pressed = rshift_pressed = lgui_pressed = rgui_pressed = false;
	auto got_event = 0;
	SDL_Event event;

	while (SDL_PollEvent(&event))
	{
		got_event = 1;
		process_event(event);
		if (currprefs.clipboard_sharing)
			update_clipboard();
	}
	return got_event;
}

bool handle_events()
{
	const AmigaMonitor* mon = &AMonitors[0];
	static auto was_paused = 0;

#ifdef USE_DBUS
	DBusHandle();
#endif

	if (pause_emulation)
	{
		if (was_paused == 0)
		{
			setpaused(pause_emulation);
			was_paused = pause_emulation;
			gui_fps(0, 0, 0);
			gui_led(LED_SND, 0, -1);
			// we got just paused, report it to caller.
			return true;
		}
		lctrl_pressed = rctrl_pressed = lalt_pressed = ralt_pressed = lshift_pressed = rshift_pressed = lgui_pressed = rgui_pressed = false;
		SDL_Event event;
		while (SDL_PollEvent(&event))
		{
			process_event(event);
		}

		// Keyboard, mouse and joystick read events are handled in process_event in Amiberry
		//inputdevicefunc_keyboard.read();
		//inputdevicefunc_mouse.read();
		//inputdevicefunc_joystick.read();
		inputdevice_handle_inputcode();
	}
	if (was_paused && (!pause_emulation || quit_program))
	{
		updatedisplayarea(mon->monitor_id);
		pause_emulation = was_paused;
		resumepaused(was_paused);
		sound_closed = 0;
		was_paused = 0;
	}

	return pause_emulation != 0;
}

void logging_init()
{
	if (amiberry_options.write_logfile)
	{
		static int first = 0;
		if (first > 1)
		{
			write_log("***** RESTART *****\n");
			return;
		}
		if (first == 1)
		{
			if (debugfile)
				fclose(debugfile);
			debugfile = nullptr;
		}

		if (!debugfile)
			debugfile = fopen(logfile_path.c_str(), "wt");

		logging_started = 1;
		first++;
		write_log("%s Logfile\n\n", get_version_string().c_str());
		write_log("%s\n", get_sdl2_version_string().c_str());
	}
}

void logging_cleanup(void)
{
	if (debugfile)
		fclose(debugfile);
	debugfile = nullptr;
}

uae_u8* save_log(int bootlog, size_t* len)
{
	FILE* f;
	uae_u8* dst = NULL;
	int size;

	if (!logging_started)
		return NULL;
	f = fopen(logfile_path.c_str(), _T("rb"));
	if (!f)
		return NULL;
	fseek(f, 0, SEEK_END);
	size = ftell(f);
	fseek(f, 0, SEEK_SET);
	if (*len > 0 && size > *len)
		size = *len;
	if (size > 0) {
		dst = xcalloc(uae_u8, size + 1);
		if (dst)
			fread(dst, 1, size, f);
		fclose(f);
		*len = size + 1;
	}
	return dst;
}

void strip_slashes(TCHAR* p)
{
	while (_tcslen(p) > 0 && (p[_tcslen(p) - 1] == '\\' || p[_tcslen(p) - 1] == '/'))
		p[_tcslen(p) - 1] = 0;
}

void fix_trailing(TCHAR* p)
{
	if (_tcslen(p) == 0)
		return;
	if (p[_tcslen(p) - 1] == '/' || p[_tcslen(p) - 1] == '\\')
		return;
	_tcscat(p, "/");
}

std::string fix_trailing(std::string& input)
{
	if (!input.empty() && input.back() != '/')
	{
		return input + "/";
	}
	return input;
}

// convert path to absolute
void fullpath(TCHAR* path, int size, bool userelative)
{
	// Resolve absolute path
	TCHAR tmp1[MAX_DPATH];
	tmp1[0] = 0;
	if (realpath(path, tmp1) != NULL)
	{
		if (_tcsnicmp(path, tmp1, _tcslen(tmp1)) != 0)
			_tcscpy(path, tmp1);
	}
}

// convert path to absolute
void fullpath(TCHAR* path, int size)
{
	fullpath(path, size, relativepaths);
}

bool target_isrelativemode(void)
{
	return relativepaths != 0;
}

bool samepath(const TCHAR* p1, const TCHAR* p2)
{
	if (!_tcsicmp(p1, p2))
		return true;
	return false;
}

void getpathpart(TCHAR* outpath, int size, const TCHAR* inpath)
{
	_tcscpy(outpath, inpath);
	auto* const p = _tcsrchr(outpath, '/');
	if (p)
		p[0] = 0;
	fix_trailing(outpath);
}

void getfilepart(TCHAR* out, int size, const TCHAR* path)
{
	out[0] = 0;
	const auto* const p = _tcsrchr(path, '/');
	if (p)
		_tcscpy(out, p + 1);
	else
		_tcscpy(out, path);
}

uae_u8* target_load_keyfile(struct uae_prefs* p, const char* path, int* sizep, char* name)
{
	return nullptr;
}

std::vector<std::string> split_command(const std::string& command)
{
	std::vector<std::string> word_vector;
	std::size_t prev = 0, pos;
	while ((pos = command.find_first_of(' ', prev)) != std::string::npos)
	{
		if (pos > prev)
			word_vector.push_back(command.substr(prev, pos - prev));
		prev = pos + 1;
	}
	if (prev < command.length())
		word_vector.push_back(command.substr(prev, std::string::npos));

	return word_vector;
}

void replace(std::string& str, const std::string& from, const std::string& to)
{
	const auto start_pos = str.find(from);
	if (start_pos == std::string::npos)
		return;
	str.replace(start_pos, from.length(), to);
}

void target_execute(const char* command)
{
	struct AmigaMonitor* mon = &AMonitors[0];
	releasecapture(mon);

	write_log("Target_execute received: %s\n", command);
	const std::string command_string = command;
	auto command_parts = split_command(command_string);

	for (size_t i = 0; i < command_parts.size(); ++i)
	{
		if (i > 0)
		{
			const auto delimiter_position = command_parts[i].find(':');
			if (delimiter_position != std::string::npos)
			{
				auto volume_or_device_name = command_parts[i].substr(0, delimiter_position);
				for (auto mount = 0; mount < currprefs.mountitems; mount++)
				{
					if (currprefs.mountconfig[mount].ci.type == UAEDEV_DIR)
					{
						if (_tcsicmp(currprefs.mountconfig[mount].ci.volname, volume_or_device_name.c_str()) == 0
							|| _tcsicmp(currprefs.mountconfig[mount].ci.devname, volume_or_device_name.c_str()) == 0)
						{
							std::string root_directory = currprefs.mountconfig[mount].ci.rootdir;
							volume_or_device_name += ':';
							replace(command_parts[i], volume_or_device_name, root_directory);
						}
					}
				}
			}
		}
	}

	std::ostringstream command_stream;
	for (const auto& part : command_parts)
	{
		command_stream << part << " ";
	}
	// Ensure this runs in the background, otherwise we'll block the emulator until it returns
	command_stream << "&";

	try
	{
		std::string final_command = command_stream.str();
		write_log("Executing: %s\n", final_command.c_str());
		system(final_command.c_str());
	}
	catch (const std::exception& e)
	{
		write_log("Exception thrown when trying to execute: %s. Exception: %s", command, e.what());
	}
}

void target_run(void)
{
	// Reset counter for access violations
	init_max_signals();
}

void target_quit(void)
{
}

void target_fixup_options(struct uae_prefs* p)
{
	if (p->automount_cddrives && !p->scsi)
		p->scsi = 1;
	if (p->uaescsimode > UAESCSI_LAST)
		p->uaescsimode = UAESCSI_SPTI;
	bool paused = false;
	bool nosound = false;
	bool nojoy = true;
	if (!paused) {
		paused = p->active_nocapture_pause;
		nosound = p->active_nocapture_nosound;
	}
	else {
		p->active_nocapture_pause = p->active_nocapture_nosound = true;
		nosound = true;
		nojoy = false;
	}
	if (!paused) {
		paused = p->inactive_pause;
		nosound = p->inactive_nosound;
		nojoy = (p->inactive_input & 4) == 0;
	}
	else {
		p->inactive_pause = p->inactive_nosound = true;
		p->inactive_input = 0;
		nosound = true;
		nojoy = true;
	}
	
#ifdef AMIBERRY
	// Some old configs might have lower values there. Ensure they are updated
	if (p->gfx_api < 2)
		p->gfx_api = 2;

	// Always use these pixel formats, for optimal performance
	p->picasso96_modeflags = RGBFF_CLUT | RGBFF_R5G6B5PC | RGBFF_R8G8B8A8;

#if !defined USE_DISPMANX
	if (p->gfx_auto_crop)
	{
		// Make sure that Auto-Center is disabled
		p->gfx_xcenter = p->gfx_ycenter = 0;
	}
#endif

#ifdef USE_DISPMANX
	// Always disable Virtual Mouse mode on Dispmanx, as it doesn't work as expected in some cases
	if (p->input_tablet > 0)
		p->input_tablet = TABLET_OFF;
#endif
#endif
	
	if (p->rtgboards[0].rtgmem_type >= GFXBOARD_HARDWARE) {
		p->rtg_hardwareinterrupt = false;
		p->rtg_hardwaresprite = false;
		p->rtgmatchdepth = false;
		p->color_mode = 5;
	}

#ifdef AMIBERRY
	// Disable hardware sprite if not using Virtual mouse mode,
	// otherwise we'll have no cursor showing (due to SDL2 Relative mouse)
	if (p->rtg_hardwaresprite && p->input_tablet == 0)
		p->rtg_hardwaresprite = false;
#endif

	struct MultiDisplay* md = getdisplay(p, 0);
	for (int j = 0; j < MAX_AMIGADISPLAYS; j++) {
		if (p->gfx_monitor[j].gfx_size_fs.special == WH_NATIVE) {
			int i;
			for (i = 0; md->DisplayModes[i].depth >= 0; i++) {
				if (md->DisplayModes[i].res.width == md->rect.w - md->rect.x &&
					md->DisplayModes[i].res.height == md->rect.h - md->rect.y) {
					p->gfx_monitor[j].gfx_size_fs.width = md->DisplayModes[i].res.width;
					p->gfx_monitor[j].gfx_size_fs.height = md->DisplayModes[i].res.height;
					write_log(_T("Native resolution: %dx%d\n"), p->gfx_monitor[j].gfx_size_fs.width, p->gfx_monitor[j].gfx_size_fs.height);
					break;
				}
			}
			if (md->DisplayModes[i].depth < 0) {
				p->gfx_monitor[j].gfx_size_fs.special = 0;
				write_log(_T("Native resolution not found.\n"));
			}
		}
	}
	/* switch from 32 to 16 or vice versa if mode does not exist */
	if (1 || isfullscreen() > 0) {
		int depth = p->color_mode == 5 ? 4 : 2;
		for (int i = 0; md->DisplayModes[i].depth >= 0; i++) {
			if (md->DisplayModes[i].depth == depth) {
				depth = 0;
				break;
			}
		}
		if (depth) {
			p->color_mode = p->color_mode == 5 ? 2 : 5;
		}
	}

	if ((p->gfx_apmode[0].gfx_vsyncmode || p->gfx_apmode[1].gfx_vsyncmode)) {
		if (p->produce_sound && sound_devices[p->soundcard]->type == SOUND_DEVICE_SDL2) {
			p->soundcard = 0;
		}
	}
#ifdef AMIBERRY
	// Initialize Drawbridge if needed
	for (const auto& floppyslot : p->floppyslots)
	{
		if (floppyslot.dfxtype == DRV_FB)
			drawbridge_update_profiles(p);
	}

	set_key_configs(p);
#endif
}

void target_default_options(struct uae_prefs* p, int type)
{
	//TCHAR buf[MAX_DPATH];
	if (type == 2 || type == 0 || type == 3) {
		//p->logfile = 0;
		p->active_nocapture_pause = false;
		p->active_nocapture_nosound = false;
		p->minimized_nosound = true;
		p->minimized_pause = true;
		p->minimized_input = 0;
		p->inactive_nosound = false;
		p->inactive_pause = false;
		p->inactive_input = 0;
		//p->ctrl_F11_is_quit = 0;
		p->soundcard = 0;
		p->samplersoundcard = -1;
		p->minimize_inactive = false;
		p->capture_always = true;
		p->start_minimized = false;
		p->start_uncaptured = false;
		p->active_capture_priority = 1;
		p->inactive_priority = 0;
		p->minimized_priority = 0;
		//p->notaskbarbutton = false;
		//p->nonotificationicon = false;
		p->main_alwaysontop = false;
		p->gui_alwaysontop = false;
		//p->guikey = -1;
		p->automount_removable = false;
		//p->automount_drives = 0;
		//p->automount_removabledrives = 0;
		p->automount_cddrives = false;
		//p->automount_netdrives = 0;
		//p->kbledmode = 1;
		p->uaescsimode = UAESCSI_CDEMU;
		p->borderless = false;
		p->blankmonitors = false;
		//p->powersavedisabled = true;
		p->sana2 = false;
		p->rtgmatchdepth = true;
		p->gf[GF_RTG].gfx_filter_autoscale = RTG_MODE_SCALE;
		p->rtgallowscaling = false;
		p->rtgscaleaspectratio = -1;
		p->rtgvblankrate = 0;
		p->rtg_hardwaresprite = false;
		p->rtg_overlay = true;
		p->rtg_vgascreensplit = true;
		p->rtg_paletteswitch = true;
		p->rtg_dacswitch = true;
		//p->commandpathstart[0] = 0;
		//p->commandpathend[0] = 0;
		//p->statusbar = 1;
		p->gfx_api = 2;
		if (p->gfx_api > 1)
			p->color_mode = 5;
		if (p->gf[GF_NORMAL].gfx_filter == 0)
			p->gf[GF_NORMAL].gfx_filter = 1;
		if (p->gf[GF_RTG].gfx_filter == 0)
			p->gf[GF_RTG].gfx_filter = 1;
		//WIN32GUI_LoadUIString(IDS_INPUT_CUSTOM, buf, sizeof buf / sizeof(TCHAR));
		//for (int i = 0; i < GAMEPORT_INPUT_SETTINGS; i++)
		//	_stprintf(p->input_config_name[i], buf, i + 1);
		//p->aviout_xoffset = -1;
		//p->aviout_yoffset = -1;
	}
	if (type == 1 || type == 0 || type == 3) {
		p->uaescsimode = UAESCSI_CDEMU;
		//p->midirouter = false;
		p->automount_removable = false;
		//p->automount_drives = 0;
		//p->automount_removabledrives = 0;
		p->automount_cddrives = true;
		//p->automount_netdrives = 0;
		p->picasso96_modeflags = RGBFF_CLUT | RGBFF_R5G6B5PC | RGBFF_R8G8B8A8;
		//p->filesystem_mangle_reserved_names = true;
	}
#ifdef AMIBERRY
	p->fast_copper = 0;
#endif
	p->multithreaded_drawing = amiberry_options.default_multithreaded_drawing;

	p->kbd_led_num = -1; // No status on numlock
	p->kbd_led_scr = -1; // No status on scrollock
	p->kbd_led_cap = -1;

	p->gfx_monitor[0].gfx_size_win.width = amiberry_options.default_width;
	p->gfx_monitor[0].gfx_size_win.height = amiberry_options.default_height;

	p->gfx_manual_crop = false;
	p->gfx_manual_crop_width = AMIGA_WIDTH_MAX << p->gfx_resolution;
	p->gfx_manual_crop_height = AMIGA_HEIGHT_MAX << p->gfx_vresolution;
	p->gfx_horizontal_offset = 0;
	p->gfx_vertical_offset = 0;
	if (amiberry_options.default_auto_crop)
	{
		p->gfx_auto_crop = amiberry_options.default_auto_crop;
	}
	
	p->gfx_correct_aspect = amiberry_options.default_correct_aspect_ratio;

	// GFX_WINDOW = 0
	// GFX_FULLSCREEN = 1
	// GFX_FULLWINDOW = 2
#ifdef USE_DISPMANX
	p->gfx_apmode[0].gfx_fullscreen = GFX_FULLWINDOW;
#else
	if (amiberry_options.default_fullscreen_mode >= 0 && amiberry_options.default_fullscreen_mode <= 2)
	{
		p->gfx_apmode[0].gfx_fullscreen = amiberry_options.default_fullscreen_mode;
		p->gfx_apmode[1].gfx_fullscreen = amiberry_options.default_fullscreen_mode;
	}
	else
	{
		p->gfx_apmode[0].gfx_fullscreen = GFX_WINDOW;
		p->gfx_apmode[1].gfx_fullscreen = GFX_WINDOW;
	}
#endif
	
	p->scaling_method = -1; //Default is Auto
	if (amiberry_options.default_scaling_method != -1)
	{
		// only valid values are -1 (Auto), 0 (Nearest) and 1 (Linear)
		if (amiberry_options.default_scaling_method == 0 || amiberry_options.default_scaling_method == 1)
			p->scaling_method = amiberry_options.default_scaling_method;
	}
	
	if (amiberry_options.default_line_mode == 1)
	{
		// Double line mode
		p->gfx_vresolution = VRES_DOUBLE;
		p->gfx_pscanlines = 0;
	}
	else if (amiberry_options.default_line_mode == 2)
	{
		// Scanlines line mode
		p->gfx_vresolution = VRES_DOUBLE;
		p->gfx_pscanlines = 1;
	}
	else
	{
		// Single line mode
		p->gfx_vresolution = VRES_NONDOUBLE;
		p->gfx_pscanlines = 0;
	}
#if !defined USE_DISPMANX
	if (amiberry_options.default_horizontal_centering)
#else
	if (amiberry_options.default_horizontal_centering && !p->gfx_auto_crop)
#endif
		p->gfx_xcenter = 2;

#if !defined USE_DISPMANX
	if (amiberry_options.default_vertical_centering)
#else
	if (amiberry_options.default_vertical_centering && !p->gfx_auto_crop)
#endif
		p->gfx_ycenter = 2;

	if (amiberry_options.default_frameskip)
		p->gfx_framerate = 2;

	if (amiberry_options.default_stereo_separation >= 0 && amiberry_options.default_stereo_separation <= 10)
		p->sound_stereo_separation = amiberry_options.default_stereo_separation;

	if (amiberry_options.default_sound_buffer > 0 && amiberry_options.default_sound_buffer <= 65536)
		p->sound_maxbsiz = amiberry_options.default_sound_buffer;

	if (amiberry_options.default_joystick_deadzone >= 0
		&& amiberry_options.default_joystick_deadzone <= 100
		&& amiberry_options.default_joystick_deadzone != 33)
	{
		p->input_joymouse_deadzone = amiberry_options.default_joystick_deadzone;
		p->input_joystick_deadzone = amiberry_options.default_joystick_deadzone;
	}
	
	_tcscpy(p->open_gui, amiberry_options.default_open_gui_key);
	_tcscpy(p->quit_amiberry, amiberry_options.default_quit_key);
	_tcscpy(p->action_replay, amiberry_options.default_ar_key);
	_tcscpy(p->fullscreen_toggle, amiberry_options.default_fullscreen_toggle_key);

	p->drawbridge_serial_auto = true;
	p->drawbridge_smartspeed = false;
	p->drawbridge_autocache = false;
	p->drawbridge_connected_drive_b = false;
	p->drawbridge_driver = 0;

	drawbridge_update_profiles(p);

	p->alt_tab_release = false;
	p->sound_pullmode = amiberry_options.default_sound_pull;

	p->use_retroarch_quit = amiberry_options.default_retroarch_quit;
	p->use_retroarch_menu = amiberry_options.default_retroarch_menu;
	p->use_retroarch_reset = amiberry_options.default_retroarch_reset;
	p->use_retroarch_vkbd = amiberry_options.default_retroarch_vkbd;

	whdload_prefs.button_wait = amiberry_options.default_whd_buttonwait;
	whdload_prefs.show_splash = amiberry_options.default_whd_showsplash;
	whdload_prefs.config_delay = amiberry_options.default_whd_configdelay;
	whdload_prefs.write_cache = amiberry_options.default_whd_writecache;
	whdload_prefs.quit_on_exit = amiberry_options.default_whd_quit_on_exit;

	if (amiberry_options.default_soundcard > 0) p->soundcard = amiberry_options.default_soundcard;

	// Virtual keyboard default options
	p->vkbd_enabled = amiberry_options.default_vkbd_enabled;
	p->vkbd_exit = amiberry_options.default_vkbd_exit;
	p->vkbd_hires = amiberry_options.default_vkbd_hires;
	if (amiberry_options.default_vkbd_language[0])
		_tcscpy(p->vkbd_language, amiberry_options.default_vkbd_language);
	else
		_tcscpy(p->vkbd_language, ""); // This will use the default language.
	if (amiberry_options.default_vkbd_style[0])
		_tcscpy(p->vkbd_style, amiberry_options.default_vkbd_style);
	else
		_tcscpy(p->vkbd_style, ""); // This will use the default theme.
	p->vkbd_transparency = amiberry_options.default_vkbd_transparency;
	_tcscpy(p->vkbd_toggle, amiberry_options.default_vkbd_toggle);

	//
	// GUI Theme section
	//
	// Font name
	if (amiberry_options.gui_theme_font_name[0])
		gui_theme.font_name = std::string(amiberry_options.gui_theme_font_name);
	else
		gui_theme.font_name = "AmigaTopaz.ttf";

	// Font size
	gui_theme.font_size = amiberry_options.gui_theme_font_size > 0 ? amiberry_options.gui_theme_font_size : 15;

	// Base Color
	if (amiberry_options.gui_theme_base_color[0])
	{
		// parse string as comma-separated numbers
		const std::vector<int> result = parse_color_string(amiberry_options.gui_theme_base_color);
		if (result.size() == 3)
		{
			gui_theme.base_color = gcn::Color(result[0], result[1], result[2]);
		}
		else if (result.size() == 4)
		{
			gui_theme.base_color = gcn::Color(result[0], result[1], result[2], result[3]);
		}
		else
		{
			gui_theme.base_color = gcn::Color(170, 170, 170);
		}
	}
	else
	{
		gui_theme.base_color = gcn::Color(170, 170, 170);
	}

	// Font color
	if (amiberry_options.gui_theme_font_color[0])
	{
		// parse string as comma-separated numbers
		const std::vector<int> result = parse_color_string(amiberry_options.gui_theme_font_color);
		if (result.size() == 3)
		{
			gui_theme.font_color = gcn::Color(result[0], result[1], result[2]);
		}
		else if (result.size() == 4)
		{
			gui_theme.font_color = gcn::Color(result[0], result[1], result[2], result[3]);
		}
		else
		{
			gui_theme.font_color = gcn::Color(0, 0, 0);
		}
	}
	else
	{
		gui_theme.font_color = gcn::Color(0, 0, 0);
	}

	// Selector Inactive
	if (amiberry_options.gui_theme_selector_inactive[0])
	{
		// parse string as comma-separated numbers
		const std::vector<int> result = parse_color_string(amiberry_options.gui_theme_selector_inactive);
		if (result.size() == 3)
		{
			gui_theme.selector_inactive = gcn::Color(result[0], result[1], result[2]);
		}
		else if (result.size() == 4)
		{
			gui_theme.selector_inactive = gcn::Color(result[0], result[1], result[2], result[3]);
		}
		else
		{
			gui_theme.selector_inactive = gcn::Color(170, 170, 170);
		}
	}
	else
	{
		gui_theme.selector_inactive = gcn::Color(170, 170, 170);
	}

	// Selector Active
	if (amiberry_options.gui_theme_selector_active[0])
	{
		// parse string as comma-separated numbers
		const std::vector<int> result = parse_color_string(amiberry_options.gui_theme_selector_active);
		if (result.size() == 3)
		{
			gui_theme.selector_active = gcn::Color(result[0], result[1], result[2]);
		}
		else if (result.size() == 4)
		{
			gui_theme.selector_active = gcn::Color(result[0], result[1], result[2], result[3]);
		}
		else
		{
			gui_theme.selector_active = gcn::Color(103, 136, 187);
		}
	}
	else
	{
		gui_theme.selector_active = gcn::Color(103, 136, 187);
	}

	// Textbox Background
	if (amiberry_options.gui_theme_textbox_background[0])
	{
		// parse string as comma-separated numbers
		const std::vector<int> result = parse_color_string(amiberry_options.gui_theme_textbox_background);
		if (result.size() == 3)
		{
			gui_theme.textbox_background = gcn::Color(result[0], result[1], result[2]);
		}
		else if (result.size() == 4)
		{
			gui_theme.textbox_background = gcn::Color(result[0], result[1], result[2], result[3]);
		}
		else
		{
			gui_theme.textbox_background = gcn::Color(220, 220, 220);
		}
	}
	else
	{
		gui_theme.textbox_background = gcn::Color(220, 220, 220);
	}
}

static const TCHAR* scsimode[] = { _T("SCSIEMU"), _T("SPTI"), _T("SPTI+SCSISCAN"), NULL };
//static const TCHAR* statusbarmode[] = { _T("none"), _T("normal"), _T("extended"), NULL };
//static const TCHAR* configmult[] = { _T("1x"), _T("2x"), _T("3x"), _T("4x"), _T("5x"), _T("6x"), _T("7x"), _T("8x"), NULL };

//static struct midiportinfo *getmidiport (struct midiportinfo **mi, int devid)
//{
//	for (int i = 0; i < MAX_MIDI_PORTS; i++) {
//		if (mi[i] != NULL && mi[i]->devid == devid)
//			return mi[i];
//	}
//	return NULL;
//}

extern int scsiromselected;

void target_save_options(struct zfile* f, struct uae_prefs* p)
{
	//struct midiportinfo *midp;

	cfgfile_target_write_bool(f, _T("middle_mouse"), (p->input_mouse_untrap & MOUSEUNTRAP_MIDDLEBUTTON) != 0);
	cfgfile_target_dwrite_bool(f, _T("map_drives_auto"), p->automount_removable);
	cfgfile_target_dwrite_bool(f, _T("map_cd_drives"), p->automount_cddrives);

	cfgfile_target_dwrite(f, _T("active_priority"), _T("%d"), p->active_capture_priority);
	cfgfile_target_dwrite_bool(f, _T("active_not_captured_nosound"), p->active_nocapture_nosound);
	cfgfile_target_dwrite_bool(f, _T("active_not_captured_pause"), p->active_nocapture_pause);
	cfgfile_target_dwrite(f, _T("inactive_priority"), _T("%d"), p->inactive_priority);
	cfgfile_target_dwrite_bool(f, _T("inactive_nosound"), p->inactive_nosound);
	cfgfile_target_dwrite_bool(f, _T("inactive_pause"), p->inactive_pause);
	cfgfile_target_dwrite(f, _T("inactive_input"), _T("%d"), p->inactive_input);
	cfgfile_target_dwrite(f, _T("minimized_priority"), _T("%d"), p->minimized_priority);
	cfgfile_target_dwrite_bool(f, _T("minimized_nosound"), p->minimized_nosound);
	cfgfile_target_dwrite_bool(f, _T("minimized_pause"), p->minimized_pause);
	cfgfile_target_dwrite(f, _T("minimized_input"), _T("%d"), p->minimized_input);
	cfgfile_target_dwrite_bool(f, _T("inactive_minimize"), p->minimize_inactive);
	cfgfile_target_dwrite_bool(f, _T("active_capture_automatically"), p->capture_always);
	cfgfile_target_dwrite_bool(f, _T("start_minimized"), p->start_minimized);
	cfgfile_target_dwrite_bool(f, _T("start_not_captured"), p->start_uncaptured);

#ifdef AMIBERRY
	cfgfile_target_dwrite_str_escape(f, _T("midiout_device_name"), p->midioutdev[0] ? p->midioutdev : _T("none"));
	cfgfile_target_dwrite_str_escape(f, _T("midiin_device_name"), p->midiindev[0] ? p->midiindev : _T("none"));
#else
	cfgfile_target_dwrite (f, _T("midiout_device"), _T("%d"), p->midioutdev);
	cfgfile_target_dwrite (f, _T("midiin_device"), _T("%d"), p->midiindev);

	midp = getmidiport (midioutportinfo, p->midioutdev);
	if (p->midioutdev < -1)
		cfgfile_target_dwrite_str_escape(f, _T("midiout_device_name"), _T("none"));
	else if (p->midioutdev == -1 || midp == NULL)
		cfgfile_target_dwrite_str_escape(f, _T("midiout_device_name"), _T("default"));
	else
		cfgfile_target_dwrite_str_escape(f, _T("midiout_device_name"), midp->name);

	midp = getmidiport (midiinportinfo, p->midiindev);
	if (p->midiindev < 0 || midp == NULL)
		cfgfile_target_dwrite_str_escape(f, _T("midiin_device_name"), _T("none"));
	else
		cfgfile_target_dwrite_str_escape(f, _T("midiin_device_name"), midp->name);
#endif

	cfgfile_target_dwrite_bool (f, _T("midirouter"), p->midirouter);

	cfgfile_target_dwrite_bool(f, _T("rtg_match_depth"), p->rtgmatchdepth);
	cfgfile_target_dwrite_bool(f, _T("rtg_scale_allow"), p->rtgallowscaling);
	cfgfile_target_dwrite(f, _T("rtg_scale_aspect_ratio"), _T("%d:%d"),
		p->rtgscaleaspectratio >= 0 ? (p->rtgscaleaspectratio / ASPECTMULT) : -1,
		p->rtgscaleaspectratio >= 0 ? (p->rtgscaleaspectratio & (ASPECTMULT - 1)) : -1);
	if (p->rtgvblankrate <= 0)
		cfgfile_target_dwrite_str(f, _T("rtg_vblank"), p->rtgvblankrate == -1 ? _T("real") : (p->rtgvblankrate == -2 ? _T("disabled") : _T("chipset")));
	else
		cfgfile_target_dwrite(f, _T("rtg_vblank"), _T("%d"), p->rtgvblankrate);
	cfgfile_target_dwrite_bool(f, _T("borderless"), p->borderless);
	cfgfile_target_dwrite_bool(f, _T("blank_monitors"), p->blankmonitors);
	cfgfile_target_dwrite_str(f, _T("uaescsimode"), scsimode[p->uaescsimode]);
	cfgfile_target_dwrite_bool(f, _T("soundcard_default"), p->soundcard_default);
	cfgfile_target_write(f, _T("soundcard"), _T("%d"), p->soundcard);
	if (p->soundcard >= 0 && p->soundcard < MAX_SOUND_DEVICES && sound_devices[p->soundcard])
		cfgfile_target_write_str(f, _T("soundcardname"), sound_devices[p->soundcard]->cfgname);
	if (p->samplersoundcard >= 0 && p->samplersoundcard < MAX_SOUND_DEVICES) {
		cfgfile_target_write(f, _T("samplersoundcard"), _T("%d"), p->samplersoundcard);
		if (record_devices[p->samplersoundcard])
			cfgfile_target_write_str(f, _T("samplersoundcardname"), record_devices[p->samplersoundcard]->cfgname);
	}

	cfgfile_target_dwrite(f, _T("cpu_idle"), _T("%d"), p->cpu_idle);
	cfgfile_target_dwrite_bool(f, _T("always_on_top"), p->main_alwaysontop);
	cfgfile_target_dwrite_bool(f, _T("gui_always_on_top"), p->gui_alwaysontop);
	cfgfile_target_dwrite_bool(f, _T("right_control_is_right_win"), p->right_control_is_right_win_key);

	cfgfile_target_dwrite(f, _T("gfx_horizontal_offset"), _T("%d"), p->gfx_horizontal_offset);
	cfgfile_target_dwrite(f, _T("gfx_vertical_offset"), _T("%d"), p->gfx_vertical_offset);
	cfgfile_target_dwrite_bool(f, _T("gfx_auto_crop"), p->gfx_auto_crop);
	cfgfile_target_dwrite_bool(f, _T("gfx_manual_crop"), p->gfx_manual_crop);
	cfgfile_target_dwrite(f, _T("gfx_manual_crop_width"), _T("%d"), p->gfx_manual_crop_width);
	cfgfile_target_dwrite(f, _T("gfx_manual_crop_height"), _T("%d"), p->gfx_manual_crop_height);
	cfgfile_target_dwrite(f, _T("gfx_correct_aspect"), _T("%d"), p->gfx_correct_aspect);
	cfgfile_target_dwrite(f, _T("kbd_led_num"), _T("%d"), p->kbd_led_num);
	cfgfile_target_dwrite(f, _T("kbd_led_scr"), _T("%d"), p->kbd_led_scr);
	cfgfile_target_dwrite(f, _T("kbd_led_cap"), _T("%d"), p->kbd_led_cap);
	cfgfile_target_dwrite(f, _T("scaling_method"), _T("%d"), p->scaling_method);

	cfgfile_target_dwrite_str(f, _T("open_gui"), p->open_gui);
	cfgfile_target_dwrite_str(f, _T("quit_amiberry"), p->quit_amiberry);
	cfgfile_target_dwrite_str(f, _T("action_replay"), p->action_replay);
	cfgfile_target_dwrite_str(f, _T("fullscreen_toggle"), p->fullscreen_toggle);
	cfgfile_target_dwrite_str(f, _T("minimize"), p->minimize);

	cfgfile_target_dwrite(f, _T("drawbridge_driver"), _T("%d"), p->drawbridge_driver);
	cfgfile_target_dwrite_bool(f, _T("drawbridge_serial_autodetect"), p->drawbridge_serial_auto);
	cfgfile_target_write_str(f, _T("drawbridge_serial_port"), p->drawbridge_serial_port);
	cfgfile_target_dwrite_bool(f, _T("drawbridge_smartspeed"), p->drawbridge_smartspeed);
	cfgfile_target_dwrite_bool(f, _T("drawbridge_autocache"), p->drawbridge_autocache);
	cfgfile_target_dwrite_bool(f, _T("drawbridge_connected_drive_b"), p->drawbridge_connected_drive_b);

	cfgfile_target_dwrite_bool(f, _T("alt_tab_release"), p->alt_tab_release);
	cfgfile_target_dwrite(f, _T("sound_pullmode"), _T("%d"), p->sound_pullmode);

	cfgfile_target_dwrite_bool(f, _T("use_retroarch_quit"), p->use_retroarch_quit);
	cfgfile_target_dwrite_bool(f, _T("use_retroarch_menu"), p->use_retroarch_menu);
	cfgfile_target_dwrite_bool(f, _T("use_retroarch_reset"), p->use_retroarch_reset);
	cfgfile_target_dwrite_bool(f, _T("use_retroarch_vkbd"), p->use_retroarch_vkbd);

	if (scsiromselected > 0)
		cfgfile_target_write(f, _T("expansion_gui_page"), expansionroms[scsiromselected].name);

	cfgfile_target_dwrite_bool(f, _T("vkbd_enabled"), p->vkbd_enabled);
	cfgfile_target_dwrite_bool(f, _T("vkbd_hires"), p->vkbd_hires);
	cfgfile_target_dwrite_bool(f, _T("vkbd_exit"), p->vkbd_exit);
	cfgfile_target_dwrite(f, _T("vkbd_transparency"), "%d", p->vkbd_transparency);
	cfgfile_target_dwrite_str(f, _T("vkbd_language"), p->vkbd_language);
	cfgfile_target_dwrite_str(f, _T("vkbd_style"), p->vkbd_style);
	cfgfile_target_dwrite_str(f, _T("vkbd_toggle"), p->vkbd_toggle);
}

void target_restart(void)
{
	emulating = 0;
	gui_restart();
}

TCHAR* target_expand_environment(const TCHAR* path, TCHAR* out, int maxlen)
{
	if (!path)
		return nullptr;
	if (out == nullptr)
		return strdup(path);

	_tcscpy(out, path);
	return out;
}

static const TCHAR *obsolete[] = {
	_T("killwinkeys"), _T("sound_force_primary"), _T("iconified_highpriority"),
	_T("sound_sync"), _T("sound_tweak"), _T("directx6"), _T("sound_style"),
	_T("file_path"), _T("iconified_nospeed"), _T("activepriority"), _T("magic_mouse"),
	_T("filesystem_codepage"), _T("aspi"), _T("no_overlay"), _T("soundcard_exclusive"),
	_T("specialkey"), _T("sound_speed_tweak"), _T("sound_lag"),
	0
};

static int target_parse_option_hardware(struct uae_prefs *p, const TCHAR *option, const TCHAR *value)
{
	TCHAR tmpbuf[CONFIG_BLEN];
	if (cfgfile_string(option, value, _T("rtg_vblank"), tmpbuf, sizeof tmpbuf / sizeof(TCHAR))) {
		if (!_tcscmp(tmpbuf, _T("real"))) {
			p->rtgvblankrate = -1;
			return 1;
		}
		if (!_tcscmp(tmpbuf, _T("disabled"))) {
			p->rtgvblankrate = -2;
			return 1;
		}
		if (!_tcscmp(tmpbuf, _T("chipset"))) {
			p->rtgvblankrate = 0;
			return 1;
		}
		p->rtgvblankrate = _tstol(tmpbuf);
		return 1;
	}

	return 0;
}

static int target_parse_option_host(struct uae_prefs *p, const TCHAR *option, const TCHAR *value)
{
	TCHAR tmpbuf[CONFIG_BLEN];
	int v;
	bool tbool;
	
	if (cfgfile_yesno(option, value, _T("middle_mouse"), &tbool)) {
		if (tbool)
			p->input_mouse_untrap |= MOUSEUNTRAP_MIDDLEBUTTON;
		else
			p->input_mouse_untrap &= ~MOUSEUNTRAP_MIDDLEBUTTON;
		return 1;
	}
	if (cfgfile_yesno(option, value, _T("map_drives_auto"), &p->automount_removable)
	    || cfgfile_yesno(option, value, _T("map_cd_drives"), &p->automount_cddrives)
	    || cfgfile_yesno(option, value, _T("borderless"), &p->borderless)
	    || cfgfile_yesno(option, value, _T("blank_monitors"), &p->blankmonitors)
	    || cfgfile_yesno(option, value, _T("active_nocapture_pause"), &p->active_nocapture_pause)
	    || cfgfile_yesno(option, value, _T("active_nocapture_nosound"), &p->active_nocapture_nosound)
	    || cfgfile_yesno(option, value, _T("inactive_pause"), &p->inactive_pause)
	    || cfgfile_yesno(option, value, _T("inactive_nosound"), &p->inactive_nosound)
	    || cfgfile_intval(option, value, _T("inactive_input"), &p->inactive_input, 1)
	    || cfgfile_yesno(option, value, _T("minimized_pause"), &p->minimized_pause)
	    || cfgfile_yesno(option, value, _T("minimized_nosound"), &p->minimized_nosound)
	    || cfgfile_intval(option, value, _T("minimized_input"), &p->minimized_input, 1)
	    || cfgfile_string(option, value, _T("midi_device"), p->midioutdev, sizeof p->midioutdev)
	    || cfgfile_string(option, value, _T("midiout_device_name"), p->midioutdev, sizeof p->midioutdev)
	    || cfgfile_string(option, value, _T("midiin_device_name"), p->midiindev, sizeof p->midiindev)
	    || cfgfile_yesno(option, value, _T("midirouter"), &p->midirouter)
	    || cfgfile_yesno(option, value, _T("right_control_is_right_win"), &p->right_control_is_right_win_key)
	    || cfgfile_yesno(option, value, _T("always_on_top"), &p->main_alwaysontop)
	    || cfgfile_yesno(option, value, _T("gui_always_on_top"), &p->gui_alwaysontop)
	    || cfgfile_intval(option, value, _T("drawbridge_driver"), &p->drawbridge_driver, 1)
		|| cfgfile_yesno(option, value, _T("drawbridge_serial_autodetect"), &p->drawbridge_serial_auto)
		|| cfgfile_string(option, value, _T("drawbridge_serial_port"), p->drawbridge_serial_port, sizeof p->drawbridge_serial_port)
	    || cfgfile_yesno(option, value, _T("drawbridge_smartspeed"), &p->drawbridge_smartspeed)
	    || cfgfile_yesno(option, value, _T("drawbridge_autocache"), &p->drawbridge_autocache)
	    || cfgfile_yesno(option, value, _T("drawbridge_connected_drive_b"), &p->drawbridge_connected_drive_b)
	    || cfgfile_yesno(option, value, _T("alt_tab_release"), &p->alt_tab_release)
	    || cfgfile_yesno(option, value, _T("use_retroarch_quit"), &p->use_retroarch_quit)
	    || cfgfile_yesno(option, value, _T("use_retroarch_menu"), &p->use_retroarch_menu)
	    || cfgfile_yesno(option, value, _T("use_retroarch_reset"), &p->use_retroarch_reset)
	    || cfgfile_yesno(option, value, _T("use_retroarch_vkbd"), &p->use_retroarch_vkbd)
	    || cfgfile_intval(option, value, _T("sound_pullmode"), &p->sound_pullmode, 1)
	    || cfgfile_intval(option, value, _T("samplersoundcard"), &p->samplersoundcard, 1)
	    || cfgfile_intval(option, value, "kbd_led_num", &p->kbd_led_num, 1)
	    || cfgfile_intval(option, value, "kbd_led_scr", &p->kbd_led_scr, 1)
	    || cfgfile_intval(option, value, "kbd_led_cap", &p->kbd_led_cap, 1)
	    || cfgfile_intval(option, value, "gfx_horizontal_offset", &p->gfx_horizontal_offset, 1)
	    || cfgfile_intval(option, value, "gfx_vertical_offset", &p->gfx_vertical_offset, 1)
		|| cfgfile_intval(option, value, "gfx_manual_crop_width", &p->gfx_manual_crop_width, 1)
		|| cfgfile_intval(option, value, "gfx_manual_crop_height", &p->gfx_manual_crop_height, 1)
	    || cfgfile_yesno(option, value, _T("gfx_auto_height"), &p->gfx_auto_crop)
	    || cfgfile_yesno(option, value, _T("gfx_auto_crop"), &p->gfx_auto_crop)
		|| cfgfile_yesno(option, value, _T("gfx_manual_crop"), &p->gfx_manual_crop)
	    || cfgfile_intval(option, value, "gfx_correct_aspect", &p->gfx_correct_aspect, 1)
	    || cfgfile_intval(option, value, "scaling_method", &p->scaling_method, 1)
	    || cfgfile_string(option, value, "open_gui", p->open_gui, sizeof p->open_gui)
	    || cfgfile_string(option, value, "quit_amiberry", p->quit_amiberry, sizeof p->quit_amiberry)
	    || cfgfile_string(option, value, "action_replay", p->action_replay, sizeof p->action_replay)
	    || cfgfile_string(option, value, "fullscreen_toggle", p->fullscreen_toggle, sizeof p->fullscreen_toggle)
	    || cfgfile_string(option, value, "minimize", p->minimize, sizeof p->minimize)
	    || cfgfile_intval(option, value, _T("cpu_idle"), &p->cpu_idle, 1))
		return 1;

	if (cfgfile_yesno(option, value, _T("vkbd_enabled"), &p->vkbd_enabled)
		|| cfgfile_yesno(option, value, _T("vkbd_hires"), &p->vkbd_hires)
		|| cfgfile_yesno(option, value, _T("vkbd_exit"), &p->vkbd_exit)
		|| cfgfile_intval(option, value, _T("vkbd_transparency"), &p->vkbd_transparency, 1)
		|| cfgfile_string(option, value, _T("vkbd_language"), p->vkbd_language, sizeof p->vkbd_language)
		|| cfgfile_string(option, value, _T("vkbd_style"), p->vkbd_style, sizeof p->vkbd_style)
		|| cfgfile_string(option, value, _T("vkbd_toggle"), p->vkbd_toggle, sizeof p->vkbd_toggle))
		return 1;

	if (cfgfile_string(option, value, _T("expansion_gui_page"), tmpbuf, sizeof tmpbuf / sizeof(TCHAR))) {
		TCHAR* p = _tcschr(tmpbuf, ',');
		if (p != NULL)
			*p = 0;
		for (int i = 0; expansionroms[i].name; i++) {
			if (!_tcsicmp(tmpbuf, expansionroms[i].name)) {
				scsiromselected = i;
				break;
			}
		}
		return 1;
	}
	
	if (cfgfile_yesno(option, value, _T("rtg_match_depth"), &p->rtgmatchdepth))
		return 1;
	if (cfgfile_yesno(option, value, _T("rtg_scale_allow"), &p->rtgallowscaling))
		return 1;

	if (cfgfile_yesno(option, value, _T("soundcard_default"), &p->soundcard_default))
		return 1;
	if (cfgfile_intval(option, value, _T("soundcard"), &p->soundcard, 1)) {
		if (p->soundcard < 0 || p->soundcard >= MAX_SOUND_DEVICES || sound_devices[p->soundcard] == NULL)
			p->soundcard = 0;
		return 1;
	}

	if (cfgfile_string(option, value, _T("soundcardname"), tmpbuf, sizeof tmpbuf / sizeof(TCHAR))) {
		int num;

		num = p->soundcard;
		p->soundcard = -1;
		for (int i = 0; i < MAX_SOUND_DEVICES && sound_devices[i]; i++) {
			if (i < num)
				continue;
			if (!_tcscmp(sound_devices[i]->cfgname, tmpbuf)) {
				p->soundcard = i;
				break;
			}
		}
		if (p->soundcard < 0) {
			for (int i = 0; i < MAX_SOUND_DEVICES && sound_devices[i]; i++) {
				if (!_tcscmp(sound_devices[i]->cfgname, tmpbuf)) {
					p->soundcard = i;
					break;
				}
			}
		}
		if (p->soundcard < 0) {
			for (int i = 0; i < MAX_SOUND_DEVICES && sound_devices[i]; i++) {
				if (!sound_devices[i]->prefix)
					continue;
				int prefixlen = _tcslen(sound_devices[i]->prefix);
				int tmplen = _tcslen(tmpbuf);
				if (prefixlen > 0 && tmplen >= prefixlen &&
					!_tcsncmp(sound_devices[i]->prefix, tmpbuf, prefixlen) &&
					((tmplen > prefixlen && tmpbuf[prefixlen] == ':')
						|| tmplen == prefixlen)) {
					p->soundcard = i;
					break;
				}
			}

		}
		if (p->soundcard < 0)
			p->soundcard = num;
		return 1;
	}
	if (cfgfile_string(option, value, _T("samplersoundcardname"), tmpbuf, sizeof tmpbuf / sizeof(TCHAR))) {
		int num;

		num = p->samplersoundcard;
		p->samplersoundcard = -1;
		for (int i = 0; i < MAX_SOUND_DEVICES && record_devices[i]; i++) {
			if (i < num)
				continue;
			if (!_tcscmp(record_devices[i]->cfgname, tmpbuf)) {
				p->samplersoundcard = i;
				break;
			}
		}
		if (p->samplersoundcard < 0) {
			for (int i = 0; i < MAX_SOUND_DEVICES && record_devices[i]; i++) {
				if (!_tcscmp(record_devices[i]->cfgname, tmpbuf)) {
					p->samplersoundcard = i;
					break;
				}
			}
		}
		return 1;
	}

	if (cfgfile_string(option, value, _T("rtg_scale_aspect_ratio"), tmpbuf, sizeof tmpbuf / sizeof (TCHAR))) {
		int v1, v2;
		TCHAR* s;

		p->rtgscaleaspectratio = -1;
		v1 = _tstol(tmpbuf);
		s = _tcschr(tmpbuf, ':');
		if (s) {
			v2 = _tstol(s + 1);
			if (v1 < 0 || v2 < 0)
				p->rtgscaleaspectratio = -1;
			else if (v1 == 0 || v2 == 0)
				p->rtgscaleaspectratio = 0;
			else
				p->rtgscaleaspectratio = v1 * ASPECTMULT + v2;
		}
		return 1;
	}

	if (cfgfile_strval(option, value, _T("uaescsimode"), &p->uaescsimode, scsimode, 0)) {
		// force SCSIEMU if pre 2.3 configuration
		if (p->config_version < ((2 << 16) | (3 << 8)))
			p->uaescsimode = UAESCSI_CDEMU;
		return 1;
	}

	if (cfgfile_intval(option, value, _T("active_priority"), &p->active_capture_priority, 1))
	{
		p->active_nocapture_pause = false;
		p->active_nocapture_nosound = false;
		return 1;
	}

	if (cfgfile_yesno(option, value, _T("active_capture_automatically"), &p->capture_always))
		return 1;

	if (cfgfile_intval(option, value, _T("inactive_priority"), &p->inactive_priority, 1)) {
		return 1;
	}
	if (cfgfile_intval(option, value, _T("minimized_priority"), &p->minimized_priority, 1)) {
		return 1;
	}

	if (cfgfile_yesno(option, value, _T("minimize_inactive"), &p->minimize_inactive))
		return 1;

	if (cfgfile_yesno(option, value, _T("start_minimized"), &p->start_minimized))
		return 1;

	if (cfgfile_yesno(option, value, _T("start_not_captured"), &p->start_uncaptured))
		return 1;
	if (cfgfile_string(option, value, _T("serial_port"), &p->sername[0], 256)) {
		if (p->sername[0])
			p->use_serial = true;
		else
			p->use_serial = false;
		return 1;
	}

	if (cfgfile_string_escape(option, value, _T("parallel_port"), &p->prtname[0], 256)) {
		if (!_tcscmp(p->prtname, _T("none")))
			p->prtname[0] = 0;
		if (!_tcscmp(p->prtname, _T("default"))) {
			p->prtname[0] = 0;
			//unsigned long size = 256;
			//GetDefaultPrinter(p->prtname, &size);
		}
		return 1;
	}

	return 0;
}

int target_parse_option(struct uae_prefs *p, const TCHAR *option, const TCHAR *value, int type)
{
	int v = 0;
	if (type & CONFIG_TYPE_HARDWARE) {
		v = target_parse_option_hardware(p, option, value);
	} else if (type & CONFIG_TYPE_HOST) {
		v = target_parse_option_host(p, option, value);
	}
	if (v) {
		return v;
	}
	
	int i = 0;
	while (obsolete[i]) {
		if (!strcasecmp(obsolete[i], option)) {
			write_log(_T("obsolete config entry '%s'\n"), option);
			return 1;
		}
		i++;
	}
	return 0;
}

std::string get_data_path()
{
	return fix_trailing(data_dir);
}

void get_saveimage_path(char* out, int size, int dir)
{
	_tcsncpy(out, fix_trailing(saveimage_dir).c_str(), size - 1);
}

std::string get_configuration_path()
{
	return fix_trailing(config_path);

}

void get_configuration_path(char* out, int size)
{
	_tcsncpy(out, fix_trailing(config_path).c_str(), size - 1);
}

void set_configuration_path(const std::string& newpath)
{
	config_path = newpath;
}

void set_nvram_path(const std::string& newpath)
{
	nvram_dir = newpath;
}

void set_video_path(const std::string& newpath)
{
	video_dir = newpath;
}

void set_screenshot_path(const std::string& newpath)
{
	screenshot_dir = newpath;
}

void set_savestate_path(const std::string& newpath)
{
	savestate_dir = newpath;
}

std::string get_controllers_path()
{
	return fix_trailing(controllers_path);
}

void set_controllers_path(const std::string& newpath)
{
	controllers_path = newpath;
}

std::string get_retroarch_file()
{
	return retroarch_file;
}

void set_retroarch_file(const std::string& newpath)
{
	retroarch_file = newpath;
}

bool get_logfile_enabled()
{
	return amiberry_options.write_logfile;
}

void set_logfile_enabled(bool enabled)
{
	amiberry_options.write_logfile = enabled;
}

// if force_internal == true, the non-overridden whdbootpath based save-data path will be returned
std::string get_savedatapath(const bool force_internal)
{
	std::string result;
	bool isOverridden = false;

	if (!force_internal && std::getenv("WHDBOOT_SAVE_DATA")) {
		result = std::getenv("WHDBOOT_SAVE_DATA");
		isOverridden = true;
	}
	else {
		result = get_whdbootpath();
		result.append("save-data");
	}
	write_log("%s savedatapath [%s]\n", isOverridden ? "external" : "internal", result.c_str());
	return result;
}

std::string get_whdbootpath()
{
	return fix_trailing(whdboot_path);
}

void set_whdbootpath(const std::string& newpath)
{
	whdboot_path = newpath;
}

std::string get_whdload_arch_path()
{
	return fix_trailing(whdload_arch_path);
}

void set_whdload_arch_path(const std::string& newpath)
{
	whdload_arch_path = newpath;
}

std::string get_logfile_path()
{
	return logfile_path;
}

void set_logfile_path(const std::string& newpath)
{
	logfile_path = newpath;
}

std::string get_rom_path()
{
	return fix_trailing(rom_path);
}

void get_rom_path(char* out, int size)
{
	_tcsncpy(out, fix_trailing(rom_path).c_str(), size - 1);
}

void set_rom_path(const std::string& newpath)
{
	rom_path = newpath;
}

void get_rp9_path(char* out, int size)
{
	_tcsncpy(out, fix_trailing(rp9_path).c_str(), size - 1);
}

void get_savestate_path(char* out, int size)
{
	_tcsncpy(out, fix_trailing(savestate_dir).c_str(), size - 1);
}

void fetch_ripperpath(TCHAR* out, int size)
{
	_tcsncpy(out, fix_trailing(ripper_path).c_str(), size - 1);
}

void fetch_inputfilepath(TCHAR* out, int size)
{
	_tcsncpy(out, fix_trailing(input_dir).c_str(), size - 1);
}

void get_nvram_path(TCHAR* out, int size)
{
	_tcsncpy(out, fix_trailing(nvram_dir).c_str(), size - 1);
}

std::string get_screenshot_path()
{
	return fix_trailing(screenshot_dir);
}

void get_video_path(char* out, int size)
{
	_tcsncpy(out, fix_trailing(video_dir).c_str(), size - 1);
}

void get_floppy_sounds_path(char* out, int size)
{
	_tcsncpy(out, fix_trailing(floppy_sounds_dir).c_str(), size - 1);
}

int target_cfgfile_load(struct uae_prefs* p, const char* filename, int type, int isdefault)
{
	auto result = 0;

	write_log(_T("target_cfgfile_load(): load file %s\n"), filename);

	discard_prefs(p, type);
	default_prefs(p, true, 0);

	const char* ptr = strstr(const_cast<char*>(filename), ".uae");
	if (ptr)
	{
		auto config_type = CONFIG_TYPE_HARDWARE | CONFIG_TYPE_HOST;
		result = cfgfile_load(p, filename, &config_type, 0, 1);
	}
	if (result)
		extract_filename(filename, last_loaded_config);

	if (result)
	{
		for (auto i = 0; i < p->nr_floppies; ++i)
		{
			if (!DISK_validate_filename(p, p->floppyslots[i].df, i, nullptr, 0, nullptr, nullptr, nullptr))
				p->floppyslots[i].df[0] = 0;
			disk_insert(i, p->floppyslots[i].df);
			if (strlen(p->floppyslots[i].df) > 0)
				add_file_to_mru_list(lstMRUDiskList, std::string(p->floppyslots[i].df));
		}

		if (!isdefault)
			inputdevice_updateconfig(nullptr, p);

		SetLastActiveConfig(filename);
	}

	return result;
}

int check_configfile(char* file)
{
	char tmp[MAX_DPATH];

	auto* f = fopen(file, "rte");
	if (f)
	{
		fclose(f);
		return 1;
	}

	strncpy(tmp, file, MAX_DPATH - 1);
	auto* const ptr = strstr(tmp, ".uae");
	if (ptr)
	{
		*(ptr + 1) = '\0';
		strncat(tmp, "conf", MAX_DPATH - 1);
		f = fopen(tmp, "rte");
		if (f)
		{
			fclose(f);
			return 2;
		}
	}
	return 0;
}

void extract_filename(const char* str, char* buffer)
{
	const auto* p = str + strlen(str) - 1;
	while (*p != '/' && p >= str)
		p--;
	p++;
	strncpy(buffer, p, MAX_DPATH - 1);
}

std::string extract_filename(const std::string& path)
{
	const std::filesystem::path file_path(path);
	return file_path.filename().string();
}

void extract_path(char* str, char* buffer)
{
	strncpy(buffer, str, MAX_DPATH - 1);
	auto* p = buffer + strlen(buffer) - 1;
	while (*p != '/' && p >= buffer)
		p--;
	p[1] = '\0';
}

std::string extract_path(const std::string& filename)
{
	const std::filesystem::path file_path(filename);
	return file_path.parent_path().string();
}

void remove_file_extension(char* filename)
{
	auto* p = filename + strlen(filename) - 1;
	while (p >= filename && *p != '.')
	{
		*p = '\0';
		--p;
	}
	*p = '\0';
}

std::string remove_file_extension(const std::string& filename)
{
	const size_t last_dot = filename.find_last_of('.');
	if (last_dot == std::string::npos) {
		// No extension found, return the original filename
		return filename;
	}
	return filename.substr(0, last_dot);
}

void read_directory(const std::string& path, std::vector<std::string>* dirs, std::vector<std::string>* files)
{
	if (dirs != nullptr)
		dirs->clear();
	if (files != nullptr)
		files->clear();

	// check if the path exists first
	if (!std::filesystem::exists(path))
		return;
	for (const auto& entry : std::filesystem::directory_iterator(path))
	{
		if (entry.is_directory())
		{
			if (dirs != nullptr && (entry.path().filename().string()[0] != '.' || (entry.path().filename().string()[0] == '.' && entry.path().filename().string()[1] == '.')))
				dirs->emplace_back(entry.path().filename().string());
		}
		else if (entry.is_symlink())
		{
			if (std::filesystem::is_directory(entry))
			{
				if (dirs != nullptr && (entry.path().filename().string()[0] != '.' || (entry.path().filename().string()[0] == '.' && entry.path().filename().string()[1] == '.')))
					dirs->emplace_back(entry.path().filename().string());
			}
			else
			{
				if (files != nullptr && entry.path().filename().string()[0] != '.')
					files->emplace_back(entry.path().filename().string());
			}
		}
		else if (files != nullptr && entry.path().filename().string()[0] != '.')
			files->emplace_back(entry.path().filename().string());
	}

	if (dirs != nullptr && !dirs->empty() && (*dirs)[0] == ".")
		dirs->erase(dirs->begin());

	if (dirs != nullptr)
		sort(dirs->begin(), dirs->end());
	if (files != nullptr)
		sort(files->begin(), files->end());
}

void save_amiberry_settings(void)
{
	auto* const f = fopen(amiberry_conf_file.c_str(), "we");
	if (!f)
		return;

	char buffer[MAX_DPATH];

	auto write_bool_option = [&](const char* name, bool value) {
		snprintf(buffer, MAX_DPATH, "%s=%s\n", name, value ? "yes" : "no");
		fputs(buffer, f);
		};

	auto write_int_option = [&](const char* name, int value) {
		snprintf(buffer, MAX_DPATH, "%s=%d\n", name, value);
		fputs(buffer, f);
		};

	auto write_string_option = [&](const char* name, const std::string& value) {
		snprintf(buffer, MAX_DPATH, "%s=%s\n", name, value.c_str());
		fputs(buffer, f);
		};

	// Use the old Single-Window mode (useful in cases where multiple overlapping windows are a problem)
	write_bool_option("single_window_mode", amiberry_options.single_window_mode);

	// Should the Quickstart Panel be the default when opening the GUI?
	write_int_option("Quickstart", amiberry_options.quickstart_start);

	// Open each config file and read the Description field? 
	// This will slow down scanning the config list if it's very large
	write_bool_option("read_config_descriptions", amiberry_options.read_config_descriptions);

	// Write to logfile? 
	// If enabled, a file named "amiberry_log.txt" will be generated in the startup folder
	write_bool_option("write_logfile", amiberry_options.write_logfile);

	// Scanlines ON by default?
	// This will only be enabled if the vertical height is enough, as we need Line Doubling set to ON also
	// Beware this comes with a performance hit, as double the amount of lines need to be drawn on-screen
	write_int_option("default_line_mode", amiberry_options.default_line_mode);

	// Map RCtrl key to RAmiga key?
	// This helps with keyboards that may not have 2 Win keys and no Menu key either
	write_bool_option("rctrl_as_ramiga", amiberry_options.rctrl_as_ramiga);

	// Disable controller in the GUI?
	// If you want to disable the default behavior for some reason
	write_bool_option("gui_joystick_control", amiberry_options.gui_joystick_control);

	// Use a separate thread for drawing native chipset output
	// This helps with performance, but may cause glitches in some cases
	write_bool_option("default_multithreaded_drawing", amiberry_options.default_multithreaded_drawing);

	// Default mouse input speed
	write_int_option("input_default_mouse_speed", amiberry_options.input_default_mouse_speed);

	// When using Keyboard as Joystick, stop any double keypresses
	write_bool_option("input_keyboard_as_joystick_stop_keypresses", amiberry_options.input_keyboard_as_joystick_stop_keypresses);
	
	// Default key for opening the GUI (e.g. "F12")
	write_string_option("default_open_gui_key", amiberry_options.default_open_gui_key);

	// Default key for Quitting the emulator
	write_string_option("default_quit_key", amiberry_options.default_quit_key);

	// Default key for opening Action Replay
	write_string_option("default_ar_key", amiberry_options.default_ar_key);

	// Default key for Fullscreen Toggle
	write_string_option("default_fullscreen_toggle_key", amiberry_options.default_fullscreen_toggle_key);

	// Rotation angle of the output display (useful for screens with portrait orientation, like the Go Advance)
	write_int_option("rotation_angle", amiberry_options.rotation_angle);
	
	// Enable Horizontal Centering by default?
	write_bool_option("default_horizontal_centering", amiberry_options.default_horizontal_centering);

	// Enable Vertical Centering by default?
	write_bool_option("default_vertical_centering", amiberry_options.default_vertical_centering);

	// Scaling method to use by default?
	// Valid options are: -1 Auto, 0 Nearest Neighbor, 1 Linear
	write_int_option("default_scaling_method", amiberry_options.default_scaling_method);

	// Enable frameskip by default?
	write_bool_option("default_frameskip", amiberry_options.default_frameskip);

	// Correct Aspect Ratio by default?
	write_bool_option("default_correct_aspect_ratio", amiberry_options.default_correct_aspect_ratio);

	// Enable Auto-Crop by default?
	write_bool_option("default_auto_crop", amiberry_options.default_auto_crop);

	// Default Screen Width
	write_int_option("default_width", amiberry_options.default_width);
	
	// Default Screen Height
	write_int_option("default_height", amiberry_options.default_height);

	// Full screen mode (0, 1, 2)
	write_int_option("default_fullscreen_mode", amiberry_options.default_fullscreen_mode);
	
	// Default Stereo Separation
	write_int_option("default_stereo_separation", amiberry_options.default_stereo_separation);

	// Default Sound buffer size
	write_int_option("default_sound_buffer", amiberry_options.default_sound_buffer);

	// Default Sound Mode (Pull/Push)
	write_bool_option("default_sound_pull", amiberry_options.default_sound_pull);

	// Default Joystick Deadzone
	write_int_option("default_joystick_deadzone", amiberry_options.default_joystick_deadzone);

	// Enable RetroArch Quit by default?
	write_bool_option("default_retroarch_quit", amiberry_options.default_retroarch_quit);

	// Enable RetroArch Menu by default?
	write_bool_option("default_retroarch_menu", amiberry_options.default_retroarch_menu);

	// Enable RetroArch Reset by default?
	write_bool_option("default_retroarch_reset", amiberry_options.default_retroarch_reset);

	// Enable RetroArch VKBD by default?
	write_bool_option("default_retroarch_vkbd", amiberry_options.default_retroarch_vkbd);

	// Controller1
	write_string_option("default_controller1", amiberry_options.default_controller1);

	// Controller2
	write_string_option("default_controller2", amiberry_options.default_controller2);

	// Controller3
	write_string_option("default_controller3", amiberry_options.default_controller3);

	// Controller4
	write_string_option("default_controller4", amiberry_options.default_controller4);

	// Mouse1
	write_string_option("default_mouse1", amiberry_options.default_mouse1);

	// Mouse2
	write_string_option("default_mouse2", amiberry_options.default_mouse2);

	// WHDLoad ButtonWait
	write_bool_option("default_whd_buttonwait", amiberry_options.default_whd_buttonwait);

	// WHDLoad Show Splash screen
	write_bool_option("default_whd_showsplash", amiberry_options.default_whd_showsplash);

	// WHDLoad Config Delay
	write_int_option("default_whd_configdelay", amiberry_options.default_whd_configdelay);

	// WHDLoad WriteCache
	write_bool_option("default_whd_writecache", amiberry_options.default_whd_writecache);

	// WHDLoad Quit emulator after game exits
	write_bool_option("default_whd_quit_on_exit", amiberry_options.default_whd_quit_on_exit);

	// Disable Shutdown button in GUI
	write_bool_option("disable_shutdown_button", amiberry_options.disable_shutdown_button);

	// Allow Display settings to be used from the WHDLoad XML (override amiberry.conf defaults)
	write_bool_option("allow_display_settings_from_xml", amiberry_options.allow_display_settings_from_xml);

	// Default Sound Card (0=default, first one available in the system)
	write_int_option("default_soundcard", amiberry_options.default_soundcard);
	
	// Enable Virtual Keyboard by default
	write_bool_option("default_vkbd_enabled", amiberry_options.default_vkbd_enabled);

	// Show the High-res version of the Virtual Keyboard by default
	write_bool_option("default_vkbd_hires", amiberry_options.default_vkbd_hires);

	// Enable Quit functionality through Virtual Keyboard by default
	write_bool_option("default_vkbd_exit", amiberry_options.default_vkbd_exit);

	// Default Language for the Virtual Keyboard
	write_string_option("default_vkbd_language", amiberry_options.default_vkbd_language);

	// Default Style for the Virtual Keyboard
	write_string_option("default_vkbd_style", amiberry_options.default_vkbd_style);

	// Default transparency for the Virtual Keyboard
	write_int_option("default_vkbd_transparency", amiberry_options.default_vkbd_transparency);

	// Default controller button for toggling the Virtual Keyboard
	write_string_option("default_vkbd_toggle", amiberry_options.default_vkbd_toggle);

	// GUI Theme: Font name
	write_string_option("gui_theme_font_name", amiberry_options.gui_theme_font_name);

	// GUI Theme: Font size
	write_int_option("gui_theme_font_size", amiberry_options.gui_theme_font_size);

	// GUI Theme: Font color
	write_string_option("gui_theme_font_color", amiberry_options.gui_theme_font_color);

	// GUI Theme: Base color
	write_string_option("gui_theme_base_color", amiberry_options.gui_theme_base_color);

	// GUI Theme: Selector Inactive color
	write_string_option("gui_theme_selector_inactive", amiberry_options.gui_theme_selector_inactive);

	// GUI Theme: Selector Active color
	write_string_option("gui_theme_selector_active", amiberry_options.gui_theme_selector_active);

	// GUI Theme: Textbox Background color
	write_string_option("gui_theme_textbox_background", amiberry_options.gui_theme_textbox_background);

	// Paths
	write_string_option("path", current_dir);
	write_string_option("config_path", config_path);
	write_string_option("controllers_path", controllers_path);
	write_string_option("retroarch_config", retroarch_file);
	write_string_option("whdboot_path", whdboot_path);
	write_string_option("whdload_arch_path", whdload_arch_path);
	write_string_option("logfile_path", logfile_path);
	write_string_option("rom_path", rom_path);
	write_string_option("rp9_path", rp9_path);
	write_string_option("floppy_sounds_dir", floppy_sounds_dir);
	write_string_option("data_dir", data_dir);
	write_string_option("saveimage_dir", saveimage_dir);
	write_string_option("savestate_dir", savestate_dir);
	write_string_option("screenshot_dir", screenshot_dir);
	write_string_option("ripper_path", ripper_path);
	write_string_option("inputrecordings_dir", input_dir);
	write_string_option("nvram_dir", nvram_dir);
	write_string_option("video_dir", video_dir);

	// The number of ROMs in the last scan
	snprintf(buffer, MAX_DPATH, "ROMs=%zu\n", lstAvailableROMs.size());
	fputs(buffer, f);

	// The ROMs found in the last scan
	for (auto& lstAvailableROM : lstAvailableROMs)
	{
		write_string_option("ROMName", lstAvailableROM->Name);
		write_string_option("ROMPath", lstAvailableROM->Path);
		write_int_option("ROMType", lstAvailableROM->ROMType);
	}

	// Recent disk entries (these are used in the dropdown controls)
	snprintf(buffer, MAX_DPATH, "MRUDiskList=%zu\n", lstMRUDiskList.size());
	fputs(buffer, f);
	for (auto& i : lstMRUDiskList)
	{
		write_string_option("Diskfile", i);
	}

	// Recent CD entries (these are used in the dropdown controls)
	snprintf(buffer, MAX_DPATH, "MRUCDList=%zu\n", lstMRUCDList.size());
	fputs(buffer, f);
	for (auto& i : lstMRUCDList)
	{
		write_string_option("CDfile", i);
	}

	// Recent WHDLoad entries (these are used in the dropdown controls)
	// lstMRUWhdloadList
	snprintf(buffer, MAX_DPATH, "MRUWHDLoadList=%zu\n", lstMRUWhdloadList.size());
	fputs(buffer, f);
	for (auto& i : lstMRUWhdloadList)
	{
		write_string_option("WHDLoadfile", i);
	}
	
	fclose(f);
}

void get_string(FILE* f, char* dst, int size)
{
	char buffer[MAX_DPATH];
	fgets(buffer, MAX_DPATH, f);
	int i = strlen(buffer);
	while (i > 0 && (buffer[i - 1] == '\t' || buffer[i - 1] == ' '
		|| buffer[i - 1] == '\r' || buffer[i - 1] == '\n'))
		buffer[--i] = '\0';
	strncpy(dst, buffer, size);
}

static void trim_wsa(char* s)
{
	/* Delete trailing whitespace.  */
	int len = strlen(s);
	while (len > 0 && strcspn(s + len - 1, "\t \r\n") == 0)
		s[--len] = '\0';
}

static int parse_amiberry_settings_line(const char *path, char *linea)
{
	TCHAR option[CONFIG_BLEN], value[CONFIG_BLEN];
	int numROMs, numDisks, numCDs;
	auto romType = -1;
	char romName[MAX_DPATH] = {'\0'};
	char romPath[MAX_DPATH] = {'\0'};
	char tmpFile[MAX_DPATH];
	int ret = 0;

	if (!cfgfile_separate_linea(path, linea, option, value))
		return 0;

	if (cfgfile_string(option, value, "ROMName", romName, sizeof romName)
		|| cfgfile_string(option, value, "ROMPath", romPath, sizeof romPath)
		|| cfgfile_intval(option, value, "ROMType", &romType, 1))
	{
		if (strlen(romName) > 0 && strlen(romPath) > 0 && romType != -1)
		{
			auto* tmp = new AvailableROM();
			tmp->Name.assign(romName);
			tmp->Path.assign(romPath);
			tmp->ROMType = romType;
			lstAvailableROMs.emplace_back(tmp);
			strncpy(romName, "", sizeof romName);
			strncpy(romPath, "", sizeof romPath);
			romType = -1;
			ret = 1;
		}
	}
	else if (cfgfile_string(option, value, "Diskfile", tmpFile, sizeof tmpFile))
	{
		auto* const f = fopen(tmpFile, "rbe");
		if (f != nullptr)
		{
			fclose(f);
			lstMRUDiskList.emplace_back(tmpFile);
			ret = 1;
		}
	}
	else if (cfgfile_string(option, value, "CDfile", tmpFile, sizeof tmpFile))
	{
		auto* const f = fopen(tmpFile, "rbe");
		if (f != nullptr)
		{
			fclose(f);
			lstMRUCDList.emplace_back(tmpFile);
			ret = 1;
		}
	}
	else if (cfgfile_string(option, value, "WHDLoadfile", tmpFile, sizeof tmpFile))
	{
		auto* const f = fopen(tmpFile, "rbe");
		if (f != nullptr)
		{
			fclose(f);
			lstMRUWhdloadList.emplace_back(tmpFile);
			ret = 1;
		}
	}
	else
	{
		ret |= cfgfile_string(option, value, "path", current_dir);
		ret |= cfgfile_string(option, value, "config_path", config_path);
		ret |= cfgfile_string(option, value, "controllers_path", controllers_path);
		ret |= cfgfile_string(option, value, "retroarch_config", retroarch_file);
		ret |= cfgfile_string(option, value, "whdboot_path", whdboot_path);
		ret |= cfgfile_string(option, value, "whdload_arch_path", whdload_arch_path);
		ret |= cfgfile_string(option, value, "logfile_path", logfile_path);
		ret |= cfgfile_string(option, value, "rom_path", rom_path);
		ret |= cfgfile_string(option, value, "rp9_path", rp9_path);
		ret |= cfgfile_string(option, value, "floppy_sounds_dir", floppy_sounds_dir);
		ret |= cfgfile_string(option, value, "data_dir", data_dir);
		ret |= cfgfile_string(option, value, "saveimage_dir", saveimage_dir);
		ret |= cfgfile_string(option, value, "savestate_dir", savestate_dir);
		ret |= cfgfile_string(option, value, "ripper_path", ripper_path);
		ret |= cfgfile_string(option, value, "inputrecordings_dir", input_dir);
		ret |= cfgfile_string(option, value, "screenshot_dir", screenshot_dir);
		ret |= cfgfile_string(option, value, "nvram_dir", nvram_dir);
		ret |= cfgfile_string(option, value, "video_dir", video_dir);
		// NOTE: amiberry_config is a "read only", i.e. it's not written in
		// save_amiberry_settings(). It's purpose is to provide -o amiberry_config=path
		// command line option.
		ret |= cfgfile_string(option, value, "amiberry_config", amiberry_conf_file);
		ret |= cfgfile_intval(option, value, "ROMs", &numROMs, 1);
		ret |= cfgfile_intval(option, value, "MRUDiskList", &numDisks, 1);
		ret |= cfgfile_intval(option, value, "MRUCDList", &numCDs, 1);
		ret |= cfgfile_yesno(option, value, "single_window_mode", &amiberry_options.single_window_mode);
		ret |= cfgfile_yesno(option, value, "Quickstart", &amiberry_options.quickstart_start);
		ret |= cfgfile_yesno(option, value, "read_config_descriptions", &amiberry_options.read_config_descriptions);
		ret |= cfgfile_yesno(option, value, "write_logfile", &amiberry_options.write_logfile);
		ret |= cfgfile_intval(option, value, "default_line_mode", &amiberry_options.default_line_mode, 1);
		ret |= cfgfile_yesno(option, value, "rctrl_as_ramiga", &amiberry_options.rctrl_as_ramiga);
		ret |= cfgfile_yesno(option, value, "gui_joystick_control", &amiberry_options.gui_joystick_control);
		ret |= cfgfile_yesno(option, value, "default_multithreaded_drawing", &amiberry_options.default_multithreaded_drawing);
		ret |= cfgfile_intval(option, value, "input_default_mouse_speed", &amiberry_options.input_default_mouse_speed, 1);
		ret |= cfgfile_yesno(option, value, "input_keyboard_as_joystick_stop_keypresses", &amiberry_options.input_keyboard_as_joystick_stop_keypresses);
		ret |= cfgfile_string(option, value, "default_open_gui_key", amiberry_options.default_open_gui_key, sizeof amiberry_options.default_open_gui_key);
		ret |= cfgfile_string(option, value, "default_quit_key", amiberry_options.default_quit_key, sizeof amiberry_options.default_quit_key);
		ret |= cfgfile_string(option, value, "default_ar_key", amiberry_options.default_ar_key, sizeof amiberry_options.default_ar_key);
		ret |= cfgfile_string(option, value, "default_fullscreen_toggle_key", amiberry_options.default_fullscreen_toggle_key, sizeof amiberry_options.default_fullscreen_toggle_key);
		ret |= cfgfile_intval(option, value, "rotation_angle", &amiberry_options.rotation_angle, 1);
		ret |= cfgfile_yesno(option, value, "default_horizontal_centering", &amiberry_options.default_horizontal_centering);
		ret |= cfgfile_yesno(option, value, "default_vertical_centering", &amiberry_options.default_vertical_centering);
		ret |= cfgfile_intval(option, value, "default_scaling_method", &amiberry_options.default_scaling_method, 1);
		ret |= cfgfile_yesno(option, value, "default_frameskip", &amiberry_options.default_frameskip);
		ret |= cfgfile_yesno(option, value, "default_correct_aspect_ratio", &amiberry_options.default_correct_aspect_ratio);
		ret |= cfgfile_yesno(option, value, "default_auto_height", &amiberry_options.default_auto_crop);
		ret |= cfgfile_yesno(option, value, "default_auto_crop", &amiberry_options.default_auto_crop);
		ret |= cfgfile_intval(option, value, "default_width", &amiberry_options.default_width, 1);
		ret |= cfgfile_intval(option, value, "default_height", &amiberry_options.default_height, 1);
		ret |= cfgfile_intval(option, value, "default_fullscreen_mode", &amiberry_options.default_fullscreen_mode, 1);
		ret |= cfgfile_intval(option, value, "default_stereo_separation", &amiberry_options.default_stereo_separation, 1);
		ret |= cfgfile_intval(option, value, "default_sound_buffer", &amiberry_options.default_sound_buffer, 1);
		ret |= cfgfile_yesno(option, value, "default_sound_pull", &amiberry_options.default_sound_pull);
		ret |= cfgfile_intval(option, value, "default_joystick_deadzone", &amiberry_options.default_joystick_deadzone, 1);
		ret |= cfgfile_yesno(option, value, "default_retroarch_quit", &amiberry_options.default_retroarch_quit);
		ret |= cfgfile_yesno(option, value, "default_retroarch_menu", &amiberry_options.default_retroarch_menu);
		ret |= cfgfile_yesno(option, value, "default_retroarch_reset", &amiberry_options.default_retroarch_reset);
		ret |= cfgfile_yesno(option, value, "default_retroarch_vkbd", &amiberry_options.default_retroarch_vkbd);
		ret |= cfgfile_string(option, value, "default_controller1", amiberry_options.default_controller1, sizeof amiberry_options.default_controller1);
		ret |= cfgfile_string(option, value, "default_controller2", amiberry_options.default_controller2, sizeof amiberry_options.default_controller2);
		ret |= cfgfile_string(option, value, "default_controller3", amiberry_options.default_controller3, sizeof amiberry_options.default_controller3);
		ret |= cfgfile_string(option, value, "default_controller4", amiberry_options.default_controller4, sizeof amiberry_options.default_controller4);
		ret |= cfgfile_string(option, value, "default_mouse1", amiberry_options.default_mouse1, sizeof amiberry_options.default_mouse1);
		ret |= cfgfile_string(option, value, "default_mouse2", amiberry_options.default_mouse2, sizeof amiberry_options.default_mouse2);
		ret |= cfgfile_yesno(option, value, "default_whd_buttonwait", &amiberry_options.default_whd_buttonwait);
		ret |= cfgfile_yesno(option, value, "default_whd_showsplash", &amiberry_options.default_whd_showsplash);
		ret |= cfgfile_intval(option, value, "default_whd_configdelay", &amiberry_options.default_whd_configdelay, 1);
		ret |= cfgfile_yesno(option, value, "default_whd_writecache", &amiberry_options.default_whd_writecache);
		ret |= cfgfile_yesno(option, value, "default_whd_quit_on_exit", &amiberry_options.default_whd_quit_on_exit);
		ret |= cfgfile_yesno(option, value, "disable_shutdown_button", &amiberry_options.disable_shutdown_button);
		ret |= cfgfile_yesno(option, value, "allow_display_settings_from_xml", &amiberry_options.allow_display_settings_from_xml);
		ret |= cfgfile_intval(option, value, "default_soundcard", &amiberry_options.default_soundcard, 1);
		ret |= cfgfile_yesno(option, value, "default_vkbd_enabled", &amiberry_options.default_vkbd_enabled);
		ret |= cfgfile_yesno(option, value, "default_vkbd_hires", &amiberry_options.default_vkbd_hires);
		ret |= cfgfile_yesno(option, value, "default_vkbd_exit", &amiberry_options.default_vkbd_exit);
		ret |= cfgfile_string(option, value, "default_vkbd_language", amiberry_options.default_vkbd_language, sizeof amiberry_options.default_vkbd_language);
		ret |= cfgfile_string(option, value, "default_vkbd_style", amiberry_options.default_vkbd_style, sizeof amiberry_options.default_vkbd_style);
		ret |= cfgfile_intval(option, value, "default_vkbd_transparency", &amiberry_options.default_vkbd_transparency, 1);
		ret |= cfgfile_string(option, value, "default_vkbd_toggle", amiberry_options.default_vkbd_toggle, sizeof amiberry_options.default_vkbd_toggle);
		ret |= cfgfile_string(option, value, "gui_theme_font_name", amiberry_options.gui_theme_font_name, sizeof amiberry_options.gui_theme_font_name);
		ret |= cfgfile_intval(option, value, "gui_theme_font_size", &amiberry_options.gui_theme_font_size, 1);
		ret |= cfgfile_string(option, value, "gui_theme_font_color", amiberry_options.gui_theme_font_color, sizeof amiberry_options.gui_theme_font_color);
		ret |= cfgfile_string(option, value, "gui_theme_base_color", amiberry_options.gui_theme_base_color, sizeof amiberry_options.gui_theme_base_color);
		ret |= cfgfile_string(option, value, "gui_theme_selector_inactive", amiberry_options.gui_theme_selector_inactive, sizeof amiberry_options.gui_theme_selector_inactive);
		ret |= cfgfile_string(option, value, "gui_theme_selector_active", amiberry_options.gui_theme_selector_active, sizeof amiberry_options.gui_theme_selector_active);
		ret |= cfgfile_string(option, value, "gui_theme_textbox_background", amiberry_options.gui_theme_textbox_background, sizeof amiberry_options.gui_theme_textbox_background);
	}
	return ret;
}

static int parse_amiberry_cmd_line(int *argc, char* argv[], int remove_used_args)
{
	char arg_copy[CONFIG_BLEN];

	for (int i = 0; i < *argc; i++)
	{
		if (strncmp(argv[i], "-o", 3) == 0)
		{
			if (i >= *argc - 1)
			{
				// fail because option arg is missing
				return 0;
			}
			// Keep a copy to restore after parsing because settings parsing is destructive.
			strncpy(arg_copy, argv[i + 1], CONFIG_BLEN);
			arg_copy[CONFIG_BLEN - 1] = '\0';
			if (!parse_amiberry_settings_line("<command line>", argv[i + 1]))
			{
				// fail because on cmd line we require correctly formatted setting in option arg
				return 0;
			}
			strcpy(argv[i + 1], arg_copy);
			if (!remove_used_args)
				continue;
			// shift all args after the found one by 2
			for (int j = i + 2; j < *argc; j++)
			{
				argv[j - 2] = argv[j];
			}
			// argc is now 2 items shorter ...
			*argc -= 2;
			// .. and we must read this index again because of the shifting we did
			i--;
		}
	}

	return 1;
}

static int get_env_dir( char * path, const char *path_template, const char *envname )
{
	int ret = 0;
	char *ep = getenv(envname);
	if( ep != NULL ) {
		snprintf(path, MAX_DPATH, path_template, ep );
		DIR* tdir = opendir(path);
		if (tdir) {
			closedir(tdir);
			ret = 1;
		}
	}
	return ret;
}

void init_macos_amiberry_folders(const std::string& macos_amiberry_directory)
{
	if (!my_existsdir(macos_amiberry_directory.c_str()))
		my_mkdir(macos_amiberry_directory.c_str());

	std::string directory = macos_amiberry_directory + "/Hard Drives";
	if (!my_existsdir(directory.c_str()))
		my_mkdir(directory.c_str());

	directory = macos_amiberry_directory + "/Configurations";
	if (!my_existsdir(directory.c_str()))
		my_mkdir(directory.c_str());

	directory = macos_amiberry_directory + "/Controllers";
	if (!my_existsdir(directory.c_str()))
		my_mkdir(directory.c_str());

	directory = macos_amiberry_directory + "/Logfiles";
	if (!my_existsdir(directory.c_str()))
		my_mkdir(directory.c_str());

	directory = macos_amiberry_directory + "/Kickstarts";
	if (!my_existsdir(directory.c_str()))
		my_mkdir(directory.c_str());

	directory = macos_amiberry_directory + "/Whdboot";
	if (!my_existsdir(directory.c_str()))
		my_mkdir(directory.c_str());

	directory = macos_amiberry_directory + "/Whdboot/game-data";
	if (!my_existsdir(directory.c_str()))
		my_mkdir(directory.c_str());

	directory = macos_amiberry_directory + "/Whdboot/save-data";
	if (!my_existsdir(directory.c_str()))
		my_mkdir(directory.c_str());

	directory = macos_amiberry_directory + "/Whdboot/save-data/Autoboots";
	if (!my_existsdir(directory.c_str()))
		my_mkdir(directory.c_str());

	directory = macos_amiberry_directory + "/Whdboot/save-data/Debugs";
	if (!my_existsdir(directory.c_str()))
		my_mkdir(directory.c_str());

	directory = macos_amiberry_directory + "/Whdboot/save-data/Kickstarts";
	if (!my_existsdir(directory.c_str()))
		my_mkdir(directory.c_str());

	directory = macos_amiberry_directory + "/Whdboot/save-data/Savegames";
	if (!my_existsdir(directory.c_str()))
		my_mkdir(directory.c_str());

	directory = macos_amiberry_directory + "/Data";
	if (!my_existsdir(directory.c_str()))
		my_mkdir(directory.c_str());

	directory = macos_amiberry_directory + "/Data/floppy_sounds";
	if (!my_existsdir(directory.c_str()))
		my_mkdir(directory.c_str());

	directory = macos_amiberry_directory + "/Savestates";
	if (!my_existsdir(directory.c_str()))
		my_mkdir(directory.c_str());

	directory = macos_amiberry_directory + "/Screenshots";
	if (!my_existsdir(directory.c_str()))
		my_mkdir(directory.c_str());

	directory = macos_amiberry_directory + "/Inputrecordings";
	if (!my_existsdir(directory.c_str()))
		my_mkdir(directory.c_str());

	directory = macos_amiberry_directory + "/Nvram";
	if (!my_existsdir(directory.c_str()))
		my_mkdir(directory.c_str());
}

#ifdef __MACH__
#include <mach-o/dyld.h>
void macos_copy_amiberry_files_to_userdir(std::string macos_amiberry_directory)
{
	char exepath[MAX_DPATH];
	uint32_t size = sizeof exepath;
	if (_NSGetExecutablePath(exepath, &size) == 0)
	{
		std::string directory;
		size_t last_slash_idx = string(exepath).rfind('/');
		if (std::string::npos != last_slash_idx)
		{
			directory = string(exepath).substr(0, last_slash_idx);
		}
		last_slash_idx = directory.rfind('/');
		if (std::string::npos != last_slash_idx)
		{
			directory = directory.substr(0, last_slash_idx);
		}
		char command[MAX_DPATH];
		sprintf(command, "%s/%s", directory.c_str(), "Resources/macos_init_amiberry.zsh");
		system(command);
	}
}
#endif

static void init_amiberry_paths(void)
{
	current_dir = start_path_data;
#ifdef __MACH__
	// MacOS stores these files under the user Documents/Amiberry folder
	const std::string macos_home_directory = getenv("HOME");
	const std::string macos_amiberry_directory = macos_home_directory + "/Documents/Amiberry";
	if (!my_existsdir(macos_amiberry_directory.c_str()))
	{
		// Amiberry home dir is missing, generate it and all directories under it
		init_macos_amiberry_folders(macos_amiberry_directory);
		macos_copy_amiberry_files_to_userdir(macos_amiberry_directory);
	}
	config_path = controllers_path = data_dir = whdboot_path = whdload_arch_path =
		logfile_path = rom_path = rp9_path = saveimage_dir = savestate_dir = ripper_path =
		input_dir = screenshot_dir = nvram_dir = video_dir = macos_amiberry_directory;

	config_path.append("/Configurations/");
	controllers_path.append("/Controllers/");
	data_dir.append("/Data/");
	whdboot_path.append("/Whdboot/");
	whdload_arch_path.append("/Lha/");
	logfile_path.append("/Amiberry.log");
	rom_path.append("/Kickstarts/");
	rp9_path.append("/RP9/");
	saveimage_dir.append("/Savestates/");
	savestate_dir.append("/Savestates/");
	ripper_path.append("/Ripper/");
	input_dir.append("/Inputrecordings/");
	screenshot_dir.append("/Screenshots/");
	nvram_dir.append("/Nvram/");
	video_dir.append("/Videos/");
#else
	config_path = controllers_path = data_dir = whdboot_path = whdload_arch_path = 
		logfile_path = rom_path = rp9_path = saveimage_dir = savestate_dir = ripper_path =
		input_dir = screenshot_dir = nvram_dir = video_dir = 
		start_path_data;

	config_path.append("/conf/");
	controllers_path.append("/controllers/");
	data_dir.append("/data/");
	whdboot_path.append("/whdboot/");
	whdload_arch_path.append("/lha/");
	logfile_path.append("/amiberry.log");
	rom_path.append("/kickstarts/");
	rp9_path.append("/rp9/");
	saveimage_dir.append("/savestates/");
	savestate_dir.append("/savestates/");
	ripper_path.append("/ripper/");
	input_dir.append("/inputrecordings/");
	screenshot_dir.append("/screenshots/");
	nvram_dir.append("/nvram/");
	video_dir.append("/videos/");
#endif
	amiberry_conf_file = config_path;
	amiberry_conf_file.append("amiberry.conf");

	retroarch_file = config_path;
	retroarch_file.append("retroarch.cfg");

	floppy_sounds_dir = data_dir;
	floppy_sounds_dir.append("floppy_sounds/");
}

void load_amiberry_settings(void)
{
	auto* const fh = zfile_fopen(amiberry_conf_file.c_str(), _T("r"), ZFD_NORMAL);
	if (fh)
	{
		char linea[CONFIG_BLEN];

		while (zfile_fgetsa(linea, sizeof linea, fh) != nullptr)
		{
			trim_wsa(linea);
			if (strlen(linea) > 0)
				parse_amiberry_settings_line(amiberry_conf_file.c_str(), linea);
		}
		zfile_fclose(fh);
	}
}

void target_getdate(int* y, int* m, int* d)
{
	*y = GETBDY(AMIBERRYDATE);
	*m = GETBDM(AMIBERRYDATE);
	*d = GETBDD(AMIBERRYDATE);
}

void target_addtorecent(const TCHAR* name, int t)
{
	add_file_to_mru_list(lstMRUDiskList, std::string(name));
}

void target_reset()
{
	clipboard_reset();
}

bool target_can_autoswitchdevice(void)
{
	if (mouseactive <= 0)
		return false;
	return true;
}

uae_u32 emulib_target_getcpurate(uae_u32 v, uae_u32* low)
{
	*low = 0;
	if (v == 1)
	{
		*low = 1e+9; /* We have nano seconds */
		return 0;
	}
	if (v == 2)
	{
		struct timespec ts{};
		clock_gettime(CLOCK_MONOTONIC, &ts);
		const auto time = int64_t(ts.tv_sec) * 1000000000 + ts.tv_nsec;
		*low = uae_u32(time & 0xffffffff);
		return uae_u32(time >> 32);
	}
	return 0;
}

void target_shutdown(void)
{
	system("sudo poweroff");
}

struct winuae	//this struct is put in a6 if you call
	//execute native function
{
	HWND amigawnd;    //address of amiga Window Windows Handle
	unsigned int changenum;   //number to detect screen close/open
	unsigned int z3offset;    //the offset to add to access Z3 mem from Dll side
};

void* uaenative_get_uaevar(void)
{
	static struct winuae uaevar;
#ifdef _WIN32
	uaevar.amigawnd = mon->hAmigaWnd;
#endif
	// WARNING: not 64-bit safe!
    uaevar.z3offset = (uae_u32)(uae_u64)get_real_address(z3fastmem_bank[0].start) - z3fastmem_bank[0].start;
	return &uaevar;
}

const TCHAR** uaenative_get_library_dirs(void)
{
	static const TCHAR** nats;
	static TCHAR* path;

	if (nats == NULL)
		nats = xcalloc(const TCHAR*, 3);
	if (path == NULL) {
		path = xcalloc(TCHAR, MAX_DPATH);
		_tcscpy(path, start_path_data.c_str());
		_tcscat(path, _T("plugins"));
	}
	nats[0] = start_path_data.c_str();
	nats[1] = path;
	return nats;
}

bool data_dir_exists(const char* directory)
{
	if (directory == nullptr) return false;
	const std::string dataDir = "/data";
	const std::string check_for = directory + dataDir;
	return my_existsdir(check_for.c_str());
}

int main(int argc, char* argv[])
{
    for (auto i = 1; i < argc; i++) {
        if (_tcscmp(argv[i], _T("-h")) == 0 || _tcscmp(argv[i], _T("--help")) == 0)
            usage();
    }

	struct sigaction action{};
	mainthreadid = uae_thread_get_id(nullptr);

	if(argc == 2)
	{
		const std::string two(argv[1]);
		if(two == "-v" || two == "--version")
		{
			print_version();
		}
	}

#ifdef USE_DBUS
	DBusSetup();
#endif

	max_uae_width = 8192;
	max_uae_height = 8192;

	// Get startup path
    const auto external_files_dir = getenv("EXTERNAL_FILES_DIR");
    const auto xdg_data_home = getenv("XDG_DATA_HOME");
	if (external_files_dir != nullptr && data_dir_exists(external_files_dir))
	{
		start_path_data = std::string(external_files_dir);
	}
	else if (xdg_data_home != nullptr && data_dir_exists(xdg_data_home))
	{
		start_path_data = std::string(xdg_data_home);
	}
	else
	{
		char tmp[MAX_DPATH];
		getcwd(tmp, MAX_DPATH);
		start_path_data = std::string(tmp);
	}

	init_amiberry_paths();
	// Parse command line to get possibly set amiberry_config.
	// Do not remove used args yet.
	if (!parse_amiberry_cmd_line(&argc, argv, 0))
	{
		printf("Error in Amiberry command line option parsing.\n");
		usage();
		abort();
	}
	load_amiberry_settings();
	// Parse command line and remove used amiberry specific args
	// and modify both argc & argv accordingly
	if (!parse_amiberry_cmd_line(&argc, argv, 1))
	{
		printf("Error in Amiberry command line option parsing.\n");
		usage();
		abort();
	}

	snprintf(savestate_fname, sizeof savestate_fname, "%s/default.ads", fix_trailing(savestate_dir).c_str());
	logging_init();
#if defined (CPU_arm)
	memset(&action, 0, sizeof action);
	action.sa_sigaction = signal_segv;
	action.sa_flags = SA_SIGINFO;
	if (sigaction(SIGSEGV, &action, nullptr) < 0)
	{
		printf("Failed to set signal handler (SIGSEGV).\n");
		abort();
	}
	if (sigaction(SIGILL, &action, nullptr) < 0)
	{
		printf("Failed to set signal handler (SIGILL).\n");
		abort();
	}

	memset(&action, 0, sizeof action);
	action.sa_sigaction = signal_buserror;
	action.sa_flags = SA_SIGINFO;
	if (sigaction(SIGBUS, &action, nullptr) < 0)
	{
		printf("Failed to set signal handler (SIGBUS).\n");
		abort();
	}

	memset(&action, 0, sizeof action);
	action.sa_sigaction = signal_term;
	action.sa_flags = SA_SIGINFO;
	if (sigaction(SIGTERM, &action, nullptr) < 0)
	{
		printf("Failed to set signal handler (SIGTERM).\n");
		abort();
	}
#endif
	alloc_AmigaMem();
<<<<<<< HEAD
=======
	if (lstAvailableROMs.empty())
		RescanROMs();

>>>>>>> 9b9df768
	uae_time_calibrate();
	
	if (
#ifdef USE_DISPMANX
		SDL_Init(SDL_INIT_TIMER
			| SDL_INIT_AUDIO
			| SDL_INIT_JOYSTICK
			| SDL_INIT_HAPTIC
			| SDL_INIT_GAMECONTROLLER
			| SDL_INIT_EVENTS) != 0
#else
		SDL_Init(SDL_INIT_EVERYTHING) != 0
#endif
		)
	{
		write_log("SDL could not initialize! SDL_Error: %s\n", SDL_GetError());
		abort();
	}
#ifdef USE_OPENGL
	SDL_GL_SetAttribute(SDL_GL_DOUBLEBUFFER, 1);
	SDL_GL_SetAttribute(SDL_GL_CONTEXT_MAJOR_VERSION, 2);
	SDL_GL_SetAttribute(SDL_GL_CONTEXT_MINOR_VERSION, 1);
	SDL_GL_SetAttribute(SDL_GL_CONTEXT_PROFILE_MASK, 0);
#endif
	(void)atexit(SDL_Quit);
	write_log(_T("Enumerating display devices.. \n"));
	enumeratedisplays();
	write_log(_T("Sorting devices and modes...\n"));
	sortdisplays();
	enumerate_sound_devices();
	for (int i = 0; i < MAX_SOUND_DEVICES && sound_devices[i]; i++) {
		const int type = sound_devices[i]->type;
		write_log(_T("%d:%s: %s\n"), i, type == SOUND_DEVICE_SDL2 ? _T("SDL2") : (type == SOUND_DEVICE_DS ? _T("DS") : (type == SOUND_DEVICE_AL ? _T("AL") : (type == SOUND_DEVICE_WASAPI ? _T("WA") : (type == SOUND_DEVICE_WASAPI_EXCLUSIVE ? _T("WX") : _T("PA"))))), sound_devices[i]->name);
	}
	write_log(_T("Enumerating recording devices:\n"));
	for (int i = 0; i < MAX_SOUND_DEVICES && record_devices[i]; i++) {
		const int type = record_devices[i]->type;
		write_log(_T("%d:%s: %s\n"), i, type == SOUND_DEVICE_SDL2 ? _T("SDL2") : (type == SOUND_DEVICE_DS ? _T("DS") : (type == SOUND_DEVICE_AL ? _T("AL") : (type == SOUND_DEVICE_WASAPI ? _T("WA") : (type == SOUND_DEVICE_WASAPI_EXCLUSIVE ? _T("WX") : _T("PA"))))), record_devices[i]->name);
	}
	write_log(_T("done\n"));

	normalcursor = SDL_CreateSystemCursor(SDL_SYSTEM_CURSOR_ARROW);
	clipboard_init();

#ifndef __MACH__
	// set capslock state based upon current "real" state
	ioctl(0, KDGKBLED, &kbd_flags);
	ioctl(0, KDGETLED, &kbd_led_status);
	if (kbd_flags & 07 & LED_CAP)
	{
		// record capslock pressed
		kbd_led_status |= LED_CAP;
		inputdevice_do_keyboard(AK_CAPSLOCK, 1);
	}
	else
	{
		// record capslock as not pressed
		kbd_led_status &= ~LED_CAP;
		inputdevice_do_keyboard(AK_CAPSLOCK, 0);
	}
	ioctl(0, KDSETLED, kbd_led_status);
#else
	// I tried to use Apple IO KIT to poll the status of the various leds but it requires a special input reading permission (that the user needs to explicitely allow 
	// for the app on launch) and in addition to that it doesn't consistently work well enough, more often than not we'll get a permission denied from the IOKIT framework 
	// which causes the app to silently fail anyway.  I can't find recent examples for Mac OS that work well enough and I feel it's not good to rely on a framework that
	// doesn't work all the time

	// We'll just call SDL and do a rudimentary state check instead
	int caps = SDL_GetModState();
		caps = caps & KMOD_CAPS;
	if(caps == KMOD_CAPS)
		// 0x04 is LED_CAP in the Linux file which is used here to trigger it
		kbd_led_status |= ~0x04;
	else
		kbd_led_status &= ~0x04;
#endif

#ifdef USE_GPIOD
	// Open GPIO chip
	chip = gpiod_chip_open_by_name(chipname);

	// Open GPIO lines
	lineRed = gpiod_chip_get_line(chip, 18);
	lineGreen = gpiod_chip_get_line(chip, 24);
	lineYellow = gpiod_chip_get_line(chip, 23);

	// Open LED lines for output
	gpiod_line_request_output(lineRed, "amiberry", 0);
	gpiod_line_request_output(lineGreen, "amiberry", 0);
	gpiod_line_request_output(lineYellow, "amiberry", 0);
#endif
#ifdef CATWEASEL
	catweasel_init ();
#endif
#ifdef PARALLEL_DIRECT
	paraport_mask = paraport_init ();
#endif
#ifdef SERIAL_PORT
	enumserialports();
#endif
	enummidiports();
	real_main(argc, argv);

#ifdef USE_GPIOD
	// Release lines and chip
	gpiod_line_release(lineRed);
	gpiod_line_release(lineGreen);
	gpiod_line_release(lineYellow);

	gpiod_chip_close(chip);
#endif
#ifndef __MACH__
	// restore keyboard LEDs to normal state
	ioctl(0, KDSETLED, 0xFF);
#else
	// Unsolved for OS X
#endif

	ClearAvailableROMList();
	romlist_clear();
	free_keyring();
	free_AmigaMem();

	logging_cleanup();

	if (host_poweroff)
		target_shutdown();
	return 0;
}

void toggle_mousegrab()
{
	activationtoggle(0, false);
}

bool get_plugin_path(TCHAR* out, int len, const TCHAR* path)
{
	if (strcmp(path, "floppysounds") == 0) {
		if (floppy_sounds_dir[0]) {
			strncpy(out, floppy_sounds_dir.c_str(), len);
		}
		else {
			strncpy(out, "floppy_sounds", len);
		}
		// make sure out is null-terminated in any case
		out[len - 1] = '\0';
	}
	else {
		strncpy(out, start_path_data.c_str(), len - 1);
		strncat(out, "/", len - 1);
		strncat(out, path, len - 1);
		strncat(out, "/", len - 1);
		return my_existsfile2(out);
	}
	return TRUE;
}

void drawbridge_update_profiles(uae_prefs* p)
{
#ifdef FLOPPYBRIDGE
	const unsigned int flags = (p->drawbridge_autocache ? 1 : 0) | (p->drawbridge_connected_drive_b & 1) << 1 | (p->drawbridge_serial_auto ? 4 : 0) | (p->drawbridge_smartspeed ? 8 : 0);

	const std::string profile_name_fast = "Fast";
	const std::string profile_name_comp = "Compatible";
	const std::string profile_name_turbo = "Turbo";
	const std::string profile_name_stalling = "Stalling";

	const std::string bridge_mode_fast = "0";
	const std::string bridge_mode_comp = "1";
	const std::string bridge_mode_turbo = "2";
	const std::string bridge_mode_stalling = "3";
	const std::string bridge_density_auto = "0";

	std::string serial_port = p->drawbridge_serial_port;
	if (serial_port.empty())
		serial_port = "COM0";

	std::string tmp;
	// Fast
	tmp = std::string("1") + "|" + profile_name_fast + "[" + std::to_string(p->drawbridge_driver) + "|" + std::to_string(flags) + "|" + serial_port + "|" + bridge_mode_fast + "|" + bridge_density_auto + "]";
	// Compatible
	tmp += std::string("2") + "|" + profile_name_comp + "[" + std::to_string(p->drawbridge_driver) + "|" + std::to_string(flags) + "|" + serial_port + "|" + bridge_mode_comp + "|" + bridge_density_auto + "]";
	// Turbo
	tmp += std::string("3") + "|" + profile_name_turbo + "[" + std::to_string(p->drawbridge_driver) + "|" + std::to_string(flags) + "|" + serial_port + "|" + bridge_mode_turbo + "|" + bridge_density_auto + "]";
	// Stalling
	tmp += std::string("4") + "|" + profile_name_stalling + "[" + std::to_string(p->drawbridge_driver) + "|" + std::to_string(flags) + "|" + serial_port + "|" + bridge_mode_stalling + "|" + bridge_density_auto + "]";

	floppybridge_set_config(tmp.c_str());
	if (quit_program != UAE_QUIT)
		floppybridge_init(p);
#endif
}

bool is_mainthread()
{
	return uae_thread_get_id(nullptr) == mainthreadid;
}

static struct netdriverdata *ndd[MAX_TOTAL_NET_DEVICES + 1];
static int net_enumerated;

struct netdriverdata **target_ethernet_enumerate(void)
{
	if (net_enumerated)
		return ndd;
	ethernet_enumerate(ndd, 0);
	net_enumerated = 1;
	return ndd;
}

void clear_whdload_prefs()
{
	whdload_prefs.filename.clear();
	whdload_prefs.game_name.clear();
	whdload_prefs.sub_path.clear();
	whdload_prefs.variant_uuid.clear();
	whdload_prefs.slave_count = 0;
	whdload_prefs.slave_default.clear();
	whdload_prefs.slave_libraries = false;
	whdload_prefs.slaves = {};
	whdload_prefs.selected_slave = {};
	whdload_prefs.custom.clear();
}

#include <fstream>
#include <iostream>
#include <sstream>

void save_controller_mapping_to_file(const host_input_button& input, const std::string& filename)
{
	std::ofstream out_file(filename);
	if (!out_file) {
		std::cerr << "Unable to open file " << filename << std::endl;
		return;
	}

	out_file << "button=";
	for (const auto& b : input.button) {
		out_file << b << " ";
	}
	out_file << "\naxis=";
	for (const auto& a : input.axis) {
		out_file << a << " ";
	}
	out_file << "\nlstick_axis_y_invert=" << input.lstick_axis_y_invert;
	out_file << "\nlstick_axis_x_invert=" << input.lstick_axis_x_invert;
	out_file << "\nrstick_axis_y_invert=" << input.rstick_axis_y_invert;
	out_file << "\nrstick_axis_x_invert=" << input.rstick_axis_x_invert;
	out_file << "\nhotkey_button=" << input.hotkey_button;
	out_file << "\nquit_button=" << input.quit_button;
	out_file << "\nreset_button=" << input.reset_button;
	out_file << "\nmenu_button=" << input.menu_button;
	out_file << "\nload_state_button=" << input.load_state_button;
	out_file << "\nsave_state_button=" << input.save_state_button;
	out_file << "\nvkbd_button=" << input.vkbd_button;
	out_file << "\nnumber_of_hats=" << input.number_of_hats;
	out_file << "\nnumber_of_axis=" << input.number_of_axis;
	out_file << "\nis_retroarch=" << input.is_retroarch;

	out_file.close();
}

void read_controller_mapping_from_file(host_input_button& input, const std::string& filename)
{
	std::ifstream in_file(filename);
	if (!in_file) {
		std::cerr << "Unable to open file " << filename << std::endl;
		return;
	}

	std::string line;
	while (std::getline(in_file, line)) {
		std::istringstream iss(line);
		std::string key;
		if (std::getline(iss, key, '=')) {
			if (key == "button") {
				for (auto& b : input.button) {
					iss >> b;
				}
			}
			else if (key == "axis") {
				for (auto& a : input.axis) {
					iss >> a;
				}
			}
			else if (key == "lstick_axis_y_invert") {
				iss >> input.lstick_axis_y_invert;
			}
			else if (key == "lstick_axis_x_invert") {
				iss >> input.lstick_axis_x_invert;
			}
			else if (key == "rstick_axis_y_invert") {
				iss >> input.rstick_axis_y_invert;
			}
			else if (key == "rstick_axis_x_invert") {
				iss >> input.rstick_axis_x_invert;
			}
			else if (key == "hotkey_button") {
				iss >> input.hotkey_button;
			}
			else if (key == "quit_button") {
				iss >> input.quit_button;
			}
			else if (key == "reset_button") {
				iss >> input.reset_button;
			}
			else if (key == "menu_button") {
				iss >> input.menu_button;
			}
			else if (key == "load_state_button") {
				iss >> input.load_state_button;
			}
			else if (key == "save_state_button") {
				iss >> input.save_state_button;
			}
			else if (key == "vkbd_button") {
				iss >> input.vkbd_button;
			}
			else if (key == "number_of_hats") {
				iss >> input.number_of_hats;
			}
			else if (key == "number_of_axis") {
				iss >> input.number_of_axis;
			}
			else if (key == "is_retroarch") {
				iss >> input.is_retroarch;
			}
		}
	}

	in_file.close();
}<|MERGE_RESOLUTION|>--- conflicted
+++ resolved
@@ -655,17 +655,21 @@
 	return mouseactive > 0;
 }
 
-//TODO: Tablet only
-void target_inputdevice_unacquire(void)
-{
-//	close_tablet(tablet);
-//	tablet = NULL;
+//TODO: maybe implement this
+void target_inputdevice_unacquire(bool full)
+{
+	//close_tablet(tablet);
+	//tablet = NULL;
+	//if (full) {
+	//	rawinput_release();
+	//}
 }
 void target_inputdevice_acquire(void)
 {
-//	struct AmigaMonitor* mon = &AMonitors[0];
-//	target_inputdevice_unacquire();
-//	tablet = open_tablet(mon->hAmigaWnd);
+	//struct AmigaMonitor* mon = &AMonitors[0];
+	//target_inputdevice_unacquire(false);
+	//tablet = open_tablet(mon->hAmigaWnd);
+	//rawinput_alloc();
 }
 
 static void setmouseactive2(struct AmigaMonitor* mon, int active, bool allowpause)
@@ -2044,19 +2048,11 @@
 	// Always use these pixel formats, for optimal performance
 	p->picasso96_modeflags = RGBFF_CLUT | RGBFF_R5G6B5PC | RGBFF_R8G8B8A8;
 
-#if !defined USE_DISPMANX
 	if (p->gfx_auto_crop)
 	{
 		// Make sure that Auto-Center is disabled
 		p->gfx_xcenter = p->gfx_ycenter = 0;
 	}
-#endif
-
-#ifdef USE_DISPMANX
-	// Always disable Virtual Mouse mode on Dispmanx, as it doesn't work as expected in some cases
-	if (p->input_tablet > 0)
-		p->input_tablet = TABLET_OFF;
-#endif
 #endif
 	
 	if (p->rtgboards[0].rtgmem_type >= GFXBOARD_HARDWARE) {
@@ -2093,7 +2089,7 @@
 		}
 	}
 	/* switch from 32 to 16 or vice versa if mode does not exist */
-	if (1 || isfullscreen() > 0) {
+	//if (1 || isfullscreen() > 0) {
 		int depth = p->color_mode == 5 ? 4 : 2;
 		for (int i = 0; md->DisplayModes[i].depth >= 0; i++) {
 			if (md->DisplayModes[i].depth == depth) {
@@ -2104,7 +2100,7 @@
 		if (depth) {
 			p->color_mode = p->color_mode == 5 ? 2 : 5;
 		}
-	}
+	//}
 
 	if ((p->gfx_apmode[0].gfx_vsyncmode || p->gfx_apmode[1].gfx_vsyncmode)) {
 		if (p->produce_sound && sound_devices[p->soundcard]->type == SOUND_DEVICE_SDL2) {
@@ -2226,9 +2222,6 @@
 	// GFX_WINDOW = 0
 	// GFX_FULLSCREEN = 1
 	// GFX_FULLWINDOW = 2
-#ifdef USE_DISPMANX
-	p->gfx_apmode[0].gfx_fullscreen = GFX_FULLWINDOW;
-#else
 	if (amiberry_options.default_fullscreen_mode >= 0 && amiberry_options.default_fullscreen_mode <= 2)
 	{
 		p->gfx_apmode[0].gfx_fullscreen = amiberry_options.default_fullscreen_mode;
@@ -2239,7 +2232,6 @@
 		p->gfx_apmode[0].gfx_fullscreen = GFX_WINDOW;
 		p->gfx_apmode[1].gfx_fullscreen = GFX_WINDOW;
 	}
-#endif
 	
 	p->scaling_method = -1; //Default is Auto
 	if (amiberry_options.default_scaling_method != -1)
@@ -2267,18 +2259,11 @@
 		p->gfx_vresolution = VRES_NONDOUBLE;
 		p->gfx_pscanlines = 0;
 	}
-#if !defined USE_DISPMANX
+
 	if (amiberry_options.default_horizontal_centering)
-#else
-	if (amiberry_options.default_horizontal_centering && !p->gfx_auto_crop)
-#endif
 		p->gfx_xcenter = 2;
 
-#if !defined USE_DISPMANX
 	if (amiberry_options.default_vertical_centering)
-#else
-	if (amiberry_options.default_vertical_centering && !p->gfx_auto_crop)
-#endif
 		p->gfx_ycenter = 2;
 
 	if (amiberry_options.default_frameskip)
@@ -2928,7 +2913,6 @@
 std::string get_configuration_path()
 {
 	return fix_trailing(config_path);
-
 }
 
 void get_configuration_path(char* out, int size)
@@ -4125,26 +4109,12 @@
 	}
 #endif
 	alloc_AmigaMem();
-<<<<<<< HEAD
-=======
 	if (lstAvailableROMs.empty())
 		RescanROMs();
 
->>>>>>> 9b9df768
 	uae_time_calibrate();
 	
-	if (
-#ifdef USE_DISPMANX
-		SDL_Init(SDL_INIT_TIMER
-			| SDL_INIT_AUDIO
-			| SDL_INIT_JOYSTICK
-			| SDL_INIT_HAPTIC
-			| SDL_INIT_GAMECONTROLLER
-			| SDL_INIT_EVENTS) != 0
-#else
-		SDL_Init(SDL_INIT_EVERYTHING) != 0
-#endif
-		)
+	if (SDL_Init(SDL_INIT_EVERYTHING) != 0)
 	{
 		write_log("SDL could not initialize! SDL_Error: %s\n", SDL_GetError());
 		abort();
@@ -4256,6 +4226,8 @@
 
 	logging_cleanup();
 
+	SDL_Quit();
+
 	if (host_poweroff)
 		target_shutdown();
 	return 0;
@@ -4359,7 +4331,7 @@
 #include <iostream>
 #include <sstream>
 
-void save_controller_mapping_to_file(const host_input_button& input, const std::string& filename)
+void save_controller_mapping_to_file(const controller_mapping& input, const std::string& filename)
 {
 	std::ofstream out_file(filename);
 	if (!out_file) {
@@ -4389,11 +4361,27 @@
 	out_file << "\nnumber_of_hats=" << input.number_of_hats;
 	out_file << "\nnumber_of_axis=" << input.number_of_axis;
 	out_file << "\nis_retroarch=" << input.is_retroarch;
+	out_file << "\namiberry_custom_none=";
+	for (const auto& b : input.amiberry_custom_none) {
+		out_file << b << " ";
+	}
+	out_file << "\namiberry_custom_hotkey=";
+	for (const auto& b : input.amiberry_custom_hotkey) {
+		out_file << b << " ";
+	}
+	out_file << "\namiberry_custom_axis_none=";
+	for (const auto& a : input.amiberry_custom_axis_none) {
+		out_file << a << " ";
+	}
+	out_file << "\namiberry_custom_axis_hotkey=";
+	for (const auto& a : input.amiberry_custom_axis_hotkey) {
+		out_file << a << " ";
+	}
 
 	out_file.close();
 }
 
-void read_controller_mapping_from_file(host_input_button& input, const std::string& filename)
+void read_controller_mapping_from_file(controller_mapping& input, const std::string& filename)
 {
 	std::ifstream in_file(filename);
 	if (!in_file) {
@@ -4458,6 +4446,26 @@
 			else if (key == "is_retroarch") {
 				iss >> input.is_retroarch;
 			}
+			else if (key == "amiberry_custom_none") {
+				for (auto& b : input.amiberry_custom_none) {
+					iss >> b;
+				}
+			}
+			else if (key == "amiberry_custom_hotkey") {
+				for (auto& b : input.amiberry_custom_hotkey) {
+					iss >> b;
+				}
+			}
+			else if (key == "amiberry_custom_axis_none") {
+				for (auto& a : input.amiberry_custom_axis_none) {
+					iss >> a;
+				}
+			}
+			else if (key == "amiberry_custom_axis_hotkey") {
+				for (auto& a : input.amiberry_custom_axis_hotkey) {
+					iss >> a;
+				}
+			}
 		}
 	}
 
