/*
 * UAE - The Un*x Amiga Emulator
 *
 * Amiberry interface
 *
 */

#include <algorithm>
#include <vector>
#include <stdio.h>
#include <stdlib.h>
#include <stdarg.h>
#include <asm/sigcontext.h>
#include <signal.h>
#include "sysconfig.h"
#include "sysdeps.h"
#include "config.h"
#include "autoconf.h"
#include "uae.h"
#include "options.h"
#include "threaddep/thread.h"
#include "gui.h"
#include "include/memory.h"
#include "newcpu.h"
#include "custom.h"
#include "xwin.h"
#include "drawing.h"
#include "inputdevice.h"
#include "keybuf.h"
#include "keyboard.h"
#include "disk.h"
#include "savestate.h"
#include "traps.h"
#include "bsdsocket.h"
#include "blkdev.h"
#include "native2amiga.h"
#include "rtgmodes.h"
#include "uaeresource.h"
#include "rommgr.h"
#include "akiko.h"
#include "SDL.h"
#include "amiberry_rp9.h"
#include "scsidev.h"

extern void signal_segv(int signum, siginfo_t* info, void* ptr);
extern void gui_force_rtarea_hdchange();

extern int loadconfig_old(struct uae_prefs* p, const char* orgpath);
extern void SetLastActiveConfig(const char* filename);

int pause_emulation;

/* Keyboard */
<<<<<<< HEAD
map<int, int> customControlMap; // No SDLK_LAST. SDL2 migration guide suggests std::map
=======
map<int, TCHAR[256]> customControlMap; // No SDLK_LAST. SDL2 migration guide suggests std::map 
>>>>>>> b77413c6

char start_path_data[MAX_DPATH];
char currentDir[MAX_DPATH];

#include <linux/kd.h>
#include <sys/ioctl.h>
unsigned char kbd_led_status;
char kbd_flags;

static char config_path[MAX_DPATH];
static char rom_path[MAX_DPATH];
static char rp9_path[MAX_DPATH];
char last_loaded_config[MAX_DPATH] = {'\0'};

int max_uae_width;
int max_uae_height;

extern "C" int main(int argc, char* argv[]);

void reinit_amiga()
{
	write_log("reinit_amiga() called\n");
	DISK_free();
#ifdef CD32
	akiko_free();
#endif
#ifdef FILESYS
	filesys_cleanup();
	hardfile_reset();
#endif
#ifdef AUTOCONFIG
#if defined (BSDSOCKET)
	bsdlib_reset();
#endif
	expansion_cleanup();
#endif
	device_func_reset();
	memory_cleanup();

	currprefs = changed_prefs;
	/* force sound settings change */
	currprefs.produce_sound = 0;

	framecnt = 1;
#ifdef AUTOCONFIG
	rtarea_setup();
#endif
#ifdef FILESYS
	rtarea_init();
	uaeres_install();
	hardfile_install();
#endif
	keybuf_init();

#ifdef AUTOCONFIG
	expansion_init();
#endif
#ifdef FILESYS
	filesys_install();
#endif
	memory_init();
	memory_reset();

#ifdef AUTOCONFIG
#if defined (BSDSOCKET)
	bsdlib_install();
#endif
	emulib_install();
	native2amiga_install();
#endif

	custom_init(); /* Must come after memory_init */
	DISK_init();

	reset_frame_rate_hack();
	init_m68k();
}

void sleep_millis_main(int ms)
{
	usleep(ms * 1000);
}

void sleep_millis(int ms)
{
	usleep(ms * 1000);
}

void logging_init()
{
#ifdef WITH_LOGGING
    static int started;
    static int first;
    char debugfilename[MAX_DPATH];

    if (first > 1)
    {
        write_log ("***** RESTART *****\n");
        return;
    }
    if (first == 1)
    {
        if (debugfile)
            fclose (debugfile);
        debugfile = 0;
    }

    sprintf(debugfilename, "%s/amiberry_log.txt", start_path_data);
    if(!debugfile)
        debugfile = fopen(debugfilename, "wt");

    first++;
    write_log ( "Amiberry Logfile\n\n");
#endif
}

void logging_cleanup()
{
#ifdef WITH_LOGGING
    if(debugfile)
        fclose(debugfile);
    debugfile = 0;
#endif
}


void stripslashes(TCHAR* p)
{
	while (_tcslen (p) > 0 && (p[_tcslen (p) - 1] == '\\' || p[_tcslen (p) - 1] == '/'))
		p[_tcslen (p) - 1] = 0;
}

void fixtrailing(TCHAR* p)
{
	if (_tcslen(p) == 0)
		return;
	if (p[_tcslen(p) - 1] == '/' || p[_tcslen(p) - 1] == '\\')
		return;
	_tcscat(p, "/");
}

void getpathpart(TCHAR* outpath, int size, const TCHAR* inpath)
{
	_tcscpy (outpath, inpath);
	TCHAR* p = _tcsrchr (outpath, '/');
	if (p)
		p[0] = 0;
	fixtrailing(outpath);
}

void getfilepart(TCHAR* out, int size, const TCHAR* path)
{
	out[0] = 0;
	const TCHAR* p = _tcsrchr (path, '/');
	if (p)
	_tcscpy (out, p + 1);
	else
	_tcscpy (out, path);
}

uae_u8* target_load_keyfile(struct uae_prefs* p, const char* path, int* sizep, char* name)
{
	return nullptr;
}

void target_run()
{
}

void target_quit()
{
}

void target_fixup_options(struct uae_prefs* p)
{
	p->rtgmem_type = 1;
	if (p->z3fastmem_start != z3_start_adr)
		p->z3fastmem_start = z3_start_adr;

	p->picasso96_modeflags = RGBFF_CLUT | RGBFF_R5G6B5 | RGBFF_R8G8B8A8;
	if (p->gfx_size.width == 0)
		p->gfx_size.width = 640;
	if (p->gfx_size.height == 0)
		p->gfx_size.height == 256;
	p->gfx_resolution = p->gfx_size.width > 600 ? 1 : 0;
}

void target_default_options(struct uae_prefs* p, int type)
{
	p->customControls = false;
	_tcscpy(p->custom_up, "");
	_tcscpy(p->custom_down, "");
	_tcscpy(p->custom_left, "");
	_tcscpy(p->custom_right, "");
	_tcscpy(p->custom_a, "");
	_tcscpy(p->custom_b, "");
	_tcscpy(p->custom_x, "");
	_tcscpy(p->custom_y, "");
	_tcscpy(p->custom_l, "");
	_tcscpy(p->custom_r, "");
	_tcscpy(p->custom_play, "");

	p->picasso96_modeflags = RGBFF_CLUT | RGBFF_R5G6B5 | RGBFF_R8G8B8A8;

	p->kbd_led_num = -1; // No status on numlock
	p->kbd_led_scr = -1; // No status on scrollock
	p->scaling_method = -1; //Default is Auto
	_tcscpy(p->open_gui, "F12");
	_tcscpy(p->quit_amiberry, "");
}

void target_save_options(struct zfile* f, struct uae_prefs* p)
{
	cfgfile_write(f, _T("amiberry.kbd_led_num"), _T("%d"), p->kbd_led_num);
	cfgfile_write(f, _T("amiberry.kbd_led_scr"), _T("%d"), p->kbd_led_scr);
	cfgfile_write(f, _T("amiberry.scaling_method"), _T("%d"), p->scaling_method);
	cfgfile_write_str(f, _T("amiberry.open_gui"), p->open_gui);
	cfgfile_write_str(f, _T("amiberry.quit_amiberry"), p->quit_amiberry);

	cfgfile_write_bool(f, "amiberry.custom_controls", p->customControls);
	cfgfile_write(f, "amiberry.custom_up", "%d", p->custom_up);
	cfgfile_write(f, "amiberry.custom_down", "%d", p->custom_down);
	cfgfile_write(f, "amiberry.custom_left", "%d", p->custom_left);
	cfgfile_write(f, "amiberry.custom_right", "%d", p->custom_right);
	cfgfile_write(f, "amiberry.custom_a", "%d", p->custom_a);
	cfgfile_write(f, "amiberry.custom_b", "%d", p->custom_b);
	cfgfile_write(f, "amiberry.custom_x", "%d", p->custom_x);
	cfgfile_write(f, "amiberry.custom_y", "%d", p->custom_y);
	cfgfile_write(f, "amiberry.custom_l", "%d", p->custom_l);
	cfgfile_write(f, "amiberry.custom_r", "%d", p->custom_r);
	cfgfile_write(f, "amiberry.custom_play", "%d", p->custom_play);
}

void target_restart()
{
}

TCHAR* target_expand_environment(const TCHAR* path)
{
	if (!path)
		return nullptr;
	return strdup(path);
}

int target_parse_option(struct uae_prefs* p, const char* option, const char* value)
{
	if (cfgfile_intval(option, value, "kbd_led_num", &p->kbd_led_num, 1))
		return 1;
	if (cfgfile_intval(option, value, "kbd_led_scr", &p->kbd_led_scr, 1))
		return 1;
	if (cfgfile_intval(option, value, "scaling_method", &p->scaling_method, 1))
		return 1;
	if (cfgfile_string(option, value, "open_gui", p->open_gui, sizeof p->open_gui))
		return 1;
	if (cfgfile_string(option, value, "quit_amiberry", p->quit_amiberry, sizeof p->quit_amiberry))
		return 1;

	if (cfgfile_yesno(option, value, "custom_controls", &p->customControls))
		return 1;
	if (cfgfile_string(option, value, "custom_up", p->custom_up, sizeof p->custom_up))
		return 1;
	if (cfgfile_string(option, value, "custom_down", p->custom_down, sizeof p->custom_down))
		return 1;
	if (cfgfile_string(option, value, "custom_left", p->custom_left, sizeof p->custom_left))
		return 1;
	if (cfgfile_string(option, value, "custom_right", p->custom_right, sizeof p->custom_right))
		return 1;
	if (cfgfile_string(option, value, "custom_a", p->custom_a, sizeof p->custom_a))
		return 1;
	if (cfgfile_string(option, value, "custom_b", p->custom_b, sizeof p->custom_b))
		return 1;
	if (cfgfile_string(option, value, "custom_x", p->custom_x, sizeof p->custom_x))
		return 1;
	if (cfgfile_string(option, value, "custom_y", p->custom_y, sizeof p->custom_y))
		return 1;
	if (cfgfile_string(option, value, "custom_l", p->custom_l, sizeof p->custom_l))
		return 1;
	if (cfgfile_string(option, value, "custom_r", p->custom_r, sizeof p->custom_r))
		return 1;
	if (cfgfile_string(option, value, "custom_play", p->custom_play, sizeof p->custom_play))
		return 1;
	return 0;
}

void fetch_datapath(char* out, int size)
{
	strncpy(out, start_path_data, size);
	strncat(out, "/", size);
}

void fetch_saveimagepath(char* out, int size, int dir)
{
	strncpy(out, start_path_data, size);
	strncat(out, "/savestates/", size);
}

void fetch_configurationpath(char* out, int size)
{
	strncpy(out, config_path, size);
}

void set_configurationpath(char* newpath)
{
	strcpy(config_path, newpath);
}

void fetch_rompath(char* out, int size)
{
	strncpy(out, rom_path, size);
}

void set_rompath(char* newpath)
{
	strcpy(rom_path, newpath);
}

void fetch_rp9path(char* out, int size)
{
	strncpy(out, rp9_path, size);
}

void fetch_statefilepath(char* out, int size)
{
	strncpy(out, start_path_data, size);
	strncat(out, "/savestates/", size);
}

void fetch_screenshotpath(char* out, int size)
{
	strncpy(out, start_path_data, size);
	strncat(out, "/screenshots/", size);
}

int target_cfgfile_load(struct uae_prefs* p, const char* filename, int type, int isdefault)
{
	int result = 0;

	if (emulating && changed_prefs.cdslots[0].inuse)
		gui_force_rtarea_hdchange();

	discard_prefs(p, type);
	default_prefs(p, 0);

	const char* ptr = strstr(filename, ".rp9");
	if (ptr > nullptr)
	{
		// Load rp9 config
		result = rp9_parse_file(p, filename);
		if (result)
			extractFileName(filename, last_loaded_config);
	}
	else
	{
		ptr = strstr(filename, ".uae");
		if (ptr > nullptr)
		{
			int type = CONFIG_TYPE_HARDWARE | CONFIG_TYPE_HOST;
			result = cfgfile_load(p, filename, &type, 0, 1);
		}
		if (result)
			extractFileName(filename, last_loaded_config);
		else
			result = loadconfig_old(p, filename);
	}

	if (result)
	{
		for (int i = 0; i < p->nr_floppies; ++i)
		{
			if (!DISK_validate_filename(p, p->floppyslots[i].df, 0, nullptr, nullptr, nullptr))
				p->floppyslots[i].df[0] = 0;
			disk_insert(i, p->floppyslots[i].df);
			if (strlen(p->floppyslots[i].df) > 0)
				AddFileToDiskList(p->floppyslots[i].df, 1);
		}

		if (!isdefault)
			inputdevice_updateconfig(nullptr, p);

		SetLastActiveConfig(filename);

		if (count_HDs(p) > 0) // When loading a config with HDs, always do a hardreset
			gui_force_rtarea_hdchange();
	}

	return result;
}

int check_configfile(char* file)
{
	char tmp[MAX_PATH];

	FILE* f = fopen(file, "rt");
	if (f)
	{
		fclose(f);
		return 1;
	}

	strcpy(tmp, file);
	char* ptr = strstr(tmp, ".uae");
	if (ptr > nullptr)
	{
		*(ptr + 1) = '\0';
		strcat(tmp, "conf");
		f = fopen(tmp, "rt");
		if (f)
		{
			fclose(f);
			return 2;
		}
	}

	return 0;
}

void extractFileName(const char* str, char* buffer)
{
	const char* p = str + strlen(str) - 1;
	while (*p != '/' && p > str)
		p--;
	p++;
	strcpy(buffer, p);
}

void extractPath(char* str, char* buffer)
{
	strcpy(buffer, str);
	char* p = buffer + strlen(buffer) - 1;
	while (*p != '/' && p > buffer)
		p--;
	p[1] = '\0';
}

void removeFileExtension(char* filename)
{
	char* p = filename + strlen(filename) - 1;
	while (p > filename && *p != '.')
	{
		*p = '\0';
		--p;
	}
	*p = '\0';
}

void ReadDirectory(const char* path, vector<string>* dirs, vector<string>* files)
{
	DIR* dir;
	struct dirent* dent;

	if (dirs != nullptr)
		dirs->clear();
	if (files != nullptr)
		files->clear();

	if ((dir = opendir(path)) != nullptr)
	{
		while ((dent = readdir(dir)) != nullptr)
		{
			if (dent->d_type == DT_DIR)
			{
				if (dirs != nullptr)
					dirs->push_back(dent->d_name);
			}
			else if (files != nullptr)
				files->push_back(dent->d_name);
		}
		if (dirs != nullptr && dirs->size() > 0 && (*dirs)[0] == ".")
			dirs->erase(dirs->begin());
		closedir(dir);
	}

	if (dirs != nullptr)
		sort(dirs->begin(), dirs->end());
	if (files != nullptr)
		sort(files->begin(), files->end());
}

void saveAdfDir()
{
	char path[MAX_DPATH];
	int i;

	snprintf(path, sizeof path, "%s/conf/adfdir.conf", start_path_data);
	FILE* f = fopen(path, "w");
	if (!f)
		return;

	char buffer[MAX_DPATH];
	snprintf(buffer, sizeof buffer, "path=%s\n", currentDir);
	fputs(buffer, f);

	snprintf(buffer, sizeof buffer, "config_path=%s\n", config_path);
	fputs(buffer, f);

	snprintf(buffer, sizeof buffer, "rom_path=%s\n", rom_path);
	fputs(buffer, f);

	snprintf(buffer, sizeof buffer, "ROMs=%d\n", lstAvailableROMs.size());
	fputs(buffer, f);
	for (i = 0; i < lstAvailableROMs.size(); ++i)
	{
		snprintf(buffer, sizeof buffer, "ROMName=%s\n", lstAvailableROMs[i]->Name);
		fputs(buffer, f);
		snprintf(buffer, sizeof buffer, "ROMPath=%s\n", lstAvailableROMs[i]->Path);
		fputs(buffer, f);
		snprintf(buffer, sizeof buffer, "ROMType=%d\n", lstAvailableROMs[i]->ROMType);
		fputs(buffer, f);
	}

	snprintf(buffer, sizeof buffer, "MRUDiskList=%d\n", lstMRUDiskList.size());
	fputs(buffer, f);
	for (i = 0; i < lstMRUDiskList.size(); ++i)
	{
		snprintf(buffer, sizeof buffer, "Diskfile=%s\n", lstMRUDiskList[i].c_str());
		fputs(buffer, f);
	}

	snprintf(buffer, sizeof buffer, "MRUCDList=%d\n", lstMRUCDList.size());
	fputs(buffer, f);
	for (i = 0; i < lstMRUCDList.size(); ++i)
	{
		snprintf(buffer, sizeof buffer, "CDfile=%s\n", lstMRUCDList[i].c_str());
		fputs(buffer, f);
	}

	fclose(f);
}

void get_string(FILE* f, char* dst, int size)
{
	char buffer[MAX_PATH];
	fgets(buffer, sizeof buffer, f);
	int i = strlen(buffer);
	while (i > 0 && (buffer[i - 1] == '\t' || buffer[i - 1] == ' '
		|| buffer[i - 1] == '\r' || buffer[i - 1] == '\n'))
		buffer[--i] = '\0';
	strncpy(dst, buffer, size);
}

void loadAdfDir()
{
	char path[MAX_DPATH];
	int i;

	strcpy(currentDir, start_path_data);
	snprintf(config_path, sizeof config_path, "%s/conf/", start_path_data);
	snprintf(rom_path, sizeof rom_path, "%s/kickstarts/", start_path_data);
	snprintf(rp9_path, sizeof rp9_path, "%s/rp9/", start_path_data);

	snprintf(path, sizeof path, "%s/conf/adfdir.conf", start_path_data);
	FILE* f1 = fopen(path, "rt");
	if (f1)
	{
		fscanf(f1, "path=");
		get_string(f1, currentDir, sizeof currentDir);
		if (!feof(f1))
		{
			fscanf(f1, "config_path=");
			get_string(f1, config_path, sizeof config_path);
			fscanf(f1, "rom_path=");
			get_string(f1, rom_path, sizeof rom_path);

			int numROMs;
			fscanf(f1, "ROMs=%d\n", &numROMs);
			for (i = 0; i < numROMs; ++i)
			{
				AvailableROM* tmp;
				tmp = new AvailableROM();
				fscanf(f1, "ROMName=");
				get_string(f1, tmp->Name, sizeof tmp->Name);
				fscanf(f1, "ROMPath=");
				get_string(f1, tmp->Path, sizeof tmp->Path);
				fscanf(f1, "ROMType=%d\n", &tmp->ROMType);
				lstAvailableROMs.push_back(tmp);
			}

			lstMRUDiskList.clear();
			int numDisks = 0;
			char disk[MAX_PATH];
			fscanf(f1, "MRUDiskList=%d\n", &numDisks);
			for (i = 0; i < numDisks; ++i)
			{
				fscanf(f1, "Diskfile=");
				get_string(f1, disk, sizeof disk);
				FILE* f = fopen(disk, "rb");
				if (f != nullptr)
				{
					fclose(f);
					lstMRUDiskList.push_back(disk);
				}
			}

			lstMRUCDList.clear();
			int numCD = 0;
			char cd[MAX_PATH];
			fscanf(f1, "MRUCDList=%d\n", &numCD);
			for (i = 0; i < numCD; ++i)
			{
				fscanf(f1, "CDfile=");
				get_string(f1, cd, sizeof cd);
				FILE* f = fopen(cd, "rb");
				if (f != nullptr)
				{
					fclose(f);
					lstMRUCDList.push_back(cd);
				}
			}
		}
		fclose(f1);
	}
}

void target_reset()
{
}

uae_u32 emulib_target_getcpurate(uae_u32 v, uae_u32* low)
{
	*low = 0;
	if (v == 1)
	{
		*low = 1e+9; /* We have nano seconds */
		return 0;
	}

	if (v == 2)
	{
		struct timespec ts;
		clock_gettime(CLOCK_MONOTONIC, &ts);
		int64_t time = int64_t(ts.tv_sec) * 1000000000 + ts.tv_nsec;
		*low = uae_u32(time & 0xffffffff);
		return uae_u32(time >> 32);
	}
	return 0;
}

int main(int argc, char* argv[])
{
	struct sigaction action;
	max_uae_width = 1920;
	max_uae_height = 1080;

	// Get startup path
	getcwd(start_path_data, sizeof start_path_data);
	loadAdfDir();
	rp9_init();

	snprintf(savestate_fname, sizeof savestate_fname, "%s/saves/default.ads", start_path_data);
	logging_init();

	memset(&action, 0, sizeof(action));
	action.sa_sigaction = signal_segv;
	action.sa_flags = SA_SIGINFO;
	if (sigaction(SIGSEGV, &action, nullptr) < 0)
	{
		printf("Failed to set signal handler (SIGSEGV).\n");
		abort();
	}
	if (sigaction(SIGILL, &action, nullptr) < 0)
	{
		printf("Failed to set signal handler (SIGILL).\n");
		abort();
	}

	alloc_AmigaMem();
	RescanROMs();
	keyboard_settrans();

#ifdef CAPSLOCK_DEBIAN_WORKAROUND
	// set capslock state based upon current "real" state
	ioctl(0, KDGKBLED, &kbd_flags);
	ioctl(0, KDGETLED, &kbd_led_status);
	if (kbd_flags & 07 & LED_CAP)
	{
		// record capslock pressed
		kbd_led_status |= LED_CAP;
		inputdevice_do_keyboard(AK_CAPSLOCK, 1);
	}
	else
	{
		// record capslock as not pressed
		kbd_led_status &= ~LED_CAP;
		inputdevice_do_keyboard(AK_CAPSLOCK, 0);
	}
	ioctl(0, KDSETLED, kbd_led_status);
#endif

	real_main(argc, argv);

#ifdef CAPSLOCK_DEBIAN_WORKAROUND
	// restore keyboard LEDs to normal state
	ioctl(0, KDSETLED, 0xFF);
#endif

	ClearAvailableROMList();
	romlist_clear();
	free_keyring();
	free_AmigaMem();
	lstMRUDiskList.clear();
	lstMRUCDList.clear();
	rp9_cleanup();

	logging_cleanup();

	return 0;
}

void PopulateCustomControlMap()
{
	strcpy(customControlMap[VK_UP], currprefs.custom_up);
	strcpy(customControlMap[VK_DOWN], currprefs.custom_down);
	strcpy(customControlMap[VK_LEFT], currprefs.custom_left);
	strcpy(customControlMap[VK_RIGHT], currprefs.custom_right);
	strcpy(customControlMap[VK_Green], currprefs.custom_a);
	strcpy(customControlMap[VK_Blue], currprefs.custom_b);
	strcpy(customControlMap[VK_Red], currprefs.custom_x);
	strcpy(customControlMap[VK_Yellow], currprefs.custom_y);
	strcpy(customControlMap[VK_LShoulder], currprefs.custom_l);
	strcpy(customControlMap[VK_RShoulder], currprefs.custom_r);
	strcpy(customControlMap[VK_Play], currprefs.custom_play);
}

int handle_msgpump()
{
	int got = 0;
	SDL_Event rEvent;
	int keycode;

	if (currprefs.customControls)
		PopulateCustomControlMap();

	while (SDL_PollEvent(&rEvent))
	{
		got = 1;
		const Uint8* keystate = SDL_GetKeyboardState(nullptr);

		switch (rEvent.type)
		{
		case SDL_QUIT:
			uae_quit();
			break;

			//case SDL_JOYBUTTONDOWN:
			//	if (currprefs.button_for_menu != -1 && rEvent.jbutton.button == currprefs.button_for_menu)
			//		inputdevice_add_inputcode(AKS_ENTERGUI, 1);
			//	if (currprefs.button_for_quit != -1 && rEvent.jbutton.button == currprefs.button_for_quit)
			//		inputdevice_add_inputcode(AKS_QUIT, 1);
			//	break;

		case SDL_KEYDOWN:
			if (keystate[SDL_SCANCODE_LCTRL] && keystate[SDL_SCANCODE_LGUI] && (keystate[SDL_SCANCODE_RGUI] || keystate[SDL_SCANCODE_APPLICATION]))
			{
				uae_reset(0, 1);
				break;
			}

			switch (rEvent.key.keysym.sym)
			{
			case SDLK_NUMLOCKCLEAR:
				if (currprefs.keyboard_leds[KBLED_NUMLOCKB] > 0)
				{
					//oldleds ^= KBLED_NUMLOCKM;
					//ch = true;
				}
				break;
			case SDLK_CAPSLOCK: // capslock
				if (currprefs.keyboard_leds[KBLED_CAPSLOCKB] > 0)
				{
					//oldleds ^= KBLED_CAPSLOCKM;
					//ch = true;
				}
				// Treat CAPSLOCK as a toggle. If on, set off and vice/versa
				ioctl(0, KDGKBLED, &kbd_flags);
				ioctl(0, KDGETLED, &kbd_led_status);
				if (kbd_flags & 07 & LED_CAP)
				{
					// On, so turn off
					kbd_led_status &= ~LED_CAP;
					kbd_flags &= ~LED_CAP;
					inputdevice_do_keyboard(AK_CAPSLOCK, 0);
				}
				else
				{
					// Off, so turn on
					kbd_led_status |= LED_CAP;
					kbd_flags |= LED_CAP;
					inputdevice_do_keyboard(AK_CAPSLOCK, 1);
				}
				ioctl(0, KDSETLED, kbd_led_status);
				ioctl(0, KDSKBLED, kbd_flags);
				break;

			case SDLK_SCROLLLOCK:
				if (currprefs.keyboard_leds[KBLED_SCROLLLOCKB] > 0)
				{
					//oldleds ^= KBLED_SCROLLLOCKM;
					//ch = true;
				}
				break;

			default:
				if (currprefs.customControls)
				{
					keycode = SDL_GetKeyFromName(customControlMap[rEvent.key.keysym.sym]);
					if (keycode < 0)
					{
						// Simulate mouse or joystick
						SimulateMouseOrJoy(keycode, 1);
						break;
					}
					if (keycode > 0)
					{
						// Send mapped key press
						inputdevice_do_keyboard(keycode, 1);
						break;
					}
				}
				translate_amiberry_keys(rEvent.key.keysym.sym, 1, rEvent.key.keysym.scancode);
				break;
			}
			break;

		case SDL_KEYUP:
			if (currprefs.customControls)
			{
				keycode = SDL_GetKeyFromName(customControlMap[rEvent.key.keysym.sym]);
				if (keycode < 0)
				{
					// Simulate mouse or joystick
					SimulateMouseOrJoy(keycode, 0);
					break;
				}
				if (keycode > 0)
				{
					// Send mapped key release
					inputdevice_do_keyboard(keycode, 0);
					break;
				}
			}

<<<<<<< HEAD
				translate_amiberry_keys(rEvent.key.keysym.sym, 0, rEvent.key.keysym.scancode);
				break;
=======
			translate_amiberry_keys(rEvent.key.keysym.sym, 0);
			break;
>>>>>>> b77413c6

		case SDL_MOUSEBUTTONDOWN:
			if (currprefs.jports[0].id == JSEM_MICE || currprefs.jports[1].id == JSEM_MICE)
			{
				if (rEvent.button.button == SDL_BUTTON_LEFT)
					setmousebuttonstate(0, 0, 1);
				if (rEvent.button.button == SDL_BUTTON_RIGHT)
					setmousebuttonstate(0, 1, 1);
				if (rEvent.button.button == SDL_BUTTON_MIDDLE)
					setmousebuttonstate(0, 2, 1);
			}
			break;

		case SDL_MOUSEBUTTONUP:
			if (currprefs.jports[0].id == JSEM_MICE || currprefs.jports[1].id == JSEM_MICE)
			{
				if (rEvent.button.button == SDL_BUTTON_LEFT)
					setmousebuttonstate(0, 0, 0);
				if (rEvent.button.button == SDL_BUTTON_RIGHT)
					setmousebuttonstate(0, 1, 0);
				if (rEvent.button.button == SDL_BUTTON_MIDDLE)
					setmousebuttonstate(0, 2, 0);
			}
			break;

		case SDL_MOUSEMOTION:
			if (currprefs.input_tablet == TABLET_OFF)
			{
				if (currprefs.jports[0].id == JSEM_MICE || currprefs.jports[1].id == JSEM_MICE)
				{
					int mouseScale = currprefs.input_joymouse_multiplier / 2;
					int x = rEvent.motion.xrel;
					int y = rEvent.motion.yrel;

					setmousestate(0, 0, x * mouseScale, 0);
					setmousestate(0, 1, y * mouseScale, 0);
				}
			}
			break;

		case SDL_MOUSEWHEEL:
			if (currprefs.jports[0].id == JSEM_MICE || currprefs.jports[1].id == JSEM_MICE)
			{
				int valY = rEvent.wheel.y;
				int valX = rEvent.wheel.x;
				setmousestate(0, 2, valY, 0);
				setmousestate(0, 3, valX, 0);
			}
			break;
		}
	}
	return got;
}

static uaecptr clipboard_data;

void amiga_clipboard_die()
{
}

void amiga_clipboard_init()
{
}

void amiga_clipboard_task_start(uaecptr data)
{
	clipboard_data = data;
}

uae_u32 amiga_clipboard_proc_start()
{
	return clipboard_data;
}

void amiga_clipboard_got_data(uaecptr data, uae_u32 size, uae_u32 actual)
{
}

int amiga_clipboard_want_data()
{
	return 0;
}

void clipboard_vsync()
{
}<|MERGE_RESOLUTION|>--- conflicted
+++ resolved
@@ -51,11 +51,7 @@
 int pause_emulation;
 
 /* Keyboard */
-<<<<<<< HEAD
-map<int, int> customControlMap; // No SDLK_LAST. SDL2 migration guide suggests std::map
-=======
 map<int, TCHAR[256]> customControlMap; // No SDLK_LAST. SDL2 migration guide suggests std::map 
->>>>>>> b77413c6
 
 char start_path_data[MAX_DPATH];
 char currentDir[MAX_DPATH];
@@ -897,13 +893,8 @@
 				}
 			}
 
-<<<<<<< HEAD
 				translate_amiberry_keys(rEvent.key.keysym.sym, 0, rEvent.key.keysym.scancode);
 				break;
-=======
-			translate_amiberry_keys(rEvent.key.keysym.sym, 0);
-			break;
->>>>>>> b77413c6
 
 		case SDL_MOUSEBUTTONDOWN:
 			if (currprefs.jports[0].id == JSEM_MICE || currprefs.jports[1].id == JSEM_MICE)
