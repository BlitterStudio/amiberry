--- conflicted
+++ resolved
@@ -672,10 +672,6 @@
 			set_showcursor(FALSE);
 #endif
 			SDL_SetWindowGrab(mon->amiga_window, SDL_TRUE);
-<<<<<<< HEAD
-			updatewinrect(mon, false);
-=======
->>>>>>> c8a458d9
 			// SDL2 hides the cursor when Relative mode is enabled
 			// This means that the RTG hardware sprite will no longer be shown,
 			// unless it's configured to use Virtual Mouse (absolute movement).
