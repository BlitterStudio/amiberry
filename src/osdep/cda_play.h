#pragma once
#include "audio.h"
#include "blkdev.h"
#include "thread.h"

extern volatile bool cd_audio_mode_changed;

class cda_audio
{
private:
	int bufsize;
	int num_sectors;
	int sectorsize;
	int volume[2]{};
	bool playing;
	bool active;

public:
	uae_u8* buffers[2]{};

	cda_audio(int num_sectors, int sectorsize, int samplerate);
	~cda_audio();
	void setvolume(int left, int right);
};

#define CDDA_BUFFERS 14

typedef int (*cda_play_read_block)(struct cda_play*, int unitnum, uae_u8* data, int sector, int size, int sectorsize);

struct cda_play
{
	int unitnum;
	int cdda_volume[2];
<<<<<<< HEAD
	//HWAVEOUT cdda_wavehandle;
=======
	Uint8* cdda_wavehandle;
>>>>>>> 231468d6
	int cd_last_pos;
	int cdda_play;
	int cdda_play_finished;
	int cdda_scan;
	int cdda_paused;
	int cdda_start, cdda_end;
	play_subchannel_callback cdda_subfunc;
	play_status_callback cdda_statusfunc;
	int cdda_play_state;
	int cdda_delay, cdda_delay_frames;
	cda_audio* cda;
	volatile int cda_bufon[2];
	struct cd_audio_state cas;
	bool subcodevalid;
	uae_sem_t sub_sem, sub_sem2;
	uae_u8 subcode[SUB_CHANNEL_SIZE * CDDA_BUFFERS];
	uae_u8 subcodebuf[SUB_CHANNEL_SIZE];
	struct device_info* di;
	cda_play_read_block read_block;
};

<<<<<<< HEAD
int ciw_cdda_play(void* ciw);
=======
void ciw_cdda_play(void* ciw);
>>>>>>> 231468d6
void ciw_cdda_stop(struct cda_play* ciw);
int ciw_cdda_setstate(struct cda_play* ciw, int state, int playpos);<|MERGE_RESOLUTION|>--- conflicted
+++ resolved
@@ -31,11 +31,7 @@
 {
 	int unitnum;
 	int cdda_volume[2];
-<<<<<<< HEAD
-	//HWAVEOUT cdda_wavehandle;
-=======
 	Uint8* cdda_wavehandle;
->>>>>>> 231468d6
 	int cd_last_pos;
 	int cdda_play;
 	int cdda_play_finished;
@@ -57,10 +53,6 @@
 	cda_play_read_block read_block;
 };
 
-<<<<<<< HEAD
-int ciw_cdda_play(void* ciw);
-=======
 void ciw_cdda_play(void* ciw);
->>>>>>> 231468d6
 void ciw_cdda_stop(struct cda_play* ciw);
 int ciw_cdda_setstate(struct cda_play* ciw, int state, int playpos);