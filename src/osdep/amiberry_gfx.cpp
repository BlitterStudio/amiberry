--- conflicted
+++ resolved
@@ -63,59 +63,13 @@
 SDL_DisplayMode sdl_mode;
 SDL_Surface* amiga_surface = nullptr;
 
-#ifdef USE_DISPMANX
-static uae_thread_id display_tid = nullptr;
-static smp_comm_pipe *volatile display_pipe = nullptr;
-static uae_sem_t display_sem = nullptr;
-static bool volatile display_thread_busy = false;
-static uae_u32 current_vsync_frame = 0;
-unsigned long time_per_frame = 20000; // Default for PAL (50 Hz): 20000 microsecs
-static int vsync_modulo = 1;
-static volatile bool vsync_active;
-bool volatile flip_in_progress = false;
-
-/* Possible screen modes (x and y resolutions) */
-#define MAX_SCREEN_MODES 14
-static int x_size_table[MAX_SCREEN_MODES] = { 640, 640, 720, 800, 800, 960, 1024, 1280, 1280, 1280, 1360, 1366, 1680, 1920 };
-static int y_size_table[MAX_SCREEN_MODES] = { 400, 480, 400, 480, 600, 540, 768, 720, 800, 1024, 768, 768, 1050, 1080 };
-
-static unsigned long next_synctime = 0;
-
-DISPMANX_DISPLAY_HANDLE_T   displayHandle;
-DISPMANX_MODEINFO_T         modeInfo;
-DISPMANX_RESOURCE_HANDLE_T  amigafb_resource_1 = 0;
-DISPMANX_RESOURCE_HANDLE_T  amigafb_resource_2 = 0;
-DISPMANX_RESOURCE_HANDLE_T  blackfb_resource = 0;
-DISPMANX_ELEMENT_HANDLE_T   elementHandle;
-DISPMANX_ELEMENT_HANDLE_T	blackscreen_element;
-DISPMANX_UPDATE_HANDLE_T    updateHandle;
-VC_RECT_T       src_rect;
-VC_RECT_T       dst_rect;
-VC_RECT_T       blit_rect;
-VC_RECT_T		black_rect;
-
-VC_IMAGE_TYPE_T rgb_mode = VC_IMAGE_RGB565;
-VC_DISPMANX_ALPHA_T dmx_alpha = { static_cast<DISPMANX_FLAGS_ALPHA_T>(DISPMANX_FLAGS_ALPHA_FROM_SOURCE | DISPMANX_FLAGS_ALPHA_FIXED_ALL_PIXELS), 255, 0 };
-
-static int DispManXElementpresent = 0;
-static unsigned char current_resource_amigafb = 0;
-
-static volatile uae_atomic dmx_vsync_counter = 0;
-void vsync_callback(unsigned int a, void* b)
-{
-	atomic_inc(&dmx_vsync_counter);
-}
-#endif
-
 #ifdef USE_OPENGL
 SDL_GLContext gl_context;
 //crtemu_t* crtemu_lite = nullptr;
 //crtemu_t* crtemu_pc = nullptr;
 crtemu_t* crtemu_tv = nullptr;
 #else
-#ifndef USE_DISPMANX
 SDL_Texture* amiga_texture;
-#endif
 #endif
 
 SDL_Rect renderQuad;
@@ -243,255 +197,6 @@
 	return static_cast<float>(mode.refresh_rate);
 }
 
-static void update_leds(int monid)
-{
-	static uae_u32 rc[256], gc[256], bc[256], a[256];
-	static int done;
-	int osdx, osdy;
-
-	if (!done) {
-		for (int i = 0; i < 256; i++) {
-			rc[i] = i << 0;
-			gc[i] = i << 8;
-			bc[i] = i << 16;
-			a[i] = i << 24;
-		}
-		done = 1;
-	}
-
-	statusline_getpos(monid, &osdx, &osdy, crop_rect.w + crop_rect.x, crop_rect.h + crop_rect.y);
-	int m = statusline_get_multiplier(monid) / 100;
-	for (int y = 0; y < TD_TOTAL_HEIGHT * m; y++) {
-		uae_u8* buf = (uae_u8*)amiga_surface->pixels + (y + osdy) * amiga_surface->pitch;
-		draw_status_line_single(monid, buf, 32 / 8, y, crop_rect.w + crop_rect.x, rc, gc, bc, a);
-	}
-}
-
-#ifdef USE_DISPMANX
-static int display_thread(void* unused)
-{
-	struct AmigaMonitor* mon = &AMonitors[0];
-	struct amigadisplay* ad = &adisplays[0];
-	auto* avidinfo = &adisplays[0].gfxvidinfo;
-
-	uint32_t vc_image_ptr;
-
-	for (;;) {
-		display_thread_busy = false;
-		auto signal = read_comm_pipe_u32_blocking(display_pipe);
-		display_thread_busy = true;
-
-		switch (signal) {
-		case DISPLAY_SIGNAL_SETUP:
-			vc_dispmanx_vsync_callback(displayHandle, vsync_callback, nullptr);
-			break;
-
-		case DISPLAY_SIGNAL_SUBSHUTDOWN:
-			if (DispManXElementpresent == 1)
-			{
-				updateHandle = vc_dispmanx_update_start(0);
-				vc_dispmanx_element_remove(updateHandle, elementHandle);
-				vc_dispmanx_element_remove(updateHandle, blackscreen_element);
-				vc_dispmanx_update_submit_sync(updateHandle);
-				elementHandle = 0;
-				blackscreen_element = 0;
-				DispManXElementpresent = 0;
-			}
-
-			if (amigafb_resource_1) {
-				vc_dispmanx_resource_delete(amigafb_resource_1);
-				amigafb_resource_1 = 0;
-			}
-			if (amigafb_resource_2) {
-				vc_dispmanx_resource_delete(amigafb_resource_2);
-				amigafb_resource_2 = 0;
-			}
-			if (blackfb_resource)
-			{
-				vc_dispmanx_resource_delete(blackfb_resource);
-				blackfb_resource = 0;
-			}
-			uae_sem_post(&display_sem);
-			break;
-
-		case DISPLAY_SIGNAL_OPEN:
-			if (mon->screen_is_picasso)
-			{
-				if (picasso96_state[0].RGBFormat == RGBFB_R5G6B5
-					|| picasso96_state[0].RGBFormat == RGBFB_R5G6B5PC
-					|| picasso96_state[0].RGBFormat == RGBFB_CLUT)
-				{
-					display_depth = 16;
-					rgb_mode = VC_IMAGE_RGB565;
-					pixel_format = SDL_PIXELFORMAT_RGB565;
-				}
-				else
-				{
-					display_depth = 32;
-					rgb_mode = VC_IMAGE_RGBX32;
-					pixel_format = SDL_PIXELFORMAT_RGBA32;
-				}
-				display_width = picasso96_state[0].Width ? picasso96_state[0].Width : 640;
-				display_height = picasso96_state[0].Height ? picasso96_state[0].Height : 480;
-			}
-			else
-			{
-				mon->currentmode.native_depth = mon->currentmode.current_depth;
-
-				if (currprefs.gfx_resolution > avidinfo->gfx_resolution_reserved)
-					avidinfo->gfx_resolution_reserved = currprefs.gfx_resolution;
-				if (currprefs.gfx_vresolution > avidinfo->gfx_vresolution_reserved)
-					avidinfo->gfx_vresolution_reserved = currprefs.gfx_vresolution;
-
-				if (!currprefs.gfx_autoresolution) {
-					mon->currentmode.amiga_width = AMIGA_WIDTH_MAX << currprefs.gfx_resolution;
-					mon->currentmode.amiga_height = AMIGA_HEIGHT_MAX << currprefs.gfx_vresolution;
-				}
-				else {
-					mon->currentmode.amiga_width = AMIGA_WIDTH_MAX << avidinfo->gfx_resolution_reserved;
-					mon->currentmode.amiga_height = AMIGA_HEIGHT_MAX << avidinfo->gfx_vresolution_reserved;
-				}
-				if (avidinfo->gfx_resolution_reserved == RES_SUPERHIRES)
-					mon->currentmode.amiga_height *= 2;
-				if (mon->currentmode.amiga_height > 1280)
-					mon->currentmode.amiga_height = 1280;
-
-				avidinfo->drawbuffer.inwidth = avidinfo->drawbuffer.outwidth = mon->currentmode.amiga_width;
-				avidinfo->drawbuffer.inheight = avidinfo->drawbuffer.outheight = mon->currentmode.amiga_height;
-
-				mon->currentmode.pitch = mon->currentmode.amiga_width * mon->currentmode.current_depth >> 3;
-
-				display_depth = 32;
-				rgb_mode = VC_IMAGE_RGBX32;
-				pixel_format = SDL_PIXELFORMAT_RGBA32;
-			}
-
-			amiga_surface = SDL_CreateRGBSurfaceWithFormat(0, mon->screen_is_picasso ? display_width : 1920, mon->screen_is_picasso ? display_height : 1280, display_depth, pixel_format);
-
-			if (!displayHandle)
-				displayHandle = vc_dispmanx_display_open(0);
-
-			if (!amigafb_resource_1)
-				amigafb_resource_1 = vc_dispmanx_resource_create(rgb_mode, amiga_surface->w, amiga_surface->h, &vc_image_ptr);
-			if (!amigafb_resource_2)
-				amigafb_resource_2 = vc_dispmanx_resource_create(rgb_mode, amiga_surface->w, amiga_surface->h, &vc_image_ptr);
-			if (!blackfb_resource)
-				blackfb_resource = vc_dispmanx_resource_create(rgb_mode, amiga_surface->w, amiga_surface->h, &vc_image_ptr);
-
-			uae_sem_post(&display_sem);
-			break;
-
-		case DISPLAY_SIGNAL_SHOW:
-			// RTG status line is handled in P96 code, this is for native modes only
-			if ((currprefs.leds_on_screen & STATUSLINE_CHIPSET) && !ad->picasso_on)
-			{
-				update_leds(0);
-			}
-
-			vsync_active = true;
-			if (current_resource_amigafb == 1)
-			{
-				current_resource_amigafb = 0;
-				vc_dispmanx_resource_write_data(amigafb_resource_1,
-					rgb_mode,
-					amiga_surface->pitch,
-					amiga_surface->pixels,
-					&blit_rect);
-				updateHandle = vc_dispmanx_update_start(0);
-				vc_dispmanx_element_change_source(updateHandle, elementHandle, amigafb_resource_1);
-			}
-			else
-			{
-				current_resource_amigafb = 1;
-				vc_dispmanx_resource_write_data(amigafb_resource_2,
-					rgb_mode,
-					amiga_surface->pitch,
-					amiga_surface->pixels,
-					&blit_rect);
-				updateHandle = vc_dispmanx_update_start(0);
-				vc_dispmanx_element_change_source(updateHandle, elementHandle, amigafb_resource_2);
-			}
-			vc_dispmanx_update_submit(updateHandle, nullptr, nullptr);
-			flip_in_progress = false;
-			break;
-
-		case DISPLAY_SIGNAL_QUIT:
-			updateHandle = vc_dispmanx_update_start(0);
-			if (blackscreen_element)
-			{
-				vc_dispmanx_element_remove(updateHandle, blackscreen_element);
-				blackscreen_element = 0;
-			}
-			if (elementHandle)
-			{
-				updateHandle = vc_dispmanx_update_start(0);
-				vc_dispmanx_element_remove(updateHandle, elementHandle);
-				elementHandle = 0;
-			}
-			vc_dispmanx_update_submit_sync(updateHandle);
-
-			if (displayHandle)
-			{
-				vc_dispmanx_vsync_callback(displayHandle, nullptr, nullptr);
-				vc_dispmanx_display_close(displayHandle);
-			}
-
-			display_tid = nullptr;
-			return 0;
-		default:
-			break;
-		}
-	}
-	return 0;
-}
-
-static void wait_for_display_thread()
-{
-	while (display_thread_busy)
-		usleep(10);
-}
-
-static void DMX_init()
-{
-	struct AmigaMonitor* mon = &AMonitors[0];
-	if (!mon->amiga_window)
-	{
-		mon->amiga_window = SDL_CreateWindow("Amiberry",
-			SDL_WINDOWPOS_UNDEFINED,
-			SDL_WINDOWPOS_UNDEFINED,
-			0,
-			0,
-			SDL_WINDOW_FULLSCREEN_DESKTOP);
-		check_error_sdl(mon->amiga_window == nullptr, "Unable to create window");
-	}
-
-	if (mon->amiga_renderer == nullptr)
-	{
-		Uint32 flags = SDL_RENDERER_ACCELERATED | SDL_RENDERER_PRESENTVSYNC;
-		mon->amiga_renderer = SDL_CreateRenderer(mon->amiga_window, -1, flags);
-		check_error_sdl(mon->amiga_renderer == nullptr, "Unable to create a renderer:");
-	}
-
-	if (SDL_SetHint(SDL_HINT_GRAB_KEYBOARD, "1") != SDL_TRUE)
-		write_log("SDL2: could not grab the keyboard!\n");
-
-	if (SDL_SetHint(SDL_HINT_VIDEO_MINIMIZE_ON_FOCUS_LOSS, "0") == SDL_TRUE)
-		write_log("SDL2: Set window not to minimize on focus loss\n");
-
-	if (display_pipe == nullptr) {
-		display_pipe = xmalloc(smp_comm_pipe, 1);
-		init_comm_pipe(display_pipe, 20, 1);
-	}
-	if (display_sem == nullptr) {
-		uae_sem_init(&display_sem, 0, 0);
-	}
-	if (display_tid == nullptr && display_pipe != nullptr && display_sem != nullptr) {
-		uae_start_thread(_T("display thread"), display_thread, nullptr, &display_tid);
-	}
-	write_comm_pipe_u32(display_pipe, DISPLAY_SIGNAL_SETUP, 1);
-}
-#endif
-
 static void SDL2_init()
 {
 	struct AmigaMonitor* mon = &AMonitors[0];
@@ -510,11 +215,19 @@
 		mon->currentmode.freq = sdl_mode.refresh_rate;
 	}
 
+	// If KMSDRM is detected, force Full-Window mode
+	if (kmsdrm_detected)
+	{
+		currprefs.gfx_apmode[0].gfx_fullscreen = GFX_FULLWINDOW;
+		currprefs.gfx_apmode[1].gfx_fullscreen = GFX_FULLWINDOW;
+		amiberry_options.single_window_mode = true;
+	}
+
 	if (!mon->amiga_window)
 	{
 		write_log("Creating Amiberry window...\n");
 		Uint32 mode;
-		if (sdl_mode.w >= 800 && sdl_mode.h >= 600 && !kmsdrm_detected)
+		if (sdl_mode.w >= 800 && sdl_mode.h >= 600)
 		{
 			// Only enable Windowed mode if we're running under x11 and the resolution is at least 800x600
 			if (currprefs.gfx_apmode[0].gfx_fullscreen == GFX_FULLWINDOW)
@@ -598,7 +311,6 @@
 		write_log("SDL2: Set window not to minimize on focus loss\n");
 }
 
-#ifndef USE_DISPMANX
 static bool SDL2_alloctexture(int monid, int w, int h, int depth)
 {
 	if (w == 0 || h == 0)
@@ -641,7 +353,30 @@
 	return amiga_texture != nullptr;
 #endif
 }
-#endif
+
+static void update_leds(int monid)
+{
+	static uae_u32 rc[256], gc[256], bc[256], a[256];
+	static int done;
+	int osdx, osdy;
+
+	if (!done) {
+		for (int i = 0; i < 256; i++) {
+			rc[i] = i << 0;
+			gc[i] = i << 8;
+			bc[i] = i << 16;
+			a[i] = i << 24;
+		}
+		done = 1;
+	}
+
+	statusline_getpos(monid, &osdx, &osdy, crop_rect.w + crop_rect.x, crop_rect.h + crop_rect.y);
+	int m = statusline_get_multiplier(monid) / 100;
+	for (int y = 0; y < TD_TOTAL_HEIGHT * m; y++) {
+		uae_u8 *buf = (uae_u8*)amiga_surface->pixels + (y + osdy) * amiga_surface->pitch;
+		draw_status_line_single(monid, buf, 32 / 8, y, crop_rect.w + crop_rect.x, rc, gc, bc, a);
+	}
+}
 
 bool vkbd_allowed(int monid)
 {
@@ -717,9 +452,7 @@
 static volatile int waitvblankthread_mode;
 static frame_time_t wait_vblank_timestamp;
 static MultiDisplay* wait_vblank_display;
-#ifndef USE_DISPMANX // already defined higher up
 static volatile bool vsync_active;
-#endif
 static bool scanlinecalibrating;
 
 static int target_get_display_scanline2(int displayindex)
@@ -1050,19 +783,6 @@
 	int i, idx;
 	char tmp[200];
 
-#ifdef USE_DISPMANX	
-	int w = 800;
-	int h = 600;
-	int wv = w;
-	int hv = h;
-	int b = 24;
-
-	Displays[0].primary = 1;
-	Displays[0].rect.x = 0;
-	Displays[0].rect.y = 0;
-	Displays[0].rect.w = 800;
-	Displays[0].rect.h = 600;
-#else
 	SDL_DisplayMode desktop_dm;
 	if (SDL_GetDesktopDisplayMode(0, &desktop_dm) != 0) {
 		write_log("SDL_GetDesktopDisplayMode failed: %s\n", SDL_GetError());
@@ -1089,7 +809,7 @@
 	Displays[0].rect.y = bounds.y;
 	Displays[0].rect.w = bounds.w;
 	Displays[0].rect.h = bounds.h;
-#endif
+
 	sprintf(tmp, "%s (%d*%d)", "Display", Displays[0].rect.w, Displays[0].rect.h);
 	Displays[0].fullname = my_strdup(tmp);
 	Displays[0].monitorname = my_strdup("Display");
@@ -1098,38 +818,7 @@
 
 	md->DisplayModes = xmalloc(struct PicassoResolution, MAX_PICASSO_MODES);
 	md->DisplayModes[0].depth = -1;
-#ifdef USE_DISPMANX
-	auto count = 0;
-	int bits[] = { 8, 16, 32 };
-	for (auto i = 0; i < MAX_SCREEN_MODES && count < MAX_PICASSO_MODES; i++)
-	{
-		for (auto bitdepth : bits)
-		{
-			const auto bit_unit = bitdepth + 1 & 0xF8;
-			const auto rgbFormat =
-				bitdepth == 8 ? RGBFB_CLUT :
-				bitdepth == 16 ? RGBFB_R5G6B5 : RGBFB_R8G8B8A8;
-			auto pixelFormat = 1 << rgbFormat;
-			pixelFormat |= RGBFF_CHUNKY;
-			md->DisplayModes[count].rawmode = 0;
-			md->DisplayModes[count].lace = false;
-			md->DisplayModes[count].res.width = x_size_table[i];
-			md->DisplayModes[count].res.height = y_size_table[i];
-			md->DisplayModes[count].depth = bit_unit >> 3;
-			md->DisplayModes[count].refresh[0] = 50;
-			md->DisplayModes[count].refreshtype[0] = 0;
-			md->DisplayModes[count].refresh[1] = 60;
-			md->DisplayModes[count].refreshtype[1] = 0;
-			md->DisplayModes[count].refresh[2] = 0;
-			md->DisplayModes[count].colormodes = pixelFormat;
-			sprintf(md->DisplayModes[count].name, "%dx%d, %d-bit",
-				md->DisplayModes[count].res.width, md->DisplayModes[count].res.height, md->DisplayModes[count].depth * 8);
-
-			count++;
-		}
-	}
-	md->DisplayModes[count].depth = -1;
-#else
+
 	int numDispModes = SDL_GetNumDisplayModes(0);
 	for (int mode = 0; mode < 2; mode++)
 	{
@@ -1166,7 +855,6 @@
 		}
 
 	}
-#endif	
 	sortmodes(md);
 	modesList(md);
 	i = 0;
@@ -1219,101 +907,6 @@
 
 	const auto start = read_processor_time();
 
-<<<<<<< HEAD
-#ifdef USE_DISPMANX
-	const auto wait_till = current_vsync_frame;
-	if (vsync_modulo == 1)
-	{
-		// Amiga framerate is equal to host framerate
-		do
-		{
-			usleep(10);
-			current_vsync_frame = dmx_vsync_counter;
-		} while (wait_till >= current_vsync_frame && read_processor_time() - start < 40000);
-		if (wait_till + 1 != current_vsync_frame)
-		{
-			// We missed a vsync...
-			next_synctime = 0;
-=======
-			if (currprefs.gfx_correct_aspect == 0)
-			{
-#ifndef USE_DISPMANX				
-				width = sdl_mode.w;
-				height = sdl_mode.h;
-#endif		
-			}
-			else
-			{
-				width = (cw * 2) >> currprefs.gfx_resolution;
-				height = (ch * 2) >> currprefs.gfx_vresolution;
-			}
-#ifdef USE_DISPMANX
-			// Still using the old approach for DMX, for now
-			if (height && height != currprefs.gfx_monitor[0].gfx_size_win.height)
-			{
-				changed_prefs.gfx_monitor[0].gfx_size_win.height = currprefs.gfx_monitor[0].gfx_size_win.height = height;
-				open_screen(&currprefs);
-				reset_drawing();
-			}
-#elif USE_OPENGL
-			// TODO Auto-Crop in OpenGL
-#else
-			if (amiberry_options.rotation_angle == 0 || amiberry_options.rotation_angle == 180)
-			{
-				SDL_RenderSetLogicalSize(mon->sdl_renderer, width, height);
-				renderQuad = { dx, dy, width, height };
-				crop_rect = { cx, cy, cw, ch };
-			}
-			else
-			{
-				SDL_RenderSetLogicalSize(mon->sdl_renderer, height, width);
-				renderQuad = { -(width - height) / 2, (width - height) / 2, width, height };
-			}
-#endif
->>>>>>> 9b9df768
-		}
-	}
-	else
-	{
-		// Amiga framerate differs from host framerate
-		const auto wait_till_time = next_synctime != 0 ? next_synctime : last_synctime + time_per_frame;
-		if (current_vsync_frame % vsync_modulo == 0)
-		{
-			// Real vsync
-			if (start < wait_till_time)
-			{
-				// We are in time, wait for vsync
-				atomic_set(&dmx_vsync_counter, current_vsync_frame);
-				do
-				{
-					usleep(10);
-					current_vsync_frame = dmx_vsync_counter;
-				} while (wait_till >= current_vsync_frame && read_processor_time() - start < 40000);
-			}
-			else
-			{
-				// Too late for vsync
-			}
-		}
-		else
-		{
-			// Estimate vsync by time
-			while (wait_till_time > read_processor_time())
-			{
-				usleep(10);
-			}
-			++current_vsync_frame;
-		}
-	}
-
-	if (currprefs.gfx_framerate == 2)
-		current_vsync_frame++;
-
-	wait_for_display_thread();
-	flip_in_progress = true;
-	write_comm_pipe_u32(display_pipe, DISPLAY_SIGNAL_SHOW, 1);
-#else
-
 	// RTG status line is handled in P96 code, this is for native modes only
 	if ((currprefs.leds_on_screen & STATUSLINE_CHIPSET) && !rtg)
 	{
@@ -1330,6 +923,8 @@
 
 	SDL_GL_SwapWindow(mon->amiga_window);
 #else
+	if (amiga_texture == nullptr || amiga_surface == nullptr)
+		return;
 	SDL_RenderClear(mon->amiga_renderer);
 	SDL_UpdateTexture(amiga_texture, nullptr, amiga_surface->pixels, amiga_surface->pitch);
 	SDL_RenderCopyEx(mon->amiga_renderer, amiga_texture, &crop_rect, &renderQuad, amiberry_options.rotation_angle, nullptr, SDL_FLIP_NONE);
@@ -1337,29 +932,21 @@
 		vkbd_redraw();
 	SDL_RenderPresent(mon->amiga_renderer);
 #endif // USE_OPENGL
-#endif // USE_DISPMANX
 
 	last_synctime = read_processor_time();
 	idletime += last_synctime - start;
-
-#ifdef USE_DISPMANX
-	if (last_synctime - next_synctime > time_per_frame - 5000)
-		next_synctime = last_synctime + time_per_frame * currprefs.gfx_framerate;
-	else
-		next_synctime = next_synctime + time_per_frame * currprefs.gfx_framerate;
-#endif
 }
 
 int lockscr(struct vidbuffer* vb, bool fullupdate, bool first, bool skip)
 {
-	//gfx_lock();
+	gfx_lock();
 	//if (amiga_surface && SDL_MUSTLOCK(amiga_surface))
 	//	SDL_LockSurface(amiga_surface);
 	//int pitch;
 	//SDL_LockTexture(texture, nullptr, reinterpret_cast<void**>(&vb->bufmem), &pitch);
 	if (first)
 		init_row_map();
-	//gfx_unlock();
+	gfx_unlock();
 	return 1;
 }
 
@@ -1368,6 +955,7 @@
 	//if (amiga_surface && SDL_MUSTLOCK(amiga_surface))
 	//	SDL_UnlockSurface(amiga_surface);
 	//SDL_UnlockTexture(texture);
+	gfx_unlock();
 }
 
 uae_u8* gfx_lock_picasso(int monid, bool fullupdate)
@@ -1869,12 +1457,10 @@
 		currprefs.gfx_auto_crop = changed_prefs.gfx_auto_crop;
 		currprefs.gfx_manual_crop = changed_prefs.gfx_manual_crop;
 
-#if !defined USE_DISPMANX
 		if (currprefs.gfx_auto_crop)
 		{
 			changed_prefs.gfx_xcenter = changed_prefs.gfx_ycenter = 0;
 		}
-#endif
 		currprefs.gfx_correct_aspect = changed_prefs.gfx_correct_aspect;
 		currprefs.scaling_method = changed_prefs.scaling_method;
 #endif
@@ -2313,11 +1899,7 @@
 	graphics_subshutdown();
 
 	if (!mon->amiga_window)
-#ifdef USE_DISPMANX
-		DMX_init();
-#else
 		SDL2_init();
-#endif
 
 	if (max_uae_width == 0 || max_uae_height == 0)
 	{
@@ -2331,17 +1913,6 @@
 		wasfullwindow_p = p->gfx_apmode[1].gfx_fullscreen == GFX_FULLWINDOW ? 1 : -1;
 
 	updatewinfsmode(0, p);
-
-#ifdef USE_DISPMANX
-	next_synctime = 0;
-	current_resource_amigafb = 0;
-
-	write_comm_pipe_u32(display_pipe, DISPLAY_SIGNAL_OPEN, 1);
-	uae_sem_wait(&display_sem);
-
-	dmx_vsync_counter = 0;
-	current_vsync_frame = 2;
-#else
 
 	if (mon->screen_is_picasso)
 	{
@@ -2396,7 +1967,6 @@
 	amiga_surface = SDL_CreateRGBSurfaceWithFormat(0, mon->screen_is_picasso ? display_width : 1920, mon->screen_is_picasso ? display_height : 1280, display_depth, pixel_format);
 	check_error_sdl(amiga_surface == nullptr, "Unable to create a surface");
 
-#endif // USE_DISPMANX
 	statusline_set_multiplier(mon->monitor_id, display_width, display_height);
 	setpriority(p->active_capture_priority);
 
@@ -2410,9 +1980,9 @@
 		allocsoftbuffer(mon->monitor_id, _T("draw"), &avidinfo->drawbuffer, 0, 1920, 1280, display_depth);
 		if (currprefs.monitoremu || currprefs.cs_cd32fmv || ((currprefs.genlock || currprefs.genlock_effects) && currprefs.genlock_image) || currprefs.cs_color_burst || currprefs.gfx_grayscale) {
 			allocsoftbuffer(mon->monitor_id, _T("monemu"), &avidinfo->tempbuffer, mon->currentmode.flags,
-				mon->currentmode.amiga_width > 1024 ? mon->currentmode.amiga_width : 1024,
-				mon->currentmode.amiga_height > 1024 ? mon->currentmode.amiga_height : 1024,
-				mon->currentmode.current_depth);
+			                mon->currentmode.amiga_width > 1024 ? mon->currentmode.amiga_width : 1024,
+			                mon->currentmode.amiga_height > 1024 ? mon->currentmode.amiga_height : 1024,
+			                mon->currentmode.current_depth);
 		}
 		init_row_map();
 	}
@@ -2436,9 +2006,6 @@
 	}
 }
 
-#ifdef USE_DISPMANX	
-static int currVSyncRate = 0;
-#endif
 bool vsync_switchmode(int monid, int hz)
 {
 	struct AmigaMonitor* mon = &AMonitors[monid];
@@ -2464,23 +2031,6 @@
 	else
 		hz = 50;
 
-#ifdef USE_DISPMANX	
-	if (hz != currVSyncRate)
-	{
-		currVSyncRate = hz;
-		fpscounter_reset();
-
-		time_per_frame = 1000 * 1000 / (hz);
-
-		if (hz == vsync_vblank)
-			vsync_modulo = 1;
-		else if (hz > vsync_vblank)
-			vsync_modulo = 6; // Amiga draws 6 frames while host has 5 vsyncs -> sync every 6th Amiga frame
-		else
-			vsync_modulo = 5; // Amiga draws 5 frames while host has 6 vsyncs -> sync every 5th Amiga frame
-	}
-	return true;
-#else
 	newh = h * (currprefs.ntscmode ? 60 : 50) / hz;
 
 	found = nullptr;
@@ -2528,7 +2078,6 @@
 			}
 		}
 	}
-<<<<<<< HEAD
 	if (found == oldmode && hz == oldhz)
 		return true;
 	oldmode = found;
@@ -2552,17 +2101,7 @@
 		}
 		return true;
 	}
-#endif
-}
-=======
-	write_log("Dispmanx detected, forcing Full-window mode\n");
-	currprefs.gfx_apmode[0].gfx_fullscreen = GFX_FULLWINDOW;
-#else
-	write_log("Getting Current Video Driver...\n");
-	sdl_video_driver = SDL_GetCurrentVideoDriver();
-	if (sdl_video_driver != nullptr && strcmpi(sdl_video_driver, "KMSDRM") == 0)
-		kmsdrm_detected = true;
->>>>>>> 9b9df768
+}
 
 void vsync_clear()
 {
@@ -2580,74 +2119,12 @@
 	return vsync_active ? 1 : 0;
 }
 
-<<<<<<< HEAD
 #ifdef PICASSO96
 
 static int modeswitchneeded(struct AmigaMonitor* mon, struct winuae_currentmode* wc)
 {
 	struct vidbuf_description* avidinfo = &adisplays[mon->monitor_id].gfxvidinfo;
 	struct picasso96_state_struct* state = &picasso96_state[mon->monitor_id];
-=======
-	// If KMSDRM is detected, force Full-window mode
-	if (kmsdrm_detected)
-	{
-		write_log("KMSDRM detected, forcing Full-window mode\n");
-		currprefs.gfx_apmode[0].gfx_fullscreen = GFX_FULLWINDOW;
-	}
-	write_log("Creating Amiberry window...\n");
-
-	if (!mon->sdl_window)
-	{
-		Uint32 sdl_window_mode;
-		if (sdl_mode.w >= 800 && sdl_mode.h >= 600)
-		{
-			// Only enable Windowed mode if we're running under x11 and the resolution is at least 800x600
-			if (currprefs.gfx_apmode[0].gfx_fullscreen == GFX_FULLWINDOW)
-				sdl_window_mode = SDL_WINDOW_FULLSCREEN_DESKTOP;
-			else if (currprefs.gfx_apmode[0].gfx_fullscreen == GFX_FULLSCREEN)
-				sdl_window_mode = SDL_WINDOW_FULLSCREEN;
-			else
-				sdl_window_mode =  SDL_WINDOW_RESIZABLE;
-			if (currprefs.borderless)
-				sdl_window_mode |= SDL_WINDOW_BORDERLESS;
-			if (currprefs.main_alwaysontop)
-				sdl_window_mode |= SDL_WINDOW_ALWAYS_ON_TOP;
-            if (currprefs.start_minimized)
-                sdl_window_mode |= SDL_WINDOW_HIDDEN;
-            else
-                sdl_window_mode |= SDL_WINDOW_SHOWN;
-			// Set Window allow high DPI by default
-			sdl_window_mode |= SDL_WINDOW_ALLOW_HIGHDPI;
-#ifdef USE_OPENGL
-			sdl_window_mode |= SDL_WINDOW_OPENGL;
-#endif
-		}
-		else
-		{
-			// otherwise go for Full-window
-			sdl_window_mode = SDL_WINDOW_FULLSCREEN_DESKTOP;
-		}
-		
-		if (amiberry_options.rotation_angle != 0 && amiberry_options.rotation_angle != 180)
-		{
-			mon->sdl_window = SDL_CreateWindow("Amiberry",
-				SDL_WINDOWPOS_CENTERED,
-				SDL_WINDOWPOS_CENTERED,
-				GUI_HEIGHT,
-				GUI_WIDTH,
-				sdl_window_mode);
-		}
-		else
-		{
-			mon->sdl_window = SDL_CreateWindow("Amiberry",
-				SDL_WINDOWPOS_CENTERED,
-				SDL_WINDOWPOS_CENTERED,
-				GUI_WIDTH,
-				GUI_HEIGHT,
-				sdl_window_mode);
-		}
-		check_error_sdl(mon->sdl_window == nullptr, "Unable to create window:");
->>>>>>> 9b9df768
 
 	if (isfullscreen() > 0) {
 		/* fullscreen to fullscreen */
@@ -2760,7 +2237,7 @@
 		ad->picasso_requested_on = false;
 		ad->picasso_on = false;
 		mon->screen_is_picasso = 0;
-		memset(&mon->currentmode, 0, sizeof(*&mon->currentmode));
+		memset(&mon->currentmode, 0, sizeof(mon->currentmode));
 	}
 
 	return 1;
@@ -2778,11 +2255,7 @@
 
 int graphics_init(bool mousecapture)
 {
-#ifdef USE_DISPMANX
-	DMX_init();
-#else
 	SDL2_init();
-#endif
 
 	inputdevice_unacquire();
 	graphics_subinit();
@@ -2804,34 +2277,6 @@
 #ifdef PICASSO96
 	InitPicasso96(0);
 #endif
-
-#ifdef USE_DISPMANX
-	bcm_host_init();
-	if (!displayHandle)
-		displayHandle = vc_dispmanx_display_open(0);
-	vc_dispmanx_display_get_info(displayHandle, &modeInfo);
-
-	VCHI_INSTANCE_T vchi_instance;
-	VCHI_CONNECTION_T* vchi_connection;
-	TV_DISPLAY_STATE_T tvstate;
-
-	if (vchi_initialise(&vchi_instance) == 0) {
-		if (vchi_connect(nullptr, 0, vchi_instance) == 0)
-		{
-			vc_vchi_tv_init(vchi_instance, &vchi_connection, 1);
-			if (vc_tv_get_display_state(&tvstate) == 0)
-			{
-				HDMI_PROPERTY_PARAM_T property{};
-				property.property = HDMI_PROPERTY_PIXEL_CLOCK_TYPE;
-				vc_tv_hdmi_get_property(&property);
-				const auto frame_rate = property.param1 == HDMI_PIXEL_CLOCK_TYPE_NTSC ? static_cast<float>(tvstate.display.hdmi.frame_rate) * (1000.0f / 1001.0f) : static_cast<float>(tvstate.display.hdmi.frame_rate);
-				vsync_vblank = static_cast<int>(frame_rate);
-			}
-			vc_vchi_tv_stop();
-			vchi_disconnect(vchi_instance);
-		}
-	}
-#endif
 	return 1;
 }
 
@@ -2843,22 +2288,6 @@
 	SDL_DestroyMutex(screen_cs);
 	screen_cs = nullptr;
 	screen_cs_allocated = false;
-
-#ifdef USE_DISPMANX
-	if (display_tid != nullptr) {
-		write_comm_pipe_u32(display_pipe, DISPLAY_SIGNAL_QUIT, 1);
-		while (display_tid != nullptr) {
-			sleep_millis(10);
-		}
-		destroy_comm_pipe(display_pipe);
-		xfree(display_pipe);
-		display_pipe = nullptr;
-		uae_sem_destroy(&display_sem);
-		display_sem = nullptr;
-	}
-
-	bcm_host_deinit();
-#endif
 }
 
 void close_windows(struct AmigaMonitor* mon)
@@ -2866,8 +2295,7 @@
 	reset_sound();
 	graphics_subshutdown();
 
-#ifdef USE_DISPMANX
-#elif USE_OPENGL
+#ifdef USE_OPENGL
 	destroy_crtemu();
 #else
 	if (amiga_texture)
@@ -2942,7 +2370,6 @@
 	struct picasso96_state_struct* state = &picasso96_state[monid];
 
 	int w, h, depth;
-	auto rate_changed = false;
 
 	if (mon->screen_is_picasso) {
 		w = state->Width;
@@ -2956,103 +2383,10 @@
 		depth = 32;
 	}
 
-#ifdef USE_DISPMANX
-	vc_dispmanx_rect_set(&blit_rect, dx, dy, w, h);
-	vc_dispmanx_resource_write_data(amigafb_resource_1, rgb_mode, amiga_surface->pitch, amiga_surface->pixels, &blit_rect);
-	vc_dispmanx_resource_write_data(blackfb_resource, rgb_mode, amiga_surface->pitch, amiga_surface->pixels, &blit_rect);
-	vc_dispmanx_rect_set(&src_rect, dx, dy, w << 16, h << 16);
-
-	// Use the full screen size for the black frame
-	vc_dispmanx_rect_set(&black_rect, 0, 0, modeInfo.width, modeInfo.height);
-
-	// Correct Aspect Ratio
-	if (currprefs.gfx_correct_aspect == 0)
-	{
-		// Fullscreen.
-		vc_dispmanx_rect_set(&dst_rect, 0, 0, modeInfo.width, modeInfo.height);
-	}
-	else
-	{
-		int width, height;
-		if (mon->screen_is_picasso)
-		{
-			width = w;
-			height = h;
-		}
-		else
-		{
-			if (currprefs.gfx_vresolution == VRES_NONDOUBLE)
-			{
-				if (currprefs.gfx_resolution == RES_HIRES || currprefs.gfx_resolution == RES_SUPERHIRES)
-					height *= 2;
-			}
-			else
-			{
-				if (currprefs.gfx_resolution == RES_LORES)
-					width *= 2;
-			}
-		}
-
-		const auto want_aspect = static_cast<float>(width) / static_cast<float>(height);
-		const auto real_aspect = static_cast<float>(modeInfo.width) / static_cast<float>(modeInfo.height);
-
-		float scale;
-		if (want_aspect > real_aspect)
-		{
-			scale = static_cast<float>(modeInfo.width) / static_cast<float>(width);
-		}
-		else
-		{
-			scale = static_cast<float>(modeInfo.height) / static_cast<float>(height);
-		}
-
-		SDL_Rect viewport;
-		viewport.w = static_cast<int>(SDL_floor(width * scale));
-		viewport.x = (modeInfo.width - viewport.w) / 2;
-		viewport.h = static_cast<int>(SDL_floor(height * scale));
-		viewport.y = (modeInfo.height - viewport.h) / 2;
-		vc_dispmanx_rect_set(&dst_rect, viewport.x, viewport.y, viewport.w, viewport.h);
-	}
-	if (DispManXElementpresent == 0)
-	{
-		DispManXElementpresent = 1;
-		updateHandle = vc_dispmanx_update_start(0);
-
-		if (!blackscreen_element)
-			blackscreen_element = vc_dispmanx_element_add(updateHandle, displayHandle, 0,
-				&black_rect, blackfb_resource, &src_rect, DISPMANX_PROTECTION_NONE, &dmx_alpha,
-				nullptr, DISPMANX_NO_ROTATE);
-
-		if (!elementHandle)
-			elementHandle = vc_dispmanx_element_add(updateHandle, displayHandle, 1,
-				&dst_rect, amigafb_resource_1, &src_rect, DISPMANX_PROTECTION_NONE, &dmx_alpha,
-				nullptr, DISPMANX_NO_ROTATE);
-
-		vc_dispmanx_update_submit(updateHandle, nullptr, nullptr);
-	}
-
-	if (currprefs.gfx_monitor[monid].gfx_size.height != changed_prefs.gfx_monitor[monid].gfx_size.height)
-	{
-		update_display(&changed_prefs);
-		rate_changed = true;
-	}
-
-	if (rate_changed)
-	{
-		fpscounter_reset();
-		time_per_frame = 1000 * 1000 / currprefs.chipset_refreshrate;
-	}
-
-	if (!force && oldtex_w[monid] == w && oldtex_h[monid] == h && oldtex_rtg[monid] == mon->screen_is_picasso) {
-		//osk_setup(monid, -2);
-		return false;
-	}
-#else
 	if (!force && oldtex_w[monid] == w && oldtex_h[monid] == h && oldtex_rtg[monid] == mon->screen_is_picasso && SDL2_alloctexture(mon->monitor_id, -w, -h, depth)) {
 		//osk_setup(monid, -2);
 		return false;
 	}
-#endif
 
 	if (!w || !h) {
 		oldtex_w[monid] = w;
@@ -3061,11 +2395,9 @@
 		return false;
 	}
 
-#ifndef USE_DISPMANX
 	if (!SDL2_alloctexture(mon->monitor_id, w, h, depth)) {
 		return false;
 	}
-#endif
 
 	oldtex_w[monid] = w;
 	oldtex_h[monid] = h;
@@ -3087,8 +2419,8 @@
 		if (mon->amiga_renderer) {
 			if (amiberry_options.rotation_angle == 0 || amiberry_options.rotation_angle == 180) {
 				SDL_RenderSetLogicalSize(mon->amiga_renderer, w, h);
-				renderQuad = { dx, dy, w, h };
-				crop_rect = { dx, dy, w, h };
+				renderQuad = {dx, dy, w, h};
+				crop_rect = {dx, dy, w, h};
 			}
 			else
 			{
@@ -3142,8 +2474,8 @@
 			if (amiberry_options.rotation_angle == 0 || amiberry_options.rotation_angle == 180) {
 				SDL_RenderSetLogicalSize(mon->amiga_renderer, scaled_width, scaled_height);
 				if (!currprefs.gfx_auto_crop && !currprefs.gfx_manual_crop) {
-					renderQuad = { dx, dy, scaled_width, scaled_height };
-					crop_rect = { dx, dy, w, h };
+					renderQuad = {dx, dy, scaled_width, scaled_height};
+					crop_rect = {dx, dy, w, h};
 				}
 				else if (currprefs.gfx_manual_crop)
 				{
@@ -3181,11 +2513,6 @@
 	auto* avidinfo = &adisplays[0].gfxvidinfo;
 	const bool borderless = p->borderless;
 
-#ifdef USE_DISPMANX
-	// Dispmanx modes use configurable width/height and are full-window always
-	p->gfx_monitor[0].gfx_size = p->gfx_monitor[0].gfx_size_win;
-	set_config_changed();
-#else
 	if (mon->amiga_window)
 	{
 		const auto window_flags = SDL_GetWindowFlags(mon->amiga_window);
@@ -3218,7 +2545,7 @@
 			set_config_changed();
 		}
 	}
-#endif // USE_DISPMANX
+
 	if (!mon->screen_is_picasso)
 		force_auto_crop = true;
 }
@@ -3322,7 +2649,6 @@
 
 void toggle_fullscreen(int monid, int mode)
 {
-#ifndef USE_DISPMANX
 	auto* const ad = &adisplays[monid];
 	auto* p = ad->picasso_on ? &changed_prefs.gfx_apmode[1].gfx_fullscreen : &changed_prefs.gfx_apmode[0].gfx_fullscreen;
 	const auto wfw = ad->picasso_on ? wasfullwindow_p : wasfullwindow_a;
@@ -3376,7 +2702,6 @@
 	*p = v;
 	devices_unsafeperiod();
 	updatewinfsmode(monid, &currprefs);
-#endif
 }
 
 void destroy_crtemu()
@@ -3392,13 +2717,6 @@
 
 void graphics_subshutdown()
 {
-#ifdef USE_DISPMANX
-	if (display_tid != nullptr) {
-		wait_for_display_thread();
-		write_comm_pipe_u32(display_pipe, DISPLAY_SIGNAL_SUBSHUTDOWN, 1);
-		uae_sem_wait(&display_sem);
-	}
-#endif
 	reset_sound();
 
 	SDL_FreeSurface(amiga_surface);
@@ -3410,7 +2728,6 @@
 	avidinfo->drawbuffer.bufmem_allocated = nullptr;
 	avidinfo->drawbuffer.bufmem_lockable = false;
 
-#ifndef USE_DISPMANX
 #ifdef USE_OPENGL
 	destroy_crtemu();
 #else
@@ -3419,7 +2736,6 @@
 		SDL_DestroyTexture(amiga_texture);
 		amiga_texture = nullptr;
 	}
-#endif
 #endif
 }
 
@@ -3453,15 +2769,7 @@
 			width = sdl_mode.w;
 			height = sdl_mode.h;
 		}
-#ifdef USE_DISPMANX
-		// Still using the old approach for DMX, for now
-		if (height != currprefs.gfx_monitor[0].gfx_size_win.height)
-		{
-			changed_prefs.gfx_monitor[0].gfx_size_win.height = currprefs.gfx_monitor[0].gfx_size_win.height = height;
-			open_screen(&currprefs);
-			reset_drawing();
-		}
-#elif USE_OPENGL
+#ifdef USE_OPENGL
 		renderQuad = { dx, dy, width, height };
 		crop_rect = { cx, cy, cw, ch };
 #else
@@ -3500,19 +2808,6 @@
 void update_display(struct uae_prefs* p)
 {
 	open_screen(p);
-}
-
-void clearscreen()
-{
-#ifdef USE_DISPMANX
-	wait_for_display_thread();
-#endif
-	if (amiga_surface != nullptr)
-	{
-		SDL_FillRect(amiga_surface, nullptr, 0);
-		render_screen(0, 0, true);
-		show_screen(0, 0);
-	}
 }
 
 static int save_png(const SDL_Surface* surface, const std::string& path)
@@ -3606,9 +2901,6 @@
 
 bool create_screenshot()
 {
-#ifdef USE_DISPMANX
-	wait_for_display_thread();
-#endif
 	if (current_screenshot != nullptr)
 	{
 		SDL_FreeSurface(current_screenshot);
@@ -3631,9 +2923,6 @@
 
 int save_thumb(const std::string& path)
 {
-#ifdef USE_DISPMANX
-	wait_for_display_thread();
-#endif
 	auto ret = 0;
 	if (current_screenshot != nullptr)
 	{
