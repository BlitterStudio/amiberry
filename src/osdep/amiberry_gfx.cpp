#include <cstdlib>
#include <cstring>
#include <unistd.h>
#include <cstdio>
#include <cmath>

#include "sysdeps.h"
#include "options.h"
#include "audio.h"
#include "uae.h"
#include "custom.h"
#include "events.h"
#include "traps.h"
#include "xwin.h"
#include "drawing.h"
#include "picasso96.h"
#include "amiberry_gfx.h"
#include "sounddep/sound.h"
#include "inputdevice.h"
#include "gui.h"
#include "serial.h"
#include "savestate.h"
#include "statusline.h"
#include "devices.h"
#include "gfxboard.h"
#include "threaddep/thread.h"

#include <png.h>
#include <SDL_image.h>
#ifdef USE_OPENGL
#include <SDL_opengl.h>
#endif
#include <iostream>

#include "fsdb_host.h"
#include "sampler.h"

#include "fsdb_host.h"
#include "sampler.h"

static bool force_auto_crop = false;
static uae_thread_id display_tid = nullptr;
static smp_comm_pipe *volatile display_pipe = nullptr;
static uae_sem_t display_sem = nullptr;
static bool volatile display_thread_busy = false;
#ifdef USE_DISPMANX
static unsigned int current_vsync_frame = 0;
unsigned long time_per_frame = 20000; // Default for PAL (50 Hz): 20000 microsecs
static int vsync_modulo = 1;
#endif
bool volatile flip_in_progress = false;

/* SDL Surface for output of emulation */
SDL_DisplayMode sdl_mode;
SDL_Surface* sdl_surface = nullptr;
#ifdef USE_OPENGL
SDL_GLContext gl_context;
GLuint gl_texture;
static int old_w, old_h;
static float vertex_coords[] = {
	-1.0f,  1.0f,  0.0f, // 0    0  1
	 1.0f,  1.0f,  0.0f, // 1  ^
	-1.0f, -1.0f,  0.0f, // 2  | 2  3
	 1.0f, -1.0f,  0.0f, // 3  +-->
};

static float texture_coords[] = {
	0.0f, 0.0f, // we flip this:
	1.0f, 0.0f, // v^
	0.0f, 1.0f, //  |  u
	1.0f, 1.0f, //  +-->
};

static int gl_have_error(const char* name)
{
	if (const GLenum e = glGetError(); e != GL_NO_ERROR) {
		write_log("GL error: %s %x\n", name, e);
		return 1;
	}
	return 0;
}

#else
SDL_Texture* amiga_texture;
<<<<<<< HEAD
SDL_Renderer* sdl_renderer;
#endif
=======
SDL_Rect crop_rect;
>>>>>>> 7cc0c09e
SDL_Rect renderQuad;
static int dx = 0, dy = 0;
const char* sdl_video_driver;

#ifdef ANDROID
#include <android/log.h>
#endif

static int display_width;
static int display_height;
static int display_depth;
Uint32 pixel_format;

static unsigned long last_synctime;
static int deskhz;

#ifdef USE_DISPMANX
/* Possible screen modes (x and y resolutions) */
#define MAX_SCREEN_MODES 14
static int x_size_table[MAX_SCREEN_MODES] = { 640, 640, 720, 800, 800, 960, 1024, 1280, 1280, 1280, 1360, 1366, 1680, 1920 };
static int y_size_table[MAX_SCREEN_MODES] = { 400, 480, 400, 480, 600, 540, 768, 720, 800, 1024, 768, 768, 1050, 1080 };
#endif

// Check if the requested Amiga resolution can be displayed with the current Screen mode as a direct multiple
// Based on this we make the decision to use Linear (smooth) or Nearest Neighbor (pixelated) scaling
bool isModeAspectRatioExact(SDL_DisplayMode* mode, const int width, const int height)
{
	return mode->w % width == 0 && mode->h % height == 0;
}

static float SDL2_getrefreshrate(int monid)
{
	SDL_DisplayMode mode;
	if (SDL_GetDisplayMode(monid, 0, &mode) != 0)
	{
		write_log("SDL_GetDisplayMode failed: %s\n", SDL_GetError());
		return 0;
	}
	return static_cast<float>(mode.refresh_rate);
}

struct PicassoResolution* DisplayModes;
struct MultiDisplay Displays[MAX_DISPLAYS];

struct AmigaMonitor AMonitors[MAX_AMIGAMONITORS];

static int display_change_requested;
static int wasfullwindow_a, wasfullwindow_p;

int vsync_vblank, vsync_hblank;

static SDL_Surface* current_screenshot = nullptr;
static char screenshot_filename_default[MAX_DPATH] =
{
	'/', 't', 'm', 'p', '/', 'n', 'u', 'l', 'l', '.', 'p', 'n', 'g', '\0'
};
char* screenshot_filename = &screenshot_filename_default[0];
FILE* screenshot_file = nullptr;
static void create_screenshot();
static int save_thumb(char* path);
int delay_savestate_frame = 0;
static volatile bool vsync_active;

#ifdef USE_DISPMANX
static unsigned long next_synctime = 0;

DISPMANX_DISPLAY_HANDLE_T   displayHandle;
DISPMANX_MODEINFO_T         modeInfo;
DISPMANX_RESOURCE_HANDLE_T  amigafb_resource_1 = 0;
DISPMANX_RESOURCE_HANDLE_T  amigafb_resource_2 = 0;
DISPMANX_RESOURCE_HANDLE_T  blackfb_resource = 0;
DISPMANX_ELEMENT_HANDLE_T   elementHandle;
DISPMANX_ELEMENT_HANDLE_T	blackscreen_element;
DISPMANX_UPDATE_HANDLE_T    updateHandle;
VC_RECT_T       src_rect;
VC_RECT_T       dst_rect;
VC_RECT_T       blit_rect;
VC_RECT_T		black_rect;

VC_IMAGE_TYPE_T rgb_mode = VC_IMAGE_RGB565;

static int DispManXElementpresent = 0;
static unsigned char current_resource_amigafb = 0;

static volatile uae_atomic dmx_vsync_counter = 0;
void vsync_callback(unsigned int a, void* b)
{
	atomic_inc(&dmx_vsync_counter);
}
#endif

static int display_thread(void* unused)
{
	struct AmigaMonitor* mon = &AMonitors[0];
#ifdef USE_DISPMANX
	VC_DISPMANX_ALPHA_T alpha = {
		static_cast<DISPMANX_FLAGS_ALPHA_T>(DISPMANX_FLAGS_ALPHA_FROM_SOURCE | DISPMANX_FLAGS_ALPHA_FIXED_ALL_PIXELS),
		255, 0
	};
	uint32_t vc_image_ptr;
	SDL_Rect viewport;
#endif
	for (;;) {
		display_thread_busy = false;
		auto signal = read_comm_pipe_u32_blocking(display_pipe);
		display_thread_busy = true;

		switch (signal) {
		case DISPLAY_SIGNAL_SETUP:
#ifdef USE_DISPMANX
			vc_dispmanx_vsync_callback(displayHandle, vsync_callback, nullptr);
#endif
			break;

		case DISPLAY_SIGNAL_SUBSHUTDOWN:
#ifdef USE_DISPMANX
			if (DispManXElementpresent == 1)
			{
				updateHandle = vc_dispmanx_update_start(0);
				vc_dispmanx_element_remove(updateHandle, elementHandle);
				vc_dispmanx_element_remove(updateHandle, blackscreen_element);
				vc_dispmanx_update_submit_sync(updateHandle);
				elementHandle = 0;
				blackscreen_element = 0;
				DispManXElementpresent = 0;
			}

			if (amigafb_resource_1) {
				vc_dispmanx_resource_delete(amigafb_resource_1);
				amigafb_resource_1 = 0;
			}
			if (amigafb_resource_2) {
				vc_dispmanx_resource_delete(amigafb_resource_2);
				amigafb_resource_2 = 0;
			}
			if (blackfb_resource)
			{
				vc_dispmanx_resource_delete(blackfb_resource);
				blackfb_resource = 0;
			}
#endif
			uae_sem_post(&display_sem);
			break;

		case DISPLAY_SIGNAL_OPEN:
#ifdef USE_DISPMANX			
			if (mon->screen_is_picasso)
			{
				if (picasso96_state[0].RGBFormat == RGBFB_R5G6B5
					|| picasso96_state[0].RGBFormat == RGBFB_R5G6B5PC
					|| picasso96_state[0].RGBFormat == RGBFB_CLUT)
				{
					display_depth = 16;
					rgb_mode = VC_IMAGE_RGB565;
					pixel_format = SDL_PIXELFORMAT_RGB565;
				}
				else
				{
					display_depth = 32;
					rgb_mode = VC_IMAGE_RGBX32;
					pixel_format = SDL_PIXELFORMAT_RGBA32;
				}
			}
			else
			{
				//display_depth = 16;
				//rgb_mode = VC_IMAGE_RGB565;
				display_depth = 32;
				rgb_mode = VC_IMAGE_RGBX32;
				pixel_format = SDL_PIXELFORMAT_RGBA32;
			}

			if (!sdl_surface)
				sdl_surface = SDL_CreateRGBSurfaceWithFormat(0, display_width, display_height, display_depth, pixel_format);

			if (!displayHandle)
				displayHandle = vc_dispmanx_display_open(0);

			if (!amigafb_resource_1)
				amigafb_resource_1 = vc_dispmanx_resource_create(rgb_mode, display_width, display_height, &vc_image_ptr);
			if (!amigafb_resource_2)
				amigafb_resource_2 = vc_dispmanx_resource_create(rgb_mode, display_width, display_height, &vc_image_ptr);
			if (!blackfb_resource)
				blackfb_resource = vc_dispmanx_resource_create(rgb_mode, display_width, display_height, &vc_image_ptr);

			vc_dispmanx_rect_set(&blit_rect, 0, 0, display_width, display_height);
			vc_dispmanx_resource_write_data(amigafb_resource_1, rgb_mode, sdl_surface->pitch, sdl_surface->pixels, &blit_rect);
			vc_dispmanx_resource_write_data(blackfb_resource, rgb_mode, sdl_surface->pitch, sdl_surface->pixels, &blit_rect);
			vc_dispmanx_rect_set(&src_rect, 0, 0, display_width << 16, display_height << 16);

			// Use the full screen size for the black frame
			vc_dispmanx_rect_set(&black_rect, 0, 0, modeInfo.width, modeInfo.height);

			// Correct Aspect Ratio
			if (changed_prefs.gfx_correct_aspect == 0)
			{
				// Fullscreen.
				vc_dispmanx_rect_set(&dst_rect, 0, 0, modeInfo.width, modeInfo.height);
			}
			else
			{
				int width, height;
				if (mon->screen_is_picasso)
				{
					width = display_width;
					height = display_height;
				}
				else
				{
					width = display_width * 2 >> changed_prefs.gfx_resolution;
					height = display_height * 2 >> changed_prefs.gfx_vresolution;
				}

				const auto want_aspect = static_cast<float>(width) / static_cast<float>(height);
				const auto real_aspect = static_cast<float>(modeInfo.width) / static_cast<float>(modeInfo.height);

				if (want_aspect > real_aspect)
				{
					const auto scale = static_cast<float>(modeInfo.width) / static_cast<float>(width);
					viewport.x = 0;
					viewport.w = modeInfo.width;
					viewport.h = static_cast<int>(std::ceil(height * scale));
					viewport.y = (modeInfo.height - viewport.h) / 2;
				}
				else
				{
					const auto scale = static_cast<float>(modeInfo.height) / static_cast<float>(height);
					viewport.y = 0;
					viewport.h = modeInfo.height;
					viewport.w = static_cast<int>(std::ceil(width * scale));
					viewport.x = (modeInfo.width - viewport.w) / 2;
				}

				vc_dispmanx_rect_set(&dst_rect, viewport.x, viewport.y, viewport.w, viewport.h);
			}

			if (DispManXElementpresent == 0)
			{
				DispManXElementpresent = 1;
				updateHandle = vc_dispmanx_update_start(0);
				
				if (!blackscreen_element)
					blackscreen_element = vc_dispmanx_element_add(updateHandle, displayHandle, 0,
						&black_rect, blackfb_resource, &src_rect, DISPMANX_PROTECTION_NONE, &alpha,
						nullptr, DISPMANX_NO_ROTATE);

				if (!elementHandle)
					elementHandle = vc_dispmanx_element_add(updateHandle, displayHandle, 1,
						&dst_rect, amigafb_resource_1, &src_rect, DISPMANX_PROTECTION_NONE, &alpha,
						nullptr, DISPMANX_NO_ROTATE);

				vc_dispmanx_update_submit(updateHandle, nullptr, nullptr);
			}
#else

#endif
			uae_sem_post(&display_sem);
			break;

		case DISPLAY_SIGNAL_SHOW:
			vsync_active = true;
#ifdef USE_DISPMANX
			if (current_resource_amigafb == 1)
			{
				current_resource_amigafb = 0;
				vc_dispmanx_resource_write_data(amigafb_resource_1,
					rgb_mode,
					sdl_surface->pitch,
					sdl_surface->pixels,
					&blit_rect);
				updateHandle = vc_dispmanx_update_start(0);
				vc_dispmanx_element_change_source(updateHandle, elementHandle, amigafb_resource_1);
			}
			else
			{
				current_resource_amigafb = 1;
				vc_dispmanx_resource_write_data(amigafb_resource_2,
					rgb_mode,
					sdl_surface->pitch,
					sdl_surface->pixels,
					&blit_rect);
				updateHandle = vc_dispmanx_update_start(0);
				vc_dispmanx_element_change_source(updateHandle, elementHandle, amigafb_resource_2);
			}
			vc_dispmanx_update_submit(updateHandle, nullptr, nullptr);
#else
#ifndef USE_OPENGL
			SDL_RenderClear(sdl_renderer);
			SDL_UpdateTexture(amiga_texture, nullptr, sdl_surface->pixels, sdl_surface->pitch);
			SDL_RenderCopyEx(sdl_renderer, amiga_texture, &crop_rect, &renderQuad, amiberry_options.rotation_angle, nullptr, SDL_FLIP_NONE);
#endif
#endif
			flip_in_progress = false;
			break;

		case DISPLAY_SIGNAL_QUIT:
#ifdef USE_DISPMANX
			updateHandle = vc_dispmanx_update_start(0);
			if (blackscreen_element)
			{
				vc_dispmanx_element_remove(updateHandle, blackscreen_element);
				blackscreen_element = 0;
			}
			if (elementHandle)
			{
				updateHandle = vc_dispmanx_update_start(0);
				vc_dispmanx_element_remove(updateHandle, elementHandle);
				elementHandle = 0;
			}
			vc_dispmanx_update_submit_sync(updateHandle);
			
			if (displayHandle)
			{
				vc_dispmanx_vsync_callback(displayHandle, nullptr, nullptr);
				vc_dispmanx_display_close(displayHandle);
			}
#else

#endif
			display_tid = nullptr;
			return 0;
		default:
			break;
		}
	}
	return 0;
}

int graphics_setup(void)
{
#ifdef PICASSO96
	//sortdisplays(); //we already run this earlier on startup
	InitPicasso96(0);
#endif

#ifdef USE_DISPMANX
	bcm_host_init();
	if (!displayHandle)
		displayHandle = vc_dispmanx_display_open(0);
	vc_dispmanx_display_get_info(displayHandle, &modeInfo);

	VCHI_INSTANCE_T vchi_instance;
	VCHI_CONNECTION_T* vchi_connection;
	TV_DISPLAY_STATE_T tvstate;

	if (vchi_initialise(&vchi_instance) == 0) {
		if (vchi_connect(nullptr, 0, vchi_instance) == 0)
		{
			vc_vchi_tv_init(vchi_instance, &vchi_connection, 1);
			if (vc_tv_get_display_state(&tvstate) == 0)
			{
				HDMI_PROPERTY_PARAM_T property{};
				property.property = HDMI_PROPERTY_PIXEL_CLOCK_TYPE;
				vc_tv_hdmi_get_property(&property);
				const auto frame_rate = property.param1 == HDMI_PIXEL_CLOCK_TYPE_NTSC ? static_cast<float>(tvstate.display.hdmi.frame_rate) * (1000.0f / 1001.0f) : static_cast<float>(tvstate.display.hdmi.frame_rate);
				vsync_vblank = static_cast<int>(frame_rate);
			}
			vc_vchi_tv_stop();
			vchi_disconnect(vchi_instance);
		}
	}
#endif
	return 1;
}

void updatedisplayarea(int monid)
{
	set_custom_limits(-1, -1, -1, -1, false);
	show_screen(monid, 0);
}

void update_win_fs_mode(int monid, struct uae_prefs* p)
{
	struct AmigaMonitor* mon = &AMonitors[0];
	auto* avidinfo = &adisplays[0].gfxvidinfo;
#ifdef USE_DISPMANX
	// Dispmanx modes use configurable width/height and are full-window always
	p->gfx_monitor[0].gfx_size = p->gfx_monitor[0].gfx_size_win;
	set_config_changed();
#else
	if (mon->sdl_window)
	{
		const auto window_flags = SDL_GetWindowFlags(mon->sdl_window);
		const bool is_fullwindow = window_flags & SDL_WINDOW_FULLSCREEN_DESKTOP;
		const bool is_fullscreen = window_flags & SDL_WINDOW_FULLSCREEN;

		if (p->gfx_apmode[0].gfx_fullscreen == GFX_FULLSCREEN)
		{
			p->gfx_monitor[0].gfx_size = p->gfx_monitor[0].gfx_size_win;
			// Switch to Fullscreen mode, if we don't have it already
			if (!is_fullscreen)
			{
				SDL_SetWindowFullscreen(mon->sdl_window, SDL_WINDOW_FULLSCREEN);
				SDL_SetWindowSize(mon->sdl_window, p->gfx_monitor[0].gfx_size_fs.width, p->gfx_monitor[0].gfx_size_fs.height);
			}
		}
		else if (p->gfx_apmode[0].gfx_fullscreen == GFX_FULLWINDOW)
		{
			p->gfx_monitor[0].gfx_size = p->gfx_monitor[0].gfx_size_win;
			if (!is_fullwindow)
				SDL_SetWindowFullscreen(mon->sdl_window, SDL_WINDOW_FULLSCREEN_DESKTOP);
		}
		else
		{
			p->gfx_monitor[0].gfx_size = p->gfx_monitor[0].gfx_size_win;
			// Switch to Window mode, if we don't have it already - but not for KMSDRM
			if ((is_fullscreen || is_fullwindow) 
				&& strcmpi(sdl_video_driver, "KMSDRM") != 0)
				SDL_SetWindowFullscreen(mon->sdl_window, 0);
		}
		
		set_config_changed();
	}

#endif
	if (mon->screen_is_picasso)
	{
		display_width = picasso96_state[0].Width ? picasso96_state[0].Width : 640;
		display_height = picasso96_state[0].Height ? picasso96_state[0].Height : 480;
	}
	else
	{
		if (currprefs.gfx_resolution > avidinfo->gfx_resolution_reserved)
			avidinfo->gfx_resolution_reserved = currprefs.gfx_resolution;
		if (currprefs.gfx_vresolution > avidinfo->gfx_vresolution_reserved)
			avidinfo->gfx_vresolution_reserved = currprefs.gfx_vresolution;

		display_width = p->gfx_monitor[0].gfx_size.width / 2 << p->gfx_resolution;
		display_height = p->gfx_monitor[0].gfx_size.height / 2 << p->gfx_vresolution;

		force_auto_crop = true;
	}
}

void toggle_fullscreen(int monid, int mode)
{
#ifdef USE_DISPMANX
	// Dispmanx is full-window always
#else
	auto* const ad = &adisplays[monid];
	auto* p = ad->picasso_on ? &changed_prefs.gfx_apmode[1].gfx_fullscreen : &changed_prefs.gfx_apmode[0].gfx_fullscreen;
	const auto wfw = ad->picasso_on ? wasfullwindow_p : wasfullwindow_a;
	auto v = *p;
	static int prevmode = -1;

	if (mode < 0) {
		// fullwindow->window->fullwindow.
		// fullscreen->window->fullscreen.
		// window->fullscreen->window.
		if (v == GFX_FULLWINDOW) {
			prevmode = v;
			v = GFX_WINDOW;
		}
		else if (v == GFX_WINDOW) {
			if (prevmode < 0) {
				v = GFX_FULLSCREEN;
				prevmode = v;
			}
			else {
				v = prevmode;
			}
		}
		else if (v == GFX_FULLSCREEN) {
			{
				if (wfw > 0)
					v = GFX_FULLWINDOW;
				else
					v = GFX_WINDOW;
			}
		}
	}
	else if (mode == 0) {
		prevmode = v;
		// fullscreen <> window
		if (v == GFX_FULLSCREEN)
			v = GFX_WINDOW;
		else
			v = GFX_FULLSCREEN;
	}
	else if (mode == 1) {
		prevmode = v;
		// fullscreen <> fullwindow
		if (v == GFX_FULLSCREEN)
			v = GFX_FULLWINDOW;
		else
			v = GFX_FULLSCREEN;
	}
	else if (mode == 2) {
		prevmode = v;
		// window <> fullwindow
		if (v == GFX_FULLWINDOW)
			v = GFX_WINDOW;
		else
			v = GFX_FULLWINDOW;
	}
	else if (mode == 10) {
		v = GFX_WINDOW;
	}
	*p = v;
	devices_unsafeperiod();
	update_win_fs_mode(monid, &currprefs);
#endif
}

static int isfullscreen_2(struct uae_prefs* p)
{
	struct AmigaMonitor* mon = &AMonitors[0];
	const auto idx = mon->screen_is_picasso ? 1 : 0;
	return p->gfx_apmode[idx].gfx_fullscreen == GFX_FULLSCREEN ? 1 : p->gfx_apmode[idx].gfx_fullscreen == GFX_FULLWINDOW ? -1 : 0;
}
int isfullscreen(void)
{
	return isfullscreen_2(&currprefs);
}

int default_freq = 60;

static struct MultiDisplay* getdisplay2(struct uae_prefs* p, int index)
{
	struct AmigaMonitor* mon = &AMonitors[0];
	static int max;
	int display = index < 0 ? p->gfx_apmode[mon->screen_is_picasso ? APMODE_RTG : APMODE_NATIVE].gfx_display - 1 : index;

	if (!max || (max > 0 && Displays[max].monitorname != NULL)) {
		max = 0;
		while (Displays[max].monitorname)
			max++;
		if (max == 0) {
			gui_message(_T("no display adapters! Exiting"));
			exit(0);
		}
	}
	if (index >= 0 && display >= max)
		return NULL;
	if (display >= max)
		display = 0;
	if (display < 0)
		display = 0;
	return &Displays[display];
}

struct MultiDisplay* getdisplay(struct uae_prefs* p, int monid)
{
	return getdisplay2(p, -1);
}

void desktop_coords(int monid, int* dw, int* dh, int* ax, int* ay, int* aw, int* ah)
{
	struct AmigaMonitor* mon = &AMonitors[monid];
	struct MultiDisplay* md = getdisplay(&currprefs, monid);

	*dw = md->rect.w - md->rect.x;
	*dh = md->rect.h - md->rect.y;
	*ax = 0;
	*ay = 0;
	*aw = sdl_surface->w - *ax;
	*ah = sdl_surface->h - *ay;
}

int target_get_display(const TCHAR* name)
{
	return 0;
}

int target_get_display_scanline(int displayindex)
{
	return -2;
}

static bool get_display_vblank_params(int displayindex, int* activeheightp, int* totalheightp, float* vblankp, float* hblankp)
{
	bool ret = false;
	SDL_DisplayMode dm;
	SDL_Rect usable_bounds;
	SDL_Rect bounds;

	if (SDL_GetDesktopDisplayMode(0, &dm) != 0)
	{
		write_log("SDL_GetDesktopDisplayMode failed: %s\n", SDL_GetError());
		return ret;
	}
	if (SDL_GetDisplayUsableBounds(0, &usable_bounds) != 0)
	{
		write_log("SDL_GetDisplayUsableBounds failed: %s\n", SDL_GetError());
		return ret;
	}
	if (SDL_GetDisplayBounds(0, &bounds) != 0)
	{
		write_log("SDL_GetDisplayBounds failed: %s\n", SDL_GetError());
		return ret;
	}

	if (activeheightp)
		*activeheightp = usable_bounds.h;
	if (totalheightp)
		*totalheightp = bounds.h;
	auto vblank = (float)dm.refresh_rate;
	auto hblank = (float)31000; // faking hblank, since SDL2 doesn't provide a way to get the real one
	if (vblankp)
		*vblankp = vblank;
	if (hblankp)
		*hblankp = hblank;

	ret = true;
	return ret;
}

static void wait_for_display_thread(void)
{
	while (display_thread_busy)
		usleep(10);
}

static void allocsoftbuffer(int monid, const TCHAR* name, struct vidbuffer* buf, int flags, int width, int height, int depth)
{
	/* Initialize structure for Amiga video modes */
	buf->monitor_id = monid;
	buf->pixbytes = sdl_surface->format->BytesPerPixel;
	buf->width_allocated = (width + 7) & ~7;
	buf->height_allocated = height;

	buf->outwidth = buf->width_allocated;
	buf->outheight = buf->height_allocated;
	buf->inwidth = buf->width_allocated;
	buf->inheight = buf->height_allocated;
	
	buf->rowbytes = sdl_surface->pitch;
	buf->realbufmem = static_cast<uae_u8*>(sdl_surface->pixels);
	buf->bufmem_allocated = buf->bufmem = buf->realbufmem;
	buf->bufmem_lockable = true;
	
	if (sdl_surface->format->BytesPerPixel == 2)
		currprefs.color_mode = changed_prefs.color_mode = 2;
	else
		currprefs.color_mode = changed_prefs.color_mode = 5;
}

void graphics_subshutdown()
{
	if (display_tid != nullptr) {
		wait_for_display_thread();
		write_comm_pipe_u32(display_pipe, DISPLAY_SIGNAL_SUBSHUTDOWN, 1);
		uae_sem_wait(&display_sem);
	}
	reset_sound();

	SDL_FreeSurface(sdl_surface);
	sdl_surface = nullptr;

	auto* avidinfo = &adisplays[0].gfxvidinfo;
	avidinfo->drawbuffer.realbufmem = NULL;
	avidinfo->drawbuffer.bufmem = NULL;
	avidinfo->drawbuffer.bufmem_allocated = NULL;
	avidinfo->drawbuffer.bufmem_lockable = false;

	avidinfo->outbuffer = &avidinfo->drawbuffer;
	avidinfo->inbuffer = &avidinfo->drawbuffer;

#ifndef USE_DISPMANX
#ifdef USE_OPENGL
#else
	if (amiga_texture != nullptr)
	{
		SDL_DestroyTexture(amiga_texture);
		amiga_texture = nullptr;
	}
#endif
#endif
}

static void updatepicasso96(struct AmigaMonitor* mon)
{
#ifdef PICASSO96
	struct picasso_vidbuf_description* vidinfo = &picasso_vidinfo[mon->monitor_id];
	vidinfo->rowbytes = 0;
	vidinfo->pixbytes = sdl_surface->format->BytesPerPixel;
	vidinfo->rgbformat = 0;
	vidinfo->extra_mem = 1;
	vidinfo->height = sdl_surface->h;
	vidinfo->width = sdl_surface->w;
	vidinfo->depth = sdl_surface->format->BytesPerPixel * 8;
	vidinfo->offset = 0;
	vidinfo->splitypos = -1;
#endif
}

static void open_screen(struct uae_prefs* p)
{
	struct AmigaMonitor* mon = &AMonitors[0];
	auto* avidinfo = &adisplays[0].gfxvidinfo;
	graphics_subshutdown();

	if (max_uae_width == 0 || max_uae_height == 0)
	{
		max_uae_width = 8192;
		max_uae_height = 8192;
	}
	
	if (wasfullwindow_a == 0)
		wasfullwindow_a = currprefs.gfx_apmode[0].gfx_fullscreen == GFX_FULLWINDOW ? 1 : -1;
	if (wasfullwindow_p == 0)
		wasfullwindow_p = currprefs.gfx_apmode[1].gfx_fullscreen == GFX_FULLWINDOW ? 1 : -1;
	
	update_win_fs_mode(0, p);
	
#ifdef USE_DISPMANX
	next_synctime = 0;
	current_resource_amigafb = 0;

	write_comm_pipe_u32(display_pipe, DISPLAY_SIGNAL_OPEN, 1);
	uae_sem_wait(&display_sem);

	dmx_vsync_counter = 0;
	current_vsync_frame = 2;
#else

	const auto window_flags = SDL_GetWindowFlags(mon->sdl_window);
	const bool is_maximized = window_flags & SDL_WINDOW_MAXIMIZED;

	int width, height;
	if (mon->screen_is_picasso)
	{
		if (picasso96_state[0].RGBFormat == RGBFB_R5G6B5
			|| picasso96_state[0].RGBFormat == RGBFB_R5G6B5PC
			|| picasso96_state[0].RGBFormat == RGBFB_CLUT)
		{
			display_depth = 16;
			pixel_format = SDL_PIXELFORMAT_RGB565;
		}
		else
		{
			display_depth = 32;
			pixel_format = SDL_PIXELFORMAT_RGBA32;
		}

#ifdef USE_OPENGL
		// TODO
#else
		if (amiberry_options.rotation_angle == 0 || amiberry_options.rotation_angle == 180)
		{
			SDL_RenderSetLogicalSize(sdl_renderer, display_width, display_height);
			renderQuad = { 0, 0, display_width, display_height };
			crop_rect = { 0, 0, display_width, display_height };
		}
		else
		{
			SDL_RenderSetLogicalSize(sdl_renderer, display_height, display_width);
			renderQuad = { -(display_width - display_height) / 2, (display_width - display_height) / 2, display_width, display_height };
			crop_rect = { -(display_width - display_height) / 2, (display_width - display_height) / 2, display_width, display_height };
		}
#endif
		if (isfullscreen() == 0 && !is_maximized)
			SDL_SetWindowSize(mon->sdl_window, display_width, display_height);
			// Center window, sigurbjornl 20220122
			SDL_SetWindowPosition(mon->sdl_window, SDL_WINDOWPOS_CENTERED, SDL_WINDOWPOS_CENTERED);
	}
	else
	{
		//display_depth = 16;
		//pixel_format = SDL_PIXELFORMAT_RGB565;
		display_depth = 32;
		pixel_format = SDL_PIXELFORMAT_RGBA32;

		if (changed_prefs.gfx_correct_aspect == 0)
		{
			width = sdl_mode.w;
			height = sdl_mode.h;
		}
		else
		{
			width = display_width * 2 >> p->gfx_resolution;
			height = display_height * 2 >> p->gfx_vresolution;
		}

#ifdef USE_OPENGL
		// TODO
#else
		if (amiberry_options.rotation_angle == 0 || amiberry_options.rotation_angle == 180)
		{
			SDL_RenderSetLogicalSize(sdl_renderer, width, height);
			renderQuad = { dx, dy, width, height };
		}
		else
		{
			SDL_RenderSetLogicalSize(sdl_renderer, height, width);
			renderQuad = { -(width - height) / 2, (width - height) / 2, width, height };
		}
#endif
		if (isfullscreen() == 0 && !is_maximized)
			SDL_SetWindowSize(mon->sdl_window, width, height);
	}

	if (p->scaling_method == -1)
	{
		if (isModeAspectRatioExact(&sdl_mode, display_width, display_height))
			SDL_SetHint(SDL_HINT_RENDER_SCALE_QUALITY, "nearest");
		else
			SDL_SetHint(SDL_HINT_RENDER_SCALE_QUALITY, "linear");
	}
	else if (p->scaling_method == 0)
		SDL_SetHint(SDL_HINT_RENDER_SCALE_QUALITY, "nearest");
	else if (p->scaling_method == 1)
		SDL_SetHint(SDL_HINT_RENDER_SCALE_QUALITY, "linear");

	sdl_surface = SDL_CreateRGBSurfaceWithFormat(0, display_width, display_height, display_depth, pixel_format);
	check_error_sdl(sdl_surface == nullptr, "Unable to create a surface");

#ifdef USE_OPENGL
	glGenTextures(1, &gl_texture);
	if (gl_have_error("glGenTextures"))	abort();

	glBindTexture(GL_TEXTURE_2D, gl_texture);
	display_depth == 32
		? glTexImage2D(GL_TEXTURE_2D, 0, GL_RGBA,
			display_width, display_height, 0, GL_RGBA,
			GL_UNSIGNED_BYTE, sdl_surface->pixels)
		: glTexImage2D(GL_TEXTURE_2D, 0, GL_RGB,
			display_width, display_height, 0, GL_RGB,
			GL_UNSIGNED_SHORT_5_6_5, sdl_surface->pixels);

	glTexParameterf(GL_TEXTURE_2D, GL_TEXTURE_MIN_FILTER, GL_LINEAR);
	glTexParameterf(GL_TEXTURE_2D, GL_TEXTURE_MAG_FILTER, GL_LINEAR);
	glTexParameteri(GL_TEXTURE_2D, GL_TEXTURE_WRAP_S, GL_CLAMP_TO_EDGE);
	glTexParameteri(GL_TEXTURE_2D, GL_TEXTURE_WRAP_T, GL_CLAMP_TO_EDGE);


	//glViewport(0, 0, display_width, display_height);

	//glMatrixMode(GL_PROJECTION); //from now on all glOrtho, glTranslate etc affect projection
	//glOrtho(0, display_width, 0, display_height, -1, 1);
	//glMatrixMode(GL_MODELVIEW); //good to leave in edit-modelview mode

	glLoadIdentity();
	glFrontFace(GL_CW);
	glEnable(GL_CULL_FACE);

	glEnableClientState(GL_TEXTURE_COORD_ARRAY);
	glEnableClientState(GL_VERTEX_ARRAY);
#else
	amiga_texture = SDL_CreateTexture(sdl_renderer, pixel_format, SDL_TEXTUREACCESS_STREAMING, sdl_surface->w, sdl_surface->h);
	check_error_sdl(amiga_texture == nullptr, "Unable to create texture");
#endif
#endif

	setpriority(currprefs.active_capture_priority);
	updatepicasso96(mon);

	if (sdl_surface != nullptr)
	{
		allocsoftbuffer(mon->monitor_id, _T("draw"), &avidinfo->drawbuffer, 0, display_width, display_height, display_depth);
		notice_screen_contents_lost(0);
		if (!mon->screen_is_picasso)
		{
			init_row_map();
		}
	}
	init_colors(mon->monitor_id);

	updatewinrect(mon, true);

	mon->screen_is_initialized = 1;
	
	picasso_refresh(mon->monitor_id);

	setmouseactive(mon->monitor_id, -1);
}

void SDL2_toggle_vsync(bool vsync)
{
	struct AmigaMonitor* mon = &AMonitors[0];

#ifdef USE_OPENGL
	if (vsync)
	{
		if (SDL_GL_SetSwapInterval(1) < 0)
		{
			write_log("Warning: failed to enable Vsync for the current GL context!\n");
		}
	}
	else
	{
		if (SDL_GL_SetSwapInterval(0) < 0)
		{
			write_log("Warning: failed to disable Vsync for the current GL context!\n");
		}
	}
#else
	if (sdl_renderer)
	{
		SDL_DestroyRenderer(sdl_renderer);
		sdl_renderer = nullptr;
	}

	Uint32 flags;
	if (vsync)
	{
		flags = SDL_RENDERER_ACCELERATED | SDL_RENDERER_PRESENTVSYNC;
	}
	else
	{
		flags = SDL_RENDERER_ACCELERATED;
	}
	sdl_renderer = SDL_CreateRenderer(mon->sdl_window, -1, flags);
	check_error_sdl(sdl_renderer == nullptr, "Unable to create a renderer:");
#endif
	open_screen(&currprefs);
}


extern int vstrt; // vertical start
extern int vstop; // vertical stop
extern int hstrt; // horizontal start
extern int hstop; // horizontal stop
extern int get_visible_left_border();

void auto_crop_image()
{
	static bool last_autocrop;
	static int width, height;
	if (currprefs.gfx_auto_crop)
	{
		static int last_vstrt, last_vstop, last_hstrt, last_hstop;
		if (force_auto_crop
			|| last_autocrop != currprefs.gfx_auto_crop
			|| last_vstrt != vstrt
			|| last_vstop != vstop
			|| last_hstrt != hstrt
			|| last_hstop != hstop
			)
		{
			last_vstrt = vstrt;
			last_vstop = vstop;
			last_hstrt = hstrt;
			last_hstop = hstop;
			force_auto_crop = false;
			static int new_height, new_width;

			auto start_y = minfirstline; // minfirstline = first line to be written to screen buffer
			auto stop_y = MAXVPOS_PAL + minfirstline; // last line to be written to screen buffer
			if (vstrt > minfirstline)
				start_y = vstrt;		// if vstrt > minfirstline then there is a black border
			if (start_y > 200)
				start_y = minfirstline; // shouldn't happen but does for donkey kong
			if (vstop < stop_y)
				stop_y = vstop;			// if vstop < stop_y then there is a black border

			new_width = (hstop - hstrt) / 2;
			new_height = stop_y - start_y;

			// Minimum values
			if (new_width < 256)
				new_width = 256;
			if (new_height < 192)
				new_height = 192;

			// Maximum values
			if (new_width / 2 << currprefs.gfx_resolution <= currprefs.gfx_monitor[0].gfx_size_win.width)
				new_width = new_width / 2 << currprefs.gfx_resolution;
			else
				new_width = currprefs.gfx_monitor[0].gfx_size_win.width;
			if (new_height << currprefs.gfx_vresolution <= currprefs.gfx_monitor[0].gfx_size_win.height)
				new_height = new_height << currprefs.gfx_vresolution;
			else
				new_height = currprefs.gfx_monitor[0].gfx_size_win.height;

			const int x = get_visible_left_border() > 0 ? get_visible_left_border() : 0;
			const int y = vstrt - minfirstline << currprefs.gfx_vresolution > 0 ? vstrt - minfirstline << currprefs.gfx_vresolution : 0;

#ifdef USE_DISPMANX
			// Still using the old approach for DMX, for now
			if (new_height != currprefs.gfx_monitor[0].gfx_size_win.height
				|| new_width != currprefs.gfx_monitor[0].gfx_size_win.width)
			{
				currprefs.gfx_monitor[0].gfx_size_win.width = new_width;
				currprefs.gfx_monitor[0].gfx_size_win.height = new_height;
				memcpy(&changed_prefs, &currprefs, sizeof(uae_prefs));
				open_screen(&currprefs);
				reset_drawing();
			}
#else
			crop_rect = { x, y, new_width, new_height };

			if (changed_prefs.gfx_correct_aspect == 0)
			{
				width = sdl_mode.w;
				height = sdl_mode.h;
			}
			else
			{
				width = new_width * 2 >> currprefs.gfx_resolution;
				height = new_height * 2 >> currprefs.gfx_vresolution;
			}
			if (amiberry_options.rotation_angle == 0 || amiberry_options.rotation_angle == 180)
			{
				SDL_RenderSetLogicalSize(sdl_renderer, width, height);
				renderQuad = { dx, dy, width, height };
			}
			else
			{
				SDL_RenderSetLogicalSize(sdl_renderer, height, width);
				renderQuad = { -(width - height) / 2, (width - height) / 2, width, height };
			}
#endif
		}
	}
	else
	{
#ifdef USE_DISPMANX
#else
		crop_rect = { 0, 0, sdl_surface->w, sdl_surface->h };

		if (last_autocrop != currprefs.gfx_auto_crop)
		{
			// Restore Aspect ratio corrections if auto-crop was turned off
			if (changed_prefs.gfx_correct_aspect == 0)
			{
				width = sdl_mode.w;
				height = sdl_mode.h;
			}
			else
			{
				width = display_width * 2 >> currprefs.gfx_resolution;
				height = display_height * 2 >> currprefs.gfx_vresolution;
			}
			if (amiberry_options.rotation_angle == 0 || amiberry_options.rotation_angle == 180)
			{
				SDL_RenderSetLogicalSize(sdl_renderer, width, height);
				renderQuad = { dx, dy, width, height };
			}
			else
			{
				SDL_RenderSetLogicalSize(sdl_renderer, height, width);
				renderQuad = { -(width - height) / 2, (width - height) / 2, width, height };
			}
		}
		
#endif
	}

	last_autocrop = currprefs.gfx_auto_crop;
}

void update_display(struct uae_prefs* p)
{
	open_screen(p);
}

void graphics_reset(bool forced)
{
	if (forced) {
		display_change_requested = 2;
	}
	else {
		// full reset if display size can't changed.
		if (currprefs.gfx_api) {
			display_change_requested = 3;
		}
		else {
			display_change_requested = 2;
		}
	}
}

int check_prefs_changed_gfx()
{
	int c = 0;
	bool monitors[MAX_AMIGAMONITORS];
	
	if (!config_changed && !display_change_requested)
		return 0;

	for (int i = 0; i < MAX_AMIGADISPLAYS; i++) {
		int c2 = 0;
		c2 |= currprefs.gfx_monitor[i].gfx_size_fs.width != changed_prefs.gfx_monitor[i].gfx_size_fs.width ? 16 : 0;
		c2 |= currprefs.gfx_monitor[i].gfx_size_fs.height != changed_prefs.gfx_monitor[i].gfx_size_fs.height ? 16 : 0;
		c2 |= ((currprefs.gfx_monitor[i].gfx_size_win.width + 7) & ~7) != ((changed_prefs.gfx_monitor[i].gfx_size_win.width + 7) & ~7) ? 16 : 0;
		c2 |= currprefs.gfx_monitor[i].gfx_size_win.height != changed_prefs.gfx_monitor[i].gfx_size_win.height ? 16 : 0;
#ifdef AMIBERRY
		c2 |= currprefs.gfx_horizontal_offset != changed_prefs.gfx_horizontal_offset ? 16 : 0;
		c2 |= currprefs.gfx_vertical_offset != changed_prefs.gfx_vertical_offset ? 16 : 0;
		c2 |= currprefs.gfx_auto_crop != changed_prefs.gfx_auto_crop ? 16 : 0;
		c2 |= currprefs.gfx_correct_aspect != changed_prefs.gfx_correct_aspect ? 16 : 0;
		c2 |= currprefs.scaling_method != changed_prefs.scaling_method ? 16 : 0;
#endif
		if (c2) {
			c |= c2;
			monitors[i] = true;
		}
	}
	monitors[0] = true;

	c |= currprefs.color_mode != changed_prefs.color_mode ? 2 | 16 : 0;
	c |= currprefs.gfx_apmode[0].gfx_fullscreen != changed_prefs.gfx_apmode[0].gfx_fullscreen ? 16 : 0;
	c |= currprefs.gfx_apmode[1].gfx_fullscreen != changed_prefs.gfx_apmode[1].gfx_fullscreen ? 16 : 0;
	c |= currprefs.gfx_apmode[0].gfx_vsync != changed_prefs.gfx_apmode[0].gfx_vsync ? 2 | 16 : 0;
	c |= currprefs.gfx_apmode[1].gfx_vsync != changed_prefs.gfx_apmode[1].gfx_vsync ? 2 | 16 : 0;
	c |= currprefs.gfx_apmode[0].gfx_vsyncmode != changed_prefs.gfx_apmode[0].gfx_vsyncmode ? 2 | 16 : 0;
	c |= currprefs.gfx_apmode[1].gfx_vsyncmode != changed_prefs.gfx_apmode[1].gfx_vsyncmode ? 2 | 16 : 0;
	c |= currprefs.gfx_apmode[0].gfx_refreshrate != changed_prefs.gfx_apmode[0].gfx_refreshrate ? 2 | 16 : 0;
	c |= currprefs.gfx_autoresolution != changed_prefs.gfx_autoresolution ? (2 | 8 | 16) : 0;
	c |= currprefs.gfx_autoresolution_vga != changed_prefs.gfx_autoresolution_vga ? (2 | 8 | 16) : 0;
	c |= currprefs.gfx_api != changed_prefs.gfx_api ? (1 | 8 | 32) : 0;
	c |= currprefs.gfx_api_options != changed_prefs.gfx_api_options ? (1 | 8 | 32) : 0;
	c |= currprefs.lightboost_strobo != changed_prefs.lightboost_strobo ? (2 | 16) : 0;

	for (int j = 0; j < 2; j++) {
		struct gfx_filterdata* gf = &currprefs.gf[j];
		struct gfx_filterdata* gfc = &changed_prefs.gf[j];

		c |= gf->gfx_filter != gfc->gfx_filter ? (2 | 8) : 0;

		for (int i = 0; i <= 2 * MAX_FILTERSHADERS; i++) {
			c |= _tcscmp(gf->gfx_filtershader[i], gfc->gfx_filtershader[i]) ? (2 | 8) : 0;
			c |= _tcscmp(gf->gfx_filtermask[i], gfc->gfx_filtermask[i]) ? (2 | 8) : 0;
		}
		c |= _tcscmp(gf->gfx_filteroverlay, gfc->gfx_filteroverlay) ? (2 | 8) : 0;

		c |= gf->gfx_filter_scanlines != gfc->gfx_filter_scanlines ? (1 | 8) : 0;
		c |= gf->gfx_filter_scanlinelevel != gfc->gfx_filter_scanlinelevel ? (1 | 8) : 0;
		c |= gf->gfx_filter_scanlineratio != gfc->gfx_filter_scanlineratio ? (1 | 8) : 0;
		c |= gf->gfx_filter_scanlineoffset != gfc->gfx_filter_scanlineoffset ? (1 | 8) : 0;

		c |= gf->gfx_filter_horiz_zoom_mult != gfc->gfx_filter_horiz_zoom_mult ? (1) : 0;
		c |= gf->gfx_filter_vert_zoom_mult != gfc->gfx_filter_vert_zoom_mult ? (1) : 0;

		c |= gf->gfx_filter_filtermodeh != gfc->gfx_filter_filtermodeh ? (2 | 8) : 0;
		c |= gf->gfx_filter_filtermodev != gfc->gfx_filter_filtermodev ? (2 | 8) : 0;
		c |= gf->gfx_filter_bilinear != gfc->gfx_filter_bilinear ? (2 | 8 | 16) : 0;
		c |= gf->gfx_filter_noise != gfc->gfx_filter_noise ? (1) : 0;
		c |= gf->gfx_filter_blur != gfc->gfx_filter_blur ? (1) : 0;

		c |= gf->gfx_filter_aspect != gfc->gfx_filter_aspect ? (1) : 0;
		c |= gf->gfx_filter_keep_aspect != gfc->gfx_filter_keep_aspect ? (1) : 0;
		c |= gf->gfx_filter_keep_autoscale_aspect != gfc->gfx_filter_keep_autoscale_aspect ? (1) : 0;
		c |= gf->gfx_filter_luminance != gfc->gfx_filter_luminance ? (1) : 0;
		c |= gf->gfx_filter_contrast != gfc->gfx_filter_contrast ? (1) : 0;
		c |= gf->gfx_filter_saturation != gfc->gfx_filter_saturation ? (1) : 0;
		c |= gf->gfx_filter_gamma != gfc->gfx_filter_gamma ? (1) : 0;
		c |= gf->gfx_filter_integerscalelimit != gfc->gfx_filter_integerscalelimit ? (1) : 0;
		if (j && gf->gfx_filter_autoscale != gfc->gfx_filter_autoscale)
			c |= 8 | 64;
	}

	c |= currprefs.rtg_horiz_zoom_mult != changed_prefs.rtg_horiz_zoom_mult ? 16 : 0;
	c |= currprefs.rtg_vert_zoom_mult != changed_prefs.rtg_vert_zoom_mult ? 16 : 0;

	c |= currprefs.gfx_luminance != changed_prefs.gfx_luminance ? (1 | 256) : 0;
	c |= currprefs.gfx_contrast != changed_prefs.gfx_contrast ? (1 | 256) : 0;
	c |= currprefs.gfx_gamma != changed_prefs.gfx_gamma ? (1 | 256) : 0;

	c |= currprefs.gfx_resolution != changed_prefs.gfx_resolution ? (128) : 0;
	c |= currprefs.gfx_vresolution != changed_prefs.gfx_vresolution ? (128) : 0;
	c |= currprefs.gfx_autoresolution_minh != changed_prefs.gfx_autoresolution_minh ? (128) : 0;
	c |= currprefs.gfx_autoresolution_minv != changed_prefs.gfx_autoresolution_minv ? (128) : 0;
	c |= currprefs.gfx_iscanlines != changed_prefs.gfx_iscanlines ? (2 | 8) : 0;
	c |= currprefs.gfx_pscanlines != changed_prefs.gfx_pscanlines ? (2 | 8) : 0;

	c |= currprefs.monitoremu != changed_prefs.monitoremu ? (2 | 8) : 0;
	c |= currprefs.genlock_image != changed_prefs.genlock_image ? (2 | 8) : 0;
	c |= currprefs.genlock != changed_prefs.genlock ? (2 | 8) : 0;
	c |= currprefs.genlock_alpha != changed_prefs.genlock_alpha ? (1 | 8) : 0;
	c |= currprefs.genlock_mix != changed_prefs.genlock_mix ? (1 | 256) : 0;
	c |= currprefs.genlock_aspect != changed_prefs.genlock_aspect ? (1 | 256) : 0;
	c |= currprefs.genlock_scale != changed_prefs.genlock_scale ? (1 | 256) : 0;
	c |= _tcsicmp(currprefs.genlock_image_file, changed_prefs.genlock_image_file) ? (2 | 8) : 0;
	c |= _tcsicmp(currprefs.genlock_video_file, changed_prefs.genlock_video_file) ? (2 | 8) : 0;

	c |= currprefs.gfx_lores_mode != changed_prefs.gfx_lores_mode ? (2 | 8) : 0;
	c |= currprefs.gfx_overscanmode != changed_prefs.gfx_overscanmode ? (2 | 8) : 0;
	c |= currprefs.gfx_scandoubler != changed_prefs.gfx_scandoubler ? (2 | 8) : 0;
	c |= currprefs.gfx_threebitcolors != changed_prefs.gfx_threebitcolors ? (256) : 0;
	c |= currprefs.gfx_grayscale != changed_prefs.gfx_grayscale ? (512) : 0;

	c |= currprefs.gfx_display_sections != changed_prefs.gfx_display_sections ? (512) : 0;
	c |= currprefs.gfx_variable_sync != changed_prefs.gfx_variable_sync ? 1 : 0;
	c |= currprefs.gfx_windowed_resize != changed_prefs.gfx_windowed_resize ? 1 : 0;

	c |= currprefs.gfx_apmode[APMODE_NATIVE].gfx_display != changed_prefs.gfx_apmode[APMODE_NATIVE].gfx_display ? (2 | 4 | 8) : 0;
	c |= currprefs.gfx_apmode[APMODE_RTG].gfx_display != changed_prefs.gfx_apmode[APMODE_RTG].gfx_display ? (2 | 4 | 8) : 0;
	c |= currprefs.gfx_blackerthanblack != changed_prefs.gfx_blackerthanblack ? (2 | 8) : 0;
	c |= currprefs.gfx_apmode[APMODE_NATIVE].gfx_backbuffers != changed_prefs.gfx_apmode[APMODE_NATIVE].gfx_backbuffers ? (2 | 16) : 0;
	c |= currprefs.gfx_apmode[APMODE_NATIVE].gfx_interlaced != changed_prefs.gfx_apmode[APMODE_NATIVE].gfx_interlaced ? (2 | 8) : 0;
	c |= currprefs.gfx_apmode[APMODE_RTG].gfx_backbuffers != changed_prefs.gfx_apmode[APMODE_RTG].gfx_backbuffers ? (2 | 16) : 0;

	c |= currprefs.main_alwaysontop != changed_prefs.main_alwaysontop ? 32 : 0;
	c |= currprefs.gui_alwaysontop != changed_prefs.gui_alwaysontop ? 2 : 0;
	c |= currprefs.borderless != changed_prefs.borderless ? 32 : 0;
	c |= currprefs.blankmonitors != changed_prefs.blankmonitors ? 32 : 0;
	c |= currprefs.rtgmatchdepth != changed_prefs.rtgmatchdepth ? 2 : 0;
	c |= currprefs.rtgallowscaling != changed_prefs.rtgallowscaling ? (2 | 8 | 64) : 0;
	c |= currprefs.rtgscaleaspectratio != changed_prefs.rtgscaleaspectratio ? (8 | 64) : 0;
	c |= currprefs.rtgvblankrate != changed_prefs.rtgvblankrate ? 8 : 0;

#ifdef AMIBERRY
	c |= currprefs.multithreaded_drawing != changed_prefs.multithreaded_drawing ? (512) : 0;
#endif
	
	if (display_change_requested || c)
	{
		bool setpause = false;
		bool dontcapture = false;
		int keepfsmode =
			currprefs.gfx_apmode[0].gfx_fullscreen == changed_prefs.gfx_apmode[0].gfx_fullscreen &&
			currprefs.gfx_apmode[1].gfx_fullscreen == changed_prefs.gfx_apmode[1].gfx_fullscreen;

		currprefs.gfx_autoresolution = changed_prefs.gfx_autoresolution;
		currprefs.gfx_autoresolution_vga = changed_prefs.gfx_autoresolution_vga;
		currprefs.color_mode = changed_prefs.color_mode;
		currprefs.lightboost_strobo = changed_prefs.lightboost_strobo;

		if (currprefs.gfx_api != changed_prefs.gfx_api) {
			display_change_requested = 1;
		}

		if (display_change_requested) {
			if (display_change_requested == 3) {
				c = 1024;
			}
			else if (display_change_requested == 2) {
				c = 512;
			}
			else {
				c = 2;
				keepfsmode = 0;
				if (display_change_requested <= -1) {
					dontcapture = true;
					if (display_change_requested == -2)
						setpause = true;
					if (pause_emulation)
						setpause = true;
				}
			}
			display_change_requested = 0;
		}

		for (int j = 0; j < 2; j++) {
			struct gfx_filterdata* gf = &currprefs.gf[j];
			struct gfx_filterdata* gfc = &changed_prefs.gf[j];
			memcpy(gf, gfc, sizeof(struct gfx_filterdata));
		}

#ifdef AMIBERRY
		currprefs.gfx_monitor[0].gfx_size_fs.width = changed_prefs.gfx_monitor[0].gfx_size_fs.width;
		currprefs.gfx_monitor[0].gfx_size_fs.height = changed_prefs.gfx_monitor[0].gfx_size_fs.height;
		currprefs.gfx_monitor[0].gfx_size_win.width = changed_prefs.gfx_monitor[0].gfx_size_win.width;
		currprefs.gfx_monitor[0].gfx_size_win.height = changed_prefs.gfx_monitor[0].gfx_size_win.height;
		currprefs.gfx_monitor[0].gfx_size.width = changed_prefs.gfx_monitor[0].gfx_size.width;
		currprefs.gfx_monitor[0].gfx_size.height = changed_prefs.gfx_monitor[0].gfx_size.height;
		currprefs.gfx_monitor[0].gfx_size_win.x = changed_prefs.gfx_monitor[0].gfx_size_win.x;
		currprefs.gfx_monitor[0].gfx_size_win.y = changed_prefs.gfx_monitor[0].gfx_size_win.y;
		
		currprefs.gfx_apmode[0].gfx_fullscreen = changed_prefs.gfx_apmode[0].gfx_fullscreen;
		currprefs.gfx_apmode[1].gfx_fullscreen = changed_prefs.gfx_apmode[1].gfx_fullscreen;
		currprefs.gfx_apmode[0].gfx_vsync = changed_prefs.gfx_apmode[0].gfx_vsync;
		currprefs.gfx_apmode[1].gfx_vsync = changed_prefs.gfx_apmode[1].gfx_vsync;
		currprefs.gfx_apmode[0].gfx_vsyncmode = changed_prefs.gfx_apmode[0].gfx_vsyncmode;
		currprefs.gfx_apmode[1].gfx_vsyncmode = changed_prefs.gfx_apmode[1].gfx_vsyncmode;
		currprefs.gfx_apmode[0].gfx_refreshrate = changed_prefs.gfx_apmode[0].gfx_refreshrate;

		currprefs.multithreaded_drawing = changed_prefs.multithreaded_drawing;
		currprefs.gfx_horizontal_offset = changed_prefs.gfx_horizontal_offset;
		currprefs.gfx_vertical_offset = changed_prefs.gfx_vertical_offset;
		currprefs.gfx_auto_crop = changed_prefs.gfx_auto_crop;
		if (currprefs.gfx_auto_crop)
		{
			currprefs.gfx_monitor[0].gfx_size_fs.width = changed_prefs.gfx_monitor[0].gfx_size_fs.width = currprefs.gfx_monitor[0].gfx_size_win.width = changed_prefs.gfx_monitor[0].gfx_size_win.width = currprefs.gfx_monitor[0].gfx_size.width = changed_prefs.gfx_monitor[0].gfx_size.width = 720;
			currprefs.gfx_monitor[0].gfx_size_fs.height = changed_prefs.gfx_monitor[0].gfx_size_fs.height = currprefs.gfx_monitor[0].gfx_size_win.height = changed_prefs.gfx_monitor[0].gfx_size_win.height = currprefs.gfx_monitor[0].gfx_size.height = changed_prefs.gfx_monitor[0].gfx_size.height = 568;
			changed_prefs.gfx_xcenter = changed_prefs.gfx_ycenter = 0;
		}
		currprefs.gfx_correct_aspect = changed_prefs.gfx_correct_aspect;
		currprefs.scaling_method = changed_prefs.scaling_method;
#endif
		currprefs.rtg_horiz_zoom_mult = changed_prefs.rtg_horiz_zoom_mult;
		currprefs.rtg_vert_zoom_mult = changed_prefs.rtg_vert_zoom_mult;

		currprefs.gfx_luminance = changed_prefs.gfx_luminance;
		currprefs.gfx_contrast = changed_prefs.gfx_contrast;
		currprefs.gfx_gamma = changed_prefs.gfx_gamma;

		currprefs.gfx_resolution = changed_prefs.gfx_resolution;
		currprefs.gfx_vresolution = changed_prefs.gfx_vresolution;
		currprefs.gfx_autoresolution_minh = changed_prefs.gfx_autoresolution_minh;
		currprefs.gfx_autoresolution_minv = changed_prefs.gfx_autoresolution_minv;
		currprefs.gfx_iscanlines = changed_prefs.gfx_iscanlines;
		currprefs.gfx_pscanlines = changed_prefs.gfx_pscanlines;
		currprefs.monitoremu = changed_prefs.monitoremu;

		currprefs.genlock_image = changed_prefs.genlock_image;
		currprefs.genlock = changed_prefs.genlock;
		currprefs.genlock_mix = changed_prefs.genlock_mix;
		currprefs.genlock_alpha = changed_prefs.genlock_alpha;
		currprefs.genlock_aspect = changed_prefs.genlock_aspect;
		currprefs.genlock_scale = changed_prefs.genlock_scale;
		_tcscpy(currprefs.genlock_image_file, changed_prefs.genlock_image_file);
		_tcscpy(currprefs.genlock_video_file, changed_prefs.genlock_video_file);

		currprefs.gfx_lores_mode = changed_prefs.gfx_lores_mode;
		currprefs.gfx_overscanmode = changed_prefs.gfx_overscanmode;
		currprefs.gfx_scandoubler = changed_prefs.gfx_scandoubler;
		currprefs.gfx_threebitcolors = changed_prefs.gfx_threebitcolors;
		currprefs.gfx_grayscale = changed_prefs.gfx_grayscale;

		currprefs.gfx_display_sections = changed_prefs.gfx_display_sections;
		currprefs.gfx_variable_sync = changed_prefs.gfx_variable_sync;
		currprefs.gfx_windowed_resize = changed_prefs.gfx_windowed_resize;

		currprefs.gfx_apmode[APMODE_NATIVE].gfx_display = changed_prefs.gfx_apmode[APMODE_NATIVE].gfx_display;
		currprefs.gfx_apmode[APMODE_RTG].gfx_display = changed_prefs.gfx_apmode[APMODE_RTG].gfx_display;
		currprefs.gfx_blackerthanblack = changed_prefs.gfx_blackerthanblack;
		currprefs.gfx_apmode[APMODE_NATIVE].gfx_backbuffers = changed_prefs.gfx_apmode[APMODE_NATIVE].gfx_backbuffers;
		currprefs.gfx_apmode[APMODE_NATIVE].gfx_interlaced = changed_prefs.gfx_apmode[APMODE_NATIVE].gfx_interlaced;
		currprefs.gfx_apmode[APMODE_RTG].gfx_backbuffers = changed_prefs.gfx_apmode[APMODE_RTG].gfx_backbuffers;

		currprefs.main_alwaysontop = changed_prefs.main_alwaysontop;
		currprefs.gui_alwaysontop = changed_prefs.gui_alwaysontop;
		currprefs.borderless = changed_prefs.borderless;
		currprefs.blankmonitors = changed_prefs.blankmonitors;
		currprefs.rtgmatchdepth = changed_prefs.rtgmatchdepth;
		currprefs.rtgallowscaling = changed_prefs.rtgallowscaling;
		currprefs.rtgscaleaspectratio = changed_prefs.rtgscaleaspectratio;
		currprefs.rtgvblankrate = changed_prefs.rtgvblankrate;
		
		bool unacquired = false;
		for (int monid = MAX_AMIGAMONITORS - 1; monid >= 0; monid--) {
			if (!monitors[monid])
				continue;
			struct AmigaMonitor* mon = &AMonitors[monid];

			if (c & 64) {
				if (!unacquired) {
					inputdevice_unacquire();
					unacquired = true;
				}
				clearscreen();
			}
			if (c & 256) {
				init_colors(mon->monitor_id);
				reset_drawing();
			}
			if (c & 128) {
				if (currprefs.gfx_autoresolution) {
					c |= 2 | 8;
				}
				else {
					c |= 16;
					reset_drawing();
					//S2X_reset();
					// Trigger auto-crop recalculations if needed
					force_auto_crop = true;
				}
			}
			if (c & 1024) {
				target_graphics_buffer_update(mon->monitor_id);
			}
			if (c & 512) {
				open_screen(&currprefs);
			}
			if ((c & 16) || ((c & 8) && keepfsmode)) {
				open_screen(&currprefs);
				c |= 2;
			}
			if ((c & 32) || ((c & 2) && !keepfsmode)) {
				if (!unacquired) {
					inputdevice_unacquire();
					unacquired = true;
				}
				close_windows(mon);
				if (currprefs.gfx_api != changed_prefs.gfx_api || currprefs.gfx_api_options != changed_prefs.gfx_api_options) {
					currprefs.gfx_api = changed_prefs.gfx_api;
					currprefs.gfx_api_options = changed_prefs.gfx_api_options;
				}
				graphics_init(dontcapture ? false : true);
			}
		}

		init_custom();
		if (c & 4) {
			pause_sound();
			reset_sound();
			resume_sound();
		}

		if (setpause || dontcapture) {
			if (!unacquired)
				inputdevice_unacquire();
			unacquired = false;
		}

		if (unacquired)
			inputdevice_acquire(TRUE);

		if (setpause)
			setpaused(1);

		return 1;
	}
	
	bool changed = false;
	for (int i = 0; i < MAX_CHIPSET_REFRESH_TOTAL; i++) {
		if (currprefs.cr[i].rate != changed_prefs.cr[i].rate ||
			currprefs.cr[i].locked != changed_prefs.cr[i].locked) {
			memcpy(&currprefs.cr[i], &changed_prefs.cr[i], sizeof(struct chipset_refresh));
			changed = true;
		}
	}
	if (changed) {
		init_hz_normal();
	}

	if (currprefs.chipset_refreshrate != changed_prefs.chipset_refreshrate) {
		currprefs.chipset_refreshrate = changed_prefs.chipset_refreshrate;
		init_hz_normal();
		return 1;
	}

	if (currprefs.gf[0].gfx_filter_autoscale != changed_prefs.gf[0].gfx_filter_autoscale ||
		currprefs.gfx_xcenter_pos != changed_prefs.gfx_xcenter_pos ||
		currprefs.gfx_ycenter_pos != changed_prefs.gfx_ycenter_pos ||
		currprefs.gfx_xcenter_size != changed_prefs.gfx_xcenter_size ||
		currprefs.gfx_ycenter_size != changed_prefs.gfx_ycenter_size ||
		currprefs.gfx_xcenter != changed_prefs.gfx_xcenter ||
		currprefs.gfx_ycenter != changed_prefs.gfx_ycenter)
	{
		currprefs.gfx_xcenter_pos = changed_prefs.gfx_xcenter_pos;
		currprefs.gfx_ycenter_pos = changed_prefs.gfx_ycenter_pos;
		currprefs.gfx_xcenter_size = changed_prefs.gfx_xcenter_size;
		currprefs.gfx_ycenter_size = changed_prefs.gfx_ycenter_size;
		currprefs.gfx_xcenter = changed_prefs.gfx_xcenter;
		currprefs.gfx_ycenter = changed_prefs.gfx_ycenter;
		currprefs.gf[0].gfx_filter_autoscale = changed_prefs.gf[0].gfx_filter_autoscale;

		get_custom_limits(NULL, NULL, NULL, NULL, NULL);
		fixup_prefs_dimensions(&changed_prefs);

		return 1;
	}

	currprefs.filesys_limit = changed_prefs.filesys_limit;
	currprefs.harddrive_read_only = changed_prefs.harddrive_read_only;

	if (currprefs.leds_on_screen != changed_prefs.leds_on_screen ||
		currprefs.keyboard_leds[0] != changed_prefs.keyboard_leds[0] ||
		currprefs.keyboard_leds[1] != changed_prefs.keyboard_leds[1] ||
		currprefs.keyboard_leds[2] != changed_prefs.keyboard_leds[2] ||
		currprefs.input_mouse_untrap != changed_prefs.input_mouse_untrap ||
		currprefs.input_magic_mouse_cursor != changed_prefs.input_magic_mouse_cursor ||
		currprefs.active_capture_priority != changed_prefs.active_capture_priority ||
		currprefs.inactive_priority != changed_prefs.inactive_priority ||
		currprefs.active_nocapture_nosound != changed_prefs.active_nocapture_nosound ||
		currprefs.active_nocapture_pause != changed_prefs.active_nocapture_pause ||
		currprefs.inactive_nosound != changed_prefs.inactive_nosound ||
		currprefs.inactive_pause != changed_prefs.inactive_pause ||
		currprefs.inactive_input != changed_prefs.inactive_input ||
		currprefs.minimized_priority != changed_prefs.minimized_priority ||
		currprefs.minimized_nosound != changed_prefs.minimized_nosound ||
		currprefs.minimized_pause != changed_prefs.minimized_pause ||
		currprefs.minimized_input != changed_prefs.minimized_input ||
		currprefs.native_code != changed_prefs.native_code ||
		currprefs.drawbridge_driver != changed_prefs.drawbridge_driver ||
		currprefs.drawbridge_smartspeed != changed_prefs.drawbridge_smartspeed ||
		currprefs.drawbridge_autocache != changed_prefs.drawbridge_autocache ||
		currprefs.drawbridge_connected_drive_b != changed_prefs.drawbridge_connected_drive_b ||
		currprefs.alt_tab_release != changed_prefs.alt_tab_release ||
		currprefs.use_retroarch_quit != changed_prefs.use_retroarch_quit ||
		currprefs.use_retroarch_menu != changed_prefs.use_retroarch_menu ||
		currprefs.use_retroarch_reset != changed_prefs.use_retroarch_reset ||
		currprefs.sound_pullmode != changed_prefs.sound_pullmode ||
		currprefs.kbd_led_num != changed_prefs.kbd_led_num ||
		currprefs.kbd_led_scr != changed_prefs.kbd_led_scr ||
		currprefs.kbd_led_cap != changed_prefs.kbd_led_cap ||
		currprefs.right_control_is_right_win_key != changed_prefs.right_control_is_right_win_key)
	{
		currprefs.leds_on_screen = changed_prefs.leds_on_screen;
		currprefs.keyboard_leds[0] = changed_prefs.keyboard_leds[0];
		currprefs.keyboard_leds[1] = changed_prefs.keyboard_leds[1];
		currprefs.keyboard_leds[2] = changed_prefs.keyboard_leds[2];
		currprefs.input_mouse_untrap = changed_prefs.input_mouse_untrap;
		currprefs.input_magic_mouse_cursor = changed_prefs.input_magic_mouse_cursor;
		currprefs.active_capture_priority = changed_prefs.active_capture_priority;
		currprefs.inactive_priority = changed_prefs.inactive_priority;
		currprefs.active_nocapture_nosound = changed_prefs.active_nocapture_nosound;
		currprefs.active_nocapture_pause = changed_prefs.active_nocapture_pause;
		currprefs.inactive_nosound = changed_prefs.inactive_nosound;
		currprefs.inactive_pause = changed_prefs.inactive_pause;
		currprefs.inactive_input = changed_prefs.inactive_input;
		currprefs.minimized_priority = changed_prefs.minimized_priority;
		currprefs.minimized_nosound = changed_prefs.minimized_nosound;
		currprefs.minimized_pause = changed_prefs.minimized_pause;
		currprefs.minimized_input = changed_prefs.minimized_input;
		currprefs.native_code = changed_prefs.native_code;
		currprefs.drawbridge_driver = changed_prefs.drawbridge_driver;
		currprefs.drawbridge_smartspeed = changed_prefs.drawbridge_smartspeed;
		currprefs.drawbridge_autocache = changed_prefs.drawbridge_autocache;
		currprefs.drawbridge_connected_drive_b = changed_prefs.drawbridge_connected_drive_b;
		drawbridge_update_profiles(&currprefs);
		currprefs.alt_tab_release = changed_prefs.alt_tab_release;
		currprefs.use_retroarch_quit = changed_prefs.use_retroarch_quit;
		currprefs.use_retroarch_menu = changed_prefs.use_retroarch_menu;
		currprefs.use_retroarch_reset = changed_prefs.use_retroarch_reset;
		currprefs.sound_pullmode = changed_prefs.sound_pullmode;
		currprefs.kbd_led_num = changed_prefs.kbd_led_num;
		currprefs.kbd_led_scr = changed_prefs.kbd_led_scr;
		currprefs.kbd_led_cap = changed_prefs.kbd_led_cap;
		currprefs.right_control_is_right_win_key = changed_prefs.right_control_is_right_win_key;
		inputdevice_unacquire();
		currprefs.keyboard_leds_in_use = changed_prefs.keyboard_leds_in_use = (currprefs.keyboard_leds[0] | currprefs.keyboard_leds[1] | currprefs.keyboard_leds[2]) != 0;
		pause_sound();
		resume_sound();
		inputdevice_acquire(TRUE);
		setpriority(currprefs.active_capture_priority);
		return 1;
	}

	if (currprefs.samplersoundcard != changed_prefs.samplersoundcard ||
		currprefs.sampler_stereo != changed_prefs.sampler_stereo) {
		currprefs.samplersoundcard = changed_prefs.samplersoundcard;
		currprefs.sampler_stereo = changed_prefs.sampler_stereo;
		sampler_free();
	}

	if (_tcscmp(currprefs.sername, changed_prefs.sername) ||
		currprefs.serial_hwctsrts != changed_prefs.serial_hwctsrts ||
		currprefs.serial_direct != changed_prefs.serial_direct ||
		currprefs.serial_demand != changed_prefs.serial_demand) {
		_tcscpy(currprefs.sername, changed_prefs.sername);
		currprefs.serial_hwctsrts = changed_prefs.serial_hwctsrts;
		currprefs.serial_demand = changed_prefs.serial_demand;
		currprefs.serial_direct = changed_prefs.serial_direct;
#ifdef SERIAL_PORT
		serial_exit();
		serial_init();
#endif
	}

	return 0;
}

float target_getcurrentvblankrate(int monid)
{
	struct AmigaMonitor* mon = &AMonitors[monid];
	float vb;
	if (currprefs.gfx_variable_sync)
		return (float)mon->currentmode.freq;
	if (get_display_vblank_params(-1, NULL, NULL, &vb, NULL)) {
		return vb;
	}

	return SDL2_getrefreshrate(0);
}

int lockscr(struct vidbuffer* vb, bool fullupdate, bool first, bool skip)
{
	if (sdl_surface && SDL_MUSTLOCK(sdl_surface))
		SDL_LockSurface(sdl_surface);
	//int pitch;
	//SDL_LockTexture(texture, nullptr, reinterpret_cast<void**>(&vb->bufmem), &pitch);
	init_row_map();
	return 1;
}

void unlockscr(struct vidbuffer* vb, int y_start, int y_end)
{
	if (sdl_surface && SDL_MUSTLOCK(sdl_surface))
		SDL_UnlockSurface(sdl_surface);
	//SDL_UnlockTexture(texture);
}

bool render_screen(int monid, int mode, bool immediate)
{
	if (savestate_state == STATE_DOSAVE)
	{
		if (delay_savestate_frame > 0)
			--delay_savestate_frame;
		else
		{
			create_screenshot();
			save_thumb(screenshot_filename);
			savestate_state = 0;
		}
	}

	return true;
}

void show_screen(int monid, int mode)
{
	struct AmigaMonitor* mon = &AMonitors[monid];
	const auto start = read_processor_time();
		
#ifdef USE_DISPMANX
	const auto wait_till = current_vsync_frame;
	if (vsync_modulo == 1)
	{
		// Amiga framerate is equal to host framerate
		do
		{
			usleep(10);
			current_vsync_frame = dmx_vsync_counter;
		} while (wait_till >= current_vsync_frame && read_processor_time() - start < 40000);
		if (wait_till + 1 != current_vsync_frame)
		{
			// We missed a vsync...
			next_synctime = 0;
		}
	}
	else
	{
		// Amiga framerate differs from host framerate
		const auto wait_till_time = next_synctime != 0 ? next_synctime : last_synctime + time_per_frame;
		if (current_vsync_frame % vsync_modulo == 0)
		{
			// Real vsync
			if (start < wait_till_time)
			{
				// We are in time, wait for vsync
				atomic_set(&dmx_vsync_counter, current_vsync_frame);
				do
				{
					usleep(10);
					current_vsync_frame = dmx_vsync_counter;
				} while (wait_till >= current_vsync_frame && read_processor_time() - start < 40000);
			}
			else
			{
				// Too late for vsync
			}
		}
		else
		{
			// Estimate vsync by time
			while (wait_till_time > read_processor_time())
			{
				usleep(10);
			}
			++current_vsync_frame;
		}
	}

	if (currprefs.gfx_framerate == 2)
		current_vsync_frame++;
	
#endif

#ifdef USE_DISPMANX
	wait_for_display_thread();
	flip_in_progress = true;
	write_comm_pipe_u32(display_pipe, DISPLAY_SIGNAL_SHOW, 1);
#else

	if (amiberry_options.use_sdl2_render_thread)
	{
		wait_for_display_thread();
		flip_in_progress = true;
#ifdef USE_OPENGL
		
#else
		// RenderPresent must be done in the main thread.
		SDL_RenderPresent(sdl_renderer);
		write_comm_pipe_u32(display_pipe, DISPLAY_SIGNAL_SHOW, 1);
#endif
	}
	else 
	{
		flip_in_progress = true;
#ifdef USE_OPENGL
		//Initialize clear color
		glClearColor(0.f, 0.f, 0.f, 1.f);
		glClear(GL_COLOR_BUFFER_BIT);

		if (sdl_surface->w != old_w || sdl_surface->h != old_h) {
			float f_w = static_cast<float>(sdl_surface->w) / static_cast<float>(display_width);
			float f_h = static_cast<float>(sdl_surface->h) / static_cast<float>(display_height);
			texture_coords[1 * 2 + 0] = f_w;
			texture_coords[2 * 2 + 1] = f_h;
			texture_coords[3 * 2 + 0] = f_w;
			texture_coords[3 * 2 + 1] = f_h;
			old_w = sdl_surface->w;
			old_h = sdl_surface->h;
		}

		glBindTexture(GL_TEXTURE_2D, gl_texture);
		display_depth == 32
		? glTexSubImage2D(GL_TEXTURE_2D, 0, 0, 0, sdl_surface->w, sdl_surface->h,
			GL_RGBA, GL_UNSIGNED_BYTE, sdl_surface->pixels)
		: glTexSubImage2D(GL_TEXTURE_2D, 0, 0, 0, sdl_surface->w, sdl_surface->h,
			GL_RGB, GL_UNSIGNED_SHORT_5_6_5, sdl_surface->pixels);

		glVertexPointer(3, GL_FLOAT, 0, vertex_coords);
		glTexCoordPointer(2, GL_FLOAT, 0, texture_coords);
		glDrawArrays(GL_TRIANGLE_STRIP, 0, 4);

		SDL_GL_SwapWindow(mon->sdl_window);
		
#else
		SDL_RenderClear(sdl_renderer);
		SDL_UpdateTexture(amiga_texture, nullptr, sdl_surface->pixels, sdl_surface->pitch);
		SDL_RenderCopyEx(sdl_renderer, amiga_texture, &crop_rect, &renderQuad, amiberry_options.rotation_angle, nullptr, SDL_FLIP_NONE);
		SDL_RenderPresent(sdl_renderer);
#endif
		flip_in_progress = false;
	}
#endif

	last_synctime = read_processor_time();
	idletime += last_synctime - start;

#ifdef USE_DISPMANX
	if (last_synctime - next_synctime > time_per_frame - 5000)
		next_synctime = last_synctime + time_per_frame * currprefs.gfx_framerate;
	else
		next_synctime = next_synctime + time_per_frame * currprefs.gfx_framerate;
#endif
}

unsigned long target_lastsynctime()
{
	return last_synctime;
}

bool show_screen_maybe(int monid, bool show)
{
	struct AmigaMonitor* mon = &AMonitors[monid];
	struct amigadisplay* ad = &adisplays[monid];
	struct apmode* ap = ad->picasso_on ? &currprefs.gfx_apmode[1] : &currprefs.gfx_apmode[0];
	if (!ap->gfx_vflip || ap->gfx_vsyncmode == 0 || ap->gfx_vsync <= 0) {
		if (show)
			show_screen(0, 0);
		return false;
	}
	return false;
}

float target_adjust_vblank_hz(int monid, float hz)
{
	struct AmigaMonitor* mon = &AMonitors[monid];
	int maxrate;
	if (!currprefs.lightboost_strobo)
		return hz;
	if (isfullscreen() > 0) {
		maxrate = mon->currentmode.freq;
	}
	else {
		maxrate = deskhz;
	}
	double nhz = hz * 2.0;
	if (nhz >= maxrate - 1 && nhz < maxrate + 1)
		hz -= 0.5;
	return hz;
}

void target_cpu_speed(void)
{
	//display_vblank_thread(&AMonitors[0]);
}

const TCHAR* target_get_display_name(int num, bool friendlyname)
{
	if (num <= 0)
		return NULL;
	struct MultiDisplay* md = getdisplay2(NULL, num - 1);
	if (!md)
		return NULL;
	if (friendlyname)
		return md->monitorname;
	return md->monitorid;
}

void getgfxoffset(int monid, float* dxp, float* dyp, float* mxp, float* myp)
{
	float dx = 0, dy = 0, mx = 1.0, my = 1.0;

	*dxp = dx;
	*dyp = dy;
	*mxp = 1.0f / mx;
	*myp = 1.0f / my;
}

void DX_Fill(struct AmigaMonitor* mon, int dstx, int dsty, int width, int height, uae_u32 color)
{
	SDL_Rect dstrect;
	if (width < 0)
		width = sdl_surface->w;
	if (height < 0)
		height = sdl_surface->h;
	dstrect.x = dstx;
	dstrect.y = dsty;
	dstrect.w = width;
	dstrect.h = height;
	SDL_FillRect(sdl_surface, &dstrect, color);
}

void clearscreen()
{
#ifndef USE_DISPMANX
	if (amiberry_options.use_sdl2_render_thread)
#endif
		wait_for_display_thread();

	if (sdl_surface != nullptr)
	{
		SDL_FillRect(sdl_surface, nullptr, 0);
		render_screen(0, 0, true);
		show_screen(0, 0);
	}
}

static void graphics_subinit()
{
	if (sdl_surface == nullptr)
	{
		open_screen(&currprefs);
		if (sdl_surface == nullptr)
			write_log("Unable to set video mode: %s\n", SDL_GetError());
	}
}

static int red_bits, green_bits, blue_bits, alpha_bits;
static int red_shift, green_shift, blue_shift, alpha_shift;
static int alpha;

void init_colors(int monid)
{
	/* Truecolor: */
	red_bits = bits_in_mask(sdl_surface->format->Rmask);
	green_bits = bits_in_mask(sdl_surface->format->Gmask);
	blue_bits = bits_in_mask(sdl_surface->format->Bmask);
	red_shift = mask_shift(sdl_surface->format->Rmask);
	green_shift = mask_shift(sdl_surface->format->Gmask);
	blue_shift = mask_shift(sdl_surface->format->Bmask);
	alpha_bits = bits_in_mask(sdl_surface->format->Amask);
	alpha_shift = mask_shift(sdl_surface->format->Amask);

	alloc_colors64k(monid, red_bits, green_bits, blue_bits, red_shift, green_shift, blue_shift, alpha_bits, alpha_shift, alpha, 0, false);
	notice_new_xcolors();
}

/*
* Find the colour depth of the display
*/
static int get_display_depth()
{
	return sdl_surface->format->BytesPerPixel * 8;
}

int machdep_init(void)
{
	for (int i = 0; i < MAX_AMIGAMONITORS; i++) {
		struct AmigaMonitor* mon = &AMonitors[i];
		struct amigadisplay* ad = &adisplays[i];
		mon->monitor_id = i;
		ad->picasso_requested_on = false;
		ad->picasso_on = false;
		mon->screen_is_picasso = 0;
		memset(&mon->currentmode, 0, sizeof(*&mon->currentmode));
	}

	return 1;
}

#ifdef USE_OPENGL
void set_gl_attribute(SDL_GLattr attr, int value)
{
	if (SDL_GL_SetAttribute(attr, value) != 0)
	{
		std::cerr << "SDL_GL_SetAttribute(" << attr << ", " << value << ") failed: " << SDL_GetError() << std::endl;
	}
}
#endif

int graphics_init(bool mousecapture)
{
	struct AmigaMonitor* mon = &AMonitors[0];
#ifdef USE_DISPMANX
	if (!mon->sdl_window)
	{
		mon->sdl_window = SDL_CreateWindow("Amiberry",
			SDL_WINDOWPOS_UNDEFINED,
			SDL_WINDOWPOS_UNDEFINED,
			0,
			0,
			SDL_WINDOW_FULLSCREEN_DESKTOP);
		check_error_sdl(mon->sdl_window == nullptr, "Unable to create window");
	}
#else
	write_log("Getting Current Video Driver...\n");
	sdl_video_driver = SDL_GetCurrentVideoDriver();

	const auto should_be_zero = SDL_GetCurrentDisplayMode(0, &sdl_mode);
	if (should_be_zero == 0)
	{
		write_log("Current Display mode: bpp %i\t%s\t%i x %i\t%iHz\n", SDL_BITSPERPIXEL(sdl_mode.format), SDL_GetPixelFormatName(sdl_mode.format), sdl_mode.w, sdl_mode.h, sdl_mode.refresh_rate);
		vsync_vblank = sdl_mode.refresh_rate;
	}

	write_log("Creating Amiberry window...\n");

	if (!mon->sdl_window)
	{
		Uint32 sdl_window_mode;
		if (sdl_mode.w >= 800 && sdl_mode.h >= 600 && strcmpi(sdl_video_driver, "KMSDRM") != 0)
		{
			// Only enable Windowed mode if we're running under x11 and the resolution is at least 800x600
			if (currprefs.gfx_apmode[0].gfx_fullscreen == GFX_FULLWINDOW)
				sdl_window_mode = SDL_WINDOW_FULLSCREEN_DESKTOP;
			else if (currprefs.gfx_apmode[0].gfx_fullscreen == GFX_FULLSCREEN)
				sdl_window_mode = SDL_WINDOW_FULLSCREEN;
			else
				sdl_window_mode = SDL_WINDOW_SHOWN | SDL_WINDOW_RESIZABLE;
			if (currprefs.borderless)
				sdl_window_mode |= SDL_WINDOW_BORDERLESS;
			if (currprefs.main_alwaysontop)
				sdl_window_mode |= SDL_WINDOW_ALWAYS_ON_TOP;
			// Set Window allow high DPI by default
			sdl_window_mode |= SDL_WINDOW_ALLOW_HIGHDPI;
#ifdef USE_OPENGL
			sdl_window_mode |= SDL_WINDOW_OPENGL;
#endif
		}
		else
		{
			// otherwise go for Full-window
			sdl_window_mode = SDL_WINDOW_FULLSCREEN_DESKTOP;
		}
		
		if (amiberry_options.rotation_angle != 0 && amiberry_options.rotation_angle != 180)
		{
			mon->sdl_window = SDL_CreateWindow("Amiberry",
				SDL_WINDOWPOS_CENTERED,
				SDL_WINDOWPOS_CENTERED,
				GUI_HEIGHT,
				GUI_WIDTH,
				sdl_window_mode);
		}
		else
		{
			mon->sdl_window = SDL_CreateWindow("Amiberry",
				SDL_WINDOWPOS_CENTERED,
				SDL_WINDOWPOS_CENTERED,
				GUI_WIDTH,
				GUI_HEIGHT,
				sdl_window_mode);
		}
		check_error_sdl(mon->sdl_window == nullptr, "Unable to create window:");

		auto* const icon_surface = IMG_Load(prefix_with_data_path("amiberry.png").c_str());
		if (icon_surface != nullptr)
		{
			SDL_SetWindowIcon(mon->sdl_window, icon_surface);
			SDL_FreeSurface(icon_surface);
		}
	}

#endif

#ifdef USE_OPENGL
	if (gl_context == nullptr)
		gl_context = SDL_GL_CreateContext(mon->sdl_window);

	// Enable vsync
	if (SDL_GL_SetSwapInterval(-1) < 0)
	{
		write_log("Warning: Adaptive V-Sync not supported on this platform, trying normal V-Sync\n");
		if (SDL_GL_SetSwapInterval(1) < 0)
		{
			write_log("Warning: Failed to enable V-Sync in the current GL context!\n");
		}
	}
	// for old fixed-function pipeline (change when using shaders!)
	glEnable(GL_TEXTURE_2D);
#else
	if (sdl_renderer == nullptr)
	{
		sdl_renderer = SDL_CreateRenderer(mon->sdl_window, -1, SDL_RENDERER_ACCELERATED | SDL_RENDERER_PRESENTVSYNC);
		check_error_sdl(sdl_renderer == nullptr, "Unable to create a renderer:");
	}
#endif

	if (SDL_SetHint(SDL_HINT_GRAB_KEYBOARD, "1") != SDL_TRUE)
		write_log("SDL2: could not grab the keyboard!\n");

	if (SDL_SetHint(SDL_HINT_VIDEO_MINIMIZE_ON_FOCUS_LOSS, "0") == SDL_TRUE)
		write_log("SDL2: Set window not to minimize on focus loss\n");

	if (currprefs.rtgvblankrate == 0) {
		currprefs.gfx_apmode[1].gfx_refreshrate = currprefs.gfx_apmode[0].gfx_refreshrate;
		if (currprefs.gfx_apmode[0].gfx_interlaced) {
			currprefs.gfx_apmode[1].gfx_refreshrate *= 2;
		}
	}
	else if (currprefs.rtgvblankrate < 0) {
		currprefs.gfx_apmode[1].gfx_refreshrate = 0;
	}
	else {
		currprefs.gfx_apmode[1].gfx_refreshrate = currprefs.rtgvblankrate;
	}

#ifdef USE_OPENGL
	// Disable the render thread under OpenGL (not supported)
	amiberry_options.use_sdl2_render_thread = false;
#endif
#ifndef USE_DISPMANX
	if (strcmpi(sdl_video_driver, "KMSDRM") == 0)
	{
		// Disable the render thread under KMSDRM (not supported)
		amiberry_options.use_sdl2_render_thread = false;
	}
	
	if (amiberry_options.use_sdl2_render_thread)
	{
#endif
		if (display_pipe == nullptr) {
			display_pipe = xmalloc(smp_comm_pipe, 1);
			init_comm_pipe(display_pipe, 20, 1);
		}
		if (display_sem == nullptr) {
			uae_sem_init(&display_sem, 0, 0);
		}
		if (display_tid == nullptr && display_pipe != nullptr && display_sem != nullptr) {
			uae_start_thread(_T("display thread"), display_thread, nullptr, &display_tid);
		}
		write_comm_pipe_u32(display_pipe, DISPLAY_SIGNAL_SETUP, 1);
#ifndef USE_DISPMANX
	}
#endif
	
	inputdevice_unacquire();
	graphics_subinit();

	inputdevice_acquire(TRUE);
	return 1;
}

void graphics_leave()
{
	struct AmigaMonitor* mon = &AMonitors[0];
	graphics_subshutdown();

#ifndef USE_DISPMANX
	if (amiberry_options.use_sdl2_render_thread)
	{
#endif
		if (display_tid != nullptr) {
			write_comm_pipe_u32(display_pipe, DISPLAY_SIGNAL_QUIT, 1);
			while (display_tid != nullptr) {
				sleep_millis(10);
			}
			destroy_comm_pipe(display_pipe);
			xfree(display_pipe);
			display_pipe = nullptr;
			uae_sem_destroy(&display_sem);
			display_sem = nullptr;
		}
#ifndef USE_DISPMANX
	}
#endif
#ifdef USE_DISPMANX
	bcm_host_deinit();
#else
#ifndef USE_OPENGL
	if (amiga_texture)
	{
		SDL_DestroyTexture(amiga_texture);
		amiga_texture = nullptr;
	}
#endif
#endif

#ifdef USE_OPENGL
	if (gl_context != nullptr)
	{
		SDL_GL_DeleteContext(gl_context);
		gl_context = nullptr;
	}
#else
	if (sdl_renderer)
	{
		SDL_DestroyRenderer(sdl_renderer);
		sdl_renderer = nullptr;
	}
#endif
	if (mon->sdl_window)
	{
		SDL_DestroyWindow(mon->sdl_window);
		mon->sdl_window = nullptr;
	}
}

void close_windows(struct AmigaMonitor* mon)
{
	reset_sound();
	graphics_subshutdown();
}

static int save_png(SDL_Surface* surface, char* path)
{
	const auto w = surface->w;
	const auto h = surface->h;
	auto* const pix = static_cast<unsigned char *>(surface->pixels);
	unsigned char writeBuffer[1920 * 3];
	auto* const f = fopen(path, "wbe");
	if (!f) return 0;
	auto* png_ptr = png_create_write_struct(PNG_LIBPNG_VER_STRING,
											nullptr,
											nullptr,
											nullptr);
	if (!png_ptr)
	{
		fclose(f);
		return 0;
	}

	auto* info_ptr = png_create_info_struct(png_ptr);

	if (!info_ptr)
	{
		png_destroy_write_struct(&png_ptr, nullptr);
		fclose(f);
		return 0;
	}

	png_init_io(png_ptr, f);
	png_set_IHDR(png_ptr,
		info_ptr,
		w,
		h,
		8,
		PNG_COLOR_TYPE_RGB,
		PNG_INTERLACE_NONE,
		PNG_COMPRESSION_TYPE_DEFAULT,
		PNG_FILTER_TYPE_DEFAULT);
	png_write_info(png_ptr, info_ptr);

	auto* b = writeBuffer;

	const auto sizeX = w;
	const auto sizeY = h;
	const auto depth = get_display_depth();

	if (depth <= 16)
	{
		auto* p = reinterpret_cast<unsigned short*>(pix);
		for (auto y = 0; y < sizeY; y++)
		{
			for (auto x = 0; x < sizeX; x++)
			{
				const auto v = p[x];

				*b++ = ((v & SYSTEM_RED_MASK) >> SYSTEM_RED_SHIFT) << 3; // R
				*b++ = ((v & SYSTEM_GREEN_MASK) >> SYSTEM_GREEN_SHIFT) << 2; // G
				*b++ = ((v & SYSTEM_BLUE_MASK) >> SYSTEM_BLUE_SHIFT) << 3; // B
			}
			p += surface->pitch / 2;
			png_write_row(png_ptr, writeBuffer);
			b = writeBuffer;
		}
	}
	else
	{
		auto* p = reinterpret_cast<unsigned int*>(pix);
		for (auto y = 0; y < sizeY; y++) {
			for (auto x = 0; x < sizeX; x++) {
				auto v = p[x];

				*b++ = ((v & SYSTEM_RED_MASK) >> SYSTEM_RED_SHIFT); // R
				*b++ = ((v & SYSTEM_GREEN_MASK) >> SYSTEM_GREEN_SHIFT); // G 
				*b++ = ((v & SYSTEM_BLUE_MASK) >> SYSTEM_BLUE_SHIFT); // B
			}
			p += surface->pitch / 4;
			png_write_row(png_ptr, writeBuffer);
			b = writeBuffer;
		}
	}

	png_write_end(png_ptr, info_ptr);
	png_destroy_write_struct(&png_ptr, &info_ptr);

	fclose(f);
	return 1;
}

static void create_screenshot()
{
	if (amiberry_options.use_sdl2_render_thread)
		wait_for_display_thread();

	if (current_screenshot != nullptr)
	{
		SDL_FreeSurface(current_screenshot);
		current_screenshot = nullptr;
	}

	if (sdl_surface != nullptr) {
	current_screenshot = SDL_CreateRGBSurfaceFrom(sdl_surface->pixels,
		sdl_surface->w,
		sdl_surface->h,
		sdl_surface->format->BitsPerPixel,
		sdl_surface->pitch,
		sdl_surface->format->Rmask,
		sdl_surface->format->Gmask,
		sdl_surface->format->Bmask,
		sdl_surface->format->Amask);
	}
}

static int save_thumb(char* path)
{
	if (amiberry_options.use_sdl2_render_thread)
		wait_for_display_thread();

	auto ret = 0;
	if (current_screenshot != nullptr)
	{
		ret = save_png(current_screenshot, path);
		SDL_FreeSurface(current_screenshot);
		current_screenshot = nullptr;
	}
	return ret;
}

#ifdef USE_DISPMANX	
static int currVSyncRate = 0;
#endif
bool vsync_switchmode(int monid, int hz)
{
	struct AmigaMonitor* mon = &AMonitors[monid];
	static struct PicassoResolution* oldmode;
	static int oldhz;
	int w = sdl_surface->w;
	int h = sdl_surface->h;
	struct PicassoResolution* found;
	int newh, i, cnt;
	bool preferdouble = false, preferlace = false;
	bool lace = false;

	if (currprefs.gfx_apmode[APMODE_NATIVE].gfx_refreshrate > 85) {
		preferdouble = true;
	}
	else if (currprefs.gfx_apmode[APMODE_NATIVE].gfx_interlaced) {
		preferlace = true;
	}
	
	if (hz >= 55)
		hz = 60;
	else
		hz = 50;
	
#ifdef USE_DISPMANX	
	if (hz != currVSyncRate)
	{
		currVSyncRate = hz;
		fpscounter_reset();

		time_per_frame = 1000 * 1000 / (hz);

		if (hz == vsync_vblank)
			vsync_modulo = 1;
		else if (hz > vsync_vblank)
			vsync_modulo = 6; // Amiga draws 6 frames while host has 5 vsyncs -> sync every 6th Amiga frame
		else
			vsync_modulo = 5; // Amiga draws 5 frames while host has 6 vsyncs -> sync every 5th Amiga frame
	}
	return true;
#else
	newh = h * (currprefs.ntscmode ? 60 : 50) / hz;

	found = NULL;

	for (cnt = 0; cnt <= abs(newh - h) + 1 && !found; cnt++) {
		for (int dbl = 0; dbl < 2 && !found; dbl++) {
			bool doublecheck = false;
			bool lacecheck = false;
			if (preferdouble && dbl == 0)
				doublecheck = true;
			else if (preferlace && dbl == 0)
				lacecheck = true;

			for (int extra = 1; extra >= -1 && !found; extra--) {
				for (i = 0; DisplayModes[i].depth >= 0 && !found; i++) {
					struct PicassoResolution* r = &DisplayModes[i];
					if (r->res.width == w && (r->res.height == newh + cnt || r->res.height == newh - cnt)) {
						int j;
						for (j = 0; r->refresh[j] > 0; j++) {
							if (doublecheck) {
								if (r->refreshtype[j] & REFRESH_RATE_LACE)
									continue;
								if (r->refresh[j] == hz * 2 + extra) {
									found = r;
									hz = r->refresh[j];
									break;
								}
							}
							else if (lacecheck) {
								if (!(r->refreshtype[j] & REFRESH_RATE_LACE))
									continue;
								if (r->refresh[j] * 2 == hz + extra) {
									found = r;
									lace = true;
									hz = r->refresh[j];
									break;
								}
							}
							else {
								if (r->refresh[j] == hz + extra) {
									found = r;
									hz = r->refresh[j];
									break;
								}
							}
						}
					}
				}
			}
		}
	}
	if (found == oldmode && hz == oldhz)
		return true;
	oldmode = found;
	oldhz = hz;
	if (!found) {
		changed_prefs.gfx_apmode[APMODE_NATIVE].gfx_vsync = 0;
		if (currprefs.gfx_apmode[APMODE_NATIVE].gfx_vsync != changed_prefs.gfx_apmode[APMODE_NATIVE].gfx_vsync) {
			set_config_changed();
		}
		write_log(_T("refresh rate changed to %d%s but no matching screenmode found, vsync disabled\n"), hz, lace ? _T("i") : _T("p"));
		return false;
	}
	else {
		newh = found->res.height;
		changed_prefs.gfx_monitor[0].gfx_size_fs.height = newh;
		changed_prefs.gfx_apmode[APMODE_NATIVE].gfx_refreshrate = hz;
		changed_prefs.gfx_apmode[APMODE_NATIVE].gfx_interlaced = lace;
		if (changed_prefs.gfx_monitor[0].gfx_size_fs.height != currprefs.gfx_monitor[0].gfx_size_fs.height ||
			changed_prefs.gfx_apmode[APMODE_NATIVE].gfx_refreshrate != currprefs.gfx_apmode[APMODE_NATIVE].gfx_refreshrate) {
			write_log(_T("refresh rate changed to %d%s, new screenmode %dx%d\n"), hz, lace ? _T("i") : _T("p"), w, newh);
			set_config_changed();
		}
		return true;
	}
#endif
}

void vsync_clear(void)
{
	vsync_active = false;
	//if (waitvblankevent)
	//	ResetEvent(waitvblankevent);
}

int vsync_isdone(frame_time_t* dt)
{
	if (isvsync() == 0)
		return -1;
	//if (waitvblankthread_mode <= 0)
	//	return -2;
	//if (dt)
	//	*dt = wait_vblank_timestamp;
	return vsync_active ? 1 : 0;
}

static int oldtex_w[MAX_AMIGAMONITORS], oldtex_h[MAX_AMIGAMONITORS], oldtex_rtg[MAX_AMIGAMONITORS];
bool target_graphics_buffer_update(int monid)
{
	struct AmigaMonitor* mon = &AMonitors[monid];
	struct picasso_vidbuf_description* vidinfo = &picasso_vidinfo[monid];
	struct vidbuf_description* avidinfo = &adisplays[monid].gfxvidinfo;
	struct picasso96_state_struct* state = &picasso96_state[monid];

	int w, h;
	auto rate_changed = false;

	if (mon->screen_is_picasso) {
		w = state->Width > vidinfo->width ? state->Width : vidinfo->width;
		h = state->Height > vidinfo->height ? state->Height : vidinfo->height;
	}
	else {
		struct vidbuffer* vb = avidinfo->drawbuffer.tempbufferinuse ? &avidinfo->tempbuffer : &avidinfo->drawbuffer;
		avidinfo->outbuffer = vb;
		w = vb->outwidth;
		h = vb->outheight;
	}
	
	if (currprefs.gfx_monitor[monid].gfx_size.height != changed_prefs.gfx_monitor[monid].gfx_size.height)
	{
		update_display(&changed_prefs);
		rate_changed = true;
	}

	if (rate_changed)
	{
		fpscounter_reset();
#ifdef USE_DISPMANX
		time_per_frame = 1000 * 1000 / currprefs.chipset_refreshrate;
#endif
	}

	if (oldtex_w[monid] == w && oldtex_h[monid] == h && oldtex_rtg[monid] == mon->screen_is_picasso)
		return false;

	if (!w || !h) {
		oldtex_w[monid] = w;
		oldtex_h[monid] = h;
		oldtex_rtg[monid] = mon->screen_is_picasso;
		return false;
	}

	oldtex_w[monid] = w;
	oldtex_h[monid] = h;
	oldtex_rtg[monid] = mon->screen_is_picasso;

	write_log(_T("Buffer %d size (%d*%d) %s\n"), monid, w, h, mon->screen_is_picasso ? _T("RTG") : _T("Native"));

	return true;
}

#ifdef PICASSO96

int picasso_palette(struct MyCLUTEntry *CLUT, uae_u32 *clut)
{
	auto changed = 0;

	for (auto i = 0; i < 256 * 2; i++) {
		int r = CLUT[i].Red;
		int g = CLUT[i].Green;
		int b = CLUT[i].Blue;
		auto v = (doMask256 (r, red_bits, red_shift)
			| doMask256 (g, green_bits, green_shift)
			| doMask256 (b, blue_bits, blue_shift))
			| doMask256 (0xff, alpha_bits, alpha_shift);
		if (v != clut[i]) {
			//write_log (_T("%d:%08x\n"), i, v);
			clut[i] = v;
			changed = 1;
		}
	}
	return changed;
}

void DX_Invalidate(struct AmigaMonitor* mon, int x, int y, int width, int height)
{
	struct picasso_vidbuf_description* vidinfo = &picasso_vidinfo[mon->monitor_id];
	int last, lastx;

	if (width == 0 || height == 0)
		return;
	if (y < 0 || height < 0) {
		y = 0;
		height = vidinfo->height;
	}
	if (x < 0 || width < 0) {
		x = 0;
		width = vidinfo->width;
	}
	last = y + height - 1;
	lastx = x + width - 1;
	mon->p96_double_buffer_first = y;
	mon->p96_double_buffer_last = last;
	mon->p96_double_buffer_firstx = x;
	mon->p96_double_buffer_lastx = lastx;
	mon->p96_double_buffer_needs_flushing = 1;
}

static void addmode(struct MultiDisplay* md, SDL_DisplayMode* dm, int rawmode)
{
	int ct;
	int i, j;
	int w = dm->w;
	int h = dm->h;
	int d = SDL_BITSPERPIXEL(dm->format);
	bool lace = false;
	int freq = 0;

	if (w > max_uae_width || h > max_uae_height) {
		write_log(_T("Ignored mode %d*%d\n"), w, h);
		return;
	}

	if (dm->refresh_rate) {
		freq = dm->refresh_rate;
		if (freq < 10)
			freq = 0;
	}
	//if (dm->dmFields & DM_DISPLAYFLAGS) {
	//	lace = (dm->dmDisplayFlags & DM_INTERLACED) != 0;
	//}

	ct = 0;
	if (d == 8)
		ct = RGBMASK_8BIT;
	if (d == 15)
		ct = RGBMASK_15BIT;
	if (d == 16)
		ct = RGBMASK_16BIT;
	if (d == 24)
		ct = RGBMASK_24BIT;
	if (d == 32)
		ct = RGBMASK_32BIT;
	if (ct == 0)
		return;
	d /= 8;
	i = 0;
	while (md->DisplayModes[i].depth >= 0) {
		if (md->DisplayModes[i].depth == d && md->DisplayModes[i].res.width == w && md->DisplayModes[i].res.height == h) {
			for (j = 0; j < MAX_REFRESH_RATES; j++) {
				if (md->DisplayModes[i].refresh[j] == 0 || md->DisplayModes[i].refresh[j] == freq)
					break;
			}
			if (j < MAX_REFRESH_RATES) {
				md->DisplayModes[i].refresh[j] = freq;
				md->DisplayModes[i].refreshtype[j] = (lace ? REFRESH_RATE_LACE : 0) | (rawmode ? REFRESH_RATE_RAW : 0);
				md->DisplayModes[i].refresh[j + 1] = 0;
				if (!lace)
					md->DisplayModes[i].lace = false;
				return;
			}
		}
		i++;
	}
	i = 0;
	while (md->DisplayModes[i].depth >= 0)
		i++;
	if (i >= MAX_PICASSO_MODES - 1)
		return;
	md->DisplayModes[i].rawmode = rawmode;
	md->DisplayModes[i].lace = lace;
	md->DisplayModes[i].res.width = w;
	md->DisplayModes[i].res.height = h;
	md->DisplayModes[i].depth = d;
	md->DisplayModes[i].refresh[0] = freq;
	md->DisplayModes[i].refreshtype[0] = (lace ? REFRESH_RATE_LACE : 0) | (rawmode ? REFRESH_RATE_RAW : 0);
	md->DisplayModes[i].refresh[1] = 0;
	md->DisplayModes[i].colormodes = ct;
	md->DisplayModes[i + 1].depth = -1;
	_stprintf(md->DisplayModes[i].name, _T("%dx%d%s, %d-bit"),
		md->DisplayModes[i].res.width, md->DisplayModes[i].res.height,
		lace ? _T("i") : _T(""),
		md->DisplayModes[i].depth * 8);
}

static int resolution_compare(const void* a, const void* b)
{
	auto* ma = (struct PicassoResolution *)a;
	auto* mb = (struct PicassoResolution *)b;
	if (ma->res.width < mb->res.width)
		return -1;
	if (ma->res.width > mb->res.width)
		return 1;
	if (ma->res.height < mb->res.height)
		return -1;
	if (ma->res.height > mb->res.height)
		return 1;
	return ma->depth - mb->depth;
}

static void sortmodes(struct MultiDisplay* md)
{
	auto i = 0, idx = -1;
	unsigned int pw = -1, ph = -1;
	while (md->DisplayModes[i].depth >= 0)
		i++;
	qsort(md->DisplayModes, i, sizeof(struct PicassoResolution), resolution_compare);
	for (i = 0; md->DisplayModes[i].depth >= 0; i++)
	{
		int j, k;
		for (j = 0; md->DisplayModes[i].refresh[j]; j++) {
			for (k = j + 1; md->DisplayModes[i].refresh[k]; k++) {
				if (md->DisplayModes[i].refresh[j] > md->DisplayModes[i].refresh[k]) {
					int t = md->DisplayModes[i].refresh[j];
					md->DisplayModes[i].refresh[j] = md->DisplayModes[i].refresh[k];
					md->DisplayModes[i].refresh[k] = t;
					t = md->DisplayModes[i].refreshtype[j];
					md->DisplayModes[i].refreshtype[j] = md->DisplayModes[i].refreshtype[k];
					md->DisplayModes[i].refreshtype[k] = t;
				}
			}
		}
		if (md->DisplayModes[i].res.height != ph || md->DisplayModes[i].res.width != pw)
		{
			ph = md->DisplayModes[i].res.height;
			pw = md->DisplayModes[i].res.width;
			idx++;
		}
		md->DisplayModes[i].residx = idx;
	}
}

static void modesList(struct MultiDisplay* md)
{
	int i, j;
	
	i = 0;
	while (md->DisplayModes[i].depth >= 0)
	{
		write_log(_T("%d: %s%s ("), i, md->DisplayModes[i].rawmode ? _T("!") : _T(""), md->DisplayModes[i].name);
		j = 0;
		while (md->DisplayModes[i].refresh[j] > 0)
		{
			if (j > 0)
				write_log(_T(","));
			if (md->DisplayModes[i].refreshtype[j] & REFRESH_RATE_RAW)
				write_log(_T("!"));
			write_log(_T("%d"), md->DisplayModes[i].refresh[j]);
			if (md->DisplayModes[i].refreshtype[j] & REFRESH_RATE_LACE)
				write_log(_T("i"));
			j++;
		}
		write_log(_T(")\n"));
		i++;
	}
}

void sortdisplays()
{
	struct MultiDisplay* md;
	int i, idx;
	char tmp[200];
	
#ifdef USE_DISPMANX	
	int w = 800;
	int h = 600;
	int wv = w;
	int hv = h;
	int b = 24;
	
	Displays[0].primary = 1;
	Displays[0].rect.x = 0;
	Displays[0].rect.y = 0;
	Displays[0].rect.w = 800;
	Displays[0].rect.h = 600;
#else
	SDL_DisplayMode desktop_dm;
	if (SDL_GetDesktopDisplayMode(0, &desktop_dm) != 0) {
		write_log("SDL_GetDesktopDisplayMode failed: %s\n", SDL_GetError());
		return;
	}

	int w = desktop_dm.w;
	int h = desktop_dm.h;
	int wv = w;
	int hv = h;
	int b = SDL_BITSPERPIXEL(desktop_dm.format);

	deskhz = desktop_dm.refresh_rate;

	SDL_Rect bounds;
	if (SDL_GetDisplayUsableBounds(0, &bounds) != 0)
	{
		write_log("SDL_GetDisplayUsableBounds failed: %s\n", SDL_GetError());
		return;
	}

	Displays[0].primary = 1;
	Displays[0].rect.x = bounds.x;
	Displays[0].rect.y = bounds.y;
	Displays[0].rect.w = bounds.w;
	Displays[0].rect.h = bounds.h;
#endif
	sprintf(tmp, "%s (%d*%d)", "Display", Displays[0].rect.w, Displays[0].rect.h);
	Displays[0].fullname = my_strdup(tmp);
	Displays[0].monitorname = my_strdup("Display");

	md = Displays;

	md->DisplayModes = xmalloc(struct PicassoResolution, MAX_PICASSO_MODES);
	md->DisplayModes[0].depth = -1;
#ifdef USE_DISPMANX
	auto count = 0;
	int bits[] = { 8, 16, 32 };
	for (auto i = 0; i < MAX_SCREEN_MODES && count < MAX_PICASSO_MODES; i++)
	{
		for (auto bitdepth : bits)
		{
			const auto bit_unit = bitdepth + 1 & 0xF8;
			const auto rgbFormat =
				bitdepth == 8 ? RGBFB_CLUT :
				bitdepth == 16 ? RGBFB_R5G6B5 : RGBFB_R8G8B8A8;
			auto pixelFormat = 1 << rgbFormat;
			pixelFormat |= RGBFF_CHUNKY;
			md->DisplayModes[count].rawmode = 0;
			md->DisplayModes[count].lace = false;
			md->DisplayModes[count].res.width = x_size_table[i];
			md->DisplayModes[count].res.height = y_size_table[i];
			md->DisplayModes[count].depth = bit_unit >> 3;
			md->DisplayModes[count].refresh[0] = 50;
			md->DisplayModes[count].refreshtype[0] = 0;
			md->DisplayModes[count].refresh[1] = 60;
			md->DisplayModes[count].refreshtype[1] = 0;
			md->DisplayModes[count].refresh[2] = 0;
			md->DisplayModes[count].colormodes = pixelFormat;
			sprintf(md->DisplayModes[count].name, "%dx%d, %d-bit",
				md->DisplayModes[count].res.width, md->DisplayModes[count].res.height, md->DisplayModes[count].depth * 8);

			count++;
		}
	}
	md->DisplayModes[count].depth = -1;
#else
	int numDispModes = SDL_GetNumDisplayModes(0);
	for (int mode = 0; mode < 2; mode++) 
	{
		SDL_DisplayMode dm;
		for (idx = 0; idx <= numDispModes; idx++)
		{
			if (SDL_GetDisplayMode(0, idx, &dm) != 0) {
				write_log("SDL_GetDisplayMode failed: %s\n", SDL_GetError());
				return;
			}
			int found = 0;
			int idx2 = 0;
			while (md->DisplayModes[idx2].depth >= 0 && !found)
			{
				struct PicassoResolution* pr = &md->DisplayModes[idx2];
				if (dm.w == w && dm.h == h && SDL_BITSPERPIXEL(dm.format) == b) {
					if (dm.refresh_rate > deskhz)
						deskhz = dm.refresh_rate;
				}
				if (pr->res.width == dm.w && pr->res.height == dm.h && pr->depth == SDL_BITSPERPIXEL(dm.format) / 8) {
					for (i = 0; pr->refresh[i]; i++) {
						if (pr->refresh[i] == dm.refresh_rate) {
							found = 1;
							break;
						}
					}
				}
				idx2++;
			}
			if (!found && SDL_BITSPERPIXEL(dm.format) > 8) {
				addmode(md, &dm, mode);
			}
			idx++;
		}
		
	}
#endif	
	sortmodes(md);
	modesList(md);
	i = 0;
	while (md->DisplayModes[i].depth > 0)
		i++;
	write_log(_T("%d display modes.\n"), i);
	write_log(_T("Desktop: W=%d H=%d B=%d HZ=%d. CXVS=%d CYVS=%d\n"), w, h, b, deskhz, wv, hv);
}
#endif

#ifdef PICASSO96
void gfx_set_picasso_state(int monid, int on)
{
	struct AmigaMonitor* mon = &AMonitors[monid];
	if (mon->screen_is_picasso == on)
		return;
	mon->screen_is_picasso = on;

	clearscreen();
	open_screen(&currprefs);
}

void gfx_set_picasso_modeinfo(int monid, uae_u32 w, uae_u32 h, uae_u32 depth, RGBFTYPE rgbfmt)
{
	struct AmigaMonitor* mon = &AMonitors[0];
	if (!mon->screen_is_picasso)
		return;
	clearscreen();
	gfx_set_picasso_colors(0, rgbfmt);

	if (static_cast<unsigned>(picasso_vidinfo[0].width) == w &&
		static_cast<unsigned>(picasso_vidinfo[0].height) == h &&
		static_cast<unsigned>(picasso_vidinfo[0].depth) == depth &&
		picasso_vidinfo[0].selected_rgbformat == rgbfmt)
		return;

	picasso_vidinfo[0].selected_rgbformat = rgbfmt;
	picasso_vidinfo[0].width = w;
	picasso_vidinfo[0].height = h;
	picasso_vidinfo[0].depth = depth;
	picasso_vidinfo[0].extra_mem = 1;
	picasso_vidinfo[0].rowbytes = sdl_surface->pitch;
	picasso_vidinfo[0].pixbytes = sdl_surface->format->BytesPerPixel;
	picasso_vidinfo[0].offset = 0;

	if (mon->screen_is_picasso)
		open_screen(&currprefs);
}

void gfx_set_picasso_colors(int monid, RGBFTYPE rgbfmt)
{
	alloc_colors_picasso(red_bits, green_bits, blue_bits, red_shift, green_shift, blue_shift, rgbfmt, p96_rgbx16);
}

uae_u8* gfx_lock_picasso(int monid, bool fullupdate)
{
	struct AmigaMonitor* mon = &AMonitors[0];
	struct picasso_vidbuf_description* vidinfo = &picasso_vidinfo[0];
	static uae_u8* p;
	if (sdl_surface == nullptr || mon->screen_is_picasso == 0)
		return nullptr;
	if (SDL_MUSTLOCK(sdl_surface))
		SDL_LockSurface(sdl_surface);

	vidinfo->pixbytes = sdl_surface->format->BytesPerPixel;
	vidinfo->rowbytes = sdl_surface->pitch;
	p = static_cast<uae_u8*>(sdl_surface->pixels);
	if (!p)
	{
		if (SDL_MUSTLOCK(sdl_surface))
			SDL_UnlockSurface(sdl_surface);
	}
	else
	{
		mon->rtg_locked = true;
	}
	return p;
}

void gfx_unlock_picasso(int monid, const bool dorender)
{
	if (SDL_MUSTLOCK(sdl_surface))
		SDL_UnlockSurface(sdl_surface);

	if (dorender)
	{
		render_screen(0, 0, true);
		show_screen(0, 0);
	}
}

#endif // PICASSO96

float target_getcurrentvblankrate()
{
	return static_cast<float>(vsync_vblank);
}

int rtg_index = -1;

// -2 = default
// -1 = prev
// 0 = chipset
// 1..4 = rtg
// 5 = next
bool toggle_rtg(int monid, int mode)
{
	struct amigadisplay* ad = &adisplays[monid];

	int old_index = rtg_index;

	if (monid > 0) {
		return true;
	}

	if (mode < -1 && rtg_index >= 0)
		return true;

	for (;;) {
		if (mode == -1) {
			rtg_index--;
		}
		else if (mode >= 0 && mode <= MAX_RTG_BOARDS) {
			rtg_index = mode - 1;
		}
		else {
			rtg_index++;
		}
		if (rtg_index >= MAX_RTG_BOARDS) {
			rtg_index = -1;
		}
		else if (rtg_index < -1) {
			rtg_index = MAX_RTG_BOARDS - 1;
		}
		if (rtg_index < 0) {
			if (ad->picasso_on) {
				//gfxboard_rtg_disable(monid, old_index);
				ad->picasso_requested_on = false;
				statusline_add_message(STATUSTYPE_DISPLAY, _T("Chipset display"));
				set_config_changed();
				return false;
			}
			return false;
		}
		struct rtgboardconfig* r = &currprefs.rtgboards[rtg_index];
		if (r->rtgmem_size > 0 && r->monitor_id == monid) {
			if (r->rtgmem_type >= GFXBOARD_HARDWARE) {
				int idx = 0; // gfxboard_toggle(r->monitor_id, rtg_index, mode >= -1);
				if (idx >= 0) {
					rtg_index = idx;
					return true;
				}
				if (idx < -1) {
					rtg_index = -1;
					return false;
				}
			}
			else {
				//gfxboard_toggle(r->monitor_id, -1, -1);
				if (mode < -1)
					return true;
				devices_unsafeperiod();
				//gfxboard_rtg_disable(monid, old_index);
				// can always switch from RTG to custom
				if (ad->picasso_requested_on && ad->picasso_on) {
					ad->picasso_requested_on = false;
					rtg_index = -1;
					set_config_changed();
					return true;
				}
				if (ad->picasso_on)
					return false;
				// can only switch from custom to RTG if there is some mode active
				if (picasso_is_active(r->monitor_id)) {
					picasso_enablescreen(r->monitor_id, 1);
					ad->picasso_requested_on = true;
					statusline_add_message(STATUSTYPE_DISPLAY, _T("RTG %d: %s"), rtg_index + 1, _T("UAEGFX"));
					set_config_changed();
					return true;
				}
			}
		}
		if (mode >= 0 && mode <= MAX_RTG_BOARDS) {
			rtg_index = old_index;
			return false;
		}
	}
	return false;
}

void close_rtg(int monid, bool reset)
{
	struct AmigaMonitor* mon = &AMonitors[monid];
	close_windows(&AMonitors[monid]);
	if (reset) {
		mon->screen_is_picasso = false;
	}
}<|MERGE_RESOLUTION|>--- conflicted
+++ resolved
@@ -82,12 +82,9 @@
 
 #else
 SDL_Texture* amiga_texture;
-<<<<<<< HEAD
+SDL_Rect crop_rect;
 SDL_Renderer* sdl_renderer;
 #endif
-=======
-SDL_Rect crop_rect;
->>>>>>> 7cc0c09e
 SDL_Rect renderQuad;
 static int dx = 0, dy = 0;
 const char* sdl_video_driver;
