--- conflicted
+++ resolved
@@ -81,11 +81,6 @@
 
 #else
 SDL_Texture* amiga_texture;
-<<<<<<< HEAD
-=======
-SDL_Rect renderQuad;
-static int dx = 0, dy = 0;
->>>>>>> 94155056
 SDL_Renderer* sdl_renderer;
 #endif
 SDL_Rect renderQuad;
@@ -1002,11 +997,7 @@
 
 void auto_crop_image()
 {
-<<<<<<< HEAD
-	static int new_height;
-=======
 	static int new_height, new_width;
->>>>>>> 94155056
 
 	auto start_y = minfirstline; // minfirstline = first line to be written to screen buffer
 	auto stop_y = MAXVPOS_PAL + minfirstline; // last line to be written to screen buffer
@@ -1017,16 +1008,6 @@
 	if (vstop < stop_y)
 		stop_y = vstop;			// if vstop < stop_y then there is a black border
 
-<<<<<<< HEAD
-	new_height = stop_y - start_y;
-
-	if (new_height < 200)
-		new_height = 200;
-	new_height = new_height * 2 <= 568 ? new_height * 2 : 568;
-	if (new_height != currprefs.gfx_monitor[0].gfx_size_win.height)
-	{
-		display_height = new_height;
-=======
 	new_width = (hstop - hstrt) / 2;
 	new_height = stop_y - start_y;
 
@@ -1042,7 +1023,6 @@
 		display_width = new_width;
 		display_height = new_height;
 		currprefs.gfx_monitor[0].gfx_size_win.width = new_width;
->>>>>>> 94155056
 		currprefs.gfx_monitor[0].gfx_size_win.height = new_height;
 		copy_prefs(&currprefs, &changed_prefs);
 		open_screen(&currprefs);
@@ -1054,15 +1034,6 @@
 {
 	if (vidbuffer->bufmem == nullptr) return; // no buffer allocated return
 
-<<<<<<< HEAD
-	static bool last_autoheight = false;
-	if (currprefs.gfx_auto_height)
-	{
-		static int last_vstrt, last_vstop;
-		if (last_autoheight != currprefs.gfx_auto_height 
-			|| last_vstrt != vstrt 
-			|| last_vstop != vstop
-=======
 	static bool last_autoheight;
 	if (currprefs.gfx_auto_height)
 	{
@@ -1072,7 +1043,6 @@
 			|| last_vstop != vstop
 			|| last_hstrt != hstrt
 			|| last_hstop != hstop
->>>>>>> 94155056
 			)
 		{
 			last_vstrt = vstrt;
