#include "sysconfig.h"
#include "sysdeps.h"
#include "config.h"
#include "uae.h"
#include "options.h"
#include "gui.h"
#include "memory.h"
#include "newcpu.h"
#include "custom.h"
#include "xwin.h"
#include "drawing.h"
#include "inputdevice.h"
#include "savestate.h"
#include "picasso96.h"
#include "amiberry_gfx.h"

#include <png.h>
#include <SDL.h>
#include <cmath>
#ifdef USE_SDL1
#include <SDL_image.h>
#include <SDL_gfxPrimitives.h>
#include <SDL_ttf.h>
#endif
#ifdef ANDROIDSDL
#include <SDL_screenkeyboard.h>
#endif
#ifdef USE_DISPMANX
#include "bcm_host.h"
#include "threaddep/thread.h"

#define DISPLAY_SIGNAL_SETUP 				1
#define DISPLAY_SIGNAL_SUBSHUTDOWN 			2
#define DISPLAY_SIGNAL_OPEN 				3
#define DISPLAY_SIGNAL_SHOW 				4
#define DISPLAY_SIGNAL_QUIT 				5
static uae_thread_id display_tid = nullptr;
static smp_comm_pipe *volatile display_pipe = nullptr;
static uae_sem_t display_sem = nullptr;
static bool volatile display_thread_busy = false;
#endif

#ifdef ANDROIDSDL
#include <android/log.h>
#endif

static int display_width;
static int display_height;
bool can_have_linedouble;

/* SDL Surface for output of emulation */
SDL_Surface* screen = nullptr;
<<<<<<< HEAD
#ifdef USE_SDL2
SDL_Thread* renderthread = nullptr;
=======
#if (defined USE_SDL2) && (defined USE_RENDER_THREAD)
SDL_Thread * renderthread = nullptr;
>>>>>>> a8815b21
#endif

#ifdef USE_DISPMANX
static unsigned int current_vsync_frame = 0;
#endif
unsigned long time_per_frame = 20000; // Default for PAL (50 Hz): 20000 microsecs
static unsigned long last_synctime;
static int vsync_modulo = 1;
static int host_hz = 50;

/* Possible screen modes (x and y resolutions) */
#define MAX_SCREEN_MODES 14
static int x_size_table[MAX_SCREEN_MODES] = { 640, 640, 720, 800, 800, 960, 1024, 1280, 1280, 1280, 1360, 1366, 1680, 1920 };
static int y_size_table[MAX_SCREEN_MODES] = { 400, 480, 400, 480, 600, 540, 768, 720, 800, 1024, 768, 768, 1050, 1080 };

struct PicassoResolution* DisplayModes;
struct MultiDisplay Displays[MAX_DISPLAYS];

int screen_is_picasso = 0;

static SDL_Surface* current_screenshot = nullptr;
static char screenshot_filename_default[MAX_DPATH] =
{
	'/', 't', 'm', 'p', '/', 'n', 'u', 'l', 'l', '.', 'p', 'n', 'g', '\0'
};
char* screenshot_filename = static_cast<char *>(&screenshot_filename_default[0]);
FILE* screenshot_file = nullptr;
static void create_screenshot();
static int save_thumb(char* path);
int delay_savestate_frame = 0;

#ifdef USE_DISPMANX
static unsigned long next_synctime = 0;

DISPMANX_DISPLAY_HANDLE_T   dispmanxdisplay;
DISPMANX_MODEINFO_T         dispmanxdinfo;
DISPMANX_RESOURCE_HANDLE_T  dispmanxresource_amigafb_1 = 0;
DISPMANX_RESOURCE_HANDLE_T  dispmanxresource_amigafb_2 = 0;
DISPMANX_ELEMENT_HANDLE_T   dispmanxelement;
DISPMANX_UPDATE_HANDLE_T    dispmanxupdate;
VC_RECT_T       src_rect;
VC_RECT_T       dst_rect;
VC_RECT_T       blit_rect;

static int DispManXElementpresent = 0;
static unsigned char current_resource_amigafb = 0;

static volatile uae_atomic vsync_counter = 0;
void vsync_callback(unsigned int a, void* b)
{
	atomic_inc(&vsync_counter);
}

static void *display_thread(void *unused)
{
	VC_DISPMANX_ALPHA_T alpha = {
		DISPMANX_FLAGS_ALPHA_T(DISPMANX_FLAGS_ALPHA_FROM_SOURCE | DISPMANX_FLAGS_ALPHA_FIXED_ALL_PIXELS),
		255 /*alpha 0->255*/ , 	0
	};
	uint32_t vc_image_ptr;
#ifdef USE_SDL1
	SDL_Surface *dummy_screen;
#endif
	int width, height;
	float want_aspect, real_aspect, scale;
	SDL_Rect viewport;

	for (;;) {
		display_thread_busy = false;
		auto signal = read_comm_pipe_u32_blocking(display_pipe);
		display_thread_busy = true;
		
		switch (signal) {
		case DISPLAY_SIGNAL_SETUP:
			bcm_host_init();
			dispmanxdisplay = vc_dispmanx_display_open(0);
			vc_dispmanx_vsync_callback(dispmanxdisplay, vsync_callback, nullptr);
			break;

		case DISPLAY_SIGNAL_SUBSHUTDOWN:
			if (DispManXElementpresent == 1)
			{
				DispManXElementpresent = 0;
				dispmanxupdate = vc_dispmanx_update_start(0);
				vc_dispmanx_element_remove(dispmanxupdate, dispmanxelement);
				vc_dispmanx_update_submit_sync(dispmanxupdate);
			}

			if (dispmanxresource_amigafb_1 != 0) {
				vc_dispmanx_resource_delete(dispmanxresource_amigafb_1);
				dispmanxresource_amigafb_1 = 0;
			}
			if (dispmanxresource_amigafb_2 != 0) {
				vc_dispmanx_resource_delete(dispmanxresource_amigafb_2);
				dispmanxresource_amigafb_2 = 0;
			}

			if (screen != nullptr) {
				SDL_FreeSurface(screen);
				screen = nullptr;
			}

			uae_sem_post(&display_sem);
			break;

		case DISPLAY_SIGNAL_OPEN:
			width = display_width;
			height = display_height;
#ifdef USE_SDL1
			dummy_screen = SDL_SetVideoMode(width, height, 16, SDL_SWSURFACE | SDL_FULLSCREEN);
			screen = SDL_CreateRGBSurface(SDL_HWSURFACE, width, height, 16,
				dummy_screen->format->Rmask, dummy_screen->format->Gmask, dummy_screen->format->Bmask, dummy_screen->format->Amask);
			SDL_FreeSurface(dummy_screen);
#elif USE_SDL2
			screen = SDL_CreateRGBSurface(0, display_width, display_height, 16, 0, 0, 0, 0);
#endif
			vc_dispmanx_display_get_info(dispmanxdisplay, &dispmanxdinfo);

			dispmanxresource_amigafb_1 = vc_dispmanx_resource_create(VC_IMAGE_RGB565, width, height, &vc_image_ptr);
			dispmanxresource_amigafb_2 = vc_dispmanx_resource_create(VC_IMAGE_RGB565, width, height, &vc_image_ptr);

			vc_dispmanx_rect_set(&blit_rect, 0, 0, width, height);
			vc_dispmanx_resource_write_data(dispmanxresource_amigafb_1, VC_IMAGE_RGB565, screen->pitch, screen->pixels, &blit_rect);
			vc_dispmanx_rect_set(&src_rect, 0, 0, width << 16, height << 16);

			// Correct Aspect Ratio
			if (currprefs.gfx_correct_aspect == 0)
			{
				// Fullscreen.
				vc_dispmanx_rect_set(&dst_rect, 0, 0, dispmanxdinfo.width, dispmanxdinfo.height);
			}
			else
			{
				if (screen_is_picasso)
					height = display_height;
				else
					height = (display_height * 2) >> currprefs.gfx_vresolution;

				want_aspect = float(width) / float(height);

				real_aspect = float(dispmanxdinfo.width) / float(dispmanxdinfo.height);

				if (want_aspect > real_aspect)
				{
					scale = float(dispmanxdinfo.width) / float(display_width);
					viewport.x = 0;
					viewport.w = dispmanxdinfo.width;
					viewport.h = int(std::ceil(height * scale));
					viewport.y = (dispmanxdinfo.height - viewport.h) / 2;
				}
				else
				{
					scale = float(dispmanxdinfo.height) / float(height);
					viewport.y = 0;
					viewport.h = dispmanxdinfo.height;
					viewport.w = int(std::ceil(display_width * scale));
					viewport.x = (dispmanxdinfo.width - viewport.w) / 2;
				}

				vc_dispmanx_rect_set(&dst_rect, viewport.x, viewport.y, viewport.w, viewport.h);
			}

			if (DispManXElementpresent == 0)
			{
				DispManXElementpresent = 1;
				dispmanxupdate = vc_dispmanx_update_start(0);
				dispmanxelement = vc_dispmanx_element_add(dispmanxupdate, dispmanxdisplay, 0,               // layer
					&dst_rect, dispmanxresource_amigafb_1, &src_rect, DISPMANX_PROTECTION_NONE, &alpha,
					nullptr,             // clamp
					DISPMANX_NO_ROTATE);

				vc_dispmanx_update_submit(dispmanxupdate, nullptr, nullptr);
			}
			uae_sem_post(&display_sem);
			break;

		case DISPLAY_SIGNAL_SHOW:
			if (current_resource_amigafb == 1)
			{
				current_resource_amigafb = 0;
				vc_dispmanx_resource_write_data(dispmanxresource_amigafb_1,
					VC_IMAGE_RGB565,
					screen->pitch,
					screen->pixels,
					&blit_rect);
				dispmanxupdate = vc_dispmanx_update_start(0);
				vc_dispmanx_element_change_source(dispmanxupdate, dispmanxelement, dispmanxresource_amigafb_1);
			}
			else
			{
				current_resource_amigafb = 1;
				vc_dispmanx_resource_write_data(dispmanxresource_amigafb_2,
					VC_IMAGE_RGB565,
					screen->pitch,
					screen->pixels,
					&blit_rect);
				dispmanxupdate = vc_dispmanx_update_start(0);
				vc_dispmanx_element_change_source(dispmanxupdate, dispmanxelement, dispmanxresource_amigafb_2);
			}
			vc_dispmanx_update_submit(dispmanxupdate, nullptr, nullptr);
			break;

		case DISPLAY_SIGNAL_QUIT:
			vc_dispmanx_vsync_callback(dispmanxdisplay, nullptr, nullptr);
			vc_dispmanx_display_close(dispmanxdisplay);
			bcm_host_deinit();
			display_tid = nullptr;
			return nullptr;
		default: 
			break;
		}
	}
}
#endif

int graphics_setup(void)
{
#ifdef PICASSO96
	picasso_init_resolutions();
	InitPicasso96();
#endif
#ifdef USE_SDL1
	const SDL_VideoInfo* sdl_video_info = SDL_GetVideoInfo();
	can_have_linedouble = sdl_video_info->current_h >= 540;

	VCHI_INSTANCE_T vchi_instance;
	VCHI_CONNECTION_T *vchi_connection;
	TV_DISPLAY_STATE_T tvstate;

	if (vchi_initialise(&vchi_instance) == 0) {
		if (vchi_connect(nullptr, 0, vchi_instance) == 0)
		{
			vc_vchi_tv_init(vchi_instance, &vchi_connection, 1);
			if (vc_tv_get_display_state(&tvstate) == 0)
			{
				HDMI_PROPERTY_PARAM_T property;
				property.property = HDMI_PROPERTY_PIXEL_CLOCK_TYPE;
				vc_tv_hdmi_get_property(&property);
				const float frame_rate = property.param1 == HDMI_PIXEL_CLOCK_TYPE_NTSC ? tvstate.display.hdmi.frame_rate * (1000.0f / 1001.0f) : tvstate.display.hdmi.frame_rate;
				host_hz = int(frame_rate);
			}
			vc_vchi_tv_stop();
			vchi_disconnect(vchi_instance);
		}
	}
#elif USE_SDL2
	if (SDL_Init(SDL_INIT_EVERYTHING) != 0)
	{
		SDL_Log("SDL could not initialize! SDL_Error: %s\n", SDL_GetError());
		abort();
	}

	if (sdlWindow == nullptr)
	{
		sdlWindow = SDL_CreateWindow("Amiberry",
<<<<<<< HEAD
			SDL_WINDOWPOS_UNDEFINED,
			SDL_WINDOWPOS_UNDEFINED,
			0,
			0,
			SDL_WINDOW_FULLSCREEN);
		check_error_sdl(sdlWindow == nullptr, "Unable to create window");
=======
			SDL_WINDOWPOS_CENTERED,
			SDL_WINDOWPOS_CENTERED,
			800,
			480,
			//SDL_WINDOW_FULLSCREEN);
			//SDL_WINDOW_FULLSCREEN_DESKTOP);
			SDL_WINDOW_SHOWN | SDL_WINDOW_RESIZABLE);
		check_error_sdl(sdlWindow == nullptr, "Unable to create window");		
>>>>>>> a8815b21
	}
	
	if (SDL_GetWindowDisplayMode(sdlWindow, &sdlMode) != 0)
	{
		SDL_Log("Could not get information about SDL Mode! SDL_Error: %s\n", SDL_GetError());
	}
	can_have_linedouble = sdlMode.h >= 540;

	if (renderer == nullptr)
	{
		renderer = SDL_CreateRenderer(sdlWindow, -1, SDL_RENDERER_ACCELERATED | SDL_RENDERER_PRESENTVSYNC);
		check_error_sdl(renderer == nullptr, "Unable to create a renderer");
	}

	if (SDL_SetHint(SDL_HINT_GRAB_KEYBOARD, "1") != SDL_TRUE)
		SDL_Log("SDL could not grab the keyboard");

	SDL_ShowCursor(SDL_DISABLE);

	SDL_DisplayMode current;
	const auto should_be_zero = SDL_GetCurrentDisplayMode(0, &current);
	if (should_be_zero == 0)
		host_hz = current.refresh_rate;
#endif

#ifdef USE_DISPMANX
	if (display_pipe == nullptr) {
		display_pipe = xmalloc(smp_comm_pipe, 1);
		init_comm_pipe(display_pipe, 20, 1);
	}
	if (display_sem == nullptr) {
		uae_sem_init(&display_sem, 0, 0);
	}
	if (display_tid == nullptr && display_pipe != nullptr && display_sem != nullptr) {
		uae_start_thread(_T("render"), display_thread, nullptr, &display_tid);
	}
	write_comm_pipe_u32(display_pipe, DISPLAY_SIGNAL_SETUP, 1);
#endif

	return 1;
}

void toggle_fullscreen()
{
#ifdef USE_SDL2
	Uint32 FullscreenFlag = SDL_WINDOW_FULLSCREEN;
	if (sdlWindow)
	{
		const bool is_fullscreen = SDL_GetWindowFlags(sdlWindow) & FullscreenFlag;
		SDL_SetWindowFullscreen(sdlWindow, is_fullscreen ? 0 : FullscreenFlag);
		SDL_ShowCursor(is_fullscreen);
	}
#endif
}

#ifdef USE_DISPMANX
static void wait_for_display_thread(void)
{
	while(display_thread_busy)
		usleep(10);
}
#endif

void InitAmigaVidMode(struct uae_prefs* p)
{
	/* Initialize structure for Amiga video modes */
	gfxvidinfo.drawbuffer.pixbytes = screen->format->BytesPerPixel;
	gfxvidinfo.drawbuffer.bufmem = static_cast<uae_u8*>(screen->pixels);
	gfxvidinfo.drawbuffer.outwidth = p->gfx_size.width;
	gfxvidinfo.drawbuffer.outheight = p->gfx_size.height << p->gfx_vresolution;
	gfxvidinfo.drawbuffer.rowbytes = screen->pitch;
}

void graphics_subshutdown()
{
#ifdef USE_SDL2
	if (renderthread) { SDL_WaitThread(renderthread, NULL); renderthread = NULL; }
#endif
#ifdef USE_DISPMANX
	if (display_tid != nullptr) {
		wait_for_display_thread();
		write_comm_pipe_u32(display_pipe, DISPLAY_SIGNAL_SUBSHUTDOWN, 1);
		uae_sem_wait(&display_sem);
	}
#elif USE_SDL2
#if (defined USE_RENDER_THREAD)
	if (renderthread)
	{
		SDL_WaitThread(renderthread, NULL); 
		renderthread = NULL;
	}
#endif

	if (screen != nullptr)
	{
		SDL_FreeSurface(screen);
		screen = nullptr;
	}
	if (texture != nullptr)
	{
		SDL_DestroyTexture(texture);
		texture = nullptr;
	}
#endif
}

#ifdef ANDROIDSDL
void update_onscreen()
{
	SDL_ANDROID_SetScreenKeyboardFloatingJoystick(changed_prefs.floatingJoystick);
	if (changed_prefs.onScreen == 0)
	{
		SDL_ANDROID_SetScreenKeyboardShown(0);
	}
	else
	{
		SDL_ANDROID_SetScreenKeyboardShown(1);
		SDL_Rect pos_textinput, pos_dpad, pos_button1, pos_button2, pos_button3, pos_button4, pos_button5, pos_button6;
		pos_textinput.x = changed_prefs.pos_x_textinput*(SDL_ListModes(NULL, 0)[0]->w / (float)480);
		pos_textinput.y = changed_prefs.pos_y_textinput*(SDL_ListModes(NULL, 0)[0]->h / (float)360);
		pos_textinput.h = SDL_ListModes(NULL, 0)[0]->h / (float)10;
		pos_textinput.w = pos_textinput.h;
		SDL_ANDROID_SetScreenKeyboardButtonPos(SDL_ANDROID_SCREENKEYBOARD_BUTTON_TEXT, &pos_textinput);
		pos_dpad.x = changed_prefs.pos_x_dpad*(SDL_ListModes(NULL, 0)[0]->w / (float)480);
		pos_dpad.y = changed_prefs.pos_y_dpad*(SDL_ListModes(NULL, 0)[0]->h / (float)360);
		pos_dpad.h = SDL_ListModes(NULL, 0)[0]->h / (float)2.5;
		pos_dpad.w = pos_dpad.h;
		SDL_ANDROID_SetScreenKeyboardButtonPos(SDL_ANDROID_SCREENKEYBOARD_BUTTON_DPAD, &pos_dpad);
		pos_button1.x = changed_prefs.pos_x_button1*(SDL_ListModes(NULL, 0)[0]->w / (float)480);
		pos_button1.y = changed_prefs.pos_y_button1*(SDL_ListModes(NULL, 0)[0]->h / (float)360);
		pos_button1.h = SDL_ListModes(NULL, 0)[0]->h / (float)5;
		pos_button1.w = pos_button1.h;
		SDL_ANDROID_SetScreenKeyboardButtonPos(SDL_ANDROID_SCREENKEYBOARD_BUTTON_0, &pos_button1);
		pos_button2.x = changed_prefs.pos_x_button2*(SDL_ListModes(NULL, 0)[0]->w / (float)480);
		pos_button2.y = changed_prefs.pos_y_button2*(SDL_ListModes(NULL, 0)[0]->h / (float)360);
		pos_button2.h = SDL_ListModes(NULL, 0)[0]->h / (float)5;
		pos_button2.w = pos_button2.h;
		SDL_ANDROID_SetScreenKeyboardButtonPos(SDL_ANDROID_SCREENKEYBOARD_BUTTON_1, &pos_button2);
		pos_button3.x = changed_prefs.pos_x_button3*(SDL_ListModes(NULL, 0)[0]->w / (float)480);
		pos_button3.y = changed_prefs.pos_y_button3*(SDL_ListModes(NULL, 0)[0]->h / (float)360);
		pos_button3.h = SDL_ListModes(NULL, 0)[0]->h / (float)5;
		pos_button3.w = pos_button3.h;
		SDL_ANDROID_SetScreenKeyboardButtonPos(SDL_ANDROID_SCREENKEYBOARD_BUTTON_2, &pos_button3);
		pos_button4.x = changed_prefs.pos_x_button4*(SDL_ListModes(NULL, 0)[0]->w / (float)480);
		pos_button4.y = changed_prefs.pos_y_button4*(SDL_ListModes(NULL, 0)[0]->h / (float)360);
		pos_button4.h = SDL_ListModes(NULL, 0)[0]->h / (float)5;
		pos_button4.w = pos_button4.h;
		SDL_ANDROID_SetScreenKeyboardButtonPos(SDL_ANDROID_SCREENKEYBOARD_BUTTON_3, &pos_button4);
		pos_button5.x = changed_prefs.pos_x_button5*(SDL_ListModes(NULL, 0)[0]->w / (float)480);
		pos_button5.y = changed_prefs.pos_y_button5*(SDL_ListModes(NULL, 0)[0]->h / (float)360);
		pos_button5.h = SDL_ListModes(NULL, 0)[0]->h / (float)5;
		pos_button5.w = pos_button5.h;
		SDL_ANDROID_SetScreenKeyboardButtonPos(SDL_ANDROID_SCREENKEYBOARD_BUTTON_4, &pos_button5);
		pos_button6.x = changed_prefs.pos_x_button6*(SDL_ListModes(NULL, 0)[0]->w / (float)480);
		pos_button6.y = changed_prefs.pos_y_button6*(SDL_ListModes(NULL, 0)[0]->h / (float)360);
		pos_button6.h = SDL_ListModes(NULL, 0)[0]->h / (float)5;
		pos_button6.w = pos_button6.h;
		SDL_ANDROID_SetScreenKeyboardButtonPos(SDL_ANDROID_SCREENKEYBOARD_BUTTON_5, &pos_button6);

		SDL_ANDROID_SetScreenKeyboardButtonShown(SDL_ANDROID_SCREENKEYBOARD_BUTTON_TEXT, changed_prefs.onScreen_textinput);
		SDL_ANDROID_SetScreenKeyboardButtonShown(SDL_ANDROID_SCREENKEYBOARD_BUTTON_DPAD, changed_prefs.onScreen_dpad);
		SDL_ANDROID_SetScreenKeyboardButtonShown(SDL_ANDROID_SCREENKEYBOARD_BUTTON_0, changed_prefs.onScreen_button1);
		SDL_ANDROID_SetScreenKeyboardButtonShown(SDL_ANDROID_SCREENKEYBOARD_BUTTON_1, changed_prefs.onScreen_button2);
		SDL_ANDROID_SetScreenKeyboardButtonShown(SDL_ANDROID_SCREENKEYBOARD_BUTTON_2, changed_prefs.onScreen_button3);
		SDL_ANDROID_SetScreenKeyboardButtonShown(SDL_ANDROID_SCREENKEYBOARD_BUTTON_3, changed_prefs.onScreen_button4);
		SDL_ANDROID_SetScreenKeyboardButtonShown(SDL_ANDROID_SCREENKEYBOARD_BUTTON_4, changed_prefs.onScreen_button5);
		SDL_ANDROID_SetScreenKeyboardButtonShown(SDL_ANDROID_SCREENKEYBOARD_BUTTON_5, changed_prefs.onScreen_button6);
	}
}
#endif

#ifdef USE_SDL2
// Check if the requested Amiga resolution can be displayed with the current Screen mode as a direct multiple
// Based on this we make the decision to use Linear (smooth) or Nearest Neighbor (pixelated) scaling
bool isModeAspectRatioExact(SDL_DisplayMode* mode, const int width, const int height)
{
	return mode->w % width == 0 && mode->h % height == 0;
}
#endif

static void open_screen(struct uae_prefs* p)
{
	graphics_subshutdown();

	if (max_uae_width == 0 || max_uae_height == 0)
	{
		max_uae_width = 1920;
		max_uae_height = 1080;
	}

	currprefs.gfx_correct_aspect = changed_prefs.gfx_correct_aspect;
#ifdef ANDROIDSDL
	update_onscreen();
#endif
	if (screen_is_picasso)
	{
		display_width = picasso_vidinfo.width ? picasso_vidinfo.width : 640;
		display_height = picasso_vidinfo.height ? picasso_vidinfo.height : 256;
#ifdef USE_SDL2
		SDL_SetHint(SDL_HINT_RENDER_SCALE_QUALITY, "linear"); // we always use linear for Picasso96 modes
#endif
	}
	else
	{
		p->gfx_resolution = p->gfx_size.width ? (p->gfx_size.width > 600 ? 1 : 0) : 1;
		display_width = p->gfx_size.width ? p->gfx_size.width : 640;
		display_height = (p->gfx_size.height ? p->gfx_size.height : 256) << p->gfx_vresolution;

#ifdef USE_SDL2
		if (p->scaling_method == -1)
		{
			if (isModeAspectRatioExact(&sdlMode, display_width, display_height))
				SDL_SetHint(SDL_HINT_RENDER_SCALE_QUALITY, "nearest");
			else
				SDL_SetHint(SDL_HINT_RENDER_SCALE_QUALITY, "linear");
		}
		else if (p->scaling_method == 0)
			SDL_SetHint(SDL_HINT_RENDER_SCALE_QUALITY, "nearest");
		else if (p->scaling_method == 1)
			SDL_SetHint(SDL_HINT_RENDER_SCALE_QUALITY, "linear");
#endif
	}

#ifdef USE_DISPMANX
	next_synctime = 0;
	current_resource_amigafb = 0;
	write_comm_pipe_u32(display_pipe, DISPLAY_SIGNAL_OPEN, 1);
	uae_sem_wait(&display_sem);

	vsync_counter = 0;
	current_vsync_frame = 2;

#elif USE_SDL2
	SDL_SetRenderDrawColor(renderer, 0, 0, 0, 0xFF);
	SDL_RenderClear(renderer);

	if (sdlWindow)
	{
		const bool is_fullscreen = SDL_GetWindowFlags(sdlWindow) & SDL_WINDOW_FULLSCREEN;
		if (p->gfx_apmode[0].gfx_fullscreen == GFX_FULLSCREEN)
		{
			// Switch to Fullscreen mode, if we don't have it already
			if (!is_fullscreen)
				SDL_SetWindowFullscreen(sdlWindow, SDL_WINDOW_FULLSCREEN);
		}
		else
		{
			// Switch to Window mode, if we don't have it already
			if (is_fullscreen)
				SDL_SetWindowFullscreen(sdlWindow, 0);
		}

		if ((SDL_GetWindowFlags(sdlWindow) & SDL_WINDOW_MAXIMIZED) == 0)
		{
			if (screen_is_picasso)
				SDL_SetWindowSize(sdlWindow, display_width, display_height);
			else
				SDL_SetWindowSize(sdlWindow, display_width, display_height * 2 >> p->gfx_vresolution);
		}	
	}

	screen = SDL_CreateRGBSurface(0, display_width, display_height, 16, 0, 0, 0, 0);
	check_error_sdl(screen == nullptr, "Unable to create a surface");

	if (screen_is_picasso)
		SDL_RenderSetLogicalSize(renderer, display_width, display_height);
	else
		SDL_RenderSetLogicalSize(renderer, display_width, (display_height * 2) >> p->gfx_vresolution);

	texture = SDL_CreateTexture(renderer, screen->format->format, SDL_TEXTUREACCESS_STREAMING, screen->w, screen->h);
	check_error_sdl(texture == nullptr, "Unable to create texture");

#endif

	if (screen != nullptr)
	{
		InitAmigaVidMode(p);
		init_row_map();
		vsync_switchmode(p->ntscmode ? 60 : 50);
	}
}

void update_display(struct uae_prefs* p)
{
	open_screen(p);	
	SDL_ShowCursor(SDL_DISABLE);
	framecnt = 1; // Don't draw frame before reset done
}

int check_prefs_changed_gfx()
{
	auto changed = 0;

	if (currprefs.gfx_size.height != changed_prefs.gfx_size.height ||
		currprefs.gfx_size.width != changed_prefs.gfx_size.width ||
		currprefs.gfx_resolution != changed_prefs.gfx_resolution ||
		currprefs.gfx_vresolution != changed_prefs.gfx_vresolution ||
		currprefs.gfx_correct_aspect != changed_prefs.gfx_correct_aspect)
	{
		cfgfile_configuration_change(1);
		currprefs.gfx_size.height = changed_prefs.gfx_size.height;
		currprefs.gfx_size.width = changed_prefs.gfx_size.width;
		currprefs.gfx_resolution = changed_prefs.gfx_resolution;
		currprefs.gfx_vresolution = changed_prefs.gfx_vresolution;
		currprefs.gfx_correct_aspect = changed_prefs.gfx_correct_aspect;
		update_display(&currprefs);
		changed = 1;
	}
	if (currprefs.leds_on_screen != changed_prefs.leds_on_screen ||
		currprefs.hide_idle_led != changed_prefs.hide_idle_led || 
		currprefs.vertical_offset != changed_prefs.vertical_offset)
	{
		currprefs.leds_on_screen = changed_prefs.leds_on_screen;
		currprefs.hide_idle_led = changed_prefs.hide_idle_led;
		currprefs.vertical_offset = changed_prefs.vertical_offset;
		changed = 1;
	}
	if (currprefs.chipset_refreshrate != changed_prefs.chipset_refreshrate)
	{
		currprefs.chipset_refreshrate = changed_prefs.chipset_refreshrate;
		init_hz_normal();
		changed = 1;
	}

	currprefs.filesys_limit = changed_prefs.filesys_limit;
	currprefs.harddrive_read_only = changed_prefs.harddrive_read_only;

	if (changed)
		init_custom();

	return changed;
}


int lockscr()
{
	return 1;
}


void unlockscr()
{

}

#ifdef USE_DISPMANX
void wait_for_vsync()
{
	const auto start = read_processor_time();
	const auto wait_till = current_vsync_frame;
	do
	{
		usleep(10);
		current_vsync_frame = vsync_counter;
	} while (wait_till >= current_vsync_frame && read_processor_time() - start < 20000);
}
#endif

bool render_screen(bool immediate)
{
	if (savestate_state == STATE_DOSAVE)
	{
		if (delay_savestate_frame > 0)
			--delay_savestate_frame;
		else
		{
			create_screenshot();
			save_thumb(screenshot_filename);
			savestate_state = 0;
		}
	}

	return true;
}

<<<<<<< HEAD
#ifdef USE_SDL2
// All the moving and copying of data, happens here.
int sdl2_render_thread(void *ptr) {
        if (texture == NULL || renderer == NULL || screen == NULL) {
	    printf("T: %08x; R: %08x; S: %08x\n", texture, renderer, screen);
	    return 0;
	}
=======
#if (defined USE_SDL2) && (defined USE_RENDER_THREAD)
// All the moving and copying of data, happens here.
int sdl2_render_thread(void *ptr) {
	if (texture == NULL || renderer == NULL || screen == NULL) {
		return 0;
	}

>>>>>>> a8815b21
	SDL_UpdateTexture(texture, nullptr, screen->pixels, screen->pitch);
	SDL_RenderClear(renderer);
	SDL_RenderCopy(renderer, texture, nullptr, nullptr);
	return 0;
}
#endif

void show_screen(int mode)
{
	const auto start = read_processor_time();

#ifdef USE_SDL2
	// Alynna // This hack is to keep good timing in RTG.
	currprefs.gfx_framerate = screen_is_picasso;
#endif
		
#ifdef USE_DISPMANX
	const auto wait_till = current_vsync_frame;
	if (vsync_modulo == 1)
	{
		// Amiga framerate is equal to host framerate
		do
		{
			usleep(10);
			current_vsync_frame = vsync_counter;
		} while (wait_till >= current_vsync_frame && read_processor_time() - start < 40000);
		if (wait_till + 1 != current_vsync_frame)
		{
			// We missed a vsync...
			next_synctime = 0;
		}
	}
	else
	{
		// Amiga framerate differs from host framerate
		const auto wait_till_time = next_synctime != 0 ? next_synctime : last_synctime + time_per_frame;
		if (current_vsync_frame % vsync_modulo == 0)
		{
			// Real vsync
			if (start < wait_till_time)
			{
				// We are in time, wait for vsync
				atomic_set(&vsync_counter, current_vsync_frame);
				do
				{
					usleep(10);
					current_vsync_frame = vsync_counter;
				} while (wait_till >= current_vsync_frame && read_processor_time() - start < 40000);
			}
			else
			{
				// Too late for vsync
			}
		}
		else
		{
			// Estimate vsync by time
			while (wait_till_time > read_processor_time())
			{
				usleep(10);
			}
			++current_vsync_frame;
		}
	}

	current_vsync_frame += currprefs.gfx_framerate;
#endif

#ifdef USE_DISPMANX
	wait_for_display_thread();
	write_comm_pipe_u32(display_pipe, DISPLAY_SIGNAL_SHOW, 1);
#elif USE_SDL2
<<<<<<< HEAD
        // Wait for the last thread to finish before rendering it.
        SDL_WaitThread(renderthread, NULL); renderthread = NULL;
        // RenderPresent must be done in the main thread.
	SDL_RenderPresent(renderer);
        // Then start the next render thread.
        renderthread = SDL_CreateThread(sdl2_render_thread, "AmigaScreen", nullptr);

        // Alynna // Old mainthread method of rendering.  Preserved just in case.
	//SDL_RenderClear(renderer);
	//SDL_RenderCopy(renderer, texture, nullptr, nullptr);
	//SDL_RenderPresent(renderer);
	//printf("%d\n",currprefs.gfx_framerate);
#endif
=======
#if (defined USE_RENDER_THREAD)
	// Wait for the last thread to finish before rendering it.
	SDL_WaitThread(renderthread, NULL); 
	renderthread = NULL;
	// RenderPresent must be done in the main thread.
	SDL_RenderPresent(renderer);
	// Then start the next render thread.
	renderthread = SDL_CreateThread(sdl2_render_thread, "AmigaScreen", nullptr);
#else
	SDL_UpdateTexture(texture, nullptr, screen->pixels, screen->pitch);
	SDL_RenderClear(renderer);
	SDL_RenderCopy(renderer, texture, nullptr, nullptr);
	SDL_RenderPresent(renderer);
#endif //USE_RENDER_THREAD
	
#endif //USE_SDL2

>>>>>>> a8815b21
	last_synctime = read_processor_time();
	idletime += last_synctime - start;

#ifdef USE_DISPMANX
	if (last_synctime - next_synctime > time_per_frame - 5000)
		next_synctime = last_synctime + time_per_frame * (1 + currprefs.gfx_framerate);
	else
		next_synctime = next_synctime + time_per_frame * (1 + currprefs.gfx_framerate);
#endif
}


unsigned long target_lastsynctime()
{
	return last_synctime;
}

bool show_screen_maybe(const bool show)
{
	if (show)
		show_screen(0);
	return false;
}

void black_screen_now()
{
<<<<<<< HEAD
#ifdef USE_SDL2
	if (renderthread) { SDL_WaitThread(renderthread, NULL); renderthread = NULL; }
=======
#if (defined USE_SDL2) && (defined USE_RENDER_THREAD)
	if (renderthread)
	{
		SDL_WaitThread(renderthread, NULL); 
		renderthread = NULL;
	}
>>>>>>> a8815b21
#endif
	if (screen != nullptr)
	{
		SDL_FillRect(screen, nullptr, 0);
		render_screen(true);
		show_screen(0);
	}
}

static void graphics_subinit()
{
	if (screen == nullptr)
	{
		open_screen(&currprefs);
		if (screen == nullptr)
			fprintf(stderr, "Unable to set video mode: %s\n", SDL_GetError());
	}
	else
	{
		SDL_ShowCursor(SDL_DISABLE);
		InitAmigaVidMode(&currprefs);
	}
}

static int red_bits, green_bits, blue_bits, alpha_bits;
static int red_shift, green_shift, blue_shift, alpha_shift;
static int alpha;

static int init_colors()
{
	/* Truecolor: */
	red_bits = bits_in_mask(screen->format->Rmask);
	green_bits = bits_in_mask(screen->format->Gmask);
	blue_bits = bits_in_mask(screen->format->Bmask);
	red_shift = mask_shift(screen->format->Rmask);
	green_shift = mask_shift(screen->format->Gmask);
	blue_shift = mask_shift(screen->format->Bmask);
	alloc_colors64k(red_bits, green_bits, blue_bits, red_shift, green_shift, blue_shift, 0);
	notice_new_xcolors();

	return 1;
}

/*
* Find the colour depth of the display
*/
static int get_display_depth()
{
#ifdef USE_SDL1
	const SDL_VideoInfo *vid_info;
	auto depth = 0;

	if ((vid_info = SDL_GetVideoInfo()))
	{
		depth = vid_info->vfmt->BitsPerPixel;

		/* Don't trust the answer if it's 16 bits; the display
		* could actually be 15 bits deep. We'll count the bits
		* ourselves */
		if (depth == 16)
			depth = bits_in_mask(vid_info->vfmt->Rmask) + bits_in_mask(vid_info->vfmt->Gmask) + bits_in_mask(vid_info->vfmt->Bmask);
	}
#elif USE_SDL2
	const int depth = screen->format->BytesPerPixel == 4 ? 32 : 16;
#endif
	return depth;
}

int GetSurfacePixelFormat()
{
	const auto depth = get_display_depth();
	const auto unit = depth + 1 & 0xF8;

	return unit == 8
		? RGBFB_CHUNKY
		: depth == 15 && unit == 16
		? RGBFB_R5G5B5
		: depth == 16 && unit == 16
		? RGBFB_R5G6B5
		: unit == 24
		? RGBFB_B8G8R8
		: unit == 32
		? RGBFB_R8G8B8A8
		: RGBFB_NONE;
}

int graphics_init(bool mousecapture)
{
	graphics_subinit();

	if (!init_colors())
		return 0;

	return 1;
}

void graphics_leave()
{
	graphics_subshutdown();

#ifdef USE_DISPMANX
	if (display_tid != nullptr) {
		write_comm_pipe_u32(display_pipe, DISPLAY_SIGNAL_QUIT, 1);
		while (display_tid != nullptr) {
			sleep_millis(10);
		}
		destroy_comm_pipe(display_pipe);
		xfree(display_pipe);
		display_pipe = nullptr;
		uae_sem_destroy(&display_sem);
		display_sem = nullptr;
	}
#endif
#ifdef  USE_SDL2
	if (texture)
	{
		SDL_DestroyTexture(texture);
		texture = nullptr;
	}

	if (renderer)
	{
		SDL_DestroyRenderer(renderer);
		renderer = nullptr;
	}

	if (sdlWindow)
	{
		SDL_DestroyWindow(sdlWindow);
		sdlWindow = nullptr;
	}
#endif

	SDL_VideoQuit();
}

#define  SYSTEM_RED_SHIFT      (screen->format->Rshift)
#define  SYSTEM_GREEN_SHIFT    (screen->format->Gshift)
#define  SYSTEM_BLUE_SHIFT     (screen->format->Bshift)
#define  SYSTEM_RED_MASK       (screen->format->Rmask)
#define  SYSTEM_GREEN_MASK     (screen->format->Gmask)
#define  SYSTEM_BLUE_MASK      (screen->format->Bmask)

static int save_png(SDL_Surface* surface, char* path)
{
	const auto w = surface->w;
	const auto h = surface->h;
	const auto pix = static_cast<unsigned char *>(surface->pixels);
	unsigned char writeBuffer[1024 * 3];
	const auto f = fopen(path, "wbe");
	if (!f) return 0;
	auto png_ptr = png_create_write_struct(PNG_LIBPNG_VER_STRING,
		nullptr,
		nullptr,
		nullptr);
	if (!png_ptr)
	{
		fclose(f);
		return 0;
	}

	auto info_ptr = png_create_info_struct(png_ptr);

	if (!info_ptr)
	{
		png_destroy_write_struct(&png_ptr, nullptr);
		fclose(f);
		return 0;
	}

	png_init_io(png_ptr, f);

	png_set_IHDR(png_ptr,
		info_ptr,
		w,
		h,
		8,
		PNG_COLOR_TYPE_RGB,
		PNG_INTERLACE_NONE,
		PNG_COMPRESSION_TYPE_DEFAULT,
		PNG_FILTER_TYPE_DEFAULT);

	png_write_info(png_ptr, info_ptr);

	auto b = writeBuffer;

	const auto sizeX = w;
	const auto sizeY = h;

	auto p = reinterpret_cast<unsigned short *>(pix);
	for (auto y = 0; y < sizeY; y++)
	{
		for (auto x = 0; x < sizeX; x++)
		{
			auto v = p[x];

			*b++ = ((v & SYSTEM_RED_MASK) >> SYSTEM_RED_SHIFT) << 3; // R
			*b++ = ((v & SYSTEM_GREEN_MASK) >> SYSTEM_GREEN_SHIFT) << 2; // G
			*b++ = ((v & SYSTEM_BLUE_MASK) >> SYSTEM_BLUE_SHIFT) << 3; // B
		}
		p += surface->pitch / 2;
		png_write_row(png_ptr, writeBuffer);
		b = writeBuffer;
	}

	png_write_end(png_ptr, info_ptr);

	png_destroy_write_struct(&png_ptr, &info_ptr);

	fclose(f);
	return 1;
}

static void create_screenshot()
{
<<<<<<< HEAD
#ifdef USE_SDL2
	if (renderthread) { SDL_WaitThread(renderthread, NULL); renderthread = NULL; }     
=======
#if (defined USE_SDL2) && (defined USE_RENDER_THREAD)
	if (renderthread)
	{
		SDL_WaitThread(renderthread, NULL);
		renderthread = NULL;
	}
>>>>>>> a8815b21
#endif
	if (current_screenshot != nullptr)
	{
		SDL_FreeSurface(current_screenshot);
		current_screenshot = nullptr;
	}

	if (screen != nullptr) {
	current_screenshot = SDL_CreateRGBSurfaceFrom(screen->pixels,
		screen->w,
		screen->h,
		screen->format->BitsPerPixel,
		screen->pitch,
		screen->format->Rmask,
		screen->format->Gmask,
		screen->format->Bmask,
		screen->format->Amask);
	}
}

static int save_thumb(char* path)
{
<<<<<<< HEAD
#ifdef USE_SDL2
	if (renderthread) { SDL_WaitThread(renderthread, NULL); renderthread = NULL; }
=======
#if (defined USE_SDL2) && (defined USE_RENDER_THREAD)
	if (renderthread)
	{
		SDL_WaitThread(renderthread, NULL);
		renderthread = NULL;
	}
>>>>>>> a8815b21
#endif
	auto ret = 0;
	if (current_screenshot != nullptr)
	{
		ret = save_png(current_screenshot, path);
		SDL_FreeSurface(current_screenshot);
		current_screenshot = nullptr;
	}
	return ret;
}

static int currVSyncRate = 0;
bool vsync_switchmode(int hz)
{
	auto changed_height = changed_prefs.gfx_size.height;

	if (hz >= 55)
		hz = 60;
	else
		hz = 50;

	if (hz == 50 && currVSyncRate == 60)
	{
		// Switch from NTSC -> PAL
		switch (changed_height)
		{
		case 200: changed_height = 240; break;
		case 216: changed_height = 262; break;
		case 240: changed_height = 270; break;
		case 256: changed_height = 270; break;
		case 262: changed_height = 270; break;
		case 270: changed_height = 270; break;
		default: break;
		}
	}
	else if (hz == 60 && currVSyncRate == 50)
	{
		// Switch from PAL -> NTSC
		switch (changed_height)
		{
		case 200: changed_height = 200; break;
		case 216: changed_height = 200; break;
		case 240: changed_height = 200; break;
		case 256: changed_height = 216; break;
		case 262: changed_height = 216; break;
		case 270: changed_height = 240; break;
		default: break;
		}
	}

	if (hz != currVSyncRate)
	{
		currVSyncRate = hz;
#ifdef USE_SDL1
		black_screen_now();
#endif
		fpscounter_reset();
		time_per_frame = 1000 * 1000 / (hz);
		
		if (hz == host_hz)
			vsync_modulo = 1;
		else if (hz > host_hz)
			vsync_modulo = 6; // Amiga draws 6 frames while host has 5 vsyncs -> sync every 6th Amiga frame
		else
			vsync_modulo = 5; // Amiga draws 5 frames while host has 6 vsyncs -> sync every 5th Amiga frame
	}

	if (!picasso_on && !picasso_requested_on)
		changed_prefs.gfx_size.height = changed_height;

	return true;
}

bool target_graphics_buffer_update()
{
	auto rate_changed = false;

	if (currprefs.gfx_size.height != changed_prefs.gfx_size.height)
	{
		update_display(&changed_prefs);
		rate_changed = true;
	}

	if (rate_changed)
	{
#ifdef USE_SDL1
		black_screen_now();
#endif
		fpscounter_reset();
		time_per_frame = 1000 * 1000 / currprefs.chipset_refreshrate;
	}

	return true;
}

#ifdef PICASSO96

int picasso_palette(struct MyCLUTEntry *clut)
{
	auto changed = 0;
	for (auto i = 0; i < 256; i++)
	{
		int r = clut[i].Red;
		int g = clut[i].Green;
		int b = clut[i].Blue;
		//auto v = CONVERT_RGB(r << 16 | g << 8 | b);
		uae_u32 v = (doMask256(r, red_bits, red_shift)
			| doMask256(g, green_bits, green_shift)
			| doMask256(b, blue_bits, blue_shift))
			| doMask256(0xff, alpha_bits, alpha_shift);
		if (v != picasso_vidinfo.clut[i])
		{
			picasso_vidinfo.clut[i] = v;
			changed = 1;
		}
	}
	return changed;
}

static int resolution_compare(const void* a, const void* b)
{
	auto ma = (struct PicassoResolution *)a;
	auto mb = (struct PicassoResolution *)b;
	if (ma->res.width < mb->res.width)
		return -1;
	if (ma->res.width > mb->res.width)
		return 1;
	if (ma->res.height < mb->res.height)
		return -1;
	if (ma->res.height > mb->res.height)
		return 1;
	return ma->depth - mb->depth;
}

static void sortmodes()
{
	auto i = 0, idx = -1;
	unsigned int pw = -1, ph = -1;
	while (DisplayModes[i].depth >= 0)
		i++;
	qsort(DisplayModes, i, sizeof(struct PicassoResolution), resolution_compare);
	for (i = 0; DisplayModes[i].depth >= 0; i++)
	{
		if (DisplayModes[i].res.height != ph || DisplayModes[i].res.width != pw)
		{
			ph = DisplayModes[i].res.height;
			pw = DisplayModes[i].res.width;
			idx++;
		}
		DisplayModes[i].residx = idx;
	}
}

static void modes_list()
{
	auto i = 0;
	while (DisplayModes[i].depth >= 0)
	{
		write_log("%d: %s (", i, DisplayModes[i].name);
		auto j = 0;
		while (DisplayModes[i].refresh[j] > 0)
		{
			if (j > 0)
				write_log(",");
			write_log("%d", DisplayModes[i].refresh[j]);
			j++;
		}
		write_log(")\n");
		i++;
	}
}

void picasso_init_resolutions()
{
	auto count = 0;
	char tmp[200];
	int bits[] = { 8, 16, 32 };

	Displays[0].primary = 1;
	Displays[0].disabled = 0;
	Displays[0].rect.left = 0;
	Displays[0].rect.top = 0;
	Displays[0].rect.right = 800;
	Displays[0].rect.bottom = 480;
	sprintf(tmp, "%s (%d*%d)", "Display", Displays[0].rect.right, Displays[0].rect.bottom);
	Displays[0].name = my_strdup(tmp);
	Displays[0].name2 = my_strdup("Display");

	const auto md1 = Displays;
	DisplayModes = md1->DisplayModes = xmalloc(struct PicassoResolution, MAX_PICASSO_MODES);
	for (auto i = 0; i < MAX_SCREEN_MODES && count < MAX_PICASSO_MODES; i++)
	{
		for (auto bitdepth : bits)
		{
			const auto bit_unit = bitdepth + 1 & 0xF8;
			const auto rgbFormat = bitdepth == 8 ? RGBFB_CLUT : bitdepth == 16 ? RGBFB_R5G6B5 : RGBFB_R8G8B8A8;
			auto pixelFormat = 1 << rgbFormat;
			pixelFormat |= RGBFF_CHUNKY;
			DisplayModes[count].res.width = x_size_table[i];
			DisplayModes[count].res.height = y_size_table[i];
			DisplayModes[count].depth = bit_unit >> 3;
			DisplayModes[count].refresh[0] = 50;
			DisplayModes[count].refresh[1] = 60;
			DisplayModes[count].refresh[2] = 0;
			DisplayModes[count].colormodes = pixelFormat;
			sprintf(DisplayModes[count].name, "%dx%d, %d-bit",
				DisplayModes[count].res.width, DisplayModes[count].res.height, DisplayModes[count].depth * 8);

			count++;
		}
	}
	DisplayModes[count].depth = -1;
	sortmodes();
	modes_list();
	DisplayModes = Displays[0].DisplayModes;
}
#endif

#ifdef PICASSO96
void gfx_set_picasso_state(int on)
{
	if (on == screen_is_picasso)
		return;

	screen_is_picasso = on;
	open_screen(&currprefs);
	if (screen != nullptr)
		picasso_vidinfo.rowbytes = screen->pitch;
}

void gfx_set_picasso_modeinfo(uae_u32 w, uae_u32 h, uae_u32 depth, RGBFTYPE rgbfmt)
{
	depth >>= 3;
	if (unsigned(picasso_vidinfo.width) == w &&
		unsigned(picasso_vidinfo.height) == h &&
		unsigned(picasso_vidinfo.depth) == depth &&
		picasso_vidinfo.selected_rgbformat == rgbfmt)
		return;

	picasso_vidinfo.selected_rgbformat = rgbfmt;
	picasso_vidinfo.width = w;
	picasso_vidinfo.height = h;
	picasso_vidinfo.depth = screen->format->BitsPerPixel; // Native depth
	picasso_vidinfo.extra_mem = 1;
	picasso_vidinfo.pixbytes = screen->format->BytesPerPixel; // Native bytes

	if (screen_is_picasso)
	{
		open_screen(&currprefs);
		if(screen != nullptr) {
			picasso_vidinfo.rowbytes = screen->pitch;
			picasso_vidinfo.rgbformat = screen->format->BytesPerPixel == 4 ? RGBFB_R8G8B8A8 : RGBFB_R5G6B5;
		}
	}
}

uae_u8* gfx_lock_picasso()
{
	if (screen == nullptr || screen_is_picasso == 0)
		return nullptr;
	if (SDL_MUSTLOCK(screen))
		SDL_LockSurface(screen);

	picasso_vidinfo.rowbytes = screen->pitch;
	return static_cast<uae_u8 *>(screen->pixels);
}

void gfx_unlock_picasso(const bool dorender)
{
	if (SDL_MUSTLOCK(screen))
		SDL_UnlockSurface(screen);
	
	if (dorender)
	{
		render_screen(true);
		show_screen(0);
	}
}

#endif // PICASSO96<|MERGE_RESOLUTION|>--- conflicted
+++ resolved
@@ -50,13 +50,8 @@
 
 /* SDL Surface for output of emulation */
 SDL_Surface* screen = nullptr;
-<<<<<<< HEAD
-#ifdef USE_SDL2
-SDL_Thread* renderthread = nullptr;
-=======
 #if (defined USE_SDL2) && (defined USE_RENDER_THREAD)
 SDL_Thread * renderthread = nullptr;
->>>>>>> a8815b21
 #endif
 
 #ifdef USE_DISPMANX
@@ -311,24 +306,22 @@
 
 	if (sdlWindow == nullptr)
 	{
+#if 0
 		sdlWindow = SDL_CreateWindow("Amiberry",
-<<<<<<< HEAD
 			SDL_WINDOWPOS_UNDEFINED,
 			SDL_WINDOWPOS_UNDEFINED,
 			0,
 			0,
 			SDL_WINDOW_FULLSCREEN);
-		check_error_sdl(sdlWindow == nullptr, "Unable to create window");
-=======
+#else
+		sdlWindow = SDL_CreateWindow("Amiberry",
 			SDL_WINDOWPOS_CENTERED,
 			SDL_WINDOWPOS_CENTERED,
 			800,
 			480,
-			//SDL_WINDOW_FULLSCREEN);
-			//SDL_WINDOW_FULLSCREEN_DESKTOP);
 			SDL_WINDOW_SHOWN | SDL_WINDOW_RESIZABLE);
+#endif
 		check_error_sdl(sdlWindow == nullptr, "Unable to create window");		
->>>>>>> a8815b21
 	}
 	
 	if (SDL_GetWindowDisplayMode(sdlWindow, &sdlMode) != 0)
@@ -704,23 +697,12 @@
 	return true;
 }
 
-<<<<<<< HEAD
-#ifdef USE_SDL2
-// All the moving and copying of data, happens here.
-int sdl2_render_thread(void *ptr) {
-        if (texture == NULL || renderer == NULL || screen == NULL) {
-	    printf("T: %08x; R: %08x; S: %08x\n", texture, renderer, screen);
-	    return 0;
-	}
-=======
 #if (defined USE_SDL2) && (defined USE_RENDER_THREAD)
 // All the moving and copying of data, happens here.
 int sdl2_render_thread(void *ptr) {
 	if (texture == NULL || renderer == NULL || screen == NULL) {
 		return 0;
 	}
-
->>>>>>> a8815b21
 	SDL_UpdateTexture(texture, nullptr, screen->pixels, screen->pitch);
 	SDL_RenderClear(renderer);
 	SDL_RenderCopy(renderer, texture, nullptr, nullptr);
@@ -793,21 +775,6 @@
 	wait_for_display_thread();
 	write_comm_pipe_u32(display_pipe, DISPLAY_SIGNAL_SHOW, 1);
 #elif USE_SDL2
-<<<<<<< HEAD
-        // Wait for the last thread to finish before rendering it.
-        SDL_WaitThread(renderthread, NULL); renderthread = NULL;
-        // RenderPresent must be done in the main thread.
-	SDL_RenderPresent(renderer);
-        // Then start the next render thread.
-        renderthread = SDL_CreateThread(sdl2_render_thread, "AmigaScreen", nullptr);
-
-        // Alynna // Old mainthread method of rendering.  Preserved just in case.
-	//SDL_RenderClear(renderer);
-	//SDL_RenderCopy(renderer, texture, nullptr, nullptr);
-	//SDL_RenderPresent(renderer);
-	//printf("%d\n",currprefs.gfx_framerate);
-#endif
-=======
 #if (defined USE_RENDER_THREAD)
 	// Wait for the last thread to finish before rendering it.
 	SDL_WaitThread(renderthread, NULL); 
@@ -825,7 +792,6 @@
 	
 #endif //USE_SDL2
 
->>>>>>> a8815b21
 	last_synctime = read_processor_time();
 	idletime += last_synctime - start;
 
@@ -852,17 +818,12 @@
 
 void black_screen_now()
 {
-<<<<<<< HEAD
-#ifdef USE_SDL2
-	if (renderthread) { SDL_WaitThread(renderthread, NULL); renderthread = NULL; }
-=======
 #if (defined USE_SDL2) && (defined USE_RENDER_THREAD)
 	if (renderthread)
 	{
 		SDL_WaitThread(renderthread, NULL); 
 		renderthread = NULL;
 	}
->>>>>>> a8815b21
 #endif
 	if (screen != nullptr)
 	{
@@ -1078,17 +1039,12 @@
 
 static void create_screenshot()
 {
-<<<<<<< HEAD
-#ifdef USE_SDL2
-	if (renderthread) { SDL_WaitThread(renderthread, NULL); renderthread = NULL; }     
-=======
 #if (defined USE_SDL2) && (defined USE_RENDER_THREAD)
 	if (renderthread)
 	{
 		SDL_WaitThread(renderthread, NULL);
 		renderthread = NULL;
 	}
->>>>>>> a8815b21
 #endif
 	if (current_screenshot != nullptr)
 	{
@@ -1111,17 +1067,12 @@
 
 static int save_thumb(char* path)
 {
-<<<<<<< HEAD
-#ifdef USE_SDL2
-	if (renderthread) { SDL_WaitThread(renderthread, NULL); renderthread = NULL; }
-=======
 #if (defined USE_SDL2) && (defined USE_RENDER_THREAD)
 	if (renderthread)
 	{
 		SDL_WaitThread(renderthread, NULL);
 		renderthread = NULL;
 	}
->>>>>>> a8815b21
 #endif
 	auto ret = 0;
 	if (current_screenshot != nullptr)
