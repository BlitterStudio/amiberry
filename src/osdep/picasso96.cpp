--- conflicted
+++ resolved
@@ -157,11 +157,7 @@
 static int overlay_occlusion;
 static struct MyCLUTEntry overlay_clutc[256 * 2];
 static uae_u32 overlay_clut[256 * 2];
-<<<<<<< HEAD
-static uae_u32* p96_rgbx16_ovl;
-=======
 static uae_u32 *p96_rgbx16_ovl;
->>>>>>> 6175ef35
 static bool delayed_set_switch;
 
 static int uaegfx_old, uaegfx_active;
@@ -1169,11 +1165,7 @@
 #define BLT_FUNC(s,d) *d = 0
 #include "p96_blit.cpp.in"
 #define BLT_NAME BLIT_NOR_32
-<<<<<<< HEAD
-#define BLT_FUNC(s,d) *d = ((*s) | (*d))
-=======
 #define BLT_FUNC(s,d) *d = ~((*s) | (*d))
->>>>>>> 6175ef35
 #include "p96_blit.cpp.in"
 #define BLT_NAME BLIT_ONLYDST_32
 #define BLT_FUNC(s,d) *d = (*d) & ~(*s)
@@ -2608,12 +2600,7 @@
 		state->HostAddress = NULL;
 		delayed_set_switch = true;
 		atomic_or(&vidinfo->picasso_state_change, PICASSO_STATE_SETGC);
-<<<<<<< HEAD
-	}
-	else {
-=======
 	} else {
->>>>>>> 6175ef35
 		delayed_set_switch = false;
 		atomic_or(&vidinfo->picasso_state_change, PICASSO_STATE_SETSWITCH);
 		ad->picasso_requested_on = flag != 0;
@@ -4965,13 +4952,8 @@
 
 uae_u8 *uaegfx_getrtgbuffer(int monid, int *widthp, int *heightp, int *pitch, int *depth, uae_u8 *palette)
 {
-<<<<<<< HEAD
-	struct picasso_vidbuf_description *vidinfo = &picasso_vidinfo[monid];
-	struct picasso96_state_struct *state = &picasso96_state[monid];
-=======
 	struct picasso_vidbuf_description* vidinfo = &picasso_vidinfo[monid];
 	struct picasso96_state_struct* state = &picasso96_state[monid];
->>>>>>> 6175ef35
 	uae_u8 *src = gfxmem_banks[monid]->start + regs.natmem_offset;
 	int off = state->XYOffset - gfxmem_banks[monid]->start;
 	int width, height, pixbytes;
@@ -5036,15 +5018,9 @@
 static void picasso_flushpixels(int index, uae_u8* src, int off, bool render)
 {
 	int monid = currprefs.rtgboards[index].monitor_id;
-<<<<<<< HEAD
-	struct picasso96_state_struct *state = &picasso96_state[monid];
-	uae_u8 *src_start[2];
-	uae_u8 *src_end[2];
-=======
 	struct picasso96_state_struct* state = &picasso96_state[monid];
 	uae_u8* src_start[2];
 	uae_u8* src_end[2];
->>>>>>> 6175ef35
 	int pwidth = state->Width > state->VirtualWidth ? state->VirtualWidth : state->Width;
 	int pheight = state->Height > state->VirtualHeight ? state->VirtualHeight : state->Height;
 	int maxy = -1;
@@ -5059,12 +5035,8 @@
 		src_end[0] = src + (off + state->BytesPerRow * vidinfo->splitypos);
 		src_start[1] = src;
 		src_end[1] = src + state->BytesPerRow * (pheight - vidinfo->splitypos);
-<<<<<<< HEAD
-	} else {
-=======
 	}
 	else {
->>>>>>> 6175ef35
 		src_start[1] = src_end[1] = 0;
 	}
 
@@ -5096,22 +5068,14 @@
 				vidinfo->full_refresh = 1;
 				//for (int i = 0; i < gwwcnt; i++)
 				//	gwwbuf[index][i] = src_start[split] + i * gwwpagesize[index];
-<<<<<<< HEAD
-			} else {
-=======
 			}
 			else {
->>>>>>> 6175ef35
 				//unsigned long ps;
 				//gwwcnt = gwwbufsize[index];
 #ifdef AMIBERRY
 #else
 				if (GetWriteWatch(WRITE_WATCH_FLAG_RESET, src_start[split], regionsize, gwwbuf[index], &gwwcnt, &ps))
-<<<<<<< HEAD
-				//if (mman_GetWriteWatch(src_start[split], regionsize, gwwbuf[index], &gwwcnt, &ps))
-=======
 					//if (mman_GetWriteWatch(src_start[split], regionsize, gwwbuf[index], &gwwcnt, &ps))
->>>>>>> 6175ef35
 					continue;
 #endif
 			}
@@ -5138,10 +5102,6 @@
 					memset(p2, 0, vidinfo->width * vidinfo->pixbytes);
 					p2 += vidinfo->rowbytes;
 				}
-<<<<<<< HEAD
-
-=======
->>>>>>> 6175ef35
 				vidinfo->rtg_clear_flag--;
 			}
 
@@ -5157,12 +5117,8 @@
 						state->BytesPerRow, state->BytesPerPixel,
 						vidinfo->rowbytes, vidinfo->pixbytes,
 						state->RGBFormat == vidinfo->host_mode, vidinfo->picasso_convert);
-<<<<<<< HEAD
-				} else {
-=======
 				}
 				else {
->>>>>>> 6175ef35
 					copyall(monid, src + off, dst, pwidth, pheight,
 						state->BytesPerRow, state->BytesPerPixel,
 						vidinfo->rowbytes, vidinfo->pixbytes,
