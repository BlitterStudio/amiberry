--- conflicted
+++ resolved
@@ -3163,7 +3163,6 @@
 }
 
 #ifdef MULTITHREADED_COPYALL
-<<<<<<< HEAD
 // Alynna // GOTTA GO FAST // Actually this doesn't seem to help much at all, but it works and may speed up
                            // machines where the copyall routines take a long time..
 static struct srcdst_t {
@@ -3176,30 +3175,12 @@
     if (currprefs.leds_on_screen)
 	picasso_statusline(srcdst.dst);
     return 0;
-=======
-static struct srcdst_t {
-	uae_u8 *src;
-	uae_u8 *dst;
-} srcdst;
-
-static int copyall_multithreaded_wrapper(void *ptr) {
-	copyall(srcdst.src, srcdst.dst);
-	if (currprefs.leds_on_screen)
-		picasso_statusline(srcdst.dst);
-	return 0;
-
->>>>>>> a8815b21
 }
 
 static void copyall_multithreaded(uae_u8 *src, uae_u8 *dst)
 {
-<<<<<<< HEAD
-    srcdst.src = src; srcdst.dst = dst;
-    SDL_DetachThread(SDL_CreateThread(copyall_multithreaded_wrapper, "GOTTA GO FAST", nullptr));
-=======
 	srcdst.src = src; srcdst.dst = dst;
 	SDL_DetachThread(SDL_CreateThread(copyall_multithreaded_wrapper, "copyall_thread", nullptr));
->>>>>>> a8815b21
 }
 #endif
 
@@ -3223,17 +3204,12 @@
 
 #ifdef MULTITHREADED_COPYALL
 	copyall_multithreaded(src + off, dst);
-<<<<<<< HEAD
-#else	
-=======
 #else
->>>>>>> a8815b21
 	copyall(src + off, dst);
 #endif
 
 	if (currprefs.leds_on_screen)
 		picasso_statusline(dst);
-#endif
         gfx_unlock_picasso(true);
 	return true;
 }
