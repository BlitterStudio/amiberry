#pragma once
<<<<<<< HEAD
#include "SDL.h"
=======
#include <SDL.h>
>>>>>>> fb023d05
extern SDL_Window* sdlWindow;
extern SDL_Renderer* renderer;
extern SDL_Texture* texture;
extern SDL_Surface* screen;
extern SDL_Cursor* cursor;

extern SDL_Surface* gui_screen;
extern SDL_Texture* gui_texture;

extern SDL_DisplayMode sdlMode;

extern void check_error_sdl(bool check, const char* message);
extern void updatedisplayarea();
void DX_Fill(int dstx, int dsty, int width, int height, uae_u32 color);<|MERGE_RESOLUTION|>--- conflicted
+++ resolved
@@ -1,9 +1,5 @@
 #pragma once
-<<<<<<< HEAD
 #include "SDL.h"
-=======
-#include <SDL.h>
->>>>>>> fb023d05
 extern SDL_Window* sdlWindow;
 extern SDL_Renderer* renderer;
 extern SDL_Texture* texture;
