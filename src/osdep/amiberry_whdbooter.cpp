/*
 * UAE - The Un*x Amiga Emulator
 *
 * Amiberry interface
 *
 */
#include <stdio.h>
#include <stdlib.h>
#include <string.h>
#include <sys/types.h>
#include <sys/stat.h>

#ifndef ANDROID
#endif
#include "sysdeps.h"
#include "uae.h"
#include "options.h"
#include "custom.h"
#include "rommgr.h"
#include "zfile.h"

#ifdef USE_SDL2
#endif

extern FILE *debugfile;

#include "fsdb.h"
#include <libxml/tree.h>

extern void SetLastActiveConfig(const char* filename);
extern char currentDir[MAX_DPATH];
extern char last_loaded_config[MAX_DPATH];

#include <fstream>  /// Horace added 

struct game_options
{
	TCHAR port0[256] = "nul\0";
	TCHAR port1[256] = "nul\0";
	TCHAR control[256] = "nul\0";
	TCHAR control2[256] = "nul\0";
	TCHAR fastcopper[256] = "nul\0";
	TCHAR cpu[256] = "nul\0";
	TCHAR blitter[256] = "nul\0";
	TCHAR clock[256] = "nul\0";
	TCHAR chipset[256] = "nul\0";
	TCHAR jit[256] = "nul\0";
	TCHAR cpu_comp[256] = "nul\0";
	TCHAR cpu_24bit[256] = "nul\0";
	TCHAR sprites[256] = "nul\0";
	TCHAR scr_height[256] = "nul\0";
	TCHAR y_offset[256] = "nul\0";
	TCHAR ntsc[256] = "nul\0";
	TCHAR chip[256] = "nul\0";
	TCHAR fast[256] = "nul\0";
	TCHAR z3[256] = "nul\0";
};

struct host_options
{
	TCHAR controller1[256] = "nul\0";
	TCHAR controller2[256] = "nul\0";
	TCHAR controller3[256] = "nul\0";
	TCHAR controller4[256] = "nul\0";
	TCHAR mouse1[256] = "nul\0";
	TCHAR mouse2[256] = "nul\0";
	TCHAR ra_quit[256] = "nul\0";
	TCHAR ra_menu[256] = "nul\0";
	TCHAR ra_reset[256] = "nul\0";
	TCHAR key_quit[256] = "nul\0";
	TCHAR key_gui[256] = "nul\0";
	TCHAR deadzone[256] = "nul\0";
	TCHAR stereo_split[256] = "nul\0";
	TCHAR sound_on[256] = "nul\0";
	TCHAR sound_mode[256] = "nul\0";
	TCHAR frameskip[256] = "nul\0";
	TCHAR aspect_ratio[256] = "nul\0";
	TCHAR line_double[256] = "nul\0";
        TCHAR fixed_height[256] = "nul\0";
};

static xmlNode* get_node(xmlNode* node, const char* name)
{
	for (auto curr_node = node; curr_node; curr_node = curr_node->next)
	{
		if (curr_node->type == XML_ELEMENT_NODE && strcmp(reinterpret_cast<const char *>(curr_node->name), name) == 0)
			return curr_node->children;
	}
	return nullptr;
}

static bool get_value(xmlNode* node, const char* key, char* value, int max_size)
{
	auto result = false;

	for (auto curr_node = node; curr_node; curr_node = curr_node->next)
	{
		if (curr_node->type == XML_ELEMENT_NODE && strcmp(reinterpret_cast<const char *>(curr_node->name), key) == 0)
		{
			const auto content = xmlNodeGetContent(curr_node);
			if (content != nullptr)
			{
				strncpy(value, reinterpret_cast<char *>(content), max_size);
				xmlFree(content);
				result = true;
			}
			break;
		}
	}

	return result;
}

static TCHAR* parsetext(const TCHAR* s)
{
	if (*s == '"' || *s == '\'')
	{
		const auto c = *s++;
		const auto d = my_strdup(s);
		for (unsigned int i = 0; i < _tcslen(d); i++)
		{
			if (d[i] == c)
			{
				d[i] = 0;
				break;
			}
		}
		return d;
	}
	return my_strdup(s);
}

static TCHAR* parsetextpath(const TCHAR* s)
{
	auto s2 = parsetext(s);
	const auto s3 = target_expand_environment(s2, nullptr, 0);
	xfree(s2);
	return s3;
}

long get_file_size(const std::string& filename)
{
	struct stat stat_buf{};
	const auto rc = stat(filename.c_str(), &stat_buf);
	return rc == 0 ? stat_buf.st_size : -1;
}

void remove_char(char* array, int len, int index)
{
	for (auto i = index; i < len - 1; ++i)
		array[i] = array[i + 1];
	array[len - 1] = 0;
}

void parse_custom_settings(struct uae_prefs* p, char* InSettings)
{
	char temp_options[4096];
	strcpy(temp_options, InSettings);

	auto full_line = strtok(temp_options, "\n");

	while (full_line != nullptr)
	{
		std::string line = full_line;
		std::string check = "amiberry_custom";

		if (strstr(line.c_str(), check.c_str()) != nullptr)
		{
			cfgfile_parse_line(p, full_line, 0);
		}
		full_line = strtok(nullptr, "\n");
	}
}

struct membuf : std::streambuf
{
	membuf(char* begin, char* end)
	{
		this->setg(begin, begin, end);
	}
};

std::string find_whdload_game_option(const TCHAR* find_setting, char* whd_options)
{
	char temp_options[4096];
	char temp_setting[4096];
	char temp_setting_tab[4096];
<<<<<<< HEAD
        
=======

>>>>>>> 8fffa5bf
	strcpy(temp_options, whd_options);
	auto output = "nul";

	auto full_line = strtok(temp_options, "\n");

	while (full_line != nullptr)
	{
<<<<<<< HEAD
            // Do checks with and without leading tabs  (*** THIS SHOULD BE IMPROVED ***)

            std::string t = full_line;
            
            strcpy(temp_setting_tab, "\t\t");
            strcat(temp_setting_tab, find_setting);
            strcat(temp_setting_tab, "=");

            strcpy(temp_setting, find_setting);
            strcat(temp_setting, "=");
            
        // this was a previous safety check, possibly redundant now
	//	if (strlen(full_line) >= strlen(temp_setting))
	//	{
                   
                    // check the beginning of the full line
                    if (strncmp(temp_setting, full_line, strlen(temp_setting)) == 0)
			{
				t.erase(t.begin(), t.begin() + strlen(temp_setting));				
                                return t;
			}
                    else if (strncmp(temp_setting_tab, full_line, strlen(temp_setting_tab)) == 0)
			{
				t.erase(t.begin(), t.begin() + strlen(temp_setting_tab));				
                                return t;
			}                          
	//	}
            
            full_line = strtok(nullptr, "\n");
=======
		// Do checks with and without leading tabs  (*** THIS SHOULD BE IMPROVED ***)
		std::string t = full_line;

		strcpy(temp_setting_tab, "\t\t");
		strcat(temp_setting_tab, find_setting);
		strcat(temp_setting_tab, "=");

		strcpy(temp_setting, find_setting);
		strcat(temp_setting, "=");

		// check the beginning of the full line
		if (strncmp(temp_setting, full_line, strlen(temp_setting)) == 0)
		{
			t.erase(t.begin(), t.begin() + strlen(temp_setting));
			return t;
		}
		if (strncmp(temp_setting_tab, full_line, strlen(temp_setting_tab)) == 0)
		{
			t.erase(t.begin(), t.begin() + strlen(temp_setting_tab));
			return t;
		}

		full_line = strtok(nullptr, "\n");
>>>>>>> 8fffa5bf
	}

	return output;
}

struct game_options get_game_settings(char* HW)
{
	struct game_options output_detail;
	strcpy(output_detail.port0, find_whdload_game_option("PORT0", HW).c_str());
	strcpy(output_detail.port1, find_whdload_game_option("PORT1", HW).c_str());
	strcpy(output_detail.control, find_whdload_game_option("PRIMARY_CONTROL", HW).c_str());
	strcpy(output_detail.control2, find_whdload_game_option("SECONDARY_CONTROL", HW).c_str());
	strcpy(output_detail.fastcopper, find_whdload_game_option("FAST_COPPER", HW).c_str());
	strcpy(output_detail.cpu, find_whdload_game_option("CPU", HW).c_str());
	strcpy(output_detail.blitter, find_whdload_game_option("BLITTER", HW).c_str());
	strcpy(output_detail.clock, find_whdload_game_option("CLOCK", HW).c_str());
	strcpy(output_detail.chipset, find_whdload_game_option("CHIPSET", HW).c_str());
	strcpy(output_detail.jit, find_whdload_game_option("JIT", HW).c_str());
	strcpy(output_detail.cpu_24bit, find_whdload_game_option("CPU_24BITADDRESSING", HW).c_str());
	strcpy(output_detail.cpu_comp, find_whdload_game_option("CPU_COMPATIBLE", HW).c_str());
	strcpy(output_detail.sprites, find_whdload_game_option("SPRITES", HW).c_str());
	strcpy(output_detail.scr_height, find_whdload_game_option("SCREEN_HEIGHT", HW).c_str());
	strcpy(output_detail.y_offset, find_whdload_game_option("SCREEN_Y_OFFSET", HW).c_str());
	strcpy(output_detail.ntsc, find_whdload_game_option("NTSC", HW).c_str());
	strcpy(output_detail.fast, find_whdload_game_option("FAST_RAM", HW).c_str());
	strcpy(output_detail.z3, find_whdload_game_option("Z3_RAM", HW).c_str());

	return output_detail;
}

struct host_options get_host_settings(char* HW)
{
	struct host_options output_detail;
	strcpy(output_detail.controller1, find_whdload_game_option("CONTROLLER_1", HW).c_str());
	strcpy(output_detail.controller2, find_whdload_game_option("CONTROLLER_2", HW).c_str());
	strcpy(output_detail.controller3, find_whdload_game_option("CONTROLLER_3", HW).c_str());
	strcpy(output_detail.controller4, find_whdload_game_option("CONTROLLER_4", HW).c_str());
	strcpy(output_detail.mouse1, find_whdload_game_option("CONTROLLER_MOUSE_1", HW).c_str());
	strcpy(output_detail.mouse2, find_whdload_game_option("CONTROLLER_MOUSE_2", HW).c_str());
	strcpy(output_detail.ra_quit, find_whdload_game_option("RETROARCH_QUIT", HW).c_str());
	strcpy(output_detail.ra_menu, find_whdload_game_option("RETROARCH_MENU", HW).c_str());
	strcpy(output_detail.ra_reset, find_whdload_game_option("RETROARCH_RESET", HW).c_str());
	strcpy(output_detail.key_quit, find_whdload_game_option("KEY_FOR_QUIT", HW).c_str());
	strcpy(output_detail.key_gui, find_whdload_game_option("KEY_FOR_MENU", HW).c_str());
	strcpy(output_detail.deadzone, find_whdload_game_option("DEADZONE", HW).c_str());
	strcpy(output_detail.stereo_split, find_whdload_game_option("STEREO_SPLIT", HW).c_str());
	strcpy(output_detail.sound_on, find_whdload_game_option("SOUND_ON", HW).c_str());
	strcpy(output_detail.sound_mode, find_whdload_game_option("SOUND_MODE", HW).c_str());
	strcpy(output_detail.aspect_ratio, find_whdload_game_option("ASPECT_RATIO_FIX", HW).c_str());
	strcpy(output_detail.frameskip, find_whdload_game_option("FRAMESKIP", HW).c_str());
	strcpy(output_detail.line_double, find_whdload_game_option("LINE_DOUBLING", HW).c_str());
	strcpy(output_detail.fixed_height, find_whdload_game_option("FIXED_HEIGHT", HW).c_str());

	return output_detail;
}

void make_rom_symlink(const char* kick_short, char* kick_path, int kick_numb, struct uae_prefs* p)
{
	char kick_long[MAX_DPATH];
	int roms[2];

	// do the checks...
	snprintf(kick_long, MAX_DPATH, "%s/%s", kick_path, kick_short);

	// this should sort any broken links
	my_unlink(kick_long);

	if (!zfile_exists(kick_long))
	{
		roms[0] = kick_numb; // kickstart 1.2 A500
		const auto rom_test = configure_rom(p, roms, 0); // returns 0 or 1 if found or not found
		if (rom_test == 1)
		{
			symlink(p->romfile, kick_long);
			write_log("Making SymLink for Kickstart ROM: %s\n", kick_long);
		}
	}
}

void symlink_roms(struct uae_prefs* p)
{
	//      *** KICKSTARTS ***
	//     
	char kick_path[MAX_DPATH];
	char tmp[MAX_DPATH];
	char tmp2[MAX_DPATH];

	write_log("SymLink Kickstart ROMs for Booter\n");

	// here we can do some checks for Kickstarts we might need to make symlinks for
	strncpy(currentDir, start_path_data, MAX_DPATH);

	// are we using save-data/ ?
	snprintf(kick_path, MAX_DPATH, "%s/whdboot/save-data/Kickstarts", start_path_data);

	// otherwise, use the old route
	if (!my_existsdir(kick_path))
		snprintf(kick_path, MAX_DPATH, "%s/whdboot/game-data/Devs/Kickstarts", start_path_data);

	// These are all the kickstart rom files found in skick346.lha
	//   http://aminet.net/package/util/boot/skick346

	make_rom_symlink("kick33180.A500", kick_path, 5, p);
	make_rom_symlink("kick34005.A500", kick_path, 6, p);
	make_rom_symlink("kick37175.A500", kick_path, 7, p);
	make_rom_symlink("kick39106.A1200", kick_path, 11, p);
	make_rom_symlink("kick40063.A600", kick_path, 14, p);
	make_rom_symlink("kick40068.A1200", kick_path, 15, p);
	make_rom_symlink("kick40068.A4000", kick_path, 16, p);

	// these ones could not be located in 'rommgr.cpp' although all but one are BETA(?) anyway    
	//     make_rom_symlink("kick36143.A3000", kick_path, ?  ,p);
	//     make_rom_symlink("kick39046.A500.BETA", kick_path, ?  ,p);
	//     make_rom_symlink("kick39106.A500.BETA", kick_path, ?  ,p);             
	//     make_rom_symlink("kick39110.A500.BETA", kick_path, ?  ,p);
	//     make_rom_symlink("kick39115.A3000.BETA", kick_path, ?  ,p);
	//     make_rom_symlink("kick40003.A600.BETA", kick_path, ?  ,p);
	//     make_rom_symlink("kick40003.A3000.BETA", kick_path, ?  ,p);        
	//     make_rom_symlink("kick40009.A600.BETA", kick_path, ?  ,p);       
	//     make_rom_symlink("kick40009.A4000.BETA", kick_path, ?  ,p);                 
	//     make_rom_symlink("kick40038.A600.BETA", kick_path, ?  ,p);                
	//     make_rom_symlink("kick40038.A4000.BETA", kick_path, ?  ,p);

	// Symlink rom.key also
	// source file
	fetch_rompath(tmp2, MAX_DPATH);
	snprintf(tmp, MAX_DPATH, "%s/rom.key", tmp2);

	// destination file (symlink) 
	snprintf(tmp2, MAX_DPATH, "%s/rom.key", kick_path);

	if (zfile_exists(tmp))
		symlink(tmp, tmp2);
}

void cd_auto_prefs(struct uae_prefs* p, char* filepath)
{
	// setup variables etc
	TCHAR game_name[MAX_DPATH];
	TCHAR* txt2 = nullptr;
	TCHAR tmp[MAX_DPATH];

	char boot_path[MAX_DPATH];
	char save_path[MAX_DPATH];
	char config_path[MAX_DPATH];
	char whd_config[255];

	char hardware_settings[4096];
	//char custom_settings[4096];

	fetch_configurationpath(config_path, MAX_DPATH);
        
	//      *** GAME DETECTION ***
	printf("\nCD Autoload: %s  \n\n", filepath);

	// REMOVE THE FILE PATH AND EXTENSION
	const auto filename = my_getfilepart(filepath);
	// SOMEWHERE HERE WE NEED TO SET THE GAME 'NAME' FOR SAVESTATE ETC PURPOSES
	extractFileName(filepath, last_loaded_config);
	extractFileName(filepath, game_name);
	removeFileExtension(game_name);

	auto filesize = get_file_size(filepath);
	// const TCHAR* filesha = get_sha1_txt (input, filesize); <<< ??! FIX ME

	// LOAD GAME SPECIFICS FOR EXISTING .UAE - USE SHA1 IF AVAILABLE   
	//  CONFIG LOAD IF .UAE IS IN CONFIG PATH  
	strcpy(whd_config, config_path);
	strcat(whd_config, game_name);
	strcat(whd_config, ".uae");

	if (zfile_exists(whd_config))
	{
		target_cfgfile_load(&currprefs, whd_config, CONFIG_TYPE_ALL, 0);
		return;
	}

	// LOAD HOST OPTIONS
	char whd_path[MAX_DPATH];
	snprintf(whd_path, MAX_DPATH, "%s/whdboot/", start_path_data);

	//  this should be made into it's own routine!! 1 (see repeat, below)

	struct host_options host_detail;
	strcpy(whd_config, whd_path);
	strcat(whd_config, "hostprefs.conf");

	if (zfile_exists(whd_config)) // use direct .whd file
	{
		ifstream read_file(whd_config);
		std::ifstream in(whd_config);
		std::string contents((std::istreambuf_iterator<char>(in)),
			std::istreambuf_iterator<char>());

		_stprintf(hardware_settings, "%s", contents.c_str());

		host_detail = get_host_settings(hardware_settings);
	}

	//     
	//      *** EMULATED HARDWARE ***
	//  

	p->start_gui = false;

	const int is_cdtv = strstr(filepath, "CDTV") != nullptr || strstr(filepath, "cdtv") != nullptr;
	const int is_cd32 = strstr(filepath, "CD32") != nullptr || strstr(filepath, "cd32") != nullptr;

	// CD32
	if (static_cast<bool>(is_cd32))
	{
		_tcscpy(p->description, _T("AutoBoot Configuration [CD32]"));
		// SET THE BASE AMIGA (CD32)
		built_in_prefs(&currprefs, 8, 0, 0, 0);
	}
	else if (static_cast<bool>(is_cdtv))
	{
		_tcscpy(p->description, _T("AutoBoot Configuration [CDTV]"));
		// SET THE BASE AMIGA (CDTV)
		built_in_prefs(&currprefs, 9, 0, 0, 0);
	}
	else
	{
		_tcscpy(p->description, _T("AutoBoot Configuration [A1200CD]"));
		// SET THE BASE AMIGA (Expanded A1200)
		built_in_prefs(&currprefs, 4, 1, 0, 0);
	}

	// enable CD
	_stprintf(tmp, "cd32cd=1");
	txt2 = parsetextpath(_T(tmp));
	cfgfile_parse_line(p, txt2, 0);

	// mount the image
	_stprintf(tmp, "cdimage0=%s,image", filepath);
	txt2 = parsetextpath(_T(tmp));
	cfgfile_parse_line(p, txt2, 0);

	//cfgfile_parse_option(&currprefs, _T("cdimage0"), filepath, 0);

//APPLY THE SETTINGS FOR MOUSE/JOYSTICK ETC
// CD32
	if (static_cast<bool>(is_cd32))
	{
		p->jports[0].mode = 7;
		p->jports[1].mode = 7;
	}
	else
	{
		// JOY
		p->jports[1].mode = 3;
		// MOUSE
		p->jports[0].mode = 2;
	}

	// APPLY SPECIAL CONFIG E.G. MOUSE OR ALT. JOYSTICK SETTINGS   
	for (auto& jport : p->jports)
	{
		jport.id = JPORT_NONE;
		jport.idc.configname[0] = 0;
		jport.idc.name[0] = 0;
		jport.idc.shortid[0] = 0;
	}

	// WHAT IS THE MAIN CONTROL?
// PORT 0 - MOUSE      
	if (static_cast<bool>(is_cd32) && !strcmpi(host_detail.controller2, "nul") == 0)
	{
		_stprintf(txt2, "%s=%s", _T("joyport0"), _T(host_detail.controller2));
		cfgfile_parse_line(p, txt2, 0);
	}
	else if (!strcmpi(host_detail.mouse1, "nul") == 0)
	{
		_stprintf(txt2, "%s=%s", _T("joyport0"), _T(host_detail.mouse1));
		cfgfile_parse_line(p, txt2, 0);
	}
	else
	{
		_stprintf(txt2, "%s=mouse", _T("joyport0"));
		cfgfile_parse_line(p, txt2, 0);
	}

	// PORT 1 - JOYSTICK 
	if (!strcmpi(host_detail.controller1, "nul") == 0)
	{
		_stprintf(txt2, "%s=%s", _T("joyport1"), _T(host_detail.controller1));
		cfgfile_parse_line(p, txt2, 0);
	}
	else
	{
		_stprintf(txt2, "%s=joy1", _T("joyport1"));
		cfgfile_parse_line(p, txt2, 0);
	}
}
                        
                        
void whdload_auto_prefs(struct uae_prefs* p, char* filepath)
{
	// setup variables etc
	TCHAR game_name[MAX_DPATH];
	TCHAR* txt2 = nullptr;
	TCHAR tmp[MAX_DPATH];

	char boot_path[MAX_DPATH];
	char save_path[MAX_DPATH];
	char config_path[MAX_DPATH];
	char whd_path[MAX_DPATH];
	char kick_path[MAX_DPATH];

	// char GameTypePath[MAX_DPATH];
	char whd_config[255];
	char whd_startup[255];

	char whd_bootscript[4096];

	char hardware_settings[4096];
	char custom_settings[4096];

	char selected_slave[4096];  // note!! this should be global later on, and only collected from the XML if set to 'nothing'
	char subpath[4096];

<<<<<<< HEAD
        bool use_slave_libs = false;
         
        write_log("WHDBooter Launched");
        strcpy(selected_slave, "");
        
	fetch_configurationpath(config_path,MAX_DPATH);
=======
	bool use_slave_libs = false;

	write_log("WHDBooter Launched");
	strcpy(selected_slave, "");

	fetch_configurationpath(config_path, MAX_DPATH);
>>>>>>> 8fffa5bf

	//     
	//      *** KICKSTARTS ***

	symlink_roms(p);

	// this allows A600HD to be used to slow games down
	int roms[2];
	roms[0] = 15; // kickstart 2.05 A600HD  ..  10
	const auto rom_test = configure_rom(p, roms, 0); // returns 0 or 1 if found or not found
	const auto a600_available = rom_test;

	if (a600_available == true)
	{
		write_log("WHDBooter - Host: A600 ROM Available \n");
	}

	//     
	//      *** GAME DETECTION ***

	// REMOVE THE FILE PATH AND EXTENSION
	const auto filename = my_getfilepart(filepath);
	// SOMEWHERE HERE WE NEED TO SET THE GAME 'NAME' FOR SAVESTATE ETC PURPOSES
	extractFileName(filepath, last_loaded_config);
	extractFileName(filepath, game_name);
	removeFileExtension(game_name);

	auto filesize = get_file_size(filepath);
	// const TCHAR* filesha = get_sha1_txt (input, filesize); <<< ??! FIX ME

	// LOAD GAME SPECIFICS FOR EXISTING .UAE - USE SHA1 IF AVAILABLE   
	//  CONFIG LOAD IF .UAE IS IN CONFIG PATH  
	strcpy(whd_config, config_path);
	strcat(whd_config, game_name);
	strcat(whd_config, ".uae");

	snprintf(whd_path, MAX_DPATH, "%s/whdboot/save-data/Autoboots/", start_path_data);
	strcpy(whd_startup, whd_path);
	strcat(whd_startup, game_name);
	strcat(whd_startup, ".auto-startup");

<<<<<<< HEAD
        my_mkdir("/tmp/s");
        my_mkdir("/tmp/c");
        my_mkdir("/tmp/devs");
        
        remove("/tmp/s/startup-sequence");
        my_unlink("/tmp/s/startup-sequence");
        
        write_log("WHDBooter - Looking for %s \n", whd_startup );
 
                // LOAD HOST OPTIONS
=======
	my_mkdir("/tmp/s");
	my_mkdir("/tmp/c");
	my_mkdir("/tmp/devs");

	remove("/tmp/s/startup-sequence");
	my_unlink("/tmp/s/startup-sequence");

	write_log("WHDBooter - Looking for %s \n", whd_startup);

	// LOAD HOST OPTIONS
>>>>>>> 8fffa5bf
	snprintf(whd_path, MAX_DPATH, "%s/whdboot/WHDLoad", start_path_data);

	// are we using save-data/ ?
	snprintf(kick_path, MAX_DPATH, "%s/whdboot/save-data/Kickstarts", start_path_data);

	// boot with existing .UAE if possible, but for this the auto-startup must exist
	if (zfile_exists(whd_config) && zfile_exists(whd_startup))
	{
<<<<<<< HEAD
                write_log("WHDBooter -  %s and %s found. Fast Loading.\n", whd_startup, whd_config);
                symlink(whd_startup, "/tmp/s/startup-sequence");
=======
		write_log("WHDBooter -  %s and %s found. Fast Loading.\n", whd_startup, whd_config);
		symlink(whd_startup, "/tmp/s/startup-sequence");
>>>>>>> 8fffa5bf
		symlink(whd_path, "/tmp/c/WHDLoad");
		symlink(kick_path, "/tmp/devs/Kickstarts");
		target_cfgfile_load(&currprefs, whd_config, CONFIG_TYPE_ALL, 0);
		return;
	}
     
	//  this should be made into it's own routine!! 1 (see repeat, above)
	snprintf(whd_path, MAX_DPATH, "%s/whdboot/", start_path_data);

	struct host_options host_detail;
	strcpy(whd_config, whd_path);
	strcat(whd_config, "hostprefs.conf");

	if (zfile_exists(whd_config)) // use hostprefs
	{
		ifstream read_file(whd_config);
		std::ifstream in(whd_config);
		std::string contents((std::istreambuf_iterator<char>(in)),
			std::istreambuf_iterator<char>());

		_stprintf(hardware_settings, "%s", contents.c_str());

<<<<<<< HEAD
                write_log("WHDBooter -  Loading hostprefs.conf.\n");
                
=======
		write_log("WHDBooter -  Loading hostprefs.conf.\n");

>>>>>>> 8fffa5bf
		host_detail = get_host_settings(hardware_settings);
	}

	// LOAD GAME SPECIFICS - USE SHA1 IF AVAILABLE
	snprintf(whd_path, MAX_DPATH, "%s/whdboot/game-data/", start_path_data);
	struct game_options game_detail;

	// EDIT THE FILE NAME TO USE HERE

<<<<<<< HEAD
        strcpy(whd_config, whd_path);
        strcat(whd_config, "whdload_db.xml");

        if (zfile_exists(whd_config)) // use XML database 
        {
                //printf("XML exists %s\n",game_name); 
                write_log("WHDBooter - Loading whdload_db.xml\n");
                write_log("WHDBooter - Searching whdload_db.xml for %s\n",game_name);
                
                const auto doc = xmlParseFile(whd_config);
                const auto root_element = xmlDocGetRootElement(doc);
                auto game_node = get_node(root_element, "whdbooter");

                while (game_node != nullptr)
                {
                        const auto attr = xmlGetProp(game_node, reinterpret_cast<const xmlChar *>("filename"));
                        if (attr != nullptr)
                        {
                                if (strcmpi(reinterpret_cast<const char*>(attr),game_name) == 0)
                                {
                                        // now get the <hardware> and <custom_controls> items
                                        // get hardware
                                        auto temp_node = game_node->xmlChildrenNode;
                                        temp_node = get_node(temp_node, "hardware");
                                        if (xmlNodeGetContent(temp_node) != nullptr)
                                        {
                                                _stprintf(hardware_settings, "%s",
                                                          reinterpret_cast<const char*>(xmlNodeGetContent(temp_node)));
                                                game_detail = get_game_settings(hardware_settings);
                                                
                                                write_log("WHDBooter - Game H/W Settings: \n%s\n",hardware_settings);
                                                        
                                        }

                                        // get custom controls
                                        temp_node = game_node->xmlChildrenNode;
                                        temp_node = get_node(temp_node, "custom_controls");
                                        if (xmlNodeGetContent(temp_node) != nullptr)
                                        {
                                                _stprintf(custom_settings, "%s",
                                                          reinterpret_cast<const char*>(xmlNodeGetContent(temp_node)));
                                                //  process these later
                                        }

                                    // if selected_slave = "" then use the default from the XML....
                                        
                                        if (strlen(selected_slave) == 0) 
                                        {
                                            temp_node = game_node->xmlChildrenNode;
                                            temp_node = get_node(temp_node, "slave_default");
                                            if (xmlNodeGetContent(temp_node) != nullptr)
                                            {
                                                    _stprintf(selected_slave, "%s",
                                                              reinterpret_cast<const char*>(xmlNodeGetContent(temp_node)));
                                                    //  process these later
                                                    write_log("WHDBooter - Default Slave: %s\n",selected_slave);
                                            }

                                            temp_node = game_node->xmlChildrenNode;
                                            temp_node = get_node(temp_node, "subpath");

                                            if (xmlNodeGetContent(temp_node) != nullptr)
                                            {
                                                    _stprintf(subpath, "%s",
                                                              reinterpret_cast<const char*>(xmlNodeGetContent(temp_node)));
                                                    //  process these later
                                                    write_log("WHDBooter - SubPath:  %s\n",subpath);
                                            }                                                                                       

                                            temp_node = game_node->xmlChildrenNode;
                                            printf("temp node: %s\n",temp_node);
                                            
                                        }
                                        
                                        // get slave_libraries
                                        temp_node = game_node->xmlChildrenNode;
                                        temp_node = get_node(temp_node, "slave_libraries");
                                        if (xmlNodeGetContent(temp_node) != nullptr)
                                        {
                                               // _stprintf(slave_libs, "%s",
                                                 //         reinterpret_cast<const char*>(xmlNodeGetContent(temp_node)));
                                                
                                                if (strcmpi(reinterpret_cast<const char*>(xmlNodeGetContent(temp_node)), "true") == 0)
                                                     use_slave_libs = true;
                                                    
                                                write_log("WHDBooter - Libraries:  %s\n",subpath);
                                                //  process these later
                                        }
                                        break;
                                }
                        }
                        xmlFree(attr);
                        game_node = game_node->next;
                }
                xmlCleanupParser();
        }
        else
        {
             write_log("WHDBooter -  Could not load whdload_db.xml - does not exist?\n");
        }

        //printf("selected_slave: %s\n",selected_slave);
        
        // then here, we will write a startup-sequence file (formerly autoboot file) 
        _stprintf(whd_bootscript,"\n"); 
        if (strlen(selected_slave) != 0 && !zfile_exists(whd_startup)) 
        {
       // _stprintf(whd_bootscript, "DH3:C/Assign C: DH3:C/ ADD\n");
            if (use_slave_libs == true)
              {
                _stprintf(whd_bootscript, "DH3:C/Assign LIBS: DH3:LIBS/ ADD\n");
              }
        _stprintf(whd_bootscript, "%sCD \"Games:%s\"\n",whd_bootscript,subpath);
        _stprintf(whd_bootscript, "%sWHDLoad SLAVE=\"games:%s/%s\"",whd_bootscript,subpath,selected_slave);
        _stprintf(whd_bootscript, "%s PRELOAD NOWRITECACHE NOREQ SPLASHDELAY=0",whd_bootscript);
        _stprintf(whd_bootscript, "%s SAVEPATH=Saves:Savegames/ SAVEDIR=\"%s\"",whd_bootscript,subpath);
        _stprintf(whd_bootscript, "%s\n",whd_bootscript,subpath);
 
           write_log("WHDBooter - Created Startup-Sequence  \n\n%s\n",whd_bootscript);
           
           // create a file with save-data/Autoboots/ game name .auto-startup
=======
	strcpy(whd_config, whd_path);
	strcat(whd_config, "whdload_db.xml");
>>>>>>> 8fffa5bf

	if (zfile_exists(whd_config)) // use XML database 
	{
		//printf("XML exists %s\n",game_name); 
		write_log("WHDBooter - Loading whdload_db.xml\n");
		write_log("WHDBooter - Searching whdload_db.xml for %s\n", game_name);

		const auto doc = xmlParseFile(whd_config);
		const auto root_element = xmlDocGetRootElement(doc);
		auto game_node = get_node(root_element, "whdbooter");

		while (game_node != nullptr)
		{
			const auto attr = xmlGetProp(game_node, reinterpret_cast<const xmlChar *>("filename"));
			if (attr != nullptr)
			{
				if (strcmpi(reinterpret_cast<const char*>(attr), game_name) == 0)
				{
					// now get the <hardware> and <custom_controls> items
					// get hardware
					auto temp_node = game_node->xmlChildrenNode;
					temp_node = get_node(temp_node, "hardware");
					if (xmlNodeGetContent(temp_node) != nullptr)
					{
						_stprintf(hardware_settings, "%s",
							reinterpret_cast<const char*>(xmlNodeGetContent(temp_node)));
						game_detail = get_game_settings(hardware_settings);

						write_log("WHDBooter - Game H/W Settings: \n%s\n", hardware_settings);
					}

					// get custom controls
					temp_node = game_node->xmlChildrenNode;
					temp_node = get_node(temp_node, "custom_controls");
					if (xmlNodeGetContent(temp_node) != nullptr)
					{
						_stprintf(custom_settings, "%s",
							reinterpret_cast<const char*>(xmlNodeGetContent(temp_node)));
						//  process these later
					}

					// if selected_slave = "" then use the default from the XML....

					if (strlen(selected_slave) == 0)
					{
						temp_node = game_node->xmlChildrenNode;
						temp_node = get_node(temp_node, "slave_default");
						if (xmlNodeGetContent(temp_node) != nullptr)
						{
							_stprintf(selected_slave, "%s",
								reinterpret_cast<const char*>(xmlNodeGetContent(temp_node)));
							//  process these later
							write_log("WHDBooter - Default Slave: %s\n", selected_slave);
						}

						temp_node = game_node->xmlChildrenNode;
						temp_node = get_node(temp_node, "subpath");

						if (xmlNodeGetContent(temp_node) != nullptr)
						{
							_stprintf(subpath, "%s",
								reinterpret_cast<const char*>(xmlNodeGetContent(temp_node)));
							//  process these later
							write_log("WHDBooter - SubPath:  %s\n", subpath);
						}

						temp_node = game_node->xmlChildrenNode;
						printf("temp node: %s\n", temp_node);
					}

					// get slave_libraries
					temp_node = game_node->xmlChildrenNode;
					temp_node = get_node(temp_node, "slave_libraries");
					if (xmlNodeGetContent(temp_node) != nullptr)
					{
						// _stprintf(slave_libs, "%s",
						//         reinterpret_cast<const char*>(xmlNodeGetContent(temp_node)));

						if (strcmpi(reinterpret_cast<const char*>(xmlNodeGetContent(temp_node)), "true") == 0)
							use_slave_libs = true;

						write_log("WHDBooter - Libraries:  %s\n", subpath);
						//  process these later
					}
					break;
				}
			}
			xmlFree(attr);
			game_node = game_node->next;
		}
		xmlCleanupParser();
	}
	else
	{
		write_log("WHDBooter -  Could not load whdload_db.xml - does not exist?\n");
	}

	//printf("selected_slave: %s\n",selected_slave);

	// then here, we will write a startup-sequence file (formerly autoboot file) 
	_stprintf(whd_bootscript, "\n");
	if (strlen(selected_slave) != 0 && !zfile_exists(whd_startup))
	{
		// _stprintf(whd_bootscript, "DH3:C/Assign C: DH3:C/ ADD\n");
		if (use_slave_libs)
		{
			_stprintf(whd_bootscript, "DH3:C/Assign LIBS: DH3:LIBS/ ADD\n");
		}
		_stprintf(whd_bootscript, "%sCD \"Games:%s\"\n", whd_bootscript, subpath);
		_stprintf(whd_bootscript, "%sWHDLoad SLAVE=\"games:%s/%s\"", whd_bootscript, subpath, selected_slave);
		_stprintf(whd_bootscript, "%s PRELOAD NOWRITECACHE NOREQ SPLASHDELAY=0", whd_bootscript);
		_stprintf(whd_bootscript, "%s SAVEPATH=Saves:Savegames/ SAVEDIR=\"%s\"", whd_bootscript, subpath);
		_stprintf(whd_bootscript, "%s\n", whd_bootscript, subpath);

		write_log("WHDBooter - Created Startup-Sequence  \n\n%s\n", whd_bootscript);

		// create a file with save-data/Autoboots/ game name .auto-startup

		write_log("WHDBooter - Saved Auto-Startup to %s\n", whd_startup);

		ofstream myfile(whd_startup);
		if (myfile.is_open())
		{
			myfile << whd_bootscript;
			myfile.close();
		}
	}

	// now we should have a startup-file (if we dont, we are going to use the orignal booter)
	if (zfile_exists(whd_startup))
	{
		write_log("WHDBooter - Found Auto-Startup to SymLink\n");

		// create a symlink to this as startup-sequence in /tmp/ 
		symlink(whd_startup, "/tmp/s/startup-sequence");

		// create a symlink to WHDLoad in /tmp/
		snprintf(whd_path, MAX_DPATH, "%s/whdboot/WHDLoad", start_path_data);
		symlink(whd_path, "/tmp/c/WHDLoad");

		// create a symlink for DEVS in /tmp/
		symlink(kick_path, "/tmp/devs/Kickstarts");
	}

	// debugging code!
	write_log("WHDBooter - Game: Port 0     : %s  \n", game_detail.port0);
	write_log("WHDBooter - Game: Port 1     : %s  \n", game_detail.port1);
	write_log("WHDBooter - Game: Control    : %s  \n", game_detail.control);
	write_log("WHDBooter - Game: Fast Copper: %s  \n", game_detail.fastcopper);
	write_log("WHDBooter - Game: CPU        : %s  \n", game_detail.cpu);
	write_log("WHDBooter - Game: Blitter    : %s  \n", game_detail.blitter);
	write_log("WHDBooter - Game: CPU Clock  : %s  \n", game_detail.clock);
	write_log("WHDBooter - Game: Chipset    : %s  \n", game_detail.chipset);
	write_log("WHDBooter - Game: JIT        : %s  \n", game_detail.jit);
	write_log("WHDBooter - Game: CPU Compat : %s  \n", game_detail.cpu_comp);
	write_log("WHDBooter - Game: Scr Height : %s  \n", game_detail.scr_height);
	write_log("WHDBooter - Game: Scr YOffset: %s  \n", game_detail.y_offset);
	write_log("WHDBooter - Game: NTSC       : %s  \n", game_detail.ntsc);
	write_log("WHDBooter - Game: Fast Ram   : %s  \n", game_detail.fast);
	write_log("WHDBooter - Game: Z3 Ram     : %s  \n", game_detail.z3);

	// debugging code!
	write_log("WHDBooter - Host: Controller 1   : %s  \n", host_detail.controller1);
	write_log("WHDBooter - Host: Controller 2   : %s  \n", host_detail.controller2);
	write_log("WHDBooter - Host: Controller 3   : %s  \n", host_detail.controller3);
	write_log("WHDBooter - Host: Controller 4   : %s  \n", host_detail.controller4);
	write_log("WHDBooter - Host: Mouse 1        : %s  \n", host_detail.mouse1);
	write_log("WHDBooter - Host: Mouse 2        : %s  \n", host_detail.mouse2);
	//printf("ra_qui: %s  \n", host_detail.ra_quit);
	//printf("ra_men: %s  \n", host_detail.ra_menu);
	//printf("ra_rst: %s  \n", host_detail.ra_reset);
	//printf("ky_qut: %s  \n", host_detail.key_quit);
	//printf("ky_gui: %s  \n", host_detail.key_gui);
	//printf("deadzn: %s  \n", host_detail.stereo_split);
	write_log("WHDBooter - Host: Sound On       : %s  \n", host_detail.sound_on);
	write_log("WHDBooter - Host: Sound Mode     : %s  \n", host_detail.sound_mode);
	write_log("WHDBooter - Host: Stereo Split   : %s  \n", host_detail.stereo_split);
	//printf("aspect: %s  \n", host_detail.aspect_ratio);
	//printf("frames: %s  \n", host_detail.frameskip);
	write_log("WHDBooter - Host: Fixed Height    : %s  \n", host_detail.fixed_height);
	//     
	//      *** EMULATED HARDWARE ***
	//            
	//    SET UNIVERSAL DEFAULTS
	p->start_gui = false;

	if ((strcmpi(game_detail.cpu, "68000") == 0 || strcmpi(game_detail.cpu, "68010") == 0) && a600_available != 0)
		// SET THE BASE AMIGA (Expanded A600)
		built_in_prefs(&currprefs, 2, 2, 0, 0);
	else
		// SET THE BASE AMIGA (Expanded A1200)
	{
		built_in_prefs(&currprefs, 4, 1, 0, 0);
		if (strcmpi(game_detail.fast, "nul") != 0 && (strcmpi(game_detail.cpu, "nul") == 0))
			strcpy(game_detail.cpu, _T("68020"));
	}

	// DO CHECKS FOR AGA / CD32
	const int is_aga = strstr(filename, "_AGA") != nullptr || strcmpi(game_detail.chipset, "AGA") == 0;
	const int is_cd32 = strstr(filename, "_CD32") != nullptr || strcmpi(game_detail.chipset, "CD32") == 0;

	// A1200 no AGA
	if (!static_cast<bool>(is_aga) && !static_cast<bool>(is_cd32))
	{
		_tcscpy(p->description, _T("AutoBoot Configuration [WHDLoad]"));

		p->cs_compatible = CP_A600;
		built_in_chipset_prefs(p);
		p->chipset_mask = CSMASK_ECS_AGNUS | CSMASK_ECS_DENISE;
		p->m68k_speed = 0;
	}
	// A1200
	else
		_tcscpy(p->description, _T("AutoBoot Configuration [WHDLoad] [AGA]"));
           
	//SET THE WHD BOOTER AND GAME DATA       
	if (strlen(selected_slave) != 0) // new booter solution
	{
		snprintf(boot_path, MAX_DPATH, "/tmp/");

		_stprintf(tmp, _T("filesystem2=rw,DH0:DH0:%s,10"), boot_path);
		txt2 = parsetextpath(_T(tmp));
		cfgfile_parse_line(p, txt2, 0);

		_stprintf(tmp, _T("uaehf0=dir,rw,DH0:DH0::%s,10"), boot_path);
		txt2 = parsetextpath(_T(tmp));
		cfgfile_parse_line(p, txt2, 0);


		snprintf(boot_path, MAX_DPATH, "%s/whdboot/boot-data.zip", start_path_data);
		if (!zfile_exists(boot_path))
			snprintf(boot_path, MAX_DPATH, "%s/whdboot/boot-data/", start_path_data);

		_stprintf(tmp, _T("filesystem2=rw,DH3:DH3:%s,-10"), boot_path);
		txt2 = parsetextpath(_T(tmp));
		cfgfile_parse_line(p, txt2, 0);

		_stprintf(tmp, _T("uaehf0=dir,rw,DH3:DH3::%s,-10"), boot_path);
		txt2 = parsetextpath(_T(tmp));
		cfgfile_parse_line(p, txt2, 0);
	}

	else    // revert to original booter is no slave was set
	{
		snprintf(boot_path, MAX_DPATH, "%s/whdboot/boot-data.zip", start_path_data);
		if (!zfile_exists(boot_path))
			snprintf(boot_path, MAX_DPATH, "%s/whdboot/boot-data/", start_path_data);

		_stprintf(tmp, _T("filesystem2=rw,DH0:DH0:%s,10"), boot_path);
		txt2 = parsetextpath(_T(tmp));
		cfgfile_parse_line(p, txt2, 0);

		_stprintf(tmp, _T("uaehf0=dir,rw,DH0:DH0::%s,10"), boot_path);
		txt2 = parsetextpath(_T(tmp));
		cfgfile_parse_line(p, txt2, 0);
	}
            
	//set the Second (game data) drive
	_stprintf(tmp, "filesystem2=rw,DH1:Games:%s,0", filepath);
	txt2 = parsetextpath(_T(tmp));
	cfgfile_parse_line(p, txt2, 0);

	_stprintf(tmp, "uaehf1=dir,rw,DH1:Games:%s,0", filepath);
	txt2 = parsetextpath(_T(tmp));
	cfgfile_parse_line(p, txt2, 0);

	//set the third (save data) drive
	snprintf(save_path, MAX_DPATH, "%s/whdboot/save-data/", start_path_data);

	if (my_existsdir(save_path))
	{
		_stprintf(tmp, "filesystem2=rw,DH2:Saves:%s,0", save_path);
		txt2 = parsetextpath(_T(tmp));
		cfgfile_parse_line(p, txt2, 0);

		_stprintf(tmp, "uaehf2=dir,rw,DH2:Saves:%s,0", save_path);
		txt2 = parsetextpath(_T(tmp));
		cfgfile_parse_line(p, txt2, 0);
	}
 
	// APPLY THE SETTINGS FOR MOUSE/JOYSTICK ETC
	//  CD32
	if (static_cast<bool>(is_cd32) && strcmpi(game_detail.port0, "nul") == 0
		|| strcmpi(game_detail.port0, "cd32") == 0)
		p->jports[0].mode = 7;

	if (static_cast<bool>(is_cd32) && strcmpi(game_detail.port1, "nul") == 0
		|| strcmpi(game_detail.port1, "cd32") == 0)
		p->jports[1].mode = 7;

	// JOY
	if (strcmpi(game_detail.port0, "joy") == 0)
		p->jports[0].mode = 3;
	if (strcmpi(game_detail.port1, "joy") == 0)
		p->jports[1].mode = 3;

	// MOUSE
	if (strcmpi(game_detail.port0, "mouse") == 0)
		p->jports[0].mode = 2;
	if (strcmpi(game_detail.port1, "mouse") == 0)
		p->jports[1].mode = 2;

	// APPLY SPECIAL CONFIG E.G. MOUSE OR ALT. JOYSTICK SETTINGS   
	for (auto& jport : p->jports)
	{
		jport.id = JPORT_NONE;
		jport.idc.configname[0] = 0;
		jport.idc.name[0] = 0;
		jport.idc.shortid[0] = 0;
	}

	// WHAT IS THE MAIN CONTROL?
	// PORT 0 - MOUSE GAMES     
	if (strcmpi(game_detail.control, "mouse") == 0 && !strcmpi(host_detail.mouse1, "nul") == 0)
	{
		_stprintf(txt2, "%s=%s", _T("joyport0"), _T(host_detail.mouse1));
		cfgfile_parse_line(p, txt2, 0);
		write_log("WHDBooter Option (Mouse Control): %s\n", txt2);
	}

	// PORT 0 -  JOYSTICK GAMES 
	else if (!strcmpi(host_detail.controller2, "nul") == 0)
	{
		_stprintf(txt2, "%s=%s", _T("joyport0"), _T(host_detail.controller2));
		cfgfile_parse_line(p, txt2, 0);
		write_log("WHDBooter Option (Joystick Control): %s\n", txt2);
	}
	else
	{
		_stprintf(txt2, "%s=mouse", _T("joyport0"));
		cfgfile_parse_line(p, txt2, 0);
		write_log("WHDBooter Option (Default Mouse): %s\n", txt2);
	}

	// PORT 1 - MOUSE GAMES    
	if (strcmpi(game_detail.control, "mouse") == 0 && !strcmpi(host_detail.mouse2, "nul") == 0)
	{
		_stprintf(txt2, "%s=%s", _T("joyport1"), _T(host_detail.mouse2));
		cfgfile_parse_line(p, txt2, 0);
		write_log("WHDBooter Option (Mouse Control): %s\n", txt2);
	}
	// PORT 1 - JOYSTICK GAMES
	else if (!strcmpi(host_detail.controller1, "nul") == 0)
	{
		_stprintf(txt2, "%s=%s", _T("joyport1"), _T(host_detail.controller1));
		cfgfile_parse_line(p, txt2, 0);
		write_log("WHDBooter Option (Joystick Control): %s\n", txt2);
	}
	else
	{
		_stprintf(txt2, "%s=joy1", _T("joyport1"));
		cfgfile_parse_line(p, txt2, 0);
		write_log("WHDBooter Option (Default Joystick): %s\n", txt2);
	}

	// PARALLEL PORT GAMES  
	if (strcmpi(host_detail.controller3, "nul") != 0)
	{
		_stprintf(txt2, "%s=%s", _T("joyport2"), _T(host_detail.controller3));
		cfgfile_parse_line(p, txt2, 0);
	}
	if (strcmpi(host_detail.controller4, "nul") != 0)
	{
		_stprintf(txt2, "%s=%s", _T("joyport3"), _T(host_detail.controller4));
		cfgfile_parse_line(p, txt2, 0);
	}

	// CUSTOM CONTROLS
	if (strlen(custom_settings) > 0)
		parse_custom_settings(p, custom_settings);

	if (!strcmpi(host_detail.deadzone, "nul") == 0)
	{
		_stprintf(txt2, "input.joymouse_deadzone=%s", _T(host_detail.deadzone));
		cfgfile_parse_line(p, txt2, 0);
		_stprintf(txt2, "input.joystick_deadzone=%s", _T(host_detail.deadzone));
		cfgfile_parse_line(p, txt2, 0);
	}

	// RETROARCH CONTROLS
	if (!strcmpi(host_detail.ra_quit, "nul") == 0)
	{
		_stprintf(txt2, "amiberry.use_retroarch_quit=%s", _T(host_detail.ra_quit));
		cfgfile_parse_line(p, txt2, 0);
	}
	if (!strcmpi(host_detail.ra_menu, "nul") == 0)
	{
		_stprintf(txt2, "amiberry.use_retroarch_menu=%s", _T(host_detail.ra_menu));
		cfgfile_parse_line(p, txt2, 0);
	}
	if (!strcmpi(host_detail.ra_reset, "nul") == 0)
	{
		_stprintf(txt2, "amiberry.use_retroarch_reset=%s", _T(host_detail.ra_reset));
		cfgfile_parse_line(p, txt2, 0);
	}
	// KEYBOARD CONTROLS

	if (!strcmpi(host_detail.key_quit, "nul") == 0)
	{
		_stprintf(txt2, "amiberry.quit_amiberry=%s", _T(host_detail.key_quit));
		cfgfile_parse_line(p, txt2, 0);
	}
	if (!strcmpi(host_detail.key_gui, "nul") == 0)
	{
		_stprintf(txt2, "amiberry.open_gui=%s", _T(host_detail.key_gui));
		cfgfile_parse_line(p, txt2, 0);
	}
	// GRAPHICS OPTIONS

	if (!strcmpi(host_detail.aspect_ratio, "nul") == 0)
	{
		_stprintf(txt2, "amiberry.gfx_correct_aspect=%s", _T(host_detail.aspect_ratio));
		cfgfile_parse_line(p, txt2, 0);
	}

	if (strcmpi(host_detail.line_double, "yes") == 0 || strcmpi(host_detail.line_double, "true") == 0)
	{
		_stprintf(txt2, "gfx_linemode=double");
		cfgfile_parse_line(p, txt2, 0);
	}
	else if (strcmpi(host_detail.line_double, "no") == 0 || strcmpi(host_detail.line_double, "false") == 0)
	{
		_stprintf(txt2, "gfx_linemode=none");
		cfgfile_parse_line(p, txt2, 0);
	}

	if (!strcmpi(host_detail.frameskip, "nul") == 0)
	{
		_stprintf(txt2, "gfx_framerate=%s", _T(host_detail.frameskip));
		cfgfile_parse_line(p, txt2, 0);
	}
	// SOUND OPTIONS

	if (strcmpi(host_detail.sound_on, "false") == 0 || strcmpi(host_detail.sound_on, "off") == 0 || strcmpi(host_detail.
		sound_on, "none") == 0)
	{
		_stprintf(txt2, "sound_output=none");
		cfgfile_parse_line(p, txt2, 0);
	}
	if (!strcmpi(host_detail.stereo_split, "nul") == 0)
	{
		_stprintf(txt2, "sound_stereo_separation=%s", _T(host_detail.stereo_split));
		cfgfile_parse_line(p, txt2, 0);
	}

	//      *** GAME-SPECIFICS ***
	//  SET THE GAME COMPATIBILITY SETTINGS   
	// 
	// SCREEN HEIGHT, BLITTER, SPRITES, MEMORY, JIT, BIG CPU ETC  

	// CPU 68020/040
	if (strcmpi(game_detail.cpu,"68020") == 0 || strcmpi(game_detail.cpu,"68040") == 0)
	{
		_stprintf(txt2, "cpu_type=%s", game_detail.cpu);
		cfgfile_parse_line(p, txt2, 0);
	}

	// CPU 68000/010 [requires a600 rom)]
	if ((strcmpi(game_detail.cpu,"68000") == 0 || strcmpi(game_detail.cpu,"68010") == 0) && a600_available != 0)
	{
		_stprintf(txt2, "cpu_type=%s", game_detail.cpu);
		cfgfile_parse_line(p, txt2, 0);

		_stprintf(txt2, "chipmem_size=4");
		cfgfile_parse_line(p, txt2, 0);
	}

	// CPU SPEED
	if (strcmpi(game_detail.clock,"7") == 0)
	{
		_stprintf(txt2, "cpu_speed=real");
		cfgfile_parse_line(p, txt2, 0);
	}
	else if (strcmpi(game_detail.clock,"14") == 0)
	{
		_stprintf(txt2, "finegrain_cpu_speed=1024");
		cfgfile_parse_line(p, txt2, 0);
	}
	else if (strcmpi(game_detail.clock,"28") == 0)
	{
		_stprintf(txt2, "finegrain_cpu_speed=128");
		cfgfile_parse_line(p, txt2, 0);
	}
	else if (strcmpi(game_detail.clock,"max") == 0)
	{
		_stprintf(txt2, "cpu_speed=max");
		cfgfile_parse_line(p, txt2, 0);
	}
	else if (strcmpi(game_detail.clock,"turbo") == 0)
	{
		_stprintf(txt2, "cpu_speed=turbo");
		cfgfile_parse_line(p, txt2, 0);
	}

	//FAST / Z3 MEMORY REQUIREMENTS

	int temp_ram;
	if (strcmpi(game_detail.fast,"nul") != 0)
	{
		temp_ram = atol(game_detail.fast);
		_stprintf(txt2, "fastmem_size=%d", temp_ram);
		cfgfile_parse_line(p, txt2, 0);
	}
	if (strcmpi(game_detail.z3,"nul") != 0)
	{
		temp_ram = atol(game_detail.z3);
		_stprintf(txt2, "z3mem_size=%d", temp_ram);
		cfgfile_parse_line(p, txt2, 0);
	}

	// FAST COPPER  
	if (strcmpi(game_detail.fastcopper,"true") == 0)
	{
		_stprintf(txt2, "fast_copper=true");
		cfgfile_parse_line(p, txt2, 0);
	}

	// BLITTER=IMMEDIATE/WAIT/NORMAL
	if (strcmpi(game_detail.blitter,"immediate") == 0)
	{
		_stprintf(txt2, "immediate_blits=true");
		cfgfile_parse_line(p, txt2, 0);
	}
	else if (strcmpi(game_detail.blitter,"normal") == 0)
	{
		_stprintf(txt2, "waiting_blits=disabled");
		cfgfile_parse_line(p, txt2, 0);
	}

	// CHIPSET OVERWRITE
	if (strcmpi(game_detail.chipset,"ocs") == 0)
	{
		p->cs_compatible = CP_A600;
		built_in_chipset_prefs(p);
		p->chipset_mask = 0;
	}

	else if (strcmpi(game_detail.chipset,"ecs") == 0)
	{
		p->cs_compatible = CP_A600;
		built_in_chipset_prefs(p);
		p->chipset_mask = CSMASK_ECS_AGNUS | CSMASK_ECS_DENISE;
	}

	else if (strcmpi(game_detail.chipset, "aga") == 0)
	{
		p->cs_compatible = CP_A1200;
		built_in_chipset_prefs(p);
		p->chipset_mask = CSMASK_ECS_AGNUS | CSMASK_ECS_DENISE | CSMASK_AGA;
	}

	// JIT
	if (strcmpi(game_detail.jit, "true") == 0)
	{
		_stprintf(txt2, "cachesize=8192");
		cfgfile_parse_line(p, txt2, 0);
	}

	// COMPATIBLE CPU
	if (strcmpi(game_detail.cpu_comp, "true") == 0)
	{
		_stprintf(txt2, "cpu_compatible=true");
		cfgfile_parse_line(p, txt2, 0);
	}
	else if (strcmpi(game_detail.cpu_comp, "false") == 0)
	{
		_stprintf(txt2, "cpu_compatible=false");
		cfgfile_parse_line(p, txt2, 0);
	}

	// COMPATIBLE CPU
	if (strcmpi(game_detail.cpu_comp, "false") == 0)
	{
		_stprintf(txt2, "cpu_24bit_addressing=false");
		cfgfile_parse_line(p, txt2, 0);
	}


	// NTSC 
	if (strcmpi(game_detail.ntsc, "true") == 0)
	{
		_stprintf(txt2, "ntsc=true");
		cfgfile_parse_line(p, txt2, 0);
	}
    
	if (strcmpi(host_detail.fixed_height, "nul") != 0)
	{
		_stprintf(txt2, "gfx_height=%s", host_detail.fixed_height);
		cfgfile_parse_line(p, txt2, 0);
		_stprintf(txt2, "gfx_height_windowed=%s", host_detail.fixed_height);
		cfgfile_parse_line(p, txt2, 0);
		_stprintf(txt2, "gfx_height_fullscreen=%s", host_detail.fixed_height);
		cfgfile_parse_line(p, txt2, 0);
	}
	else if (strcmpi(game_detail.scr_height, "nul") != 0)
	{
		_stprintf(txt2, "gfx_height=%s", game_detail.scr_height);
		cfgfile_parse_line(p, txt2, 0);
		_stprintf(txt2, "gfx_height_windowed=%s", game_detail.scr_height);
		cfgfile_parse_line(p, txt2, 0);
		_stprintf(txt2, "gfx_height_fullscreen=%s", game_detail.scr_height);
		cfgfile_parse_line(p, txt2, 0);
	}

	// Y OFFSET
	if (strcmpi(game_detail.y_offset, "nul") != 0)
	{
		_stprintf(txt2, "amiberry.vertical_offset=%s", game_detail.y_offset);
		cfgfile_parse_line(p, txt2, 0);
	}

	// SPRITE COLLISION
	if (strcmpi(game_detail.scr_height, "nul") != 0)
	{
		_stprintf(txt2, "collision_level=%s", game_detail.sprites);
		cfgfile_parse_line(p, txt2, 0);
	}


	//  CLEAN UP SETTINGS 
	//   fixup_prefs(&currprefs, true);    
	//   cfgfile_configuration_change(1); 
}<|MERGE_RESOLUTION|>--- conflicted
+++ resolved
@@ -185,11 +185,7 @@
 	char temp_options[4096];
 	char temp_setting[4096];
 	char temp_setting_tab[4096];
-<<<<<<< HEAD
-        
-=======
-
->>>>>>> 8fffa5bf
+
 	strcpy(temp_options, whd_options);
 	auto output = "nul";
 
@@ -197,37 +193,6 @@
 
 	while (full_line != nullptr)
 	{
-<<<<<<< HEAD
-            // Do checks with and without leading tabs  (*** THIS SHOULD BE IMPROVED ***)
-
-            std::string t = full_line;
-            
-            strcpy(temp_setting_tab, "\t\t");
-            strcat(temp_setting_tab, find_setting);
-            strcat(temp_setting_tab, "=");
-
-            strcpy(temp_setting, find_setting);
-            strcat(temp_setting, "=");
-            
-        // this was a previous safety check, possibly redundant now
-	//	if (strlen(full_line) >= strlen(temp_setting))
-	//	{
-                   
-                    // check the beginning of the full line
-                    if (strncmp(temp_setting, full_line, strlen(temp_setting)) == 0)
-			{
-				t.erase(t.begin(), t.begin() + strlen(temp_setting));				
-                                return t;
-			}
-                    else if (strncmp(temp_setting_tab, full_line, strlen(temp_setting_tab)) == 0)
-			{
-				t.erase(t.begin(), t.begin() + strlen(temp_setting_tab));				
-                                return t;
-			}                          
-	//	}
-            
-            full_line = strtok(nullptr, "\n");
-=======
 		// Do checks with and without leading tabs  (*** THIS SHOULD BE IMPROVED ***)
 		std::string t = full_line;
 
@@ -251,7 +216,6 @@
 		}
 
 		full_line = strtok(nullptr, "\n");
->>>>>>> 8fffa5bf
 	}
 
 	return output;
@@ -573,21 +537,12 @@
 	char selected_slave[4096];  // note!! this should be global later on, and only collected from the XML if set to 'nothing'
 	char subpath[4096];
 
-<<<<<<< HEAD
-        bool use_slave_libs = false;
-         
-        write_log("WHDBooter Launched");
-        strcpy(selected_slave, "");
-        
-	fetch_configurationpath(config_path,MAX_DPATH);
-=======
 	bool use_slave_libs = false;
 
 	write_log("WHDBooter Launched");
 	strcpy(selected_slave, "");
 
 	fetch_configurationpath(config_path, MAX_DPATH);
->>>>>>> 8fffa5bf
 
 	//     
 	//      *** KICKSTARTS ***
@@ -629,18 +584,6 @@
 	strcat(whd_startup, game_name);
 	strcat(whd_startup, ".auto-startup");
 
-<<<<<<< HEAD
-        my_mkdir("/tmp/s");
-        my_mkdir("/tmp/c");
-        my_mkdir("/tmp/devs");
-        
-        remove("/tmp/s/startup-sequence");
-        my_unlink("/tmp/s/startup-sequence");
-        
-        write_log("WHDBooter - Looking for %s \n", whd_startup );
- 
-                // LOAD HOST OPTIONS
-=======
 	my_mkdir("/tmp/s");
 	my_mkdir("/tmp/c");
 	my_mkdir("/tmp/devs");
@@ -651,7 +594,6 @@
 	write_log("WHDBooter - Looking for %s \n", whd_startup);
 
 	// LOAD HOST OPTIONS
->>>>>>> 8fffa5bf
 	snprintf(whd_path, MAX_DPATH, "%s/whdboot/WHDLoad", start_path_data);
 
 	// are we using save-data/ ?
@@ -660,13 +602,8 @@
 	// boot with existing .UAE if possible, but for this the auto-startup must exist
 	if (zfile_exists(whd_config) && zfile_exists(whd_startup))
 	{
-<<<<<<< HEAD
-                write_log("WHDBooter -  %s and %s found. Fast Loading.\n", whd_startup, whd_config);
-                symlink(whd_startup, "/tmp/s/startup-sequence");
-=======
 		write_log("WHDBooter -  %s and %s found. Fast Loading.\n", whd_startup, whd_config);
 		symlink(whd_startup, "/tmp/s/startup-sequence");
->>>>>>> 8fffa5bf
 		symlink(whd_path, "/tmp/c/WHDLoad");
 		symlink(kick_path, "/tmp/devs/Kickstarts");
 		target_cfgfile_load(&currprefs, whd_config, CONFIG_TYPE_ALL, 0);
@@ -689,13 +626,8 @@
 
 		_stprintf(hardware_settings, "%s", contents.c_str());
 
-<<<<<<< HEAD
-                write_log("WHDBooter -  Loading hostprefs.conf.\n");
-                
-=======
 		write_log("WHDBooter -  Loading hostprefs.conf.\n");
 
->>>>>>> 8fffa5bf
 		host_detail = get_host_settings(hardware_settings);
 	}
 
@@ -705,132 +637,8 @@
 
 	// EDIT THE FILE NAME TO USE HERE
 
-<<<<<<< HEAD
-        strcpy(whd_config, whd_path);
-        strcat(whd_config, "whdload_db.xml");
-
-        if (zfile_exists(whd_config)) // use XML database 
-        {
-                //printf("XML exists %s\n",game_name); 
-                write_log("WHDBooter - Loading whdload_db.xml\n");
-                write_log("WHDBooter - Searching whdload_db.xml for %s\n",game_name);
-                
-                const auto doc = xmlParseFile(whd_config);
-                const auto root_element = xmlDocGetRootElement(doc);
-                auto game_node = get_node(root_element, "whdbooter");
-
-                while (game_node != nullptr)
-                {
-                        const auto attr = xmlGetProp(game_node, reinterpret_cast<const xmlChar *>("filename"));
-                        if (attr != nullptr)
-                        {
-                                if (strcmpi(reinterpret_cast<const char*>(attr),game_name) == 0)
-                                {
-                                        // now get the <hardware> and <custom_controls> items
-                                        // get hardware
-                                        auto temp_node = game_node->xmlChildrenNode;
-                                        temp_node = get_node(temp_node, "hardware");
-                                        if (xmlNodeGetContent(temp_node) != nullptr)
-                                        {
-                                                _stprintf(hardware_settings, "%s",
-                                                          reinterpret_cast<const char*>(xmlNodeGetContent(temp_node)));
-                                                game_detail = get_game_settings(hardware_settings);
-                                                
-                                                write_log("WHDBooter - Game H/W Settings: \n%s\n",hardware_settings);
-                                                        
-                                        }
-
-                                        // get custom controls
-                                        temp_node = game_node->xmlChildrenNode;
-                                        temp_node = get_node(temp_node, "custom_controls");
-                                        if (xmlNodeGetContent(temp_node) != nullptr)
-                                        {
-                                                _stprintf(custom_settings, "%s",
-                                                          reinterpret_cast<const char*>(xmlNodeGetContent(temp_node)));
-                                                //  process these later
-                                        }
-
-                                    // if selected_slave = "" then use the default from the XML....
-                                        
-                                        if (strlen(selected_slave) == 0) 
-                                        {
-                                            temp_node = game_node->xmlChildrenNode;
-                                            temp_node = get_node(temp_node, "slave_default");
-                                            if (xmlNodeGetContent(temp_node) != nullptr)
-                                            {
-                                                    _stprintf(selected_slave, "%s",
-                                                              reinterpret_cast<const char*>(xmlNodeGetContent(temp_node)));
-                                                    //  process these later
-                                                    write_log("WHDBooter - Default Slave: %s\n",selected_slave);
-                                            }
-
-                                            temp_node = game_node->xmlChildrenNode;
-                                            temp_node = get_node(temp_node, "subpath");
-
-                                            if (xmlNodeGetContent(temp_node) != nullptr)
-                                            {
-                                                    _stprintf(subpath, "%s",
-                                                              reinterpret_cast<const char*>(xmlNodeGetContent(temp_node)));
-                                                    //  process these later
-                                                    write_log("WHDBooter - SubPath:  %s\n",subpath);
-                                            }                                                                                       
-
-                                            temp_node = game_node->xmlChildrenNode;
-                                            printf("temp node: %s\n",temp_node);
-                                            
-                                        }
-                                        
-                                        // get slave_libraries
-                                        temp_node = game_node->xmlChildrenNode;
-                                        temp_node = get_node(temp_node, "slave_libraries");
-                                        if (xmlNodeGetContent(temp_node) != nullptr)
-                                        {
-                                               // _stprintf(slave_libs, "%s",
-                                                 //         reinterpret_cast<const char*>(xmlNodeGetContent(temp_node)));
-                                                
-                                                if (strcmpi(reinterpret_cast<const char*>(xmlNodeGetContent(temp_node)), "true") == 0)
-                                                     use_slave_libs = true;
-                                                    
-                                                write_log("WHDBooter - Libraries:  %s\n",subpath);
-                                                //  process these later
-                                        }
-                                        break;
-                                }
-                        }
-                        xmlFree(attr);
-                        game_node = game_node->next;
-                }
-                xmlCleanupParser();
-        }
-        else
-        {
-             write_log("WHDBooter -  Could not load whdload_db.xml - does not exist?\n");
-        }
-
-        //printf("selected_slave: %s\n",selected_slave);
-        
-        // then here, we will write a startup-sequence file (formerly autoboot file) 
-        _stprintf(whd_bootscript,"\n"); 
-        if (strlen(selected_slave) != 0 && !zfile_exists(whd_startup)) 
-        {
-       // _stprintf(whd_bootscript, "DH3:C/Assign C: DH3:C/ ADD\n");
-            if (use_slave_libs == true)
-              {
-                _stprintf(whd_bootscript, "DH3:C/Assign LIBS: DH3:LIBS/ ADD\n");
-              }
-        _stprintf(whd_bootscript, "%sCD \"Games:%s\"\n",whd_bootscript,subpath);
-        _stprintf(whd_bootscript, "%sWHDLoad SLAVE=\"games:%s/%s\"",whd_bootscript,subpath,selected_slave);
-        _stprintf(whd_bootscript, "%s PRELOAD NOWRITECACHE NOREQ SPLASHDELAY=0",whd_bootscript);
-        _stprintf(whd_bootscript, "%s SAVEPATH=Saves:Savegames/ SAVEDIR=\"%s\"",whd_bootscript,subpath);
-        _stprintf(whd_bootscript, "%s\n",whd_bootscript,subpath);
- 
-           write_log("WHDBooter - Created Startup-Sequence  \n\n%s\n",whd_bootscript);
-           
-           // create a file with save-data/Autoboots/ game name .auto-startup
-=======
 	strcpy(whd_config, whd_path);
 	strcat(whd_config, "whdload_db.xml");
->>>>>>> 8fffa5bf
 
 	if (zfile_exists(whd_config)) // use XML database 
 	{
