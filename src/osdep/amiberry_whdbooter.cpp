/*
 * UAE - The Un*x Amiga Emulator
 *
 * Amiberry interface
 *
 */
#include <stdio.h>
#include <stdlib.h>
#include <string.h>
#include <stdbool.h>
#include <sys/types.h>
#include <sys/stat.h>

#ifndef ANDROID
#endif
#include "sysdeps.h"
#include "uae.h"
#include "options.h"
#include "custom.h"
#include "rommgr.h"
#include "zfile.h"

#ifdef USE_SDL2
#include <map>
#endif

extern FILE *debugfile;

#include "fsdb.h"
#include <libxml/tree.h>

extern void SetLastActiveConfig(const char* filename);
extern char currentDir[MAX_DPATH];
extern char last_loaded_config[MAX_DPATH];

#include <fstream>  /// Horace added 
#include <algorithm> 

struct game_options
{
	TCHAR port0[256] = "nul\0";
	TCHAR port1[256] = "nul\0";
	TCHAR control[256] = "nul\0";
	TCHAR control2[256] = "nul\0";
	TCHAR fastcopper[256] = "nul\0";
	TCHAR cpu[256] = "nul\0";
	TCHAR blitter[256] = "nul\0";
	TCHAR clock[256] = "nul\0";
	TCHAR chipset[256] = "nul\0";
	TCHAR jit[256] = "nul\0";
	TCHAR cpu_comp[256] = "nul\0";
	TCHAR cpu_24bit[256] = "nul\0";
	TCHAR sprites[256] = "nul\0";
	TCHAR scr_height[256] = "nul\0";
	TCHAR y_offset[256] = "nul\0";
	TCHAR ntsc[256] = "nul\0";
	TCHAR chip[256] = "nul\0";
	TCHAR fast[256] = "nul\0";
	TCHAR z3[256] = "nul\0";
};

struct host_options
{
	TCHAR controller1[256] = "nul\0";
	TCHAR controller2[256] = "nul\0";
	TCHAR controller3[256] = "nul\0";
	TCHAR controller4[256] = "nul\0";
	TCHAR mouse1[256] = "nul\0";
	TCHAR mouse2[256] = "nul\0";
	TCHAR ra_quit[256] = "nul\0";
	TCHAR ra_menu[256] = "nul\0";
	TCHAR ra_reset[256] = "nul\0";
	TCHAR key_quit[256] = "nul\0";
	TCHAR key_gui[256] = "nul\0";
	TCHAR deadzone[256] = "nul\0";
	TCHAR stereo_split[256] = "nul\0";
	TCHAR sound_on[256] = "nul\0";
	TCHAR sound_mode[256] = "nul\0";
	TCHAR frameskip[256] = "nul\0";
	TCHAR aspect_ratio[256] = "nul\0";
	TCHAR line_double[256] = "nul\0";
        TCHAR fixed_height[256] = "nul\0";
};

static xmlNode* get_node(xmlNode* node, const char* name)
{
	for (auto curr_node = node; curr_node; curr_node = curr_node->next)
	{
		if (curr_node->type == XML_ELEMENT_NODE && strcmp(reinterpret_cast<const char *>(curr_node->name), name) == 0)
			return curr_node->children;
	}
	return nullptr;
}

static bool get_value(xmlNode* node, const char* key, char* value, int max_size)
{
	auto result = false;

	for (auto curr_node = node; curr_node; curr_node = curr_node->next)
	{
		if (curr_node->type == XML_ELEMENT_NODE && strcmp(reinterpret_cast<const char *>(curr_node->name), key) == 0)
		{
			const auto content = xmlNodeGetContent(curr_node);
			if (content != nullptr)
			{
				strncpy(value, reinterpret_cast<char *>(content), max_size);
				xmlFree(content);
				result = true;
			}
			break;
		}
	}

	return result;
}

static TCHAR* parsetext(const TCHAR* s)
{
	if (*s == '"' || *s == '\'')
	{
		const auto c = *s++;
		const auto d = my_strdup(s);
		for (unsigned int i = 0; i < _tcslen(d); i++)
		{
			if (d[i] == c)
			{
				d[i] = 0;
				break;
			}
		}
		return d;
	}
	return my_strdup(s);
}

static TCHAR* parsetextpath(const TCHAR* s)
{
	auto s2 = parsetext(s);
	const auto s3 = target_expand_environment(s2, nullptr, 0);
	xfree(s2);
	return s3;
}

long get_file_size(const std::string& filename)
{
	struct stat stat_buf{};
	const auto rc = stat(filename.c_str(), &stat_buf);
	return rc == 0 ? stat_buf.st_size : -1;
}

void remove_char(char* array, int len, int index)
{
	for (auto i = index; i < len - 1; ++i)
		array[i] = array[i + 1];
	array[len - 1] = 0;
}

void parse_custom_settings(struct uae_prefs* p, char* InSettings)
{
	char temp_options[4096];
	strcpy(temp_options, InSettings);

	auto full_line = strtok(temp_options, "\n");

	while (full_line != nullptr)
	{
		std::string line = full_line;
		std::string check = "amiberry_custom";

		if (strstr(line.c_str(), check.c_str()) != nullptr)
		{
			cfgfile_parse_line(p, full_line, 0);
		}
		full_line = strtok(nullptr, "\n");
	}
}

struct membuf : std::streambuf
{
	membuf(char* begin, char* end)
	{
		this->setg(begin, begin, end);
	}
};




std::string find_whdload_game_option(const TCHAR* find_setting, char* whd_options)
{
	char temp_options[4096];
	char temp_setting[4096];
	char temp_setting_tab[4096];
        
	strcpy(temp_options, whd_options);
	auto output = "nul";

	auto full_line = strtok(temp_options, "\n");

        
	while (full_line != nullptr)
	{
            
<<<<<<< HEAD
            // Do checks with and without leading tabs  (*** THIS SHOULD BE IMPROVED ***)

            std::string t = full_line;
            
            strcpy(temp_setting_tab, "\t\t");
            strcat(temp_setting_tab, find_setting);
            strcat(temp_setting_tab, "=");

            strcpy(temp_setting, find_setting);
            strcat(temp_setting, "=");
            
        // this was a previous safety check, possibly redundant now
	//	if (strlen(full_line) >= strlen(temp_setting))
	//	{
                   
                    // check the beginning of the full line
=======
            // remove leading tabs
            if (full_line[0] == '\t' && full_line[1] == '\t')
            {
                memmove(full_line, full_line + 2, (sizeof(full_line[0]) - 2) / sizeof(full_line[0]));
            }

            
            // remove leading tabs
//            for (auto i = 1; i < 5; ++i)
//            {
//                if (full_line[0] == '\t')
//                    {
//                    memmove(full_line, full_line + 1, (sizeof(full_line[0]) - 1) / sizeof(full_line[0]));
//                    }
//                else
//                    break;
//            }
//            
            std::string t = full_line;
            
                //  t.erase(std::remove(t.begin(), t.end(), '\t'), t.end()); // remove tabs
		strcpy(temp_setting, find_setting);
		strcat(temp_setting, "=");
                
		if (strlen(full_line) >= strlen(temp_setting))
		{
                    // check that the beginging of the full line
		//  if (strncmp(temp_setting, full_line, strlen(find_setting)) == 0)
>>>>>>> 14c2022f
                    if (strncmp(temp_setting, full_line, strlen(temp_setting)) == 0)
			{
				t.erase(t.begin(), t.begin() + strlen(temp_setting));				
                                return t;
			}
                    else if (strncmp(temp_setting_tab, full_line, strlen(temp_setting_tab)) == 0)
			{
				t.erase(t.begin(), t.begin() + strlen(temp_setting_tab));				
                                return t;
			}                          
	//	}
            
            full_line = strtok(nullptr, "\n");
	}

	return output;
}

struct game_options get_game_settings(char* HW)
{
	struct game_options output_detail;
	strcpy(output_detail.port0, find_whdload_game_option("PORT0", HW).c_str());
	strcpy(output_detail.port1, find_whdload_game_option("PORT1", HW).c_str());
	strcpy(output_detail.control, find_whdload_game_option("PRIMARY_CONTROL", HW).c_str());
	strcpy(output_detail.control2, find_whdload_game_option("SECONDARY_CONTROL", HW).c_str());
	strcpy(output_detail.fastcopper, find_whdload_game_option("FAST_COPPER", HW).c_str());
	strcpy(output_detail.cpu, find_whdload_game_option("CPU", HW).c_str());
	strcpy(output_detail.blitter, find_whdload_game_option("BLITTER", HW).c_str());
	strcpy(output_detail.clock, find_whdload_game_option("CLOCK", HW).c_str());
	strcpy(output_detail.chipset, find_whdload_game_option("CHIPSET", HW).c_str());
	strcpy(output_detail.jit, find_whdload_game_option("JIT", HW).c_str());
	strcpy(output_detail.cpu_24bit, find_whdload_game_option("CPU_24BITADDRESSING", HW).c_str());
	strcpy(output_detail.cpu_comp, find_whdload_game_option("CPU_COMPATIBLE", HW).c_str());
	strcpy(output_detail.sprites, find_whdload_game_option("SPRITES", HW).c_str());
	strcpy(output_detail.scr_height, find_whdload_game_option("SCREEN_HEIGHT", HW).c_str());
	strcpy(output_detail.y_offset, find_whdload_game_option("SCREEN_Y_OFFSET", HW).c_str());
	strcpy(output_detail.ntsc, find_whdload_game_option("NTSC", HW).c_str());
	strcpy(output_detail.fast, find_whdload_game_option("FAST_RAM", HW).c_str());
	strcpy(output_detail.z3, find_whdload_game_option("Z3_RAM", HW).c_str());

	return output_detail;
}

struct host_options get_host_settings(char* HW)
{
	struct host_options output_detail;
	strcpy(output_detail.controller1, find_whdload_game_option("CONTROLLER_1", HW).c_str());
	strcpy(output_detail.controller2, find_whdload_game_option("CONTROLLER_2", HW).c_str());
	strcpy(output_detail.controller3, find_whdload_game_option("CONTROLLER_3", HW).c_str());
	strcpy(output_detail.controller4, find_whdload_game_option("CONTROLLER_4", HW).c_str());
	strcpy(output_detail.mouse1, find_whdload_game_option("CONTROLLER_MOUSE_1", HW).c_str());
	strcpy(output_detail.mouse2, find_whdload_game_option("CONTROLLER_MOUSE_2", HW).c_str());
	strcpy(output_detail.ra_quit, find_whdload_game_option("RETROARCH_QUIT", HW).c_str());
	strcpy(output_detail.ra_menu, find_whdload_game_option("RETROARCH_MENU", HW).c_str());
	strcpy(output_detail.ra_reset, find_whdload_game_option("RETROARCH_RESET", HW).c_str());
	strcpy(output_detail.key_quit, find_whdload_game_option("KEY_FOR_QUIT", HW).c_str());
	strcpy(output_detail.key_gui, find_whdload_game_option("KEY_FOR_MENU", HW).c_str());
	strcpy(output_detail.deadzone, find_whdload_game_option("DEADZONE", HW).c_str());
	strcpy(output_detail.stereo_split, find_whdload_game_option("STEREO_SPLIT", HW).c_str());
	strcpy(output_detail.sound_on, find_whdload_game_option("SOUND_ON", HW).c_str());
	strcpy(output_detail.sound_mode, find_whdload_game_option("SOUND_MODE", HW).c_str());
	strcpy(output_detail.aspect_ratio, find_whdload_game_option("ASPECT_RATIO_FIX", HW).c_str());
	strcpy(output_detail.frameskip, find_whdload_game_option("FRAMESKIP", HW).c_str());
	strcpy(output_detail.line_double, find_whdload_game_option("LINE_DOUBLING", HW).c_str());
	strcpy(output_detail.fixed_height, find_whdload_game_option("FIXED_HEIGHT", HW).c_str());

	return output_detail;
}

void make_rom_symlink(const char* kick_short, char* kick_path, int kick_numb, struct uae_prefs* p)
{
	char kick_long[MAX_DPATH];
	int roms[2];

	// do the checks...
	snprintf(kick_long, MAX_DPATH, "%s/%s", kick_path, kick_short);
        
        // this should sort any broken links
        my_unlink(kick_long);  

	if (!zfile_exists(kick_long))
	{
		roms[0] = kick_numb; // kickstart 1.2 A500
		const auto rom_test = configure_rom(p, roms, 0); // returns 0 or 1 if found or not found
		if (rom_test == 1)
		{	symlink(p->romfile, kick_long);
                        write_log("Making SymLink for Kickstart ROM: %s\n",kick_long);
                }       
	}
}

void symlink_roms(struct uae_prefs* p)

{
	//      *** KICKSTARTS ***
	//     
	char kick_path[MAX_DPATH];
	char tmp[MAX_DPATH];
	char tmp2[MAX_DPATH];

        
        write_log("SymLink Kickstart ROMs for Booter\n");

	// here we can do some checks for Kickstarts we might need to make symlinks for
	strncpy(currentDir, start_path_data, MAX_DPATH);

	// are we using save-data/ ?
	snprintf(kick_path, MAX_DPATH, "%s/whdboot/save-data/Kickstarts", start_path_data);

	// otherwise, use the old route
	if (!my_existsdir(kick_path))
		snprintf(kick_path, MAX_DPATH, "%s/whdboot/game-data/Devs/Kickstarts", start_path_data);


	// These are all the kickstart rom files found in skick346.lha
	//   http://aminet.net/package/util/boot/skick346

	make_rom_symlink("kick33180.A500", kick_path, 5, p);
	make_rom_symlink("kick34005.A500", kick_path, 6, p);
	make_rom_symlink("kick37175.A500", kick_path, 7, p);
	make_rom_symlink("kick39106.A1200", kick_path, 11, p);
	make_rom_symlink("kick40063.A600", kick_path, 14, p);
	make_rom_symlink("kick40068.A1200", kick_path, 15, p);
	make_rom_symlink("kick40068.A4000", kick_path, 16, p);

	// these ones could not be located in 'rommgr.cpp' although all but one are BETA(?) anyway    
	//     make_rom_symlink("kick36143.A3000", kick_path, ?  ,p);
	//     make_rom_symlink("kick39046.A500.BETA", kick_path, ?  ,p);
	//     make_rom_symlink("kick39106.A500.BETA", kick_path, ?  ,p);             
	//     make_rom_symlink("kick39110.A500.BETA", kick_path, ?  ,p);
	//     make_rom_symlink("kick39115.A3000.BETA", kick_path, ?  ,p);
	//     make_rom_symlink("kick40003.A600.BETA", kick_path, ?  ,p);
	//     make_rom_symlink("kick40003.A3000.BETA", kick_path, ?  ,p);        
	//     make_rom_symlink("kick40009.A600.BETA", kick_path, ?  ,p);       
	//     make_rom_symlink("kick40009.A4000.BETA", kick_path, ?  ,p);                 
	//     make_rom_symlink("kick40038.A600.BETA", kick_path, ?  ,p);                
	//     make_rom_symlink("kick40038.A4000.BETA", kick_path, ?  ,p);

	// Symlink rom.key also
	// source file
	fetch_rompath(tmp2, MAX_DPATH);
	snprintf(tmp, MAX_DPATH, "%s/rom.key", tmp2);

	// destination file (symlink) 
	snprintf(tmp2, MAX_DPATH, "%s/rom.key", kick_path);

	if (zfile_exists(tmp))
		symlink(tmp, tmp2);
}

void cd_auto_prefs(struct uae_prefs* p, char* filepath)

{

	// setup variables etc
	TCHAR game_name[MAX_DPATH];
	TCHAR* txt2 = nullptr;
	TCHAR tmp[MAX_DPATH];

	char boot_path[MAX_DPATH];
	char save_path[MAX_DPATH];
	char config_path[MAX_DPATH];
	char whd_config[255];

	char hardware_settings[4096];
	//char custom_settings[4096];

	fetch_configurationpath(config_path,MAX_DPATH);
        
	//      *** GAME DETECTION ***
        printf("\nCD Autoload: %s  \n\n",filepath); 
        
	// REMOVE THE FILE PATH AND EXTENSION
	const auto filename = my_getfilepart(filepath);
	// SOMEWHERE HERE WE NEED TO SET THE GAME 'NAME' FOR SAVESTATE ETC PURPOSES
	extractFileName(filepath, last_loaded_config);
	extractFileName(filepath, game_name);
	removeFileExtension(game_name);

	auto filesize = get_file_size(filepath);
	// const TCHAR* filesha = get_sha1_txt (input, filesize); <<< ??! FIX ME

<<<<<<< HEAD

	// LOAD GAME SPECIFICS FOR EXISTING .UAE - USE SHA1 IF AVAILABLE   
	//  CONFIG LOAD IF .UAE IS IN CONFIG PATH  
	strcpy(whd_config, config_path);
	strcat(whd_config, game_name);
	strcat(whd_config, ".uae");


	if (zfile_exists(whd_config))
	{
		target_cfgfile_load(&currprefs, whd_config, CONFIG_TYPE_ALL, 0);
		return;
	}


     
   	// LOAD HOST OPTIONS
	char whd_path[MAX_DPATH];
	snprintf(whd_path, MAX_DPATH, "%s/whdboot/", start_path_data);
 
   //  this should be made into it's own routine!! 1 (see repeat, below)
        
        struct host_options host_detail;
	strcpy(whd_config, whd_path);
	strcat(whd_config, "hostprefs.conf");

	if (zfile_exists(whd_config)) // use direct .whd file
	{
		ifstream read_file(whd_config);
		std::ifstream in(whd_config);
		std::string contents((std::istreambuf_iterator<char>(in)),
		                     std::istreambuf_iterator<char>());

		_stprintf(hardware_settings, "%s", contents.c_str());

		host_detail = get_host_settings(hardware_settings);
	}     
        

	//     
	//      *** EMULATED HARDWARE ***
	//  
        
        p->start_gui = false;
                
     	const int is_cdtv = (strstr(filepath, "CD32") != nullptr || strstr(filepath, "cdtv") != nullptr);
	const int is_cd32 = (strstr(filepath, "CD32") != nullptr || strstr(filepath, "cd32") != nullptr);
        
    	// CD32
	if (static_cast<bool>(is_cd32))
	{
		_tcscpy(p->description, _T("AutoBoot Configuration [CD32]"));
                // SET THE BASE AMIGA (CD32)
		built_in_prefs(&currprefs, 8, 0, 0, 0);
	}
	else if (static_cast<bool>(is_cd32))
	{
		_tcscpy(p->description, _T("AutoBoot Configuration [CDTV]"));
                // SET THE BASE AMIGA (CDTV)
		built_in_prefs(&currprefs, 9, 0, 0, 0);
	}
	else 
	{
		_tcscpy(p->description, _T("AutoBoot Configuration [A1200CD]"));
                // SET THE BASE AMIGA (Expanded A1200)
		built_in_prefs(&currprefs, 4, 1, 0, 0);
                
	}
      

        // enable CD
        _stprintf(tmp, "cd32cd=1");
	txt2 = parsetextpath(_T(tmp));
	cfgfile_parse_line(p, txt2, 0);
        
        // mount the image
        _stprintf(tmp, "cdimage0=%s,image", filepath);
	txt2 = parsetextpath(_T(tmp));
	cfgfile_parse_line(p, txt2, 0);

        //cfgfile_parse_option(&currprefs, _T("cdimage0"), filepath, 0);
          
        
       
	//APPLY THE SETTINGS FOR MOUSE/JOYSTICK ETC
	// CD32
	if (static_cast<bool>(is_cd32))
	{	p->jports[0].mode = 7;
		p->jports[1].mode = 7;
        }
        else
        {
	// JOY
		p->jports[1].mode = 3;
	// MOUSE
		p->jports[0].mode = 2;
        }
        
	// APPLY SPECIAL CONFIG E.G. MOUSE OR ALT. JOYSTICK SETTINGS   
	for (auto& jport : p->jports)
	{
		jport.id = JPORT_NONE;
		jport.idc.configname[0] = 0;
		jport.idc.name[0] = 0;
		jport.idc.shortid[0] = 0;
	}

        	// WHAT IS THE MAIN CONTROL?
	// PORT 0 - MOUSE      
        if (static_cast<bool>(is_cd32) && !strcmpi(host_detail.controller2, "nul") == 0)
	{
            _stprintf(txt2, "%s=%s", _T("joyport0"), _T(host_detail.controller2));
		cfgfile_parse_line(p, txt2, 0);  
        }
	else if (!strcmpi(host_detail.mouse1, "nul") == 0)
	{
		_stprintf(txt2, "%s=%s", _T("joyport0"), _T(host_detail.mouse1));
		cfgfile_parse_line(p, txt2, 0);
	}
	else
	{
		_stprintf(txt2, "%s=mouse", _T("joyport0"));
		cfgfile_parse_line(p, txt2, 0);
	}

=======

	// LOAD GAME SPECIFICS FOR EXISTING .UAE - USE SHA1 IF AVAILABLE   
	//  CONFIG LOAD IF .UAE IS IN CONFIG PATH  
	strcpy(whd_config, config_path);
	strcat(whd_config, game_name);
	strcat(whd_config, ".uae");


	if (zfile_exists(whd_config))
	{
		target_cfgfile_load(&currprefs, whd_config, CONFIG_TYPE_ALL, 0);
		return;
	}


     
   	// LOAD HOST OPTIONS
	char whd_path[MAX_DPATH];
	snprintf(whd_path, MAX_DPATH, "%s/whdboot/", start_path_data);
 
   //  this should be made into it's own routine!! 1 (see repeat, below)
        
        struct host_options host_detail;
	strcpy(whd_config, whd_path);
	strcat(whd_config, "hostprefs.conf");

	if (zfile_exists(whd_config)) // use direct .whd file
	{
		ifstream read_file(whd_config);
		std::ifstream in(whd_config);
		std::string contents((std::istreambuf_iterator<char>(in)),
		                     std::istreambuf_iterator<char>());

		_stprintf(hardware_settings, "%s", contents.c_str());

		host_detail = get_host_settings(hardware_settings);
	}     
        

	//     
	//      *** EMULATED HARDWARE ***
	//  
        
        p->start_gui = false;
                
     	const int is_cdtv = (strstr(filepath, "CD32") != nullptr || strstr(filepath, "cdtv") != nullptr);
	const int is_cd32 = (strstr(filepath, "CD32") != nullptr || strstr(filepath, "cd32") != nullptr);
        
    	// CD32
	if (static_cast<bool>(is_cd32))
	{
		_tcscpy(p->description, _T("AutoBoot Configuration [CD32]"));
                // SET THE BASE AMIGA (CD32)
		built_in_prefs(&currprefs, 8, 0, 0, 0);
	}
	else if (static_cast<bool>(is_cd32))
	{
		_tcscpy(p->description, _T("AutoBoot Configuration [CDTV]"));
                // SET THE BASE AMIGA (CDTV)
		built_in_prefs(&currprefs, 9, 0, 0, 0);
	}
	else 
	{
		_tcscpy(p->description, _T("AutoBoot Configuration [A1200CD]"));
                // SET THE BASE AMIGA (Expanded A1200)
		built_in_prefs(&currprefs, 4, 1, 0, 0);
                
	}
      

        // enable CD
        _stprintf(tmp, "cd32cd=1");
	txt2 = parsetextpath(_T(tmp));
	cfgfile_parse_line(p, txt2, 0);
        
        // mount the image
        _stprintf(tmp, "cdimage0=%s,image", filepath);
	txt2 = parsetextpath(_T(tmp));
	cfgfile_parse_line(p, txt2, 0);

        //cfgfile_parse_option(&currprefs, _T("cdimage0"), filepath, 0);
          
        
       
	//APPLY THE SETTINGS FOR MOUSE/JOYSTICK ETC
	// CD32
	if (static_cast<bool>(is_cd32))
	{	p->jports[0].mode = 7;
		p->jports[1].mode = 7;
        }
        else
        {
	// JOY
		p->jports[1].mode = 3;
	// MOUSE
		p->jports[0].mode = 2;
        }
        
	// APPLY SPECIAL CONFIG E.G. MOUSE OR ALT. JOYSTICK SETTINGS   
	for (auto& jport : p->jports)
	{
		jport.id = JPORT_NONE;
		jport.idc.configname[0] = 0;
		jport.idc.name[0] = 0;
		jport.idc.shortid[0] = 0;
	}

        	// WHAT IS THE MAIN CONTROL?
	// PORT 0 - MOUSE      
        if (static_cast<bool>(is_cd32) && !strcmpi(host_detail.controller2, "nul") == 0)
	{
            _stprintf(txt2, "%s=%s", _T("joyport0"), _T(host_detail.controller2));
		cfgfile_parse_line(p, txt2, 0);  
        }
	else if (!strcmpi(host_detail.mouse1, "nul") == 0)
	{
		_stprintf(txt2, "%s=%s", _T("joyport0"), _T(host_detail.mouse1));
		cfgfile_parse_line(p, txt2, 0);
	}
	else
	{
		_stprintf(txt2, "%s=mouse", _T("joyport0"));
		cfgfile_parse_line(p, txt2, 0);
	}

>>>>>>> 14c2022f

	// PORT 1 - JOYSTICK 
	if (!strcmpi(host_detail.controller1, "nul") == 0)
	{
		_stprintf(txt2, "%s=%s", _T("joyport1"), _T(host_detail.controller1));
		cfgfile_parse_line(p, txt2, 0);
	}
	else
	{
		_stprintf(txt2, "%s=joy1", _T("joyport1"));
		cfgfile_parse_line(p, txt2, 0);
	}
        
}                   
                        
                        
void whdload_auto_prefs(struct uae_prefs* p, char* filepath)

{
	// setup variables etc
	TCHAR game_name[MAX_DPATH];
	TCHAR* txt2 = nullptr;
	TCHAR tmp[MAX_DPATH];

	char boot_path[MAX_DPATH];
	char save_path[MAX_DPATH];
	char config_path[MAX_DPATH];
        char whd_path[MAX_DPATH];
        char kick_path[MAX_DPATH];    
        
	// char GameTypePath[MAX_DPATH];
	char whd_config[255];
        char whd_startup[255];
        
        char whd_bootscript[4096];
        
	char hardware_settings[4096];
	char custom_settings[4096];

        char selected_slave[4096];  // note!! this should be global later on, and only collected from the XML if set to 'nothing'
        char subpath[4096];

        bool use_slave_libs = false;
        
<<<<<<< HEAD
        
        write_log("WHDBooter Launched");
        
=======
>>>>>>> 14c2022f
        strcpy(selected_slave, "");
        
	fetch_configurationpath(config_path,MAX_DPATH);

	//     
	//      *** KICKSTARTS ***

	symlink_roms(p);

	// this allows A600HD to be used to slow games down
	int roms[2];
	roms[0] = 15; // kickstart 2.05 A600HD  ..  10
	const auto rom_test = configure_rom(p, roms, 0); // returns 0 or 1 if found or not found
	const auto a600_available = rom_test;

        if (a600_available == true)
        {
            write_log("WHDBooter - Host: A600 ROM Available \n");
        }
        
	//     
	//      *** GAME DETECTION ***

	// REMOVE THE FILE PATH AND EXTENSION
	const auto filename = my_getfilepart(filepath);
	// SOMEWHERE HERE WE NEED TO SET THE GAME 'NAME' FOR SAVESTATE ETC PURPOSES
	extractFileName(filepath, last_loaded_config);
	extractFileName(filepath, game_name);
	removeFileExtension(game_name);

	auto filesize = get_file_size(filepath);
	// const TCHAR* filesha = get_sha1_txt (input, filesize); <<< ??! FIX ME


	// LOAD GAME SPECIFICS FOR EXISTING .UAE - USE SHA1 IF AVAILABLE   
	//  CONFIG LOAD IF .UAE IS IN CONFIG PATH  
	strcpy(whd_config, config_path);
	strcat(whd_config, game_name);
	strcat(whd_config, ".uae");

        snprintf(whd_path, MAX_DPATH, "%s/whdboot/save-data/Autoboots/", start_path_data);
        strcpy(whd_startup, whd_path);
	strcat(whd_startup, game_name);
	strcat(whd_startup, ".auto-startup");

        my_mkdir("/tmp/s");
        my_mkdir("/tmp/c");
        my_mkdir("/tmp/devs");
        
        remove("/tmp/s/startup-sequence");
        my_unlink("/tmp/s/startup-sequence");
        
<<<<<<< HEAD
        write_log("WHDBooter - Looking for %s \n", whd_startup );
        
=======
>>>>>>> 14c2022f
                // LOAD HOST OPTIONS
	snprintf(whd_path, MAX_DPATH, "%s/whdboot/WHDLoad", start_path_data);
        
        // are we using save-data/ ?
	snprintf(kick_path, MAX_DPATH, "%s/whdboot/save-data/Kickstarts", start_path_data);
        
        // boot with existing .UAE if possible, but for this the auto-startup must exist
	if (zfile_exists(whd_config) && zfile_exists(whd_startup))
	{
<<<<<<< HEAD
                write_log("WHDBooter -  %s and %s found. Fast Loading.\n", whd_startup, whd_config);
=======
>>>>>>> 14c2022f
                symlink(whd_startup, "/tmp/s/startup-sequence");
		symlink(whd_path, "/tmp/c/WHDLoad");
                symlink(kick_path, "/tmp/devs/Kickstarts");
                target_cfgfile_load(&currprefs, whd_config, CONFIG_TYPE_ALL, 0);
		return;
	}


        
   //  this should be made into it's own routine!! 1 (see repeat, above)
        snprintf(whd_path, MAX_DPATH, "%s/whdboot/", start_path_data);
        
        struct host_options host_detail;
	strcpy(whd_config, whd_path);
	strcat(whd_config, "hostprefs.conf");

	if (zfile_exists(whd_config)) // use hostprefs
	{
		ifstream read_file(whd_config);
		std::ifstream in(whd_config);
		std::string contents((std::istreambuf_iterator<char>(in)),
		                     std::istreambuf_iterator<char>());

		_stprintf(hardware_settings, "%s", contents.c_str());

                write_log("WHDBooter -  Loading hostprefs.conf.\n");
                
		host_detail = get_host_settings(hardware_settings);
	}


	// LOAD GAME SPECIFICS - USE SHA1 IF AVAILABLE
	snprintf(whd_path, MAX_DPATH, "%s/whdboot/game-data/", start_path_data);
	struct game_options game_detail;


	// EDIT THE FILE NAME TO USE HERE

        strcpy(whd_config, whd_path);
        strcat(whd_config, "whdload_db.xml");

        if (zfile_exists(whd_config)) // use XML database 
        {
                //printf("XML exists %s\n",game_name); 
<<<<<<< HEAD
                write_log("WHDBooter - Loading whdload_db.xml\n");
                write_log("WHDBooter - Searching whdload_db.xml for %s\n",game_name);
                
                
=======

>>>>>>> 14c2022f
                const auto doc = xmlParseFile(whd_config);
                const auto root_element = xmlDocGetRootElement(doc);
                auto game_node = get_node(root_element, "whdbooter");

                while (game_node != nullptr)
                {
                        const auto attr = xmlGetProp(game_node, reinterpret_cast<const xmlChar *>("filename"));
                        if (attr != nullptr)
                        {
                                if (strcmpi(reinterpret_cast<const char*>(attr),game_name) == 0)
                                {
                                        // now get the <hardware> and <custom_controls> items
                                        // get hardware
                                        auto temp_node = game_node->xmlChildrenNode;
                                        temp_node = get_node(temp_node, "hardware");
                                        if (xmlNodeGetContent(temp_node) != nullptr)
                                        {
                                                _stprintf(hardware_settings, "%s",
                                                          reinterpret_cast<const char*>(xmlNodeGetContent(temp_node)));
                                                game_detail = get_game_settings(hardware_settings);
                                                
                                                write_log("WHDBooter - Game H/W Settings: \n%s\n",hardware_settings);
                                                        
                                        }

                                        // get custom controls
                                        temp_node = game_node->xmlChildrenNode;
                                        temp_node = get_node(temp_node, "custom_controls");
                                        if (xmlNodeGetContent(temp_node) != nullptr)
                                        {
                                                _stprintf(custom_settings, "%s",
                                                          reinterpret_cast<const char*>(xmlNodeGetContent(temp_node)));
                                                //  process these later
                                        }

                                    // if selected_slave = "" then use the default from the XML....
                                        
                                        if (strlen(selected_slave) == 0) 
                                        {
                                            temp_node = game_node->xmlChildrenNode;
                                            temp_node = get_node(temp_node, "slave_default");
                                            if (xmlNodeGetContent(temp_node) != nullptr)
                                            {
                                                    _stprintf(selected_slave, "%s",
                                                              reinterpret_cast<const char*>(xmlNodeGetContent(temp_node)));
                                                    //  process these later
                                                    write_log("WHDBooter - Default Slave: %s\n",selected_slave);
                                            }

                                            temp_node = game_node->xmlChildrenNode;
                                            temp_node = get_node(temp_node, "subpath");

                                            if (xmlNodeGetContent(temp_node) != nullptr)
                                            {
                                                    _stprintf(subpath, "%s",
                                                              reinterpret_cast<const char*>(xmlNodeGetContent(temp_node)));
                                                    //  process these later
                                                    write_log("WHDBooter - SubPath:  %s\n",subpath);
                                            }                                                                                       

                                            temp_node = game_node->xmlChildrenNode;
                                            printf("temp node: %s\n",temp_node);
                                            
                                        }
                                        
                                        // get slave_libraries
                                        temp_node = game_node->xmlChildrenNode;
                                        temp_node = get_node(temp_node, "slave_libraries");
                                        if (xmlNodeGetContent(temp_node) != nullptr)
                                        {
                                               // _stprintf(slave_libs, "%s",
                                                 //         reinterpret_cast<const char*>(xmlNodeGetContent(temp_node)));
                                                
                                                if (strcmpi(reinterpret_cast<const char*>(xmlNodeGetContent(temp_node)), "true") == 0)
                                                     use_slave_libs = true;
                                                    
                                                write_log("WHDBooter - Libraries:  %s\n",subpath);
                                                //  process these later
                                        }
                                        break;
                                }
                        }
                        xmlFree(attr);
                        game_node = game_node->next;
                }
                xmlCleanupParser();
        }
<<<<<<< HEAD
        else
        {
             write_log("WHDBooter -  Could not load whdload_db.xml - does not exist?\n");
        }
=======
>>>>>>> 14c2022f


        //printf("selected_slave: %s\n",selected_slave);
        
        // then here, we will write a startup-sequence file (formerly autoboot file) 
<<<<<<< HEAD
        _stprintf(whd_bootscript,"\n"); 
=======
        _stprintf(whd_bootscript,"\n");
>>>>>>> 14c2022f
        if (strlen(selected_slave) != 0 && !zfile_exists(whd_startup)) 
        {
       // _stprintf(whd_bootscript, "DH3:C/Assign C: DH3:C/ ADD\n");
            if (use_slave_libs == true)
              {
                _stprintf(whd_bootscript, "DH3:C/Assign LIBS: DH3:LIBS/ ADD\n");
              }
        _stprintf(whd_bootscript, "%sCD \"Games:%s\"\n",whd_bootscript,subpath);
        _stprintf(whd_bootscript, "%sWHDLoad SLAVE=\"games:%s/%s\"",whd_bootscript,subpath,selected_slave);
        _stprintf(whd_bootscript, "%s PRELOAD NOWRITECACHE NOREQ SPLASHDELAY=0",whd_bootscript);
        _stprintf(whd_bootscript, "%s SAVEPATH=Saves:Savegames/ SAVEDIR=\"%s\"",whd_bootscript,subpath);
        _stprintf(whd_bootscript, "%s\n",whd_bootscript,subpath);
 
           write_log("WHDBooter - Created Startup-Sequence  \n\n%s\n",whd_bootscript);
           
           // create a file with save-data/Autoboots/ game name .auto-startup

           write_log("WHDBooter - Saved Auto-Startup to %s\n",whd_startup);
           
            ofstream myfile (whd_startup);
                if (myfile.is_open())
                {
                  myfile << whd_bootscript;
                  myfile.close();
                }
        }
        
        // now we should have a startup-file (if we dont, we are going to use the orignal booter)
        if (zfile_exists(whd_startup))
        {            
            write_log("WHDBooter - Found Auto-Startup to SymLink\n");
            
        // create a symlink to this as startup-sequence in /tmp/ 
            symlink(whd_startup, "/tmp/s/startup-sequence");

        // create a symlink to WHDLoad in /tmp/
            snprintf(whd_path, MAX_DPATH, "%s/whdboot/WHDLoad", start_path_data);               
            symlink(whd_path, "/tmp/c/WHDLoad");

        // create a symlink for DEVS in /tmp/
            symlink(kick_path, "/tmp/devs/Kickstarts");      
        }
        

        
	// debugging code!
	write_log("WHDBooter - Game: Port 0     : %s  \n",game_detail.port0);
	write_log("WHDBooter - Game: Port 1     : %s  \n",game_detail.port1);
	write_log("WHDBooter - Game: Control    : %s  \n",game_detail.control);
	write_log("WHDBooter - Game: Fast Copper: %s  \n",game_detail.fastcopper);  
	write_log("WHDBooter - Game: CPU        : %s  \n",game_detail.cpu);  
	write_log("WHDBooter - Game: Blitter    : %s  \n",game_detail.blitter);  
	write_log("WHDBooter - Game: CPU Clock  : %s  \n",game_detail.clock);  
	write_log("WHDBooter - Game: Chipset    : %s  \n",game_detail.chipset);  
	write_log("WHDBooter - Game: JIT        : %s  \n",game_detail.jit);  
	write_log("WHDBooter - Game: CPU Compat : %s  \n",game_detail.cpu_comp);  
	write_log("WHDBooter - Game: Scr Height : %s  \n",game_detail.scr_height);   
        write_log("WHDBooter - Game: Scr YOffset: %s  \n",game_detail.y_offset);  
	write_log("WHDBooter - Game: NTSC       : %s  \n",game_detail.ntsc);  
	write_log("WHDBooter - Game: Fast Ram   : %s  \n",game_detail.fast);  
	write_log("WHDBooter - Game: Z3 Ram     : %s  \n",game_detail.z3);      

	// debugging code!
        write_log("WHDBooter - Host: Controller 1   : %s  \n", host_detail.controller1);
	write_log("WHDBooter - Host: Controller 2   : %s  \n", host_detail.controller2);
	write_log("WHDBooter - Host: Controller 3   : %s  \n", host_detail.controller3);
	write_log("WHDBooter - Host: Controller 4   : %s  \n", host_detail.controller4);
	write_log("WHDBooter - Host: Mouse 1        : %s  \n", host_detail.mouse1);
	write_log("WHDBooter - Host: Mouse 2        : %s  \n", host_detail.mouse2);
	//printf("ra_qui: %s  \n", host_detail.ra_quit);
	//printf("ra_men: %s  \n", host_detail.ra_menu);
	//printf("ra_rst: %s  \n", host_detail.ra_reset);
	//printf("ky_qut: %s  \n", host_detail.key_quit);
	//printf("ky_gui: %s  \n", host_detail.key_gui);
	//printf("deadzn: %s  \n", host_detail.stereo_split);
	write_log("WHDBooter - Host: Sound On       : %s  \n", host_detail.sound_on);
	write_log("WHDBooter - Host: Sound Mode     : %s  \n", host_detail.sound_mode);
	write_log("WHDBooter - Host: Stereo Split   : %s  \n", host_detail.stereo_split);
	//printf("aspect: %s  \n", host_detail.aspect_ratio);
	//printf("frames: %s  \n", host_detail.frameskip);
	write_log("WHDBooter - Host: Fixed Height    : %s  \n", host_detail.fixed_height);
	//     
	//      *** EMULATED HARDWARE ***
	//            
	//    SET UNIVERSAL DEFAULTS
	p->start_gui = false;

	if ((strcmpi(game_detail.cpu,"68000") == 0 || strcmpi(game_detail.cpu,"68010") == 0) && a600_available != 0)
		// SET THE BASE AMIGA (Expanded A600)
	{
		built_in_prefs(&currprefs, 2, 2, 0, 0);
	}
	else
		// SET THE BASE AMIGA (Expanded A1200)
	{
		built_in_prefs(&currprefs, 4, 1, 0, 0);
		if (strcmpi(game_detail.fast,"nul") != 0 && (strcmpi(game_detail.cpu,"nul") == 0))
			strcpy(game_detail.cpu,_T("68020"));
	}

	// DO CHECKS FOR AGA / CD32
	const int is_aga = strstr(filename, "_AGA") != nullptr || strcmpi(game_detail.chipset,"AGA") == 0;
	const int is_cd32 = strstr(filename, "_CD32") != nullptr || strcmpi(game_detail.chipset,"CD32") == 0;

	// A1200 no AGA
	if (!static_cast<bool>(is_aga) && !static_cast<bool>(is_cd32))
	{
		_tcscpy(p->description, _T("AutoBoot Configuration [WHDLoad]"));

		p->cs_compatible = CP_A600;
		built_in_chipset_prefs(p);
		p->chipset_mask = CSMASK_ECS_AGNUS | CSMASK_ECS_DENISE;
		p->m68k_speed = 0;
	}
		// A1200
	else
		_tcscpy(p->description, _T("AutoBoot Configuration [WHDLoad] [AGA]"));

        
               
        //SET THE WHD BOOTER AND GAME DATA       
        if (strlen(selected_slave) != 0) // new booter solution
        {
            snprintf(boot_path, MAX_DPATH, "/tmp/");

           _stprintf(tmp,_T("filesystem2=rw,DH0:DH0:%s,10"), boot_path);
            txt2 = parsetextpath(_T(tmp));
            cfgfile_parse_line(p, txt2, 0);

            _stprintf(tmp,_T("uaehf0=dir,rw,DH0:DH0::%s,10"), boot_path);
            txt2 = parsetextpath(_T(tmp));
            cfgfile_parse_line(p, txt2, 0);
 
            
            snprintf(boot_path, MAX_DPATH, "%s/whdboot/boot-data.zip", start_path_data);
            if (!zfile_exists(boot_path))
                    snprintf(boot_path, MAX_DPATH, "%s/whdboot/boot-data/", start_path_data);

           _stprintf(tmp,_T("filesystem2=rw,DH3:DH3:%s,-10"), boot_path);
            txt2 = parsetextpath(_T(tmp));
            cfgfile_parse_line(p, txt2, 0);

            _stprintf(tmp,_T("uaehf0=dir,rw,DH3:DH3::%s,-10"), boot_path);
            txt2 = parsetextpath(_T(tmp));
            cfgfile_parse_line(p, txt2, 0);
             
        }         
        
        else    // revert to original booter is no slave was set
        {    
            snprintf(boot_path, MAX_DPATH, "%s/whdboot/boot-data.zip", start_path_data);
            if (!zfile_exists(boot_path))
                    snprintf(boot_path, MAX_DPATH, "%s/whdboot/boot-data/", start_path_data);
            
            _stprintf(tmp,_T("filesystem2=rw,DH0:DH0:%s,10"), boot_path);
            txt2 = parsetextpath(_T(tmp));
            cfgfile_parse_line(p, txt2, 0);

            _stprintf(tmp,_T("uaehf0=dir,rw,DH0:DH0::%s,10"), boot_path);
            txt2 = parsetextpath(_T(tmp));
            cfgfile_parse_line(p, txt2, 0);
            
        }
            
	//set the Second (game data) drive
	_stprintf(tmp, "filesystem2=rw,DH1:Games:%s,0", filepath);
	txt2 = parsetextpath(_T(tmp));
	cfgfile_parse_line(p, txt2, 0);

	_stprintf(tmp, "uaehf1=dir,rw,DH1:Games:%s,0", filepath);
	txt2 = parsetextpath(_T(tmp));
	cfgfile_parse_line(p, txt2, 0);

        
	//set the third (save data) drive
	snprintf(save_path, MAX_DPATH, "%s/whdboot/save-data/", start_path_data);

	if (my_existsdir(save_path))
	{
		_stprintf(tmp, "filesystem2=rw,DH2:Saves:%s,0", save_path);
		txt2 = parsetextpath(_T(tmp));
		cfgfile_parse_line(p, txt2, 0);

		_stprintf(tmp, "uaehf2=dir,rw,DH2:Saves:%s,0", save_path);
		txt2 = parsetextpath(_T(tmp));
		cfgfile_parse_line(p, txt2, 0);
	}

        
	// APPLY THE SETTINGS FOR MOUSE/JOYSTICK ETC
	//  CD32
	if ((static_cast<bool>(is_cd32) && strcmpi(game_detail.port0, "nul") == 0)
		|| strcmpi(game_detail.port0, "cd32") == 0)
		p->jports[0].mode = 7;

	if ((static_cast<bool>(is_cd32) && strcmpi(game_detail.port1, "nul") == 0)
		|| strcmpi(game_detail.port1, "cd32") == 0)
		p->jports[1].mode = 7;

	// JOY
	if (strcmpi(game_detail.port0, "joy") == 0)
		p->jports[0].mode = 3;
	if (strcmpi(game_detail.port1, "joy") == 0)
		p->jports[1].mode = 3;

	// MOUSE
	if (strcmpi(game_detail.port0, "mouse") == 0)
		p->jports[0].mode = 2;
	if (strcmpi(game_detail.port1, "mouse") == 0)
		p->jports[1].mode = 2;

	// APPLY SPECIAL CONFIG E.G. MOUSE OR ALT. JOYSTICK SETTINGS   
	for (auto& jport : p->jports)
	{
		jport.id = JPORT_NONE;
		jport.idc.configname[0] = 0;
		jport.idc.name[0] = 0;
		jport.idc.shortid[0] = 0;
	}

	// WHAT IS THE MAIN CONTROL?
	// PORT 0 - MOUSE GAMES     
	if (strcmpi(game_detail.control, "mouse") == 0 && !strcmpi(host_detail.mouse1, "nul") == 0)
	{
		_stprintf(txt2, "%s=%s", _T("joyport0"), _T(host_detail.mouse1));
		cfgfile_parse_line(p, txt2, 0);
		write_log("WHDBooter Option (Mouse Control): %s\n", txt2);
	}

	// PORT 0 -  JOYSTICK GAMES 
	else if (!strcmpi(host_detail.controller2, "nul") == 0)
	{
		_stprintf(txt2, "%s=%s", _T("joyport0"), _T(host_detail.controller2));
		cfgfile_parse_line(p, txt2, 0);
		write_log("WHDBooter Option (Joystick Control): %s\n", txt2);
	}
	else
	{
		_stprintf(txt2, "%s=mouse", _T("joyport0"));
		cfgfile_parse_line(p, txt2, 0);
		write_log("WHDBooter Option (Default Mouse): %s\n", txt2);
	}

	// PORT 1 - MOUSE GAMES    
	if (strcmpi(game_detail.control, "mouse") == 0 && !strcmpi(host_detail.mouse2, "nul") == 0)
	{
		_stprintf(txt2, "%s=%s", _T("joyport1"), _T(host_detail.mouse2));
		cfgfile_parse_line(p, txt2, 0);
		write_log("WHDBooter Option (Mouse Control): %s\n", txt2);
	}
		// PORT 1 - JOYSTICK GAMES
	else if (!strcmpi(host_detail.controller1, "nul") == 0)
	{
		_stprintf(txt2, "%s=%s", _T("joyport1"), _T(host_detail.controller1));
		cfgfile_parse_line(p, txt2, 0);
		write_log("WHDBooter Option (Joystick Control): %s\n", txt2);
	}
	else
	{
		_stprintf(txt2, "%s=joy1", _T("joyport1"));
		cfgfile_parse_line(p, txt2, 0);
		write_log("WHDBooter Option (Default Joystick): %s\n", txt2);
	}


	// PARALLEL PORT GAMES  
	if (strcmpi(host_detail.controller3, "nul") != 0)
	{
		_stprintf(txt2, "%s=%s", _T("joyport2"), _T(host_detail.controller3));
		cfgfile_parse_line(p, txt2, 0);
	}
	if (strcmpi(host_detail.controller4, "nul") != 0)
	{
		_stprintf(txt2, "%s=%s", _T("joyport3"), _T(host_detail.controller4));
		cfgfile_parse_line(p, txt2, 0);
	}

	// CUSTOM CONTROLS
	if (strlen(custom_settings) > 0)
		parse_custom_settings(p, custom_settings);

	if (!strcmpi(host_detail.deadzone, "nul") == 0)
	{
		_stprintf(txt2, "input.joymouse_deadzone=%s", _T(host_detail.deadzone));
		cfgfile_parse_line(p, txt2, 0);
		_stprintf(txt2, "input.joystick_deadzone=%s", _T(host_detail.deadzone));
		cfgfile_parse_line(p, txt2, 0);
	}


	// RETROARCH CONTROLS
	if (!strcmpi(host_detail.ra_quit, "nul") == 0)
	{
		_stprintf(txt2, "amiberry.use_retroarch_quit=%s", _T(host_detail.ra_quit));
		cfgfile_parse_line(p, txt2, 0);
	}
	if (!strcmpi(host_detail.ra_menu, "nul") == 0)
	{
		_stprintf(txt2, "amiberry.use_retroarch_menu=%s", _T(host_detail.ra_menu));
		cfgfile_parse_line(p, txt2, 0);
	}
	if (!strcmpi(host_detail.ra_reset, "nul") == 0)
	{
		_stprintf(txt2, "amiberry.use_retroarch_reset=%s", _T(host_detail.ra_reset));
		cfgfile_parse_line(p, txt2, 0);
	}
	// KEYBOARD CONTROLS

	if (!strcmpi(host_detail.key_quit, "nul") == 0)
	{
		_stprintf(txt2, "amiberry.quit_amiberry=%s", _T(host_detail.key_quit));
		cfgfile_parse_line(p, txt2, 0);
	}
	if (!strcmpi(host_detail.key_gui, "nul") == 0)
	{
		_stprintf(txt2, "amiberry.open_gui=%s", _T(host_detail.key_gui));
		cfgfile_parse_line(p, txt2, 0);
	}
	// GRAPHICS OPTIONS

	if (!strcmpi(host_detail.aspect_ratio, "nul") == 0)
	{
		_stprintf(txt2, "amiberry.gfx_correct_aspect=%s", _T(host_detail.aspect_ratio));
		cfgfile_parse_line(p, txt2, 0);
	}


	if (strcmpi(host_detail.line_double, "yes") == 0 || strcmpi(host_detail.line_double, "true") == 0)
	{
		_stprintf(txt2, "gfx_linemode=double");
		cfgfile_parse_line(p, txt2, 0);
	}
	else if (strcmpi(host_detail.line_double, "no") == 0 || strcmpi(host_detail.line_double, "false") == 0)
	{
		_stprintf(txt2, "gfx_linemode=none");
		cfgfile_parse_line(p, txt2, 0);
	}


	if (!strcmpi(host_detail.frameskip,"nul") == 0)
	{
		_stprintf(txt2, "gfx_framerate=%s",_T(host_detail.frameskip));
		cfgfile_parse_line(p, txt2, 0);
	}
	// SOUND OPTIONS

	if (strcmpi(host_detail.sound_on,"false") == 0 || strcmpi(host_detail.sound_on,"off") == 0 || strcmpi(host_detail.
		sound_on,"none") == 0)
	{
		_stprintf(txt2, "sound_output=none");
		cfgfile_parse_line(p, txt2, 0);
	}
	if (!strcmpi(host_detail.stereo_split,"nul") == 0)
	{
		_stprintf(txt2, "sound_stereo_separation=%s",_T(host_detail.stereo_split));
		cfgfile_parse_line(p, txt2, 0);
	}

	//      *** GAME-SPECIFICS ***
	//  SET THE GAME COMPATIBILITY SETTINGS   
	// 
	// SCREEN HEIGHT, BLITTER, SPRITES, MEMORY, JIT, BIG CPU ETC  


	// CPU 68020/040
	if (strcmpi(game_detail.cpu,"68020") == 0 || strcmpi(game_detail.cpu,"68040") == 0)
	{
		_stprintf(txt2, "cpu_type=%s", game_detail.cpu);
		cfgfile_parse_line(p, txt2, 0);
	}

	// CPU 68000/010 [requires a600 rom)]
	if ((strcmpi(game_detail.cpu,"68000") == 0 || strcmpi(game_detail.cpu,"68010") == 0) && a600_available != 0)
	{
		_stprintf(txt2, "cpu_type=%s", game_detail.cpu);
		cfgfile_parse_line(p, txt2, 0);

		_stprintf(txt2, "chipmem_size=4");
		cfgfile_parse_line(p, txt2, 0);
	}

	// CPU SPEED
	if (strcmpi(game_detail.clock,"7") == 0)
	{
		_stprintf(txt2, "cpu_speed=real");
		cfgfile_parse_line(p, txt2, 0);
	}
	else if (strcmpi(game_detail.clock,"14") == 0)
	{
		_stprintf(txt2, "finegrain_cpu_speed=1024");
		cfgfile_parse_line(p, txt2, 0);
	}
	else if (strcmpi(game_detail.clock,"28") == 0)
	{
		_stprintf(txt2, "finegrain_cpu_speed=128");
		cfgfile_parse_line(p, txt2, 0);
	}
	else if (strcmpi(game_detail.clock,"max") == 0)
	{
		_stprintf(txt2, "cpu_speed=max");
		cfgfile_parse_line(p, txt2, 0);
	}
	else if (strcmpi(game_detail.clock,"turbo") == 0)
	{
		_stprintf(txt2, "cpu_speed=turbo");
		cfgfile_parse_line(p, txt2, 0);
	}

	//FAST / Z3 MEMORY REQUIREMENTS

	int temp_ram;
	if (strcmpi(game_detail.fast,"nul") != 0)
	{
		temp_ram = atol(game_detail.fast);
		_stprintf(txt2, "fastmem_size=%d", temp_ram);
		cfgfile_parse_line(p, txt2, 0);
	}
	if (strcmpi(game_detail.z3,"nul") != 0)
	{
		temp_ram = atol(game_detail.z3);
		_stprintf(txt2, "z3mem_size=%d", temp_ram);
		cfgfile_parse_line(p, txt2, 0);
	}


	// FAST COPPER  
	if (strcmpi(game_detail.fastcopper,"true") == 0)
	{
		_stprintf(txt2, "fast_copper=true");
		cfgfile_parse_line(p, txt2, 0);
	}

	// BLITTER=IMMEDIATE/WAIT/NORMAL
	if (strcmpi(game_detail.blitter,"immediate") == 0)
	{
		_stprintf(txt2, "immediate_blits=true");
		cfgfile_parse_line(p, txt2, 0);
	}
	else if (strcmpi(game_detail.blitter,"normal") == 0)
	{
		_stprintf(txt2, "waiting_blits=disabled");
		cfgfile_parse_line(p, txt2, 0);
	}

	// CHIPSET OVERWRITE
	if (strcmpi(game_detail.chipset,"ocs") == 0)
	{
		p->cs_compatible = CP_A600;
		built_in_chipset_prefs(p);
		p->chipset_mask = 0;
	}

	else if (strcmpi(game_detail.chipset,"ecs") == 0)
	{
		p->cs_compatible = CP_A600;
		built_in_chipset_prefs(p);
		p->chipset_mask = CSMASK_ECS_AGNUS | CSMASK_ECS_DENISE;
	}

	else if (strcmpi(game_detail.chipset,"aga") == 0)
	{
		p->cs_compatible = CP_A1200;
		built_in_chipset_prefs(p);
		p->chipset_mask = CSMASK_ECS_AGNUS | CSMASK_ECS_DENISE | CSMASK_AGA;
	}

	// JIT
	if (strcmpi(game_detail.jit,"true") == 0)
	{
		_stprintf(txt2, "cachesize=8192");
		cfgfile_parse_line(p, txt2, 0);
	}

	// COMPATIBLE CPU
	if (strcmpi(game_detail.cpu_comp,"true") == 0)
	{
		_stprintf(txt2, "cpu_compatible=true");
		cfgfile_parse_line(p, txt2, 0);
	}
	else if (strcmpi(game_detail.cpu_comp,"false") == 0)
	{
		_stprintf(txt2, "cpu_compatible=false");
		cfgfile_parse_line(p, txt2, 0);
	}

	// COMPATIBLE CPU
	if (strcmpi(game_detail.cpu_comp,"false") == 0)
	{
		_stprintf(txt2, "cpu_24bit_addressing=false");
		cfgfile_parse_line(p, txt2, 0);
	}


	// NTSC 
	if (strcmpi(game_detail.ntsc,"true") == 0)
	{
		_stprintf(txt2, "ntsc=true");
		cfgfile_parse_line(p, txt2, 0);
	}


        
        
        if (strcmpi(host_detail.fixed_height,"nul") != 0)
	{
                _stprintf(txt2, "gfx_height=%s", host_detail.fixed_height);
		cfgfile_parse_line(p, txt2, 0);
		_stprintf(txt2, "gfx_height_windowed=%s", host_detail.fixed_height);
		cfgfile_parse_line(p, txt2, 0);
		_stprintf(txt2, "gfx_height_fullscreen=%s", host_detail.fixed_height);
		cfgfile_parse_line(p, txt2, 0);
        }
        else if (strcmpi(game_detail.scr_height,"nul") != 0)
	{
		_stprintf(txt2, "gfx_height=%s", game_detail.scr_height);
		cfgfile_parse_line(p, txt2, 0);
		_stprintf(txt2, "gfx_height_windowed=%s", game_detail.scr_height);
		cfgfile_parse_line(p, txt2, 0);
		_stprintf(txt2, "gfx_height_fullscreen=%s", game_detail.scr_height);
		cfgfile_parse_line(p, txt2, 0);
	}

	// Y OFFSET
	if (strcmpi(game_detail.y_offset,"nul") != 0)
	{
		_stprintf(txt2, "amiberry.vertical_offset=%s", game_detail.y_offset);
		cfgfile_parse_line(p, txt2, 0);
	}

	// SPRITE COLLISION
	if (strcmpi(game_detail.scr_height,"nul") != 0)
	{
		_stprintf(txt2, "collision_level=%s", game_detail.sprites);
		cfgfile_parse_line(p, txt2, 0);
	}


	//  CLEAN UP SETTINGS 
	//   fixup_prefs(&currprefs, true);    
	//   cfgfile_configuration_change(1); 
}<|MERGE_RESOLUTION|>--- conflicted
+++ resolved
@@ -200,8 +200,6 @@
         
 	while (full_line != nullptr)
 	{
-            
-<<<<<<< HEAD
             // Do checks with and without leading tabs  (*** THIS SHOULD BE IMPROVED ***)
 
             std::string t = full_line;
@@ -218,36 +216,6 @@
 	//	{
                    
                     // check the beginning of the full line
-=======
-            // remove leading tabs
-            if (full_line[0] == '\t' && full_line[1] == '\t')
-            {
-                memmove(full_line, full_line + 2, (sizeof(full_line[0]) - 2) / sizeof(full_line[0]));
-            }
-
-            
-            // remove leading tabs
-//            for (auto i = 1; i < 5; ++i)
-//            {
-//                if (full_line[0] == '\t')
-//                    {
-//                    memmove(full_line, full_line + 1, (sizeof(full_line[0]) - 1) / sizeof(full_line[0]));
-//                    }
-//                else
-//                    break;
-//            }
-//            
-            std::string t = full_line;
-            
-                //  t.erase(std::remove(t.begin(), t.end(), '\t'), t.end()); // remove tabs
-		strcpy(temp_setting, find_setting);
-		strcat(temp_setting, "=");
-                
-		if (strlen(full_line) >= strlen(temp_setting))
-		{
-                    // check that the beginging of the full line
-		//  if (strncmp(temp_setting, full_line, strlen(find_setting)) == 0)
->>>>>>> 14c2022f
                     if (strncmp(temp_setting, full_line, strlen(temp_setting)) == 0)
 			{
 				t.erase(t.begin(), t.begin() + strlen(temp_setting));				
@@ -430,8 +398,6 @@
 	auto filesize = get_file_size(filepath);
 	// const TCHAR* filesha = get_sha1_txt (input, filesize); <<< ??! FIX ME
 
-<<<<<<< HEAD
-
 	// LOAD GAME SPECIFICS FOR EXISTING .UAE - USE SHA1 IF AVAILABLE   
 	//  CONFIG LOAD IF .UAE IS IN CONFIG PATH  
 	strcpy(whd_config, config_path);
@@ -556,134 +522,6 @@
 		cfgfile_parse_line(p, txt2, 0);
 	}
 
-=======
-
-	// LOAD GAME SPECIFICS FOR EXISTING .UAE - USE SHA1 IF AVAILABLE   
-	//  CONFIG LOAD IF .UAE IS IN CONFIG PATH  
-	strcpy(whd_config, config_path);
-	strcat(whd_config, game_name);
-	strcat(whd_config, ".uae");
-
-
-	if (zfile_exists(whd_config))
-	{
-		target_cfgfile_load(&currprefs, whd_config, CONFIG_TYPE_ALL, 0);
-		return;
-	}
-
-
-     
-   	// LOAD HOST OPTIONS
-	char whd_path[MAX_DPATH];
-	snprintf(whd_path, MAX_DPATH, "%s/whdboot/", start_path_data);
- 
-   //  this should be made into it's own routine!! 1 (see repeat, below)
-        
-        struct host_options host_detail;
-	strcpy(whd_config, whd_path);
-	strcat(whd_config, "hostprefs.conf");
-
-	if (zfile_exists(whd_config)) // use direct .whd file
-	{
-		ifstream read_file(whd_config);
-		std::ifstream in(whd_config);
-		std::string contents((std::istreambuf_iterator<char>(in)),
-		                     std::istreambuf_iterator<char>());
-
-		_stprintf(hardware_settings, "%s", contents.c_str());
-
-		host_detail = get_host_settings(hardware_settings);
-	}     
-        
-
-	//     
-	//      *** EMULATED HARDWARE ***
-	//  
-        
-        p->start_gui = false;
-                
-     	const int is_cdtv = (strstr(filepath, "CD32") != nullptr || strstr(filepath, "cdtv") != nullptr);
-	const int is_cd32 = (strstr(filepath, "CD32") != nullptr || strstr(filepath, "cd32") != nullptr);
-        
-    	// CD32
-	if (static_cast<bool>(is_cd32))
-	{
-		_tcscpy(p->description, _T("AutoBoot Configuration [CD32]"));
-                // SET THE BASE AMIGA (CD32)
-		built_in_prefs(&currprefs, 8, 0, 0, 0);
-	}
-	else if (static_cast<bool>(is_cd32))
-	{
-		_tcscpy(p->description, _T("AutoBoot Configuration [CDTV]"));
-                // SET THE BASE AMIGA (CDTV)
-		built_in_prefs(&currprefs, 9, 0, 0, 0);
-	}
-	else 
-	{
-		_tcscpy(p->description, _T("AutoBoot Configuration [A1200CD]"));
-                // SET THE BASE AMIGA (Expanded A1200)
-		built_in_prefs(&currprefs, 4, 1, 0, 0);
-                
-	}
-      
-
-        // enable CD
-        _stprintf(tmp, "cd32cd=1");
-	txt2 = parsetextpath(_T(tmp));
-	cfgfile_parse_line(p, txt2, 0);
-        
-        // mount the image
-        _stprintf(tmp, "cdimage0=%s,image", filepath);
-	txt2 = parsetextpath(_T(tmp));
-	cfgfile_parse_line(p, txt2, 0);
-
-        //cfgfile_parse_option(&currprefs, _T("cdimage0"), filepath, 0);
-          
-        
-       
-	//APPLY THE SETTINGS FOR MOUSE/JOYSTICK ETC
-	// CD32
-	if (static_cast<bool>(is_cd32))
-	{	p->jports[0].mode = 7;
-		p->jports[1].mode = 7;
-        }
-        else
-        {
-	// JOY
-		p->jports[1].mode = 3;
-	// MOUSE
-		p->jports[0].mode = 2;
-        }
-        
-	// APPLY SPECIAL CONFIG E.G. MOUSE OR ALT. JOYSTICK SETTINGS   
-	for (auto& jport : p->jports)
-	{
-		jport.id = JPORT_NONE;
-		jport.idc.configname[0] = 0;
-		jport.idc.name[0] = 0;
-		jport.idc.shortid[0] = 0;
-	}
-
-        	// WHAT IS THE MAIN CONTROL?
-	// PORT 0 - MOUSE      
-        if (static_cast<bool>(is_cd32) && !strcmpi(host_detail.controller2, "nul") == 0)
-	{
-            _stprintf(txt2, "%s=%s", _T("joyport0"), _T(host_detail.controller2));
-		cfgfile_parse_line(p, txt2, 0);  
-        }
-	else if (!strcmpi(host_detail.mouse1, "nul") == 0)
-	{
-		_stprintf(txt2, "%s=%s", _T("joyport0"), _T(host_detail.mouse1));
-		cfgfile_parse_line(p, txt2, 0);
-	}
-	else
-	{
-		_stprintf(txt2, "%s=mouse", _T("joyport0"));
-		cfgfile_parse_line(p, txt2, 0);
-	}
-
->>>>>>> 14c2022f
-
 	// PORT 1 - JOYSTICK 
 	if (!strcmpi(host_detail.controller1, "nul") == 0)
 	{
@@ -726,13 +564,8 @@
         char subpath[4096];
 
         bool use_slave_libs = false;
-        
-<<<<<<< HEAD
-        
+         
         write_log("WHDBooter Launched");
-        
-=======
->>>>>>> 14c2022f
         strcpy(selected_slave, "");
         
 	fetch_configurationpath(config_path,MAX_DPATH);
@@ -785,11 +618,8 @@
         remove("/tmp/s/startup-sequence");
         my_unlink("/tmp/s/startup-sequence");
         
-<<<<<<< HEAD
         write_log("WHDBooter - Looking for %s \n", whd_startup );
-        
-=======
->>>>>>> 14c2022f
+ 
                 // LOAD HOST OPTIONS
 	snprintf(whd_path, MAX_DPATH, "%s/whdboot/WHDLoad", start_path_data);
         
@@ -799,10 +629,7 @@
         // boot with existing .UAE if possible, but for this the auto-startup must exist
 	if (zfile_exists(whd_config) && zfile_exists(whd_startup))
 	{
-<<<<<<< HEAD
                 write_log("WHDBooter -  %s and %s found. Fast Loading.\n", whd_startup, whd_config);
-=======
->>>>>>> 14c2022f
                 symlink(whd_startup, "/tmp/s/startup-sequence");
 		symlink(whd_path, "/tmp/c/WHDLoad");
                 symlink(kick_path, "/tmp/devs/Kickstarts");
@@ -847,14 +674,9 @@
         if (zfile_exists(whd_config)) // use XML database 
         {
                 //printf("XML exists %s\n",game_name); 
-<<<<<<< HEAD
                 write_log("WHDBooter - Loading whdload_db.xml\n");
                 write_log("WHDBooter - Searching whdload_db.xml for %s\n",game_name);
                 
-                
-=======
-
->>>>>>> 14c2022f
                 const auto doc = xmlParseFile(whd_config);
                 const auto root_element = xmlDocGetRootElement(doc);
                 auto game_node = get_node(root_element, "whdbooter");
@@ -942,23 +764,15 @@
                 }
                 xmlCleanupParser();
         }
-<<<<<<< HEAD
         else
         {
              write_log("WHDBooter -  Could not load whdload_db.xml - does not exist?\n");
         }
-=======
->>>>>>> 14c2022f
-
 
         //printf("selected_slave: %s\n",selected_slave);
         
         // then here, we will write a startup-sequence file (formerly autoboot file) 
-<<<<<<< HEAD
         _stprintf(whd_bootscript,"\n"); 
-=======
-        _stprintf(whd_bootscript,"\n");
->>>>>>> 14c2022f
         if (strlen(selected_slave) != 0 && !zfile_exists(whd_startup)) 
         {
        // _stprintf(whd_bootscript, "DH3:C/Assign C: DH3:C/ ADD\n");
