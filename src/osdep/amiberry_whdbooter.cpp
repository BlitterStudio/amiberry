/*
 * UAE - The Un*x Amiga Emulator
 *
 * Amiberry interface
 *
 */
#include <stdio.h>
#include <stdlib.h>
#include <string.h>
#include <sstream>
#include <sys/types.h>
#include <sys/stat.h>

#include "sysdeps.h"
#include "uae.h"
#include "options.h"
#include "custom.h"
#include "rommgr.h"

extern FILE* debugfile;

#include "fsdb.h"
#include "tinyxml2.h"

extern void SetLastActiveConfig(const char* filename);
extern char current_dir[MAX_DPATH];
extern char last_loaded_config[MAX_DPATH];

#include <fstream>

// Use configs with 8MB Fast RAM, to make it likely
// that WHDLoad preload will cache everything.
#  define A600_CONFIG  3 // 8MB fast ram
#  define A1200_CONFIG 2 // 8MB fast ram

static const char *rtb_files[] = {
	"kick33180.A500.RTB",
	"kick33192.A500.RTB",
	"kick34005.A500.RTB",
	"kick40063.A600.RTB",
	"kick40068.A1200.RTB",
	"kick40068.A4000.RTB",
	"\0"
};

struct game_options
{
	TCHAR port0[256] = "nul\0";
	TCHAR port1[256] = "nul\0";
	TCHAR control[256] = "nul\0";
	TCHAR control2[256] = "nul\0";
	TCHAR fastcopper[256] = "nul\0";
	TCHAR cpu[256] = "nul\0";
	TCHAR blitter[256] = "nul\0";
	TCHAR clock[256] = "nul\0";
	TCHAR chipset[256] = "nul\0";
	TCHAR jit[256] = "nul\0";
	TCHAR cpu_comp[256] = "nul\0";
	TCHAR cpu_24bit[256] = "nul\0";
	TCHAR sprites[256] = "nul\0";
	TCHAR ntsc[256] = "nul\0";
	TCHAR chip[256] = "nul\0";
	TCHAR fast[256] = "nul\0";
	TCHAR z3[256] = "nul\0";
};

static TCHAR* parse_text(const TCHAR* s)
{
	if (*s == '"' || *s == '\'')
	{
		const auto c = *s++;
		auto* const d = my_strdup(s);
		for (unsigned int i = 0; i < _tcslen(d); i++)
		{
			if (d[i] == c)
			{
				d[i] = 0;
				break;
			}
		}
		return d;
	}
	return my_strdup(s);
}

static TCHAR* parse_text_path(const TCHAR* s)
{
	auto* s2 = parse_text(s);
	auto* const s3 = target_expand_environment(s2, nullptr, 0);
	xfree(s2);
	return s3;
}

void remove_char(char* array, int len, int index)
{
	for (auto i = index; i < len - 1; ++i)
		array[i] = array[i + 1];
	array[len - 1] = 0;
}

void parse_custom_settings(struct uae_prefs* p, const char* settings)
{
	char temp_options[MAX_DPATH];
	strcpy(temp_options, settings);

	auto* full_line = strtok(temp_options, "\n");

	while (full_line != nullptr)
	{
		std::string line = full_line;
		std::string check = "amiberry_custom";

		if (strstr(line.c_str(), check.c_str()) != nullptr)
		{
			cfgfile_parse_line(p, full_line, 0);
		}
		full_line = strtok(nullptr, "\n");
	}
}

struct membuf final : std::streambuf
{
	membuf(char* begin, char* end)
	{
		this->setg(begin, begin, end);
	}
};

std::string find_whdload_game_option(const TCHAR* find_setting, const char* whd_options)
{
	char temp_options[MAX_DPATH];
	char temp_setting[MAX_DPATH];
	char temp_setting_tab[MAX_DPATH];

	strcpy(temp_options, whd_options);
	const auto* output = "nul";

	const auto* full_line = strtok(temp_options, "\n");

	while (full_line != nullptr)
	{
		// Do checks with and without leading tabs  (*** THIS SHOULD BE IMPROVED ***)
		std::string t = full_line;

		strcpy(temp_setting_tab, "\t\t");
		strcat(temp_setting_tab, find_setting);
		strcat(temp_setting_tab, "=");

		strcpy(temp_setting, find_setting);
		strcat(temp_setting, "=");

		// check the beginning of the full line
		if (strncmp(temp_setting, full_line, strlen(temp_setting)) == 0)
		{
			t.erase(t.begin(), t.begin() + strlen(temp_setting));
			return t;
		}
		if (strncmp(temp_setting_tab, full_line, strlen(temp_setting_tab)) == 0)
		{
			t.erase(t.begin(), t.begin() + strlen(temp_setting_tab));
			return t;
		}

		full_line = strtok(nullptr, "\n");
	}

	return output;
}

game_options get_game_settings(const char* HW)
{
	game_options output_detail;
	strcpy(output_detail.port0, find_whdload_game_option("PORT0", HW).c_str());
	strcpy(output_detail.port1, find_whdload_game_option("PORT1", HW).c_str());
	strcpy(output_detail.control, find_whdload_game_option("PRIMARY_CONTROL", HW).c_str());
	strcpy(output_detail.control2, find_whdload_game_option("SECONDARY_CONTROL", HW).c_str());
	strcpy(output_detail.fastcopper, find_whdload_game_option("FAST_COPPER", HW).c_str());
	strcpy(output_detail.cpu, find_whdload_game_option("CPU", HW).c_str());
	strcpy(output_detail.blitter, find_whdload_game_option("BLITTER", HW).c_str());
	strcpy(output_detail.clock, find_whdload_game_option("CLOCK", HW).c_str());
	strcpy(output_detail.chipset, find_whdload_game_option("CHIPSET", HW).c_str());
	strcpy(output_detail.jit, find_whdload_game_option("JIT", HW).c_str());
	strcpy(output_detail.cpu_24bit, find_whdload_game_option("CPU_24BITADDRESSING", HW).c_str());
	strcpy(output_detail.cpu_comp, find_whdload_game_option("CPU_COMPATIBLE", HW).c_str());
	strcpy(output_detail.sprites, find_whdload_game_option("SPRITES", HW).c_str());
	strcpy(output_detail.ntsc, find_whdload_game_option("NTSC", HW).c_str());
	strcpy(output_detail.fast, find_whdload_game_option("FAST_RAM", HW).c_str());
	strcpy(output_detail.z3, find_whdload_game_option("Z3_RAM", HW).c_str());

	return output_detail;
}

void make_rom_symlink(const char* kick_short, char* kick_path, int kick_numb, struct uae_prefs* p)
{
	char kick_long[MAX_DPATH];
<<<<<<< HEAD
	int roms[2] = {-1,-1};
=======
	int roms[2] = { -1,-1 };
>>>>>>> dabcf788

	// do the checks...
	snprintf(kick_long, MAX_DPATH, "%s/%s", kick_path, kick_short);

	// this should sort any broken links (only remove if a link, not a file.. see vfat handling of link below)
	// Only remove file IF it is a symlink.
	// On VFAT USB stick, the roms are copied not symlinked, which takes a long time, also the user
	// may have provided their own rom files, so we do not want to remove and replace those.
	//
	if (my_existslink(kick_long)) {
<<<<<<< HEAD
	my_unlink(kick_long);
=======
		my_unlink(kick_long);
>>>>>>> dabcf788
	}

	if (!my_existsfile(kick_long))
	{
		roms[0] = kick_numb; // kickstart 1.2 A500
		if (const auto rom_test = configure_rom(p, roms, 0); rom_test == 1)
		{
			int r = symlink(p->romfile, kick_long);
			// VFAT filesystems do not support creation of symlinks.
			// Fallback to copying file if filesystem does not support the generation of symlinks
<<<<<<< HEAD
			if( r < 0 && errno == EPERM )
				r = copyfile( kick_long, p->romfile, true );
=======
			if (r < 0 && errno == EPERM)
				r = copyfile(kick_long, p->romfile, true);
>>>>>>> dabcf788
			write_log("Making SymLink for Kickstart ROM: %s  [%s]\n", kick_long, r < 0 ? "Fail" : "Ok");
		}
	}
}

<<<<<<< HEAD
static void symlink_rtb( const char * ext_path )
=======
static void symlink_rtb(const char* ext_path)
>>>>>>> dabcf788
{
	char kick_path[MAX_DPATH];
	char src[MAX_DPATH];
	char dst[MAX_DPATH];

	// Get non-external whdboot kickstarts dir, which contains master RTB files
<<<<<<< HEAD
	get_savedatapath( src, MAX_DPATH, 1 );
	snprintf(kick_path, MAX_DPATH, "%s/Kickstarts", src);

	int i = 0;
	while( *rtb_files[i] != '\0' ) {

		snprintf(src, MAX_DPATH, "%s/%s", kick_path, rtb_files[i]);
		snprintf(dst, MAX_DPATH, "%s/%s", ext_path,  rtb_files[i]);

		if(!my_existsfile(dst)) symlink( src, dst);
=======
	get_savedatapath(src, MAX_DPATH, 1);
	snprintf(kick_path, MAX_DPATH, "%s/Kickstarts", src);

	int i = 0;
	while (*rtb_files[i] != '\0') {

		snprintf(src, MAX_DPATH, "%s/%s", kick_path, rtb_files[i]);
		snprintf(dst, MAX_DPATH, "%s/%s", ext_path, rtb_files[i]);

		if (!my_existsfile(dst)) symlink(src, dst);
>>>>>>> dabcf788
		i++;
	}
}

void symlink_roms(struct uae_prefs* prefs)
{
	//      *** KICKSTARTS ***
	//
	char kick_path[MAX_DPATH];
	char tmp[MAX_DPATH];
	char tmp2[MAX_DPATH];

	write_log("SymLink Kickstart ROMs for Booter\n");

	// here we can do some checks for Kickstarts we might need to make symlinks for
	strncpy(current_dir, start_path_data, MAX_DPATH);

	// are we using save-data/ ?
<<<<<<< HEAD
	get_savedatapath( tmp, MAX_DPATH, 1 );
	snprintf(kick_path, MAX_DPATH, "%s/Kickstarts", tmp);

	if (!my_existsdir(kick_path)) {
	// otherwise, use the old route
		get_whdbootpath(tmp, MAX_DPATH);
		snprintf(kick_path, MAX_DPATH, "%sgame-data/Devs/Kickstarts", tmp);
	}
	write_log("WHDBoot - using kickstarts from %s\n", kick_path );
=======
	get_savedatapath(tmp, MAX_DPATH, 1);
	snprintf(kick_path, MAX_DPATH, "%s/Kickstarts", tmp);

	if (!my_existsdir(kick_path)) {
		// otherwise, use the old route
		get_whdbootpath(tmp, MAX_DPATH);
		snprintf(kick_path, MAX_DPATH, "%sgame-data/Devs/Kickstarts", tmp);
	}
	write_log("WHDBoot - using kickstarts from %s\n", kick_path);
>>>>>>> dabcf788

	// These are all the kickstart rom files found in skick346.lha
	//   http://aminet.net/package/util/boot/skick346

	make_rom_symlink("kick33180.A500", kick_path, 5, prefs);
	make_rom_symlink("kick34005.A500", kick_path, 6, prefs);
	make_rom_symlink("kick37175.A500", kick_path, 7, prefs);
	make_rom_symlink("kick39106.A1200", kick_path, 11, prefs);
	make_rom_symlink("kick40063.A600", kick_path, 14, prefs);
	make_rom_symlink("kick40068.A1200", kick_path, 15, prefs);
	make_rom_symlink("kick40068.A4000", kick_path, 16, prefs);

	// Symlink rom.key also
	// source file
	get_rom_path(tmp2, MAX_DPATH);
	snprintf(tmp, MAX_DPATH, "%s/rom.key", tmp2);

	// destination file (symlink)
	snprintf(tmp2, MAX_DPATH, "%s/rom.key", kick_path);

	if (my_existsfile(tmp)) {
<<<<<<< HEAD
		int r = symlink(tmp, tmp2);
		if( r < 0 && errno == EPERM )
			copyfile( tmp2, tmp, true );
=======
		const int r = symlink(tmp, tmp2);
		if (r < 0 && errno == EPERM)
			copyfile(tmp2, tmp, true);
>>>>>>> dabcf788
	}
}

void cd_auto_prefs(struct uae_prefs* prefs, char* filepath)
{
	TCHAR game_name[MAX_DPATH];
	TCHAR* txt2;
	TCHAR tmp[MAX_DPATH];
	char config_path[MAX_DPATH];
	char whd_config[255];

	get_configuration_path(config_path, MAX_DPATH);

	//      *** GAME DETECTION ***
	write_log("\nCD Autoload: %s  \n\n", filepath);

	extract_filename(filepath, last_loaded_config);
	extract_filename(filepath, game_name);
	remove_file_extension(game_name);

	// LOAD GAME SPECIFICS FOR EXISTING .UAE - USE SHA1 IF AVAILABLE
	//  CONFIG LOAD IF .UAE IS IN CONFIG PATH
	strcpy(whd_config, config_path);
	strcat(whd_config, game_name);
	strcat(whd_config, ".uae");

	if (my_existsfile(whd_config))
	{
		target_cfgfile_load(prefs, whd_config, CONFIG_TYPE_ALL, 0);
		return;
	}

	// LOAD HOST OPTIONS
	char whd_path[MAX_DPATH];
	get_whdbootpath(whd_path, MAX_DPATH);

	prefs->start_gui = false;

	const auto is_cdtv = strstr(filepath, "CDTV") != nullptr || strstr(filepath, "cdtv") != nullptr;
	const auto is_cd32 = strstr(filepath, "CD32") != nullptr || strstr(filepath, "cd32") != nullptr;

	// CD32
	if (is_cd32)
	{
		_tcscpy(prefs->description, _T("AutoBoot Configuration [CD32]"));
		// SET THE BASE AMIGA (CD32)
		built_in_prefs(prefs, 8, 0, 0, 0);
	}
	else if (is_cdtv)
	{
		_tcscpy(prefs->description, _T("AutoBoot Configuration [CDTV]"));
		// SET THE BASE AMIGA (CDTV)
		built_in_prefs(prefs, 9, 0, 0, 0);
	}
	else
	{
		_tcscpy(prefs->description, _T("AutoBoot Configuration [A1200CD]"));
		// SET THE BASE AMIGA (Expanded A1200)
		built_in_prefs(prefs, 4, A1200_CONFIG, 0, 0);
	}

	// enable CD
	_stprintf(tmp, "cd32cd=1");
	txt2 = parse_text_path(_T(tmp));
	cfgfile_parse_line(prefs, txt2, 0);

	// mount the image
	_stprintf(tmp, "cdimage0=%s,image", filepath);
	txt2 = parse_text_path(_T(tmp));
	cfgfile_parse_line(prefs, txt2, 0);

	//APPLY THE SETTINGS FOR MOUSE/JOYSTICK ETC
	// CD32
	if (is_cd32)
	{
		prefs->jports[0].mode = 7;
		prefs->jports[1].mode = 7;
	}
	else
	{
		// JOY
		prefs->jports[1].mode = 3;
		// MOUSE
		prefs->jports[0].mode = 2;
	}

	// APPLY SPECIAL CONFIG E.G. MOUSE OR ALT. JOYSTICK SETTINGS
	for (auto& jport : prefs->jports)
	{
		jport.id = JPORT_NONE;
		jport.idc.configname[0] = 0;
		jport.idc.name[0] = 0;
		jport.idc.shortid[0] = 0;
	}

	// WHAT IS THE MAIN CONTROL?
	// PORT 0 - MOUSE
	if (is_cd32 && strcmpi(amiberry_options.default_controller2, "") != 0)
	{
		_stprintf(txt2, "%s=%s", _T("joyport0"), _T(amiberry_options.default_controller2));
		cfgfile_parse_line(prefs, txt2, 0);
	}
	else if (strcmpi(amiberry_options.default_mouse1, "") != 0)
	{
		_stprintf(txt2, "%s=%s", _T("joyport0"), _T(amiberry_options.default_mouse1));
		cfgfile_parse_line(prefs, txt2, 0);
	}
	else
	{
		_stprintf(txt2, "%s=mouse", _T("joyport0"));
		cfgfile_parse_line(prefs, txt2, 0);
	}

	// PORT 1 - JOYSTICK
	if (strcmpi(amiberry_options.default_controller1, "") != 0)
	{
		_stprintf(txt2, "%s=%s", _T("joyport1"), _T(amiberry_options.default_controller1));
		cfgfile_parse_line(prefs, txt2, 0);
	}
	else
	{
		_stprintf(txt2, "%s=joy1", _T("joyport1"));
		cfgfile_parse_line(prefs, txt2, 0);
	}
}

void whdload_auto_prefs(struct uae_prefs* prefs, char* filepath)
{
	TCHAR game_name[MAX_DPATH];
	TCHAR* txt2 = nullptr;
	TCHAR tmp[MAX_DPATH];
	TCHAR whdbootpath[MAX_DPATH];
	char boot_path[MAX_DPATH];
	char save_path[MAX_DPATH];
	char config_path[MAX_DPATH];
	char whd_path[MAX_DPATH];
	char kick_path[MAX_DPATH];

	char uae_config[255];
	char whd_config[255];
	char whd_startup[255];

	char selected_slave[MAX_DPATH];
	// note!! this should be global later on, and only collected from the XML if set to 'nothing'
	char subpath[MAX_DPATH];

	auto use_slave_libs = false;

	write_log("WHDBooter Launched\n");
	strcpy(selected_slave, "");

	get_configuration_path(config_path, MAX_DPATH);

	get_whdbootpath(whdbootpath, MAX_DPATH);
	get_savedatapath(save_path, MAX_DPATH, 0 );

	//      *** KICKSTARTS ***

	symlink_roms(prefs);

	// this allows A600HD to be used to slow games down
	int roms[2] = {-1,-1};
	roms[0] = 15; // kickstart 2.05 A600HD  ..  10
	const auto rom_test = configure_rom(prefs, roms, 0); // returns 0 or 1 if found or not found
	const auto a600_available = rom_test;

	if (a600_available == true)
	{
		write_log("WHDBooter - Host: A600 ROM Available \n");
	}

	//      *** GAME DETECTION ***

	// REMOVE THE FILE PATH AND EXTENSION
	const auto* const filename = my_getfilepart(filepath);
	// SOMEWHERE HERE WE NEED TO SET THE GAME 'NAME' FOR SAVESTATE ETC PURPOSES
	extract_filename(filepath, last_loaded_config);
	extract_filename(filepath, game_name);
	remove_file_extension(game_name);

	// LOAD GAME SPECIFICS FOR EXISTING .UAE - USE SHA1 IF AVAILABLE
	//  CONFIG LOAD IF .UAE IS IN CONFIG PATH
	strcpy(uae_config, config_path);
	strcat(uae_config, game_name);
	strcat(uae_config, ".uae");

	// setups for tmp folder.
	my_mkdir("/tmp/amiberry");
	my_mkdir("/tmp/amiberry/s");
	my_mkdir("/tmp/amiberry/c");
	my_mkdir("/tmp/amiberry/devs");
	strcpy(whd_startup, "/tmp/amiberry/s/startup-sequence");
	remove(whd_startup);

	// LOAD HOST OPTIONS
	snprintf(whd_path, MAX_DPATH, "%sWHDLoad", whdbootpath);

	// are we using save-data/ ?
	snprintf(kick_path, MAX_DPATH, "%s/Kickstarts", save_path);

	// if we have a config file, we will use it
	// we will need it for the WHDLoad options too.
	if (my_existsfile(uae_config))
	{
		write_log("WHDBooter -  %s found. Loading Config for WHDload options.\n", uae_config);
		target_cfgfile_load(&currprefs, uae_config, CONFIG_TYPE_ALL, 0);
	}

<<<<<<< HEAD

	// LOAD GAME SPECIFICS - USE SHA1 IF AVAILABLE
	snprintf(whd_path, MAX_DPATH, "%sgame-data/", whdbootpath);
	struct game_options game_detail;
=======
	// LOAD GAME SPECIFICS - USE SHA1 IF AVAILABLE
	snprintf(whd_path, MAX_DPATH, "%sgame-data/", whdbootpath);
	game_options game_detail;
>>>>>>> dabcf788

	// EDIT THE FILE NAME TO USE HERE

	strcpy(whd_config, whd_path);
	strcat(whd_config, "whdload_db.xml");

	if (my_existsfile(whd_config)) // use XML database
	{
		tinyxml2::XMLDocument doc;
		auto error = false;
		write_log("WHDBooter - Loading whdload_db.xml\n");
		write_log("WHDBooter - Searching whdload_db.xml for %s\n", game_name);

		auto* f = fopen(whd_config, _T("rb"));
		if (f)
		{
			auto err = doc.LoadFile(f);
			if (err != tinyxml2::XML_SUCCESS)
			{
				write_log(_T("Failed to parse '%s':  %d\n"), whd_config, err);
				error = true;
			}
			fclose(f);
		}
		else
		{
			error = true;
		}

		if (!error)
		{
			auto* game_node = doc.FirstChildElement("whdbooter");
			game_node = game_node->FirstChildElement("game");
			while (game_node != nullptr)
			{
				if (game_node->Attribute("filename", game_name))
				{
					// now get the <hardware> and <custom_controls> items
					// get hardware
					auto* temp_node = game_node->FirstChildElement("hardware");
					if (temp_node)
					{
						const auto* hardware = temp_node->GetText();
						if (hardware)
						{
							game_detail = get_game_settings(hardware);
							write_log("WHDBooter - Game H/W Settings: \n%s\n", hardware);
						}
					}
					
					// get custom controls
					temp_node = game_node->FirstChildElement("custom_controls");
					if (temp_node)
					{
						const auto* custom_settings = temp_node->GetText();
						if (custom_settings)
						{
							parse_custom_settings(prefs, custom_settings);
						}
					}

					if (strlen(selected_slave) == 0)
					{
						temp_node = game_node->FirstChildElement("slave_default");

						// use a selected slave if we have one
						if (strlen(currprefs.whdbootprefs.slave) != 0)
						{
							strcpy(selected_slave, currprefs.whdbootprefs.slave);
							write_log("WHDBooter - Config Selected Slave: %s \n", selected_slave);
						}
						// otherwise use the XML default
						else if (temp_node->GetText() != nullptr)
						{
							_stprintf(selected_slave, "%s", temp_node->GetText());
							write_log("WHDBooter - Default Slave: %s\n", selected_slave);
						}

						temp_node = game_node->FirstChildElement("subpath");

						if (temp_node->GetText() != nullptr)
						{
							_stprintf(subpath, "%s",	temp_node->GetText());
							write_log("WHDBooter - SubPath:  %s\n", subpath);
						}
					}

					// get slave_libraries
					temp_node = game_node->FirstChildElement("slave_libraries");
					if (temp_node->GetText() != nullptr)
					{
						if (strcmpi(temp_node->GetText(), "true") == 0)
							use_slave_libs = true;

						write_log("WHDBooter - Libraries:  %s\n", subpath);
					}
					break;
				}
				game_node = game_node->NextSiblingElement();
			}
		}
	}
	else
		write_log("WHDBooter -  Could not load whdload_db.xml - does not exist?\n");

	// currently, we have selected a slave, so we create a startup-sequence
	if (strlen(selected_slave) != 0)
	{
		std::ostringstream whd_bootscript;
		whd_bootscript << "FAILAT 999\n";

		if (use_slave_libs)
		{
			whd_bootscript << "DH3:C/Assign LIBS: DH3:LIBS/ ADD\n";
		}

		whd_bootscript << "IF NOT EXISTS WHDLoad\n";
		whd_bootscript << "DH3:C/Assign C: DH3:C/ ADD\n";
		whd_bootscript << "ENDIF\n";

		whd_bootscript << "CD \"Games:" << subpath << "\"\n";
		whd_bootscript << "WHDLoad SLAVE=\"Games:" << subpath << "/" << selected_slave << "\"";

		// Write Cache
		if (currprefs.whdbootprefs.writecache)
		{
			whd_bootscript << " PRELOAD NOREQ ";
		}
		else
		{
			whd_bootscript << " PRELOAD NOREQ NOWRITECACHE ";
		}

		// CUSTOM options
		if (currprefs.whdbootprefs.custom1 > 0)
		{
			whd_bootscript << " CUSTOM1=" << currprefs.whdbootprefs.custom1;
		}
		if (currprefs.whdbootprefs.custom2 > 0)
		{
			whd_bootscript << " CUSTOM2=" << currprefs.whdbootprefs.custom2;
		}
		if (currprefs.whdbootprefs.custom3 > 0)
		{
			whd_bootscript << " CUSTOM3=" << currprefs.whdbootprefs.custom3;
		}
		if (currprefs.whdbootprefs.custom4 > 0)
		{
			whd_bootscript << " CUSTOM4=" << currprefs.whdbootprefs.custom4;
		}
		if (currprefs.whdbootprefs.custom5 > 0)
		{
			whd_bootscript << " CUSTOM5=" << currprefs.whdbootprefs.custom5;
		}
		if (strlen(currprefs.whdbootprefs.custom) != 0)
		{
			whd_bootscript << " CUSTOM=\"" << currprefs.whdbootprefs.custom << "\"";
		}

		// BUTTONWAIT
		if (currprefs.whdbootprefs.buttonwait == true)
		{
			whd_bootscript << " BUTTONWAIT";
		}

		// SPLASH
		if (currprefs.whdbootprefs.showsplash != true)
		{
			whd_bootscript << " SPLASHDELAY=0";
		}

		// CONFIGDELAY
		if (currprefs.whdbootprefs.configdelay != 0)
		{
			whd_bootscript << " CONFIGDELAY=" << currprefs.whdbootprefs.configdelay;
		}

		// SPECIAL SAVE PATH
		whd_bootscript << " SAVEPATH=Saves:Savegames/ SAVEDIR=\"" << subpath << "\"";
		whd_bootscript << '\n';

		// Launches utility program to quit the emulator (via UAE trap in RTAREA)
		if (currprefs.whdbootprefs.quit_on_exit)
		{
			whd_bootscript << "DH0:C/AmiQuit\n";
		}

		write_log("WHDBooter - Created Startup-Sequence  \n\n%s\n", whd_bootscript.str().c_str());
		write_log("WHDBooter - Saved Auto-Startup to %s\n", whd_startup);

		ofstream myfile(whd_startup);
		if (myfile.is_open())
		{
			myfile << whd_bootscript.str();
			myfile.close();
		}
	}

	// now we should have a startup-file (if we don't, we are going to use the original booter)
	if (my_existsfile(whd_startup))
	{
<<<<<<< HEAD
		// create a symlink to WHDLoad in /tmp/
		snprintf(whd_path, MAX_DPATH, "%sWHDLoad", whdbootpath);
		symlink(whd_path, "/tmp/c/WHDLoad");

		// Create a symlink to AmiQuit in /tmp/
		snprintf(whd_path, MAX_DPATH, "%sAmiQuit", whdbootpath);
		symlink(whd_path, "/tmp/c/AmiQuit");

		// create a symlink for DEVS in /tmp/
		symlink(kick_path, "/tmp/devs/Kickstarts");
=======
		// create a symlink to WHDLoad in /tmp/amiberry/
		snprintf(whd_path, MAX_DPATH, "%sWHDLoad", whdbootpath);
		symlink(whd_path, "/tmp/amiberry/c/WHDLoad");

		// Create a symlink to AmiQuit in /tmp/amiberry/
		snprintf(whd_path, MAX_DPATH, "%sAmiQuit", whdbootpath);
		symlink(whd_path, "/tmp/amiberry/c/AmiQuit");

		// create a symlink for DEVS in /tmp/amiberry/
		symlink(kick_path, "/tmp/amiberry/devs/Kickstarts");
>>>>>>> dabcf788
	}
#if DEBUG
	// debugging code!
	write_log("WHDBooter - Game: Port 0     : %s  \n", game_detail.port0);
	write_log("WHDBooter - Game: Port 1     : %s  \n", game_detail.port1);
	write_log("WHDBooter - Game: Control    : %s  \n", game_detail.control);
	write_log("WHDBooter - Game: Fast Copper: %s  \n", game_detail.fastcopper);
	write_log("WHDBooter - Game: CPU        : %s  \n", game_detail.cpu);
	write_log("WHDBooter - Game: Blitter    : %s  \n", game_detail.blitter);
	write_log("WHDBooter - Game: CPU Clock  : %s  \n", game_detail.clock);
	write_log("WHDBooter - Game: Chipset    : %s  \n", game_detail.chipset);
	write_log("WHDBooter - Game: JIT        : %s  \n", game_detail.jit);
	write_log("WHDBooter - Game: CPU Compat : %s  \n", game_detail.cpu_comp);
	write_log("WHDBooter - Game: Sprite Col : %s  \n", game_detail.sprites);
	write_log("WHDBooter - Game: NTSC       : %s  \n", game_detail.ntsc);
	write_log("WHDBooter - Game: Fast Ram   : %s  \n", game_detail.fast);
	write_log("WHDBooter - Game: Z3 Ram     : %s  \n", game_detail.z3);

	// debugging code!
	write_log("WHDBooter - Host: Controller 1   : %s  \n", amiberry_options.default_controller1);
	write_log("WHDBooter - Host: Controller 2   : %s  \n", amiberry_options.default_controller2);
	write_log("WHDBooter - Host: Controller 3   : %s  \n", amiberry_options.default_controller3);
	write_log("WHDBooter - Host: Controller 4   : %s  \n", amiberry_options.default_controller4);
	write_log("WHDBooter - Host: Mouse 1        : %s  \n", amiberry_options.default_mouse1);
	write_log("WHDBooter - Host: Mouse 2        : %s  \n", amiberry_options.default_mouse2);
#endif

	// so remember, we already loaded a .uae config, so we don't need to do the below manual setup for hardware
	if (my_existsfile(uae_config))
	{
		write_log("WHDBooter - %s found; ignoring WHD Quickstart setup.\n", uae_config);
		return;
	}

	//    *** EMULATED HARDWARE ***
	//    SET UNIVERSAL DEFAULTS
	prefs->start_gui = false;

	if ((strcmpi(game_detail.cpu, "68000") == 0 || strcmpi(game_detail.cpu, "68010") == 0) && a600_available != 0)
		// SET THE BASE AMIGA (Expanded A600)
		built_in_prefs(prefs, 2, A600_CONFIG, 0, 0);
	else
		// SET THE BASE AMIGA (Expanded A1200)
	{
		built_in_prefs(prefs, 4, A1200_CONFIG, 0, 0);
		if (strcmpi(game_detail.fast, "nul") != 0 && (strcmpi(game_detail.cpu, "nul") == 0))
			strcpy(game_detail.cpu, _T("68020"));
	}

	// DO CHECKS FOR AGA / CD32
	const int is_aga = strstr(filename, "_AGA") != nullptr || strcmpi(game_detail.chipset, "AGA") == 0;
	const int is_cd32 = strstr(filename, "_CD32") != nullptr || strcmpi(game_detail.chipset, "CD32") == 0;

	// A1200 no AGA
	if (!static_cast<bool>(is_aga) && !static_cast<bool>(is_cd32))
	{
		_tcscpy(prefs->description, _T("AutoBoot Configuration [WHDLoad]"));

		prefs->cs_compatible = CP_A600;
		built_in_chipset_prefs(prefs);
		prefs->chipset_mask = CSMASK_ECS_AGNUS | CSMASK_ECS_DENISE;
	}
		// A1200
	else
		_tcscpy(prefs->description, _T("AutoBoot Configuration [WHDLoad] [AGA]"));

	//SET THE WHD BOOTER AND GAME DATA
	if (strlen(selected_slave) != 0) // new booter solution
	{
		snprintf(boot_path, MAX_DPATH, "/tmp/amiberry/");

		_stprintf(tmp, _T("filesystem2=rw,DH0:DH0:%s,10"), boot_path);
		txt2 = parse_text_path(_T(tmp));
		cfgfile_parse_line(prefs, txt2, 0);

		_stprintf(tmp, _T("uaehf0=dir,rw,DH0:DH0::%s,10"), boot_path);
		txt2 = parse_text_path(_T(tmp));
		cfgfile_parse_line(prefs, txt2, 0);

		snprintf(boot_path, MAX_DPATH, "%sboot-data.zip", whdbootpath);
		if (!my_existsfile(boot_path))
			snprintf(boot_path, MAX_DPATH, "%sboot-data/", whdbootpath);

		_stprintf(tmp, _T("filesystem2=rw,DH3:DH3:%s,-10"), boot_path);
		txt2 = parse_text_path(_T(tmp));
		cfgfile_parse_line(prefs, txt2, 0);

		_stprintf(tmp, _T("uaehf0=dir,rw,DH3:DH3::%s,-10"), boot_path);
		txt2 = parse_text_path(_T(tmp));
		cfgfile_parse_line(prefs, txt2, 0);
	}

	else // revert to original booter is no slave was set
	{
		snprintf(boot_path, MAX_DPATH, "%sboot-data.zip", whdbootpath);
		if (!my_existsfile(boot_path))
			snprintf(boot_path, MAX_DPATH, "%sboot-data/", whdbootpath);

		_stprintf(tmp, _T("filesystem2=rw,DH0:DH0:%s,10"), boot_path);
		txt2 = parse_text_path(_T(tmp));
		cfgfile_parse_line(prefs, txt2, 0);

		_stprintf(tmp, _T("uaehf0=dir,rw,DH0:DH0::%s,10"), boot_path);
		txt2 = parse_text_path(_T(tmp));
		cfgfile_parse_line(prefs, txt2, 0);
	}

	//set the Second (game data) drive
	_stprintf(tmp, "filesystem2=rw,DH1:Games:%s,0", filepath);
	txt2 = parse_text_path(_T(tmp));
	cfgfile_parse_line(prefs, txt2, 0);

	_stprintf(tmp, "uaehf1=dir,rw,DH1:Games:%s,0", filepath);
	txt2 = parse_text_path(_T(tmp));
	cfgfile_parse_line(prefs, txt2, 0);

	//set the third (save data) drive
	snprintf(whd_path, MAX_DPATH, "%s/", save_path);

	if (my_existsdir(save_path))
	{
		_stprintf(tmp, "filesystem2=rw,DH2:Saves:%s,0", save_path);
		txt2 = parse_text_path(_T(tmp));
		cfgfile_parse_line(prefs, txt2, 0);

		_stprintf(tmp, "uaehf2=dir,rw,DH2:Saves:%s,0", save_path);
		txt2 = parse_text_path(_T(tmp));
		cfgfile_parse_line(prefs, txt2, 0);
	}

	// APPLY THE SETTINGS FOR MOUSE/JOYSTICK ETC
	//  CD32
	if (static_cast<bool>(is_cd32)
		&& (strcmpi(game_detail.port0, "nul") == 0 || strcmpi(game_detail.port0, "cd32") == 0))
		prefs->jports[0].mode = 7;

	if (static_cast<bool>(is_cd32)
		&& (strcmpi(game_detail.port1, "nul") == 0 || strcmpi(game_detail.port1, "cd32") == 0))
		prefs->jports[1].mode = 7;

	// JOY
	if (strcmpi(game_detail.port0, "joy") == 0)
		prefs->jports[0].mode = 0;
	if (strcmpi(game_detail.port1, "joy") == 0)
		prefs->jports[1].mode = 0;

	// MOUSE
	if (strcmpi(game_detail.port0, "mouse") == 0)
		prefs->jports[0].mode = 2;
	if (strcmpi(game_detail.port1, "mouse") == 0)
		prefs->jports[1].mode = 2;

	// APPLY SPECIAL CONFIG E.G. MOUSE OR ALT. JOYSTICK SETTINGS
	for (auto& jport : prefs->jports)
	{
		jport.id = JPORT_NONE;
		jport.idc.configname[0] = 0;
		jport.idc.name[0] = 0;
		jport.idc.shortid[0] = 0;
	}

	// WHAT IS THE MAIN CONTROL?
	// PORT 0 - MOUSE GAMES
	if (strcmpi(game_detail.control, "mouse") == 0 && strcmpi(amiberry_options.default_mouse1, "") != 0)
	{
		_stprintf(txt2, "%s=%s", _T("joyport0"), _T(amiberry_options.default_mouse1));
		cfgfile_parse_line(prefs, txt2, 0);
		write_log("WHDBooter Option (Mouse Control): %s\n", txt2);
	}

	// PORT 0 - JOYSTICK GAMES
	else if (strcmpi(amiberry_options.default_controller2, "") != 0)
	{
		_stprintf(txt2, "%s=%s", _T("joyport0"), _T(amiberry_options.default_controller2));
		cfgfile_parse_line(prefs, txt2, 0);
		write_log("WHDBooter Option (Joystick Control): %s\n", txt2);
	}
	else
	{
		_stprintf(txt2, "%s=mouse", _T("joyport0"));
		cfgfile_parse_line(prefs, txt2, 0);
		write_log("WHDBooter Option (Default Mouse): %s\n", txt2);
	}

	// PORT 1 - MOUSE GAMES
	if (strcmpi(game_detail.control, "mouse") == 0 && strcmpi(amiberry_options.default_mouse2, "") != 0)
	{
		_stprintf(txt2, "%s=%s", _T("joyport1"), _T(amiberry_options.default_mouse2));
		cfgfile_parse_line(prefs, txt2, 0);
		write_log("WHDBooter Option (Mouse Control): %s\n", txt2);
	}
	// PORT 1 - JOYSTICK GAMES
	else if (strcmpi(amiberry_options.default_controller1, "") != 0)
	{
		_stprintf(txt2, "%s=%s", _T("joyport1"), _T(amiberry_options.default_controller1));
		cfgfile_parse_line(prefs, txt2, 0);
		write_log("WHDBooter Option (Joystick Control): %s\n", txt2);
	}
	else
	{
		_stprintf(txt2, "%s=joy1", _T("joyport1"));
		cfgfile_parse_line(prefs, txt2, 0);
		write_log("WHDBooter Option (Default Joystick): %s\n", txt2);
	}

	// PARALLEL PORT GAMES
	if (strcmpi(amiberry_options.default_controller3, "") != 0)
	{
		_stprintf(txt2, "%s=%s", _T("joyport2"), _T(amiberry_options.default_controller3));
		cfgfile_parse_line(prefs, txt2, 0);
	}
	if (strcmpi(amiberry_options.default_controller4, "") != 0)
	{
		_stprintf(txt2, "%s=%s", _T("joyport3"), _T(amiberry_options.default_controller4));
		cfgfile_parse_line(prefs, txt2, 0);
	}

	//      *** GAME-SPECIFICS ***
	//  SET THE GAME COMPATIBILITY SETTINGS
	//
	// BLITTER, SPRITES, MEMORY, JIT, BIG CPU ETC

	// CPU 68020/040
	if (strcmpi(game_detail.cpu, "68020") == 0 || strcmpi(game_detail.cpu, "68040") == 0)
	{
		_stprintf(txt2, "cpu_type=%s", game_detail.cpu);
		cfgfile_parse_line(prefs, txt2, 0);
	}

	// CPU 68000/010 [requires a600 rom)]
	if ((strcmpi(game_detail.cpu, "68000") == 0 || strcmpi(game_detail.cpu, "68010") == 0) && a600_available != 0)
	{
		_stprintf(txt2, "cpu_type=%s", game_detail.cpu);
		cfgfile_parse_line(prefs, txt2, 0);

		_stprintf(txt2, "chipmem_size=4");
		cfgfile_parse_line(prefs, txt2, 0);
	}

	// CPU SPEED
	if (strcmpi(game_detail.clock, "7") == 0)
	{
		_stprintf(txt2, "cpu_speed=real");
		cfgfile_parse_line(prefs, txt2, 0);
	}
	else if (strcmpi(game_detail.clock, "14") == 0)
	{
		_stprintf(txt2, "finegrain_cpu_speed=1024");
		cfgfile_parse_line(prefs, txt2, 0);
	}
	else if (strcmpi(game_detail.clock, "28") == 0 || strcmpi(game_detail.clock, "25") == 0)
	{
		_stprintf(txt2, "finegrain_cpu_speed=128");
		cfgfile_parse_line(prefs, txt2, 0);
	}
	else if (strcmpi(game_detail.clock, "max") == 0)
	{
		_stprintf(txt2, "cpu_speed=max");
		cfgfile_parse_line(prefs, txt2, 0);
	}

	// COMPATIBLE CPU
	if (strcmpi(game_detail.cpu_comp, "true") == 0)
	{
		_stprintf(txt2, "cpu_compatible=true");
		cfgfile_parse_line(prefs, txt2, 0);
	}
	else if (strcmpi(game_detail.cpu_comp, "false") == 0)
	{
		_stprintf(txt2, "cpu_compatible=false");
		cfgfile_parse_line(prefs, txt2, 0);
	}

	// COMPATIBLE CPU
	if (strcmpi(game_detail.cpu_24bit, "false") == 0 || strcmpi(game_detail.z3, "nul") != 0)
	{
		_stprintf(txt2, "cpu_24bit_addressing=false");
		cfgfile_parse_line(prefs, txt2, 0);
	}

	// FAST / Z3 MEMORY REQUIREMENTS
	int temp_ram;
	if (strcmpi(game_detail.fast, "nul") != 0)
	{
		temp_ram = atol(game_detail.fast);
		_stprintf(txt2, "fastmem_size=%d", temp_ram);
		cfgfile_parse_line(prefs, txt2, 0);
	}
	if (strcmpi(game_detail.z3, "nul") != 0)
	{
		temp_ram = atol(game_detail.z3);
		_stprintf(txt2, "z3mem_size=%d", temp_ram);
		cfgfile_parse_line(prefs, txt2, 0);
	}

	// FAST COPPER
	if (strcmpi(game_detail.fastcopper, "true") == 0)
	{
		_stprintf(txt2, "fast_copper=true");
		cfgfile_parse_line(prefs, txt2, 0);
	}

	// BLITTER=IMMEDIATE/WAIT/NORMAL
	if (strcmpi(game_detail.blitter, "immediate") == 0)
	{
		_stprintf(txt2, "immediate_blits=true");
		cfgfile_parse_line(prefs, txt2, 0);
	}
	else if (strcmpi(game_detail.blitter, "normal") == 0)
	{
		_stprintf(txt2, "waiting_blits=disabled");
		cfgfile_parse_line(prefs, txt2, 0);
	}

	// CHIPSET OVERWRITE
	if (strcmpi(game_detail.chipset, "ocs") == 0)
	{
		prefs->cs_compatible = CP_A600;
		built_in_chipset_prefs(prefs);
		prefs->chipset_mask = 0;
	}
	else if (strcmpi(game_detail.chipset, "ecs") == 0)
	{
		prefs->cs_compatible = CP_A600;
		built_in_chipset_prefs(prefs);
		prefs->chipset_mask = CSMASK_ECS_AGNUS | CSMASK_ECS_DENISE;
	}
	else if (strcmpi(game_detail.chipset, "aga") == 0)
	{
		prefs->cs_compatible = CP_A1200;
		built_in_chipset_prefs(prefs);
		prefs->chipset_mask = CSMASK_ECS_AGNUS | CSMASK_ECS_DENISE | CSMASK_AGA;
	}

	// JIT
	if (strcmpi(game_detail.jit, "true") == 0)
	{
		_stprintf(txt2, "cachesize=16384");
		cfgfile_parse_line(prefs, txt2, 0);
		_stprintf(txt2, "cpu_compatible=false");
		cfgfile_parse_line(prefs, txt2, 0);
		_stprintf(txt2, "cpu_cycle_exact=false");
		cfgfile_parse_line(prefs, txt2, 0);
		_stprintf(txt2, "cpu_memory_cycle_exact=false");
		cfgfile_parse_line(prefs, txt2, 0);
		_stprintf(txt2, "address_space_24=false");
		cfgfile_parse_line(prefs, txt2, 0);
	}

	// NTSC
	if (strcmpi(game_detail.ntsc, "true") == 0)
	{
		_stprintf(txt2, "ntsc=true");
		cfgfile_parse_line(prefs, txt2, 0);
	}

	// SPRITE COLLISION
	if (strcmpi(game_detail.sprites, "nul") != 0)
	{
		_stprintf(txt2, "collision_level=%s", game_detail.sprites);
		cfgfile_parse_line(prefs, txt2, 0);
	}
}<|MERGE_RESOLUTION|>--- conflicted
+++ resolved
@@ -193,11 +193,7 @@
 void make_rom_symlink(const char* kick_short, char* kick_path, int kick_numb, struct uae_prefs* p)
 {
 	char kick_long[MAX_DPATH];
-<<<<<<< HEAD
-	int roms[2] = {-1,-1};
-=======
 	int roms[2] = { -1,-1 };
->>>>>>> dabcf788
 
 	// do the checks...
 	snprintf(kick_long, MAX_DPATH, "%s/%s", kick_path, kick_short);
@@ -208,11 +204,7 @@
 	// may have provided their own rom files, so we do not want to remove and replace those.
 	//
 	if (my_existslink(kick_long)) {
-<<<<<<< HEAD
-	my_unlink(kick_long);
-=======
 		my_unlink(kick_long);
->>>>>>> dabcf788
 	}
 
 	if (!my_existsfile(kick_long))
@@ -223,41 +215,20 @@
 			int r = symlink(p->romfile, kick_long);
 			// VFAT filesystems do not support creation of symlinks.
 			// Fallback to copying file if filesystem does not support the generation of symlinks
-<<<<<<< HEAD
-			if( r < 0 && errno == EPERM )
-				r = copyfile( kick_long, p->romfile, true );
-=======
 			if (r < 0 && errno == EPERM)
 				r = copyfile(kick_long, p->romfile, true);
->>>>>>> dabcf788
 			write_log("Making SymLink for Kickstart ROM: %s  [%s]\n", kick_long, r < 0 ? "Fail" : "Ok");
 		}
 	}
 }
 
-<<<<<<< HEAD
-static void symlink_rtb( const char * ext_path )
-=======
 static void symlink_rtb(const char* ext_path)
->>>>>>> dabcf788
 {
 	char kick_path[MAX_DPATH];
 	char src[MAX_DPATH];
 	char dst[MAX_DPATH];
 
 	// Get non-external whdboot kickstarts dir, which contains master RTB files
-<<<<<<< HEAD
-	get_savedatapath( src, MAX_DPATH, 1 );
-	snprintf(kick_path, MAX_DPATH, "%s/Kickstarts", src);
-
-	int i = 0;
-	while( *rtb_files[i] != '\0' ) {
-
-		snprintf(src, MAX_DPATH, "%s/%s", kick_path, rtb_files[i]);
-		snprintf(dst, MAX_DPATH, "%s/%s", ext_path,  rtb_files[i]);
-
-		if(!my_existsfile(dst)) symlink( src, dst);
-=======
 	get_savedatapath(src, MAX_DPATH, 1);
 	snprintf(kick_path, MAX_DPATH, "%s/Kickstarts", src);
 
@@ -268,7 +239,6 @@
 		snprintf(dst, MAX_DPATH, "%s/%s", ext_path, rtb_files[i]);
 
 		if (!my_existsfile(dst)) symlink(src, dst);
->>>>>>> dabcf788
 		i++;
 	}
 }
@@ -287,17 +257,6 @@
 	strncpy(current_dir, start_path_data, MAX_DPATH);
 
 	// are we using save-data/ ?
-<<<<<<< HEAD
-	get_savedatapath( tmp, MAX_DPATH, 1 );
-	snprintf(kick_path, MAX_DPATH, "%s/Kickstarts", tmp);
-
-	if (!my_existsdir(kick_path)) {
-	// otherwise, use the old route
-		get_whdbootpath(tmp, MAX_DPATH);
-		snprintf(kick_path, MAX_DPATH, "%sgame-data/Devs/Kickstarts", tmp);
-	}
-	write_log("WHDBoot - using kickstarts from %s\n", kick_path );
-=======
 	get_savedatapath(tmp, MAX_DPATH, 1);
 	snprintf(kick_path, MAX_DPATH, "%s/Kickstarts", tmp);
 
@@ -307,7 +266,6 @@
 		snprintf(kick_path, MAX_DPATH, "%sgame-data/Devs/Kickstarts", tmp);
 	}
 	write_log("WHDBoot - using kickstarts from %s\n", kick_path);
->>>>>>> dabcf788
 
 	// These are all the kickstart rom files found in skick346.lha
 	//   http://aminet.net/package/util/boot/skick346
@@ -329,15 +287,9 @@
 	snprintf(tmp2, MAX_DPATH, "%s/rom.key", kick_path);
 
 	if (my_existsfile(tmp)) {
-<<<<<<< HEAD
-		int r = symlink(tmp, tmp2);
-		if( r < 0 && errno == EPERM )
-			copyfile( tmp2, tmp, true );
-=======
 		const int r = symlink(tmp, tmp2);
 		if (r < 0 && errno == EPERM)
 			copyfile(tmp2, tmp, true);
->>>>>>> dabcf788
 	}
 }
 
@@ -546,16 +498,9 @@
 		target_cfgfile_load(&currprefs, uae_config, CONFIG_TYPE_ALL, 0);
 	}
 
-<<<<<<< HEAD
-
-	// LOAD GAME SPECIFICS - USE SHA1 IF AVAILABLE
-	snprintf(whd_path, MAX_DPATH, "%sgame-data/", whdbootpath);
-	struct game_options game_detail;
-=======
 	// LOAD GAME SPECIFICS - USE SHA1 IF AVAILABLE
 	snprintf(whd_path, MAX_DPATH, "%sgame-data/", whdbootpath);
 	game_options game_detail;
->>>>>>> dabcf788
 
 	// EDIT THE FILE NAME TO USE HERE
 
@@ -757,18 +702,6 @@
 	// now we should have a startup-file (if we don't, we are going to use the original booter)
 	if (my_existsfile(whd_startup))
 	{
-<<<<<<< HEAD
-		// create a symlink to WHDLoad in /tmp/
-		snprintf(whd_path, MAX_DPATH, "%sWHDLoad", whdbootpath);
-		symlink(whd_path, "/tmp/c/WHDLoad");
-
-		// Create a symlink to AmiQuit in /tmp/
-		snprintf(whd_path, MAX_DPATH, "%sAmiQuit", whdbootpath);
-		symlink(whd_path, "/tmp/c/AmiQuit");
-
-		// create a symlink for DEVS in /tmp/
-		symlink(kick_path, "/tmp/devs/Kickstarts");
-=======
 		// create a symlink to WHDLoad in /tmp/amiberry/
 		snprintf(whd_path, MAX_DPATH, "%sWHDLoad", whdbootpath);
 		symlink(whd_path, "/tmp/amiberry/c/WHDLoad");
@@ -779,7 +712,6 @@
 
 		// create a symlink for DEVS in /tmp/amiberry/
 		symlink(kick_path, "/tmp/amiberry/devs/Kickstarts");
->>>>>>> dabcf788
 	}
 #if DEBUG
 	// debugging code!
