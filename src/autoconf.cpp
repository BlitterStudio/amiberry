--- conflicted
+++ resolved
@@ -269,7 +269,6 @@
 
 void rtarea_init_mem(void)
 {
-<<<<<<< HEAD
     rtarea_bank.reserved_size = RTAREA_SIZE;
     rtarea_bank.start = rtarea_base;
     if (!mapped_malloc (&rtarea_bank)) {
@@ -278,15 +277,6 @@
     uae_restart(1, NULL);
     return;
   }
-=======
-	rtarea_bank.reserved_size = RTAREA_SIZE;
-	rtarea_bank.start = rtarea_base;
-	if (!mapped_malloc(&rtarea_bank)) {
-		write_log(_T("virtual memory exhausted (rtarea)!\n"));
-		target_startup_msg(_T("Internal error"), _T("Virtual memory exhausted (rtarea)."));
-		uae_restart(1, NULL);
-	}
->>>>>>> 88bc3ea8
 }
 
 void rtarea_free(void)
@@ -294,12 +284,7 @@
 	mapped_free(&rtarea_bank);
 }
 
-ATTRIBUTE_NO_SANITIZE_ADDRESS
-<<<<<<< HEAD
-void rtarea_init (void)
-=======
 void rtarea_init(void)
->>>>>>> 88bc3ea8
 {
 	uae_u32 a;
 	TCHAR uaever[100];
@@ -309,13 +294,8 @@
 
 	init_traps();
 
-<<<<<<< HEAD
   rtarea_init_mem ();
   memset (rtarea_bank.baseaddr, 0, RTAREA_SIZE);
-=======
-	rtarea_init_mem();
-	memset(rtarea_bank.baseaddr, 0, RTAREA_SIZE);
->>>>>>> 88bc3ea8
 
 	_stprintf(uaever, _T("uae-%d.%d.%d"), UAEMAJOR, UAEMINOR, UAESUBREV);
 
