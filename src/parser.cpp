--- conflicted
+++ resolved
@@ -274,14 +274,9 @@
 	volatile int threadactive;
 	uae_sem_t change_sem, sync_sem, evtt;
 	void *user;
-<<<<<<< HEAD
+#ifndef __MACH__
 	struct serial_icounter_struct serial_counter;
-
-=======
-#ifndef __MACH__
-	struct serial_icounter_struct serial_counter;
-#endif
->>>>>>> 2aaa1d20
+#endif
 	uae_sem_t write_start, write_done;
 };
 
@@ -299,10 +294,7 @@
 
 int uaeser_query (void *vsd, uae_u16 *status, uae_u32 *pending)
 {
-<<<<<<< HEAD
-=======
-#ifndef __MACH__
->>>>>>> 2aaa1d20
+#ifndef __MACH__
 	struct uaeserialdata* sd = (struct uaeserialdata*)vsd;
 	struct serial_icounter_struct new_serial_counter;
 	uae_u16 s = 0;
@@ -335,20 +327,13 @@
 
 	ioctl(sd->fd, FIONREAD, &nread);
 	*pending = nread;
-<<<<<<< HEAD
-
-=======
-#endif
->>>>>>> 2aaa1d20
+#endif
 	return 1;
 }
 
 int uaeser_break (void *vsd, int brklen)
 {
-<<<<<<< HEAD
-=======
-#ifndef __MACH__
->>>>>>> 2aaa1d20
+#ifndef __MACH__
 	struct uaeserialdata* sd = (struct uaeserialdata*)vsd;
 
 	if (ioctl(sd->fd, TIOCSBRK) < 0)
@@ -356,20 +341,13 @@
 
 	usleep(brklen);
 	ioctl(sd->fd, TIOCCBRK);
-<<<<<<< HEAD
-
-=======
-#endif
->>>>>>> 2aaa1d20
+#endif
 	return 1;
 }
 
 int uaeser_setparams (void *vsd, int baud, int rbuffer, int bits, int sbits, int rtscts, int parity, uae_u32 xonxoff)
 {
-<<<<<<< HEAD
-=======
-#ifndef __MACH__
->>>>>>> 2aaa1d20
+#ifndef __MACH__
 	struct termios newtio;
 	struct uaeserialdata* sd = (struct uaeserialdata*)vsd;
 	int pspeed = 0;
@@ -448,21 +426,14 @@
 	 * TODO
 	 * What to do with rbuffer?
 	 */
-<<<<<<< HEAD
-
-=======
-#endif
->>>>>>> 2aaa1d20
+#endif
 	/* Return logic is reversed in this function! */
 	return 0;
 }
 
 static int uaeser_trap_thread (void *arg)
 {
-<<<<<<< HEAD
-=======
-#ifndef __MACH__
->>>>>>> 2aaa1d20
+#ifndef __MACH__
 	struct uaeserialdata* sd = (struct uaeserialdata*)arg;
 	//HANDLE handles[4];
 	int cnt;
@@ -517,36 +488,23 @@
 	}
 	sd->threadactive = 0;
 	uae_sem_post(&sd->sync_sem);
-<<<<<<< HEAD
-
-	return( 0 );
-=======
 #endif
 	return(0);
->>>>>>> 2aaa1d20
 }
 
 void uaeser_trigger (void *vsd)
 {
-<<<<<<< HEAD
+#ifndef __MACH__
 	struct uaeserialdata *sd = (struct uaeserialdata*)vsd;
 	uae_sem_post (&sd->evtt);
-=======
-#ifndef __MACH__
-	struct uaeserialdata *sd = (struct uaeserialdata*)vsd;
-	uae_sem_post (&sd->evtt);
-#endif
->>>>>>> 2aaa1d20
+#endif
 }
 
 int uaeser_write (void *vsd, uae_u8 *data, uae_u32 len)
 {
 	struct uaeserialdata* sd = (struct uaeserialdata*)vsd;
 	int ret = 1;
-<<<<<<< HEAD
-=======
-#ifndef __MACH__
->>>>>>> 2aaa1d20
+#ifndef __MACH__
 
 	if (sd->writeactive==0)
 	{
@@ -558,21 +516,14 @@
 	}
 
 	//uae_sem_post (&sd->evtt);
-<<<<<<< HEAD
-
-=======
-#endif
->>>>>>> 2aaa1d20
+#endif
 	return ret;
 }
 
 int uaeser_read (void *vsd, uae_u8 *data, uae_u32 len)
 {
-<<<<<<< HEAD
-=======
-#ifndef __MACH__
-
->>>>>>> 2aaa1d20
+#ifndef __MACH__
+
 	struct uaeserialdata* sd = (struct uaeserialdata*)vsd;
 
 	struct timeval tv;
@@ -590,33 +541,21 @@
 		return 0;
 
 	//uae_sem_post (&sd->evtt);
-<<<<<<< HEAD
-
-=======
-#endif
->>>>>>> 2aaa1d20
+#endif
 	return 1;
 }
 
 void uaeser_clearbuffers (void *vsd)
 {
-<<<<<<< HEAD
+#ifndef __MACH__
 	struct uaeserialdata* sd = (struct uaeserialdata*)vsd;
 	tcflush(sd->fd, TCOFLUSH);
-=======
-#ifndef __MACH__
-	struct uaeserialdata* sd = (struct uaeserialdata*)vsd;
-	tcflush(sd->fd, TCOFLUSH);
-#endif
->>>>>>> 2aaa1d20
+#endif
 }
 
 static int serial_read_thread(void* data)
 {
-<<<<<<< HEAD
-=======
 #ifndef __MACH__ // disabled for MacOS for now, it doesn't support epoll
->>>>>>> 2aaa1d20
 	struct uaeserialdata* sd = (struct uaeserialdata*)data;
 	int efd, n, available_bytes, bytes_read;
 	struct epoll_event event;
@@ -647,20 +586,13 @@
 	}
 
 	free(events);
-<<<<<<< HEAD
-
-=======
-#endif
->>>>>>> 2aaa1d20
+#endif
 	return(0);
 }
 
 static int serial_write_thread(void* data)
 {
-<<<<<<< HEAD
-=======
-#ifndef __MACH__
->>>>>>> 2aaa1d20
+#ifndef __MACH__
 	struct uaeserialdata* sd = (struct uaeserialdata*)data;
 	int total_written = 0, written = 0;
 
@@ -686,20 +618,13 @@
 
 		uae_sem_post(&sd->evtt);
 	}
-<<<<<<< HEAD
-
-=======
-#endif
->>>>>>> 2aaa1d20
+#endif
 	return 0;
 }
 
 int uaeser_open (void *vsd, void *user, int unit)
 {
-<<<<<<< HEAD
-=======
-#ifndef __MACH__
->>>>>>> 2aaa1d20
+#ifndef __MACH__
 	struct uaeserialdata* sd = (struct uaeserialdata*)vsd;
 	struct termios newtio;
 	struct serial_icounter_struct serial_counter;
@@ -748,20 +673,13 @@
 
 	uae_sem_init (&sd->write_start, 0, 0);
 	uae_sem_init (&sd->write_done, 0, 0);
-<<<<<<< HEAD
-
-=======
-#endif
->>>>>>> 2aaa1d20
+#endif
 	return 1;
 }
 
 void uaeser_close(void* vsd)
 {
-<<<<<<< HEAD
-=======
-#ifndef __MACH__
->>>>>>> 2aaa1d20
+#ifndef __MACH__
 	struct uaeserialdata* sd = (struct uaeserialdata*)vsd;
 
 	if (sd->threadactive) {
@@ -781,13 +699,8 @@
 	uae_sem_destroy(&sd->write_start);
 	uae_sem_destroy(&sd->write_done);
 
-<<<<<<< HEAD
-
 	uaeser_initdata(sd, sd->user);
-=======
-	uaeser_initdata(sd, sd->user);
-#endif
->>>>>>> 2aaa1d20
+#endif
 }
 
 
