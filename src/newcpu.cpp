--- conflicted
+++ resolved
@@ -2414,11 +2414,7 @@
 			hrtmon_hide ();
 		/* HRTMon breakpoint? (not via IRQ7) */
 		if (hrtmon_flag == ACTION_REPLAY_IDLE && isinhrt)
-<<<<<<< HEAD
 			hrtmon_breakenter ();
-=======
-			hrtmon_breakenter();
->>>>>>> 6175ef35
 		if (hrtmon_flag == ACTION_REPLAY_ACTIVATE)
 			hrtmon_enter ();
 	}
@@ -2428,17 +2424,10 @@
 		/*	write_log (_T("PC:%p\n"), m68k_getpc ());*/
 
 		if (action_replay_flag == ACTION_REPLAY_ACTIVATE || action_replay_flag == ACTION_REPLAY_DORESET)
-<<<<<<< HEAD
 			action_replay_enter ();
 		if ((action_replay_flag == ACTION_REPLAY_HIDE || action_replay_flag == ACTION_REPLAY_ACTIVE) && !is_ar_pc_in_rom ()) {
 			action_replay_hide ();
 			unset_special (SPCFLAG_ACTION_REPLAY);
-=======
-			action_replay_enter();
-		if ((action_replay_flag == ACTION_REPLAY_HIDE || action_replay_flag == ACTION_REPLAY_ACTIVE) && !is_ar_pc_in_rom()) {
-			action_replay_hide();
-			unset_special(SPCFLAG_ACTION_REPLAY);
->>>>>>> 6175ef35
 		}
 		if (action_replay_flag == ACTION_REPLAY_WAIT_PC) {
 			/*write_log (_T("Waiting for PC: %p, current PC= %p\n"), wait_for_pc, m68k_getpc ());*/
@@ -2453,19 +2442,11 @@
 		do_copper ();
 
 #ifdef JIT
-<<<<<<< HEAD
 	unset_special (SPCFLAG_END_COMPILE);   /* has done its job */
 #endif
 
 	while ((regs.spcflags & SPCFLAG_BLTNASTY) && dmaen (DMA_BLITTER) && cycles > 0 && ((currprefs.waiting_blits && currprefs.cpu_model >= 68020) || !currprefs.blitter_cycle_exact)) {
 		int c = blitnasty ();
-=======
-	unset_special(SPCFLAG_END_COMPILE);   /* has done its job */
-#endif
-
-	while ((regs.spcflags & SPCFLAG_BLTNASTY) && dmaen(DMA_BLITTER) && cycles > 0 && ((currprefs.waiting_blits && currprefs.cpu_model >= 68020) || !currprefs.blitter_cycle_exact)) {
-		int c = blitnasty();
->>>>>>> 6175ef35
 		if (c < 0) {
 			break;
 		}
@@ -2473,25 +2454,14 @@
 			cycles -= c * CYCLE_UNIT * 2;
 			if (cycles < CYCLE_UNIT)
 				cycles = 0;
-<<<<<<< HEAD
 		} else {
-=======
-		}
-		else {
->>>>>>> 6175ef35
 			c = 4;
 		}
 		x_do_cycles (c * CYCLE_UNIT);
 		if (regs.spcflags & SPCFLAG_COPPER)
-<<<<<<< HEAD
 			do_copper ();
 #ifdef WITH_PPC
 		if (ppc_state)  {
-=======
-			do_copper();
-#ifdef WITH_PPC
-		if (ppc_state) {
->>>>>>> 6175ef35
 			if (uae_ppc_poll_check_halt())
 				return true;
 			uae_ppc_execute_check();
@@ -2522,11 +2492,7 @@
 		check_uae_int_request();
 		{
 			if (bsd_int_requested)
-<<<<<<< HEAD
 				bsdsock_fake_int_handler ();
-=======
-				bsdsock_fake_int_handler();
->>>>>>> 6175ef35
 		}
 
 		if (cpu_tracer > 0) {
@@ -2542,26 +2508,15 @@
 
 		if (m68k_interrupt_delay) {
 			unset_special(SPCFLAG_INT);
-<<<<<<< HEAD
 			ipl_fetch ();
 			if (time_for_interrupt ()) {
 				do_interrupt (regs.ipl);
-=======
-			ipl_fetch();
-			if (time_for_interrupt()) {
-				do_interrupt(regs.ipl);
->>>>>>> 6175ef35
 			}
 		}
 		else {
 			if (regs.spcflags & (SPCFLAG_INT | SPCFLAG_DOINT)) {
-<<<<<<< HEAD
 				int intr = intlev ();
 				unset_special (SPCFLAG_INT | SPCFLAG_DOINT);
-=======
-				int intr = intlev();
-				unset_special(SPCFLAG_INT | SPCFLAG_DOINT);
->>>>>>> 6175ef35
 #ifdef WITH_PPC
 				bool m68kint = true;
 				if (ppc_state) {
@@ -2570,11 +2525,7 @@
 				if (m68kint) {
 #endif
 					if (intr > 0 && intr > regs.intmask)
-<<<<<<< HEAD
 						do_interrupt (intr);
-=======
-						do_interrupt(intr);
->>>>>>> 6175ef35
 #ifdef WITH_PPC
 				}
 #endif
@@ -2625,13 +2576,8 @@
 	}
 
 	if (regs.spcflags & SPCFLAG_DOINT) {
-<<<<<<< HEAD
 		unset_special (SPCFLAG_DOINT);
 		set_special (SPCFLAG_INT);
-=======
-		unset_special(SPCFLAG_DOINT);
-		set_special(SPCFLAG_INT);
->>>>>>> 6175ef35
 	}
 
 	if (regs.spcflags & SPCFLAG_BRK) {
