cmake_minimum_required(VERSION 3.16)
project(amiberry)
enable_language(C CXX ASM)

set(CMAKE_CXX_STANDARD 17)
set(CMAKE_CXX_STANDARD_REQUIRED ON)
set(CMAKE_C_FLAGS_RELEASE "-O3 -pipe")
set(CMAKE_C_FLAGS_DEBUG "-Og -g -rdynamic -funwind-tables -DDEBUG -Wl,--export-dynamic -pipe")
set(CMAKE_CXX_FLAGS_RELEASE "${CMAKE_C_FLAGS_RELEASE}")
set(CMAKE_CXX_FLAGS_DEBUG "${CMAKE_C_FLAGS_DEBUG}")
set(CMAKE_ASM_COMPILER "${CMAKE_C_COMPILER}")
set(CMAKE_ASM_COMPILER_ARG1 "${CMAKE_C_COMPILER_ARG1}")

option(USE_DBUS "Use DBus" OFF)
option(USE_OPENGL "Use OpenGL" OFF)
option(WITH_LTO "Enable Link Time Optimization" OFF)

# Set build type to "Release" if user did not specify any build type yet
# Other possible values: Debug, Release, RelWithDebInfo and MinSizeRel
if (NOT CMAKE_BUILD_TYPE)
    set(CMAKE_BUILD_TYPE Release)
endif (NOT CMAKE_BUILD_TYPE)

if (WITH_LTO)
    set(CMAKE_INTERPROCEDURAL_OPTIMIZATION TRUE)
endif ()

# Needed so that cmake uses our find modules.
list(APPEND CMAKE_MODULE_PATH ${CMAKE_CURRENT_SOURCE_DIR}/cmake)

include(CheckSymbolExists)
function(detect_architecture symbol arch)
    if (NOT DEFINED ARCHITECTURE)
        set(CMAKE_REQUIRED_QUIET 1)
        check_symbol_exists("${symbol}" "" ARCHITECTURE_${arch})
        unset(CMAKE_REQUIRED_QUIET)

        # The output variable needs to be unique across invocations otherwise
        # CMake's crazy scope rules will keep it defined
        if (ARCHITECTURE_${arch})
            set(ARCHITECTURE "${arch}" PARENT_SCOPE)
        endif ()
    endif ()
endfunction()

detect_architecture("__x86_64__" x86_64)
detect_architecture("__aarch64__" arm64)
detect_architecture("__arm__" arm32)

message(STATUS "Target architecture: ${ARCHITECTURE}")

if (${CMAKE_SYSTEM_NAME} MATCHES "Darwin")
    set(MACOS TRUE)
    message(STATUS "macOS platform detected")
    if (CMAKE_SYSTEM_PROCESSOR MATCHES "aarch64" OR ARCHITECTURE MATCHES "arm64")
        set(CMAKE_EXE_LINKER_FLAGS "-L/usr/local/lib external/libguisan/dylib/libguisan.dylib -L/opt/homebrew/lib/ -framework IOKit -framework Foundation")
    else ()
        set(CMAKE_EXE_LINKER_FLAGS "-L/usr/local/lib external/libguisan/dylib/libguisan.dylib -framework IOKit -framework Foundation")
    endif ()
endif ()

add_executable(${PROJECT_NAME}
        src/a2065.cpp
        src/a2091.cpp
        src/akiko.cpp
        src/amax.cpp
        src/ar.cpp
        src/arcadia.cpp
        src/audio.cpp
        src/autoconf.cpp
        src/blitfunc.cpp
        src/blittable.cpp
        src/blitter.cpp
        src/blkdev.cpp
        src/blkdev_cdimage.cpp
        src/bsdsocket.cpp
        src/calc.cpp
        src/cd32_fmv.cpp
        src/cd32_fmv_genlock.cpp
        src/cdrom.cpp
        src/cdtv.cpp
        src/cdtvcr.cpp
        src/cfgfile.cpp
        src/cia.cpp
        src/consolehook.cpp
        src/cpuboard.cpp
        src/crc32.cpp
        src/custom.cpp
        src/debug.cpp
        src/def_icons.cpp
        src/devices.cpp
        src/disk.cpp
        src/diskutil.cpp
        src/dlopen.cpp
        src/dongle.cpp
        src/draco.cpp
        src/drawing.cpp
        src/driveclick.cpp
        src/ethernet.cpp
        src/events.cpp
        src/expansion.cpp
        src/fdi2raw.cpp
        src/filesys.cpp
        src/flashrom.cpp
        src/fpp.cpp
        src/fsdb.cpp
        src/fsusage.cpp
        src/gayle.cpp
        src/gfxboard.cpp
        src/gfxutil.cpp
        src/hardfile.cpp
        src/hrtmon.rom.cpp
        src/ide.cpp
        src/idecontrollers.cpp
        src/identify.cpp
        src/ini.cpp
        src/inputdevice.cpp
        src/inputrecord.cpp
        src/isofs.cpp
        src/keybuf.cpp
        src/main.cpp
        src/memory.cpp
        src/midiemu.cpp
        src/native2amiga.cpp
        src/ncr9x_scsi.cpp
        src/ncr_scsi.cpp
        src/parser.cpp
        src/rommgr.cpp
        src/rtc.cpp
        src/sampler.cpp
        src/savestate.cpp
        src/scp.cpp
        src/scsi.cpp
        src/scsiemul.cpp
        src/scsitape.cpp
        src/statusline.cpp
        src/tabletlibrary.cpp
        src/tinyxml2.cpp
        src/traps.cpp
        src/uaeexe.cpp
        src/uaelib.cpp
        src/uaenative.cpp
        src/uaeresource.cpp
        src/uaeserial.cpp
        src/zfile.cpp
        src/zfile_archive.cpp
        src/archivers/7z/7zAlloc.c
        src/archivers/7z/7zArcIn.c
        src/archivers/7z/7zBuf.c
        src/archivers/7z/7zBuf2.c
        src/archivers/7z/7zCrc.c
        src/archivers/7z/7zCrcOpt.c
        src/archivers/7z/7zDec.c
        src/archivers/7z/7zFile.c
        src/archivers/7z/7zStream.c
        src/archivers/7z/Aes.c
        src/archivers/7z/AesOpt.c
        src/archivers/7z/Alloc.c
        src/archivers/7z/Bcj2.c
        src/archivers/7z/Bra.c
        src/archivers/7z/Bra86.c
        src/archivers/7z/BraIA64.c
        src/archivers/7z/CpuArch.c
        src/archivers/7z/Delta.c
        src/archivers/7z/LzFind.c
        src/archivers/7z/Lzma2Dec.c
        src/archivers/7z/Lzma2Enc.c
        src/archivers/7z/Lzma86Dec.c
        src/archivers/7z/Lzma86Enc.c
        src/archivers/7z/LzmaDec.c
        src/archivers/7z/LzmaEnc.c
        src/archivers/7z/LzmaLib.c
        src/archivers/7z/Ppmd7.c
        src/archivers/7z/Ppmd7Dec.c
        src/archivers/7z/Ppmd7Enc.c
        src/archivers/7z/Sha256.c
        src/archivers/7z/Sort.c
        src/archivers/7z/Xz.c
        src/archivers/7z/XzCrc64.c
        src/archivers/7z/XzCrc64Opt.c
        src/archivers/7z/XzDec.c
        src/archivers/7z/XzEnc.c
        src/archivers/7z/XzIn.c
        src/archivers/chd/avhuff.cpp
        src/archivers/chd/bitmap.cpp
        src/archivers/chd/cdrom.cpp
        src/archivers/chd/chd.cpp
        src/archivers/chd/chdcd.cpp
        src/archivers/chd/chdcodec.cpp
        src/archivers/chd/corealloc.cpp
        src/archivers/chd/corefile.cpp
        src/archivers/chd/corestr.cpp
        src/archivers/chd/flac.cpp
        src/archivers/chd/harddisk.cpp
        src/archivers/chd/hashing.cpp
        src/archivers/chd/huffman.cpp
        src/archivers/chd/md5.cpp
        src/archivers/chd/osdcore.cpp
        src/archivers/chd/osdlib_unix.cpp
        src/archivers/chd/osdsync.cpp
        src/archivers/chd/palette.cpp
        src/archivers/chd/posixdir.cpp
        src/archivers/chd/posixfile.cpp
        src/archivers/chd/posixptty.cpp
        src/archivers/chd/posixsocket.cpp
        src/archivers/chd/strconv.cpp
        src/archivers/chd/strformat.cpp
        src/archivers/chd/unicode.cpp
        src/archivers/chd/vecstream.cpp
        src/archivers/chd/utf8proc.c
        src/archivers/dms/crc_csum.cpp
        src/archivers/dms/getbits.cpp
        src/archivers/dms/maketbl.cpp
        src/archivers/dms/pfile.cpp
        src/archivers/dms/tables.cpp
        src/archivers/dms/u_deep.cpp
        src/archivers/dms/u_heavy.cpp
        src/archivers/dms/u_init.cpp
        src/archivers/dms/u_medium.cpp
        src/archivers/dms/u_quick.cpp
        src/archivers/dms/u_rle.cpp
        src/archivers/lha/crcio.cpp
        src/archivers/lha/dhuf.cpp
        src/archivers/lha/header.cpp
        src/archivers/lha/huf.cpp
        src/archivers/lha/larc.cpp
        src/archivers/lha/lhamaketbl.cpp
        src/archivers/lha/lharc.cpp
        src/archivers/lha/shuf.cpp
        src/archivers/lha/shuf.cpp
        src/archivers/lha/slide.cpp
        src/archivers/lha/uae_lha.cpp
        src/archivers/lha/util.cpp
        src/archivers/lzx/unlzx.cpp
        src/archivers/mp2/kjmp2.cpp
        src/archivers/wrp/warp.cpp
        src/archivers/zip/unzip.cpp
        src/caps/caps_amiberry.cpp
        src/machdep/support.cpp
        external/floppybridge/src/floppybridge_lib.cpp
        src/osdep/ahi_v1.cpp
        src/osdep/bsdsocket_host.cpp
        src/osdep/cda_play.cpp
        src/osdep/charset.cpp
        src/osdep/fsdb_host.cpp
        src/osdep/clipboard.cpp
        src/osdep/amiberry_hardfile.cpp
        src/osdep/keyboard.cpp
        src/osdep/midi.cpp
        src/osdep/mp3decoder.cpp
        src/osdep/picasso96.cpp
        src/osdep/writelog.cpp
        src/osdep/amiberry.cpp
        src/osdep/ahi_v2.cpp
        src/osdep/amiberry_dbus.cpp
        src/osdep/amiberry_filesys.cpp
        src/osdep/amiberry_input.cpp
        src/osdep/amiberry_gfx.cpp
        src/osdep/amiberry_gui.cpp
        src/osdep/amiberry_mem.cpp
        src/osdep/amiberry_serial.cpp
        src/osdep/amiberry_uaenet.cpp
        src/osdep/amiberry_whdbooter.cpp
        src/osdep/ioport.cpp
        src/osdep/sigsegv_handler.cpp
        src/osdep/socket.cpp
        src/osdep/retroarch.cpp
        src/osdep/vpar.cpp
        src/sounddep/sound.cpp
        src/threaddep/threading.cpp
        src/osdep/gui/ControllerMap.cpp
        src/osdep/gui/SelectorEntry.cpp
        src/osdep/gui/ShowCustomFields.cpp
        src/osdep/gui/ShowHelp.cpp
        src/osdep/gui/ShowMessage.cpp
        src/osdep/gui/ShowDiskInfo.cpp
        src/osdep/gui/SelectFolder.cpp
        src/osdep/gui/SelectFile.cpp
        src/osdep/gui/CreateFilesysHardfile.cpp
        src/osdep/gui/EditFilesysVirtual.cpp
        src/osdep/gui/EditFilesysHardfile.cpp
        src/osdep/gui/EditFilesysHardDrive.cpp
        src/osdep/gui/PanelAbout.cpp
        src/osdep/gui/PanelPaths.cpp
        src/osdep/gui/PanelQuickstart.cpp
        src/osdep/gui/PanelConfig.cpp
        src/osdep/gui/PanelCPU.cpp
        src/osdep/gui/PanelChipset.cpp
        src/osdep/gui/PanelCustom.cpp
        src/osdep/gui/PanelROM.cpp
        src/osdep/gui/PanelRAM.cpp
        src/osdep/gui/PanelFloppy.cpp
        src/osdep/gui/PanelExpansions.cpp
        src/osdep/gui/PanelHD.cpp
        src/osdep/gui/PanelRTG.cpp
        src/osdep/gui/PanelHWInfo.cpp
        src/osdep/gui/PanelInput.cpp
        src/osdep/gui/PanelIOPorts.cpp
        src/osdep/gui/PanelDisplay.cpp
        src/osdep/gui/PanelSound.cpp
        src/osdep/gui/PanelDiskSwapper.cpp
        src/osdep/gui/PanelMisc.cpp
        src/osdep/gui/PanelPrio.cpp
        src/osdep/gui/PanelSavestate.cpp
        src/osdep/gui/PanelVirtualKeyboard.cpp
        src/osdep/gui/PanelWHDLoad.cpp
        src/osdep/gui/main_window.cpp
        src/osdep/gui/Navigation.cpp
        src/osdep/vkbd/vkbd.cpp
        src/newcpu.cpp
        src/newcpu_common.cpp
        src/readcpu.cpp
        src/cpudefs.cpp
        src/cpustbl.cpp
        src/cpuemu_0.cpp
        src/cpuemu_4.cpp
        src/cpuemu_11.cpp
        src/cpuemu_13.cpp
        src/cpuemu_40.cpp
        src/cpuemu_44.cpp
)

target_compile_options(${PROJECT_NAME} PRIVATE -fno-pie)
target_compile_definitions(${PROJECT_NAME} PRIVATE _FILE_OFFSET_BITS=64)

if (CMAKE_SYSTEM_PROCESSOR MATCHES "aarch64" OR ARCHITECTURE MATCHES "arm64")
    target_compile_definitions(${PROJECT_NAME} PRIVATE CPU_AARCH64)
    target_sources(${PROJECT_NAME} PRIVATE
            src/osdep/aarch64_helper.s
            src/jit/compemu.cpp
            src/jit/compstbl.cpp
            src/jit/compemu_fpp.cpp
            src/jit/compemu_support.cpp
    )
endif ()

if (CMAKE_SYSTEM_PROCESSOR MATCHES "arm" OR ARCHITECTURE MATCHES "arm32")
<<<<<<< HEAD
    target_compile_definitions(${PROJECT_NAME} PRIVATE CPU_arm ARMV6_ASSEMBLY ARMV6T2 USE_ARMNEON ARM_HAS_DIV)
=======
   target_compile_definitions(${PROJECT_NAME} PRIVATE CPU_arm ARMV6_ASSEMBLY ARMV6T2 USE_ARMNEON ARM_HAS_DIV)
>>>>>>> 1e081a37
    target_sources(${PROJECT_NAME} PRIVATE
            src/osdep/neon_helper.s
            src/jit/compemu.cpp
            src/jit/compstbl.cpp
            src/jit/compemu_fpp.cpp
            src/jit/compemu_support.cpp
    )
endif ()

find_package(SDL2 REQUIRED CONFIG REQUIRED COMPONENTS SDL2)
find_package(SDL2_image REQUIRED)
find_package(SDL2_ttf REQUIRED)

if (USE_DBUS)
    target_compile_definitions(${PROJECT_NAME} PRIVATE USE_DBUS)
    find_package(PkgConfig REQUIRED)
    pkg_check_modules(DBUS REQUIRED dbus-1)
    target_include_directories(${PROJECT_NAME} PRIVATE ${DBUS_INCLUDE_DIRS})
    target_link_libraries(${PROJECT_NAME} PRIVATE ${DBUS_LIBRARIES})
endif ()

find_package(FLAC REQUIRED)
find_package(mpg123 REQUIRED)
find_package(PNG REQUIRED)
find_package(ZLIB REQUIRED)
find_library(LIBSERIALPORT_LIBRARIES serialport REQUIRED)
find_library(PORTMIDI_LIBRARIES portmidi REQUIRED)
find_library(LIBMPEG2 mpeg2 REQUIRED)

set(libmt32emu_SHARED FALSE)
add_subdirectory(external/mt32emu)
add_subdirectory(external/floppybridge)
add_subdirectory(external/libguisan)

target_include_directories(${PROJECT_NAME} PRIVATE ${SDL2_INCLUDE_DIRS} src src/osdep src/include src/threaddep src/archivers external/libguisan/include external/mt32emu/src external/floppybridge/src)
target_link_libraries(${PROJECT_NAME} PRIVATE SDL2 SDL2_image SDL2_ttf guisan mt32emu ${DBUS_LIBRARIES} FLAC portmidi png mpg123 mpeg2convert mpeg2 serialport z)
target_link_options(${PROJECT_NAME} PRIVATE "LINKER:-as-needed,-no-pie")

if (USE_OPENGL)
    target_compile_definitions(${PROJECT_NAME} PRIVATE USE_OPENGL)
    find_package(OpenGL REQUIRED)
    find_package(GLEW REQUIRED)
    target_link_libraries(${PROJECT_NAME} PRIVATE ${TARGET_LINK_LIBRARIES} GLEW OpenGL::GL)
endif ()

add_custom_command(TARGET ${PROJECT_NAME} POST_BUILD
        COMMAND ${CMAKE_COMMAND} -E copy_directory
        ${CMAKE_SOURCE_DIR}/abr $<TARGET_FILE_DIR:${PROJECT_NAME}>/abr)
add_custom_command(TARGET ${PROJECT_NAME} POST_BUILD
        COMMAND ${CMAKE_COMMAND} -E copy_directory
        ${CMAKE_SOURCE_DIR}/cdroms $<TARGET_FILE_DIR:${PROJECT_NAME}>/cdroms)
add_custom_command(TARGET ${PROJECT_NAME} POST_BUILD
        COMMAND ${CMAKE_COMMAND} -E copy_directory
        ${CMAKE_SOURCE_DIR}/conf $<TARGET_FILE_DIR:${PROJECT_NAME}>/conf)
add_custom_command(TARGET ${PROJECT_NAME} POST_BUILD
        COMMAND ${CMAKE_COMMAND} -E copy_directory
        ${CMAKE_SOURCE_DIR}/controllers $<TARGET_FILE_DIR:${PROJECT_NAME}>/controllers)
add_custom_command(TARGET ${PROJECT_NAME} POST_BUILD
        COMMAND ${CMAKE_COMMAND} -E copy_directory
        ${CMAKE_SOURCE_DIR}/data $<TARGET_FILE_DIR:${PROJECT_NAME}>/data)
add_custom_command(TARGET ${PROJECT_NAME} POST_BUILD
        COMMAND ${CMAKE_COMMAND} -E copy_directory
        ${CMAKE_SOURCE_DIR}/floppies $<TARGET_FILE_DIR:${PROJECT_NAME}>/floppies)
add_custom_command(TARGET ${PROJECT_NAME} POST_BUILD
        COMMAND ${CMAKE_COMMAND} -E copy_directory
        ${CMAKE_SOURCE_DIR}/harddrives $<TARGET_FILE_DIR:${PROJECT_NAME}>/harddrives)
add_custom_command(TARGET ${PROJECT_NAME} POST_BUILD
        COMMAND ${CMAKE_COMMAND} -E copy_directory
        ${CMAKE_SOURCE_DIR}/inputrecordings $<TARGET_FILE_DIR:${PROJECT_NAME}>/inputrecordings)
add_custom_command(TARGET ${PROJECT_NAME} POST_BUILD
        COMMAND ${CMAKE_COMMAND} -E copy_directory
        ${CMAKE_SOURCE_DIR}/kickstarts $<TARGET_FILE_DIR:${PROJECT_NAME}>/kickstarts)
add_custom_command(TARGET ${PROJECT_NAME} POST_BUILD
        COMMAND ${CMAKE_COMMAND} -E copy_directory
        ${CMAKE_SOURCE_DIR}/lha $<TARGET_FILE_DIR:${PROJECT_NAME}>/lha)
add_custom_command(TARGET ${PROJECT_NAME} POST_BUILD
        COMMAND ${CMAKE_COMMAND} -E copy_directory
        ${CMAKE_SOURCE_DIR}/nvram $<TARGET_FILE_DIR:${PROJECT_NAME}>/nvram)
add_custom_command(TARGET ${PROJECT_NAME} POST_BUILD
        COMMAND ${CMAKE_COMMAND} -E copy_directory
        ${CMAKE_SOURCE_DIR}/plugins $<TARGET_FILE_DIR:${PROJECT_NAME}>/plugins)
add_custom_command(TARGET ${PROJECT_NAME} POST_BUILD
        COMMAND ${CMAKE_COMMAND} -E copy_directory
        ${CMAKE_SOURCE_DIR}/savestates $<TARGET_FILE_DIR:${PROJECT_NAME}>/savestates)
add_custom_command(TARGET ${PROJECT_NAME} POST_BUILD
        COMMAND ${CMAKE_COMMAND} -E copy_directory
        ${CMAKE_SOURCE_DIR}/screenshots $<TARGET_FILE_DIR:${PROJECT_NAME}>/screenshots)
add_custom_command(TARGET ${PROJECT_NAME} POST_BUILD
        COMMAND ${CMAKE_COMMAND} -E copy_directory
        ${CMAKE_SOURCE_DIR}/whdboot $<TARGET_FILE_DIR:${PROJECT_NAME}>/whdboot)<|MERGE_RESOLUTION|>--- conflicted
+++ resolved
@@ -335,11 +335,7 @@
 endif ()
 
 if (CMAKE_SYSTEM_PROCESSOR MATCHES "arm" OR ARCHITECTURE MATCHES "arm32")
-<<<<<<< HEAD
     target_compile_definitions(${PROJECT_NAME} PRIVATE CPU_arm ARMV6_ASSEMBLY ARMV6T2 USE_ARMNEON ARM_HAS_DIV)
-=======
-   target_compile_definitions(${PROJECT_NAME} PRIVATE CPU_arm ARMV6_ASSEMBLY ARMV6T2 USE_ARMNEON ARM_HAS_DIV)
->>>>>>> 1e081a37
     target_sources(${PROJECT_NAME} PRIVATE
             src/osdep/neon_helper.s
             src/jit/compemu.cpp
