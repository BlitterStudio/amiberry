﻿<?xml version="1.0" encoding="utf-8"?>
<Project ToolsVersion="4.0" xmlns="http://schemas.microsoft.com/developer/msbuild/2003">
  <ItemGroup>
    <Filter Include="conf">
      <UniqueIdentifier>{253280e9-c935-41d3-8e4e-39ebc63802f0}</UniqueIdentifier>
    </Filter>
    <Filter Include="data">
      <UniqueIdentifier>{53c88284-1055-4c1c-a230-f658b82872e8}</UniqueIdentifier>
    </Filter>
    <Filter Include="kickstarts">
      <UniqueIdentifier>{beb24d9f-04b4-4ff7-a648-2810307c1d90}</UniqueIdentifier>
    </Filter>
    <Filter Include="savestates">
      <UniqueIdentifier>{90bb891e-7895-46e0-9a58-4fc315cfee05}</UniqueIdentifier>
    </Filter>
    <Filter Include="screenshots">
      <UniqueIdentifier>{ccc27a70-d842-434a-806a-2c82270a3626}</UniqueIdentifier>
    </Filter>
    <Filter Include="src">
      <UniqueIdentifier>{18906c9e-7036-435e-b58b-e4e5c06bd8ae}</UniqueIdentifier>
    </Filter>
    <Filter Include="src\archivers">
      <UniqueIdentifier>{2199a572-d5d5-4cd2-b104-f4ba6d84b67c}</UniqueIdentifier>
    </Filter>
    <Filter Include="src\archivers\7z">
      <UniqueIdentifier>{2c69437c-7427-4286-911b-2ffed55d3419}</UniqueIdentifier>
    </Filter>
    <Filter Include="src\archivers\dms">
      <UniqueIdentifier>{bc0781c0-e25a-40e5-8352-91325353b9c6}</UniqueIdentifier>
    </Filter>
    <Filter Include="src\archivers\lha">
      <UniqueIdentifier>{5aa6adea-6b4a-421f-85b7-3d991e692797}</UniqueIdentifier>
    </Filter>
    <Filter Include="src\archivers\lzx">
      <UniqueIdentifier>{c9e8ab77-3764-441d-b860-ac4bafac403f}</UniqueIdentifier>
    </Filter>
    <Filter Include="src\archivers\wrp">
      <UniqueIdentifier>{9e28e271-aba8-4259-9080-15cbb0f84c06}</UniqueIdentifier>
    </Filter>
    <Filter Include="src\archivers\zip">
      <UniqueIdentifier>{9262078c-316d-4975-a594-63d1b48e0fe1}</UniqueIdentifier>
    </Filter>
    <Filter Include="src\include">
      <UniqueIdentifier>{8d279526-2cc8-4ce5-a4ca-9e528419e925}</UniqueIdentifier>
    </Filter>
    <Filter Include="src\jit">
      <UniqueIdentifier>{f3850bab-03d2-4fd0-9a0d-25388878f5f4}</UniqueIdentifier>
    </Filter>
    <Filter Include="src\machdep">
      <UniqueIdentifier>{2bcd8c2b-b029-428e-b2b6-8347eadb5199}</UniqueIdentifier>
    </Filter>
    <Filter Include="src\osdep">
      <UniqueIdentifier>{f0713680-4f05-45d8-b1d4-ea24d1305970}</UniqueIdentifier>
    </Filter>
    <Filter Include="src\osdep\gui">
      <UniqueIdentifier>{b25f6ac8-afcb-45b8-a0fc-f0bc1c88fba1}</UniqueIdentifier>
    </Filter>
    <Filter Include="src\sounddep">
      <UniqueIdentifier>{767f436f-8275-4c9f-abf9-a880ba80c1f2}</UniqueIdentifier>
    </Filter>
    <Filter Include="src\threaddep">
      <UniqueIdentifier>{ef3ace82-28e8-45cc-9b49-b6b712e33cd4}</UniqueIdentifier>
    </Filter>
    <Filter Include="src\include\uae">
      <UniqueIdentifier>{3fc35769-8a69-4a89-bb60-fe31d03164b8}</UniqueIdentifier>
    </Filter>
    <Filter Include="src\archivers\mp2">
      <UniqueIdentifier>{887bad08-7067-4275-9748-6606e23c388e}</UniqueIdentifier>
    </Filter>
    <Filter Include="src\caps">
      <UniqueIdentifier>{1884c917-cb72-4e81-9e87-bdc056c501d3}</UniqueIdentifier>
    </Filter>
    <Filter Include="external">
      <UniqueIdentifier>{854db960-6d23-4ec1-9900-f42cd2130f29}</UniqueIdentifier>
    </Filter>
    <Filter Include="external\libguisan">
      <UniqueIdentifier>{615bd8bf-9507-4804-9789-b970ef4a58a7}</UniqueIdentifier>
    </Filter>
    <Filter Include="external\libguisan\include">
      <UniqueIdentifier>{898f9446-a26f-409f-9829-a7b6e895c260}</UniqueIdentifier>
    </Filter>
    <Filter Include="external\libguisan\include\guisan">
      <UniqueIdentifier>{1d907680-10e8-4d52-9075-90f5269b3ced}</UniqueIdentifier>
    </Filter>
    <Filter Include="external\libguisan\include\guisan\sdl">
      <UniqueIdentifier>{19dc9d05-4c2a-419f-984e-23549562cd32}</UniqueIdentifier>
    </Filter>
    <Filter Include="external\libguisan\include\guisan\widgets">
      <UniqueIdentifier>{c32c9089-d1cd-4271-b4a3-a561123868c4}</UniqueIdentifier>
    </Filter>
    <Filter Include="external\libguisan\include\guisan\opengl">
      <UniqueIdentifier>{cc5fb747-528c-4096-8dc7-1e98450c0bc8}</UniqueIdentifier>
    </Filter>
    <Filter Include="external\libguisan\lib">
      <UniqueIdentifier>{8fb9f528-eea2-4bae-bfff-465f3abbe07e}</UniqueIdentifier>
    </Filter>
    <Filter Include="external\libguisan\src">
      <UniqueIdentifier>{3eee58df-8251-4c2a-89d0-bd9939258300}</UniqueIdentifier>
    </Filter>
    <Filter Include="external\libguisan\src\opengl">
      <UniqueIdentifier>{edbd0d37-fe90-4aba-a38e-9f9e808c985d}</UniqueIdentifier>
    </Filter>
    <Filter Include="external\libguisan\src\sdl">
      <UniqueIdentifier>{67fdaedf-f9c7-4700-a0ce-5b1888b0e575}</UniqueIdentifier>
    </Filter>
    <Filter Include="external\libguisan\src\widgets">
      <UniqueIdentifier>{7e937be4-82dd-473a-8771-4297ecb71d9f}</UniqueIdentifier>
    </Filter>
    <Filter Include="abr">
      <UniqueIdentifier>{0237defb-6fd3-462b-9161-eef347184a72}</UniqueIdentifier>
    </Filter>
    <Filter Include="src\floppybridge">
      <UniqueIdentifier>{0c9afcef-7d45-402e-94e6-7b0cc7955672}</UniqueIdentifier>
    </Filter>
    <Filter Include="src\archivers\chd">
      <UniqueIdentifier>{773bc666-0530-4c6c-b535-731656a7c957}</UniqueIdentifier>
    </Filter>
  </ItemGroup>
  <ItemGroup>
    <Text Include="..\conf\dir.txt">
      <Filter>conf</Filter>
    </Text>
    <Text Include="..\kickstarts\dir.txt">
      <Filter>kickstarts</Filter>
    </Text>
    <Text Include="..\savestates\dir.txt">
      <Filter>savestates</Filter>
    </Text>
    <Text Include="..\screenshots\dir.txt">
      <Filter>screenshots</Filter>
    </Text>
    <Text Include="..\external\libguisan\CMakeLists.txt">
      <Filter>external\libguisan</Filter>
    </Text>
  </ItemGroup>
  <ItemGroup>
    <Image Include="..\data\35floppy.ico">
      <Filter>data</Filter>
    </Image>
    <Image Include="..\data\chip.ico">
      <Filter>data</Filter>
    </Image>
    <Image Include="..\data\cpu.ico">
      <Filter>data</Filter>
    </Image>
    <Image Include="..\data\delete.png">
      <Filter>data</Filter>
    </Image>
    <Image Include="..\data\drive.ico">
      <Filter>data</Filter>
    </Image>
    <Image Include="..\data\expansion.ico">
      <Filter>data</Filter>
    </Image>
    <Image Include="..\data\file.ico">
      <Filter>data</Filter>
    </Image>
    <Image Include="..\data\joystick.ico">
      <Filter>data</Filter>
    </Image>
    <Image Include="..\data\misc.ico">
      <Filter>data</Filter>
    </Image>
    <Image Include="..\data\paths.ico">
      <Filter>data</Filter>
    </Image>
    <Image Include="..\data\savestate.png">
      <Filter>data</Filter>
    </Image>
    <Image Include="..\data\screen.ico">
      <Filter>data</Filter>
    </Image>
    <Image Include="..\data\sound.ico">
      <Filter>data</Filter>
    </Image>
    <Image Include="..\data\cursor.bmp">
      <Filter>data</Filter>
    </Image>
    <Image Include="..\data\quickstart.ico">
      <Filter>data</Filter>
    </Image>
    <Image Include="..\data\amiberry-logo.png">
      <Filter>data</Filter>
    </Image>
    <Image Include="..\data\amigainfo.ico">
      <Filter>data</Filter>
    </Image>
    <Image Include="..\data\controller.png">
      <Filter>data</Filter>
    </Image>
    <Image Include="..\data\amiberry.png">
      <Filter>data</Filter>
    </Image>
    <Image Include="..\data\port.ico">
      <Filter>data</Filter>
    </Image>
  </ItemGroup>
  <ItemGroup>
    <Font Include="..\data\AmigaTopaz.ttf">
      <Filter>data</Filter>
    </Font>
  </ItemGroup>
  <ItemGroup>
    <None Include="..\Makefile" />
    <None Include="..\src\inputevents.def">
      <Filter>src</Filter>
    </None>
    <None Include="..\src\osdep\neon_helper.s">
      <Filter>src\osdep</Filter>
    </None>
    <None Include="..\src\aks.def">
      <Filter>src</Filter>
    </None>
    <None Include="..\conf\amiberry.conf">
      <Filter>conf</Filter>
    </None>
    <None Include="..\src\jit\codegen_armA64.cpp.in">
      <Filter>src\jit</Filter>
    </None>
    <None Include="..\src\jit\compemu_midfunc_armA64.cpp.in">
      <Filter>src\jit</Filter>
    </None>
    <None Include="..\src\jit\compemu_midfunc_armA64_2.cpp.in">
      <Filter>src\jit</Filter>
    </None>
    <None Include="..\src\osdep\aarch64_helper.s">
      <Filter>src\osdep</Filter>
    </None>
    <None Include="..\src\osdep\arm_helper.s">
      <Filter>src\osdep</Filter>
    </None>
    <None Include="..\external\libguisan\Makefile">
      <Filter>external\libguisan</Filter>
    </None>
    <None Include="..\external\libguisan\Android.mk">
      <Filter>external\libguisan</Filter>
    </None>
    <None Include="..\external\libguisan\lib\.keep">
      <Filter>external\libguisan\lib</Filter>
    </None>
  </ItemGroup>
  <ItemGroup>
    <ClCompile Include="..\src\akiko.cpp">
      <Filter>src</Filter>
    </ClCompile>
    <ClCompile Include="..\src\audio.cpp">
      <Filter>src</Filter>
    </ClCompile>
    <ClCompile Include="..\src\autoconf.cpp">
      <Filter>src</Filter>
    </ClCompile>
    <ClCompile Include="..\src\blitfunc.cpp">
      <Filter>src</Filter>
    </ClCompile>
    <ClCompile Include="..\src\blittable.cpp">
      <Filter>src</Filter>
    </ClCompile>
    <ClCompile Include="..\src\blitter.cpp">
      <Filter>src</Filter>
    </ClCompile>
    <ClCompile Include="..\src\blkdev.cpp">
      <Filter>src</Filter>
    </ClCompile>
    <ClCompile Include="..\src\blkdev_cdimage.cpp">
      <Filter>src</Filter>
    </ClCompile>
    <ClCompile Include="..\src\bsdsocket.cpp">
      <Filter>src</Filter>
    </ClCompile>
    <ClCompile Include="..\src\calc.cpp">
      <Filter>src</Filter>
    </ClCompile>
    <ClCompile Include="..\src\cdrom.cpp">
      <Filter>src</Filter>
    </ClCompile>
    <ClCompile Include="..\src\cfgfile.cpp">
      <Filter>src</Filter>
    </ClCompile>
    <ClCompile Include="..\src\cia.cpp">
      <Filter>src</Filter>
    </ClCompile>
    <ClCompile Include="..\src\cpudefs.cpp">
      <Filter>src</Filter>
    </ClCompile>
    <ClCompile Include="..\src\cpuemu_0.cpp">
      <Filter>src</Filter>
    </ClCompile>
    <ClCompile Include="..\src\cpuemu_4.cpp">
      <Filter>src</Filter>
    </ClCompile>
    <ClCompile Include="..\src\cpuemu_11.cpp">
      <Filter>src</Filter>
    </ClCompile>
    <ClCompile Include="..\src\cpustbl.cpp">
      <Filter>src</Filter>
    </ClCompile>
    <ClCompile Include="..\src\crc32.cpp">
      <Filter>src</Filter>
    </ClCompile>
    <ClCompile Include="..\src\custom.cpp">
      <Filter>src</Filter>
    </ClCompile>
    <ClCompile Include="..\src\disk.cpp">
      <Filter>src</Filter>
    </ClCompile>
    <ClCompile Include="..\src\diskutil.cpp">
      <Filter>src</Filter>
    </ClCompile>
    <ClCompile Include="..\src\drawing.cpp">
      <Filter>src</Filter>
    </ClCompile>
    <ClCompile Include="..\src\events.cpp">
      <Filter>src</Filter>
    </ClCompile>
    <ClCompile Include="..\src\expansion.cpp">
      <Filter>src</Filter>
    </ClCompile>
    <ClCompile Include="..\src\filesys.cpp">
      <Filter>src</Filter>
    </ClCompile>
    <ClCompile Include="..\src\fpp.cpp">
      <Filter>src</Filter>
    </ClCompile>
    <ClCompile Include="..\src\fsdb.cpp">
      <Filter>src</Filter>
    </ClCompile>
    <ClCompile Include="..\src\fsusage.cpp">
      <Filter>src</Filter>
    </ClCompile>
    <ClCompile Include="..\src\gfxboard.cpp">
      <Filter>src</Filter>
    </ClCompile>
    <ClCompile Include="..\src\gfxutil.cpp">
      <Filter>src</Filter>
    </ClCompile>
    <ClCompile Include="..\src\hardfile.cpp">
      <Filter>src</Filter>
    </ClCompile>
    <ClCompile Include="..\src\inputdevice.cpp">
      <Filter>src</Filter>
    </ClCompile>
    <ClCompile Include="..\src\keybuf.cpp">
      <Filter>src</Filter>
    </ClCompile>
    <ClCompile Include="..\src\main.cpp">
      <Filter>src</Filter>
    </ClCompile>
    <ClCompile Include="..\src\memory.cpp">
      <Filter>src</Filter>
    </ClCompile>
    <ClCompile Include="..\src\native2amiga.cpp">
      <Filter>src</Filter>
    </ClCompile>
    <ClCompile Include="..\src\newcpu.cpp">
      <Filter>src</Filter>
    </ClCompile>
    <ClCompile Include="..\src\newcpu_common.cpp">
      <Filter>src</Filter>
    </ClCompile>
    <ClCompile Include="..\src\readcpu.cpp">
      <Filter>src</Filter>
    </ClCompile>
    <ClCompile Include="..\src\rommgr.cpp">
      <Filter>src</Filter>
    </ClCompile>
    <ClCompile Include="..\src\savestate.cpp">
      <Filter>src</Filter>
    </ClCompile>
    <ClCompile Include="..\src\statusline.cpp">
      <Filter>src</Filter>
    </ClCompile>
    <ClCompile Include="..\src\traps.cpp">
      <Filter>src</Filter>
    </ClCompile>
    <ClCompile Include="..\src\uaelib.cpp">
      <Filter>src</Filter>
    </ClCompile>
    <ClCompile Include="..\src\uaeresource.cpp">
      <Filter>src</Filter>
    </ClCompile>
    <ClCompile Include="..\src\zfile.cpp">
      <Filter>src</Filter>
    </ClCompile>
    <ClCompile Include="..\src\zfile_archive.cpp">
      <Filter>src</Filter>
    </ClCompile>
    <ClCompile Include="..\src\archivers\7z\7zBuf.c">
      <Filter>src\archivers\7z</Filter>
    </ClCompile>
    <ClCompile Include="..\src\archivers\7z\7zCrc.c">
      <Filter>src\archivers\7z</Filter>
    </ClCompile>
    <ClCompile Include="..\src\archivers\7z\7zStream.c">
      <Filter>src\archivers\7z</Filter>
    </ClCompile>
    <ClCompile Include="..\src\archivers\7z\Bcj2.c">
      <Filter>src\archivers\7z</Filter>
    </ClCompile>
    <ClCompile Include="..\src\archivers\7z\Bra.c">
      <Filter>src\archivers\7z</Filter>
    </ClCompile>
    <ClCompile Include="..\src\archivers\7z\Bra86.c">
      <Filter>src\archivers\7z</Filter>
    </ClCompile>
    <ClCompile Include="..\src\archivers\dms\crc_csum.cpp">
      <Filter>src\archivers\dms</Filter>
    </ClCompile>
    <ClCompile Include="..\src\archivers\dms\getbits.cpp">
      <Filter>src\archivers\dms</Filter>
    </ClCompile>
    <ClCompile Include="..\src\archivers\dms\maketbl.cpp">
      <Filter>src\archivers\dms</Filter>
    </ClCompile>
    <ClCompile Include="..\src\archivers\dms\pfile.cpp">
      <Filter>src\archivers\dms</Filter>
    </ClCompile>
    <ClCompile Include="..\src\archivers\dms\tables.cpp">
      <Filter>src\archivers\dms</Filter>
    </ClCompile>
    <ClCompile Include="..\src\archivers\dms\u_deep.cpp">
      <Filter>src\archivers\dms</Filter>
    </ClCompile>
    <ClCompile Include="..\src\archivers\dms\u_heavy.cpp">
      <Filter>src\archivers\dms</Filter>
    </ClCompile>
    <ClCompile Include="..\src\archivers\dms\u_init.cpp">
      <Filter>src\archivers\dms</Filter>
    </ClCompile>
    <ClCompile Include="..\src\archivers\dms\u_medium.cpp">
      <Filter>src\archivers\dms</Filter>
    </ClCompile>
    <ClCompile Include="..\src\archivers\dms\u_quick.cpp">
      <Filter>src\archivers\dms</Filter>
    </ClCompile>
    <ClCompile Include="..\src\archivers\dms\u_rle.cpp">
      <Filter>src\archivers\dms</Filter>
    </ClCompile>
    <ClCompile Include="..\src\archivers\lha\crcio.cpp">
      <Filter>src\archivers\lha</Filter>
    </ClCompile>
    <ClCompile Include="..\src\archivers\lha\dhuf.cpp">
      <Filter>src\archivers\lha</Filter>
    </ClCompile>
    <ClCompile Include="..\src\archivers\lha\header.cpp">
      <Filter>src\archivers\lha</Filter>
    </ClCompile>
    <ClCompile Include="..\src\archivers\lha\huf.cpp">
      <Filter>src\archivers\lha</Filter>
    </ClCompile>
    <ClCompile Include="..\src\archivers\lha\larc.cpp">
      <Filter>src\archivers\lha</Filter>
    </ClCompile>
    <ClCompile Include="..\src\archivers\lha\lhamaketbl.cpp">
      <Filter>src\archivers\lha</Filter>
    </ClCompile>
    <ClCompile Include="..\src\archivers\lha\lharc.cpp">
      <Filter>src\archivers\lha</Filter>
    </ClCompile>
    <ClCompile Include="..\src\archivers\lha\shuf.cpp">
      <Filter>src\archivers\lha</Filter>
    </ClCompile>
    <ClCompile Include="..\src\archivers\lha\slide.cpp">
      <Filter>src\archivers\lha</Filter>
    </ClCompile>
    <ClCompile Include="..\src\archivers\lha\uae_lha.cpp">
      <Filter>src\archivers\lha</Filter>
    </ClCompile>
    <ClCompile Include="..\src\archivers\lha\util.cpp">
      <Filter>src\archivers\lha</Filter>
    </ClCompile>
    <ClCompile Include="..\src\archivers\lzx\unlzx.cpp">
      <Filter>src\archivers\lzx</Filter>
    </ClCompile>
    <ClCompile Include="..\src\archivers\wrp\warp.cpp">
      <Filter>src\archivers\wrp</Filter>
    </ClCompile>
    <ClCompile Include="..\src\archivers\zip\unzip.cpp">
      <Filter>src\archivers\zip</Filter>
    </ClCompile>
    <ClCompile Include="..\src\jit\compemu.cpp">
      <Filter>src\jit</Filter>
    </ClCompile>
    <ClCompile Include="..\src\jit\compemu_fpp.cpp">
      <Filter>src\jit</Filter>
    </ClCompile>
    <ClCompile Include="..\src\jit\compemu_support.cpp">
      <Filter>src\jit</Filter>
    </ClCompile>
    <ClCompile Include="..\src\jit\compstbl.cpp">
      <Filter>src\jit</Filter>
    </ClCompile>
    <ClCompile Include="..\src\machdep\support.cpp">
      <Filter>src\machdep</Filter>
    </ClCompile>
    <ClCompile Include="..\src\osdep\amiberry.cpp">
      <Filter>src\osdep</Filter>
    </ClCompile>
    <ClCompile Include="..\src\osdep\amiberry_filesys.cpp">
      <Filter>src\osdep</Filter>
    </ClCompile>
    <ClCompile Include="..\src\osdep\amiberry_gfx.cpp">
      <Filter>src\osdep</Filter>
    </ClCompile>
    <ClCompile Include="..\src\osdep\amiberry_gui.cpp">
      <Filter>src\osdep</Filter>
    </ClCompile>
    <ClCompile Include="..\src\osdep\amiberry_input.cpp">
      <Filter>src\osdep</Filter>
    </ClCompile>
    <ClCompile Include="..\src\osdep\amiberry_mem.cpp">
      <Filter>src\osdep</Filter>
    </ClCompile>
    <ClCompile Include="..\src\osdep\bsdsocket_host.cpp">
      <Filter>src\osdep</Filter>
    </ClCompile>
    <ClCompile Include="..\src\osdep\cda_play.cpp">
      <Filter>src\osdep</Filter>
    </ClCompile>
    <ClCompile Include="..\src\osdep\charset.cpp">
      <Filter>src\osdep</Filter>
    </ClCompile>
    <ClCompile Include="..\src\osdep\fsdb_host.cpp">
      <Filter>src\osdep</Filter>
    </ClCompile>
    <ClCompile Include="..\src\osdep\mp3decoder.cpp">
      <Filter>src\osdep</Filter>
    </ClCompile>
    <ClCompile Include="..\src\osdep\picasso96.cpp">
      <Filter>src\osdep</Filter>
    </ClCompile>
    <ClCompile Include="..\src\osdep\sigsegv_handler.cpp">
      <Filter>src\osdep</Filter>
    </ClCompile>
    <ClCompile Include="..\src\osdep\writelog.cpp">
      <Filter>src\osdep</Filter>
    </ClCompile>
    <ClCompile Include="..\src\osdep\gui\CreateFilesysHardfile.cpp">
      <Filter>src\osdep\gui</Filter>
    </ClCompile>
    <ClCompile Include="..\src\osdep\gui\EditFilesysHardfile.cpp">
      <Filter>src\osdep\gui</Filter>
    </ClCompile>
    <ClCompile Include="..\src\osdep\gui\EditFilesysVirtual.cpp">
      <Filter>src\osdep\gui</Filter>
    </ClCompile>
    <ClCompile Include="..\src\osdep\gui\main_window.cpp">
      <Filter>src\osdep\gui</Filter>
    </ClCompile>
    <ClCompile Include="..\src\osdep\gui\Navigation.cpp">
      <Filter>src\osdep\gui</Filter>
    </ClCompile>
    <ClCompile Include="..\src\osdep\gui\PanelChipset.cpp">
      <Filter>src\osdep\gui</Filter>
    </ClCompile>
    <ClCompile Include="..\src\osdep\gui\PanelConfig.cpp">
      <Filter>src\osdep\gui</Filter>
    </ClCompile>
    <ClCompile Include="..\src\osdep\gui\PanelCPU.cpp">
      <Filter>src\osdep\gui</Filter>
    </ClCompile>
    <ClCompile Include="..\src\osdep\gui\PanelDisplay.cpp">
      <Filter>src\osdep\gui</Filter>
    </ClCompile>
    <ClCompile Include="..\src\osdep\gui\PanelFloppy.cpp">
      <Filter>src\osdep\gui</Filter>
    </ClCompile>
    <ClCompile Include="..\src\osdep\gui\PanelHD.cpp">
      <Filter>src\osdep\gui</Filter>
    </ClCompile>
    <ClCompile Include="..\src\osdep\gui\PanelInput.cpp">
      <Filter>src\osdep\gui</Filter>
    </ClCompile>
    <ClCompile Include="..\src\osdep\gui\PanelMisc.cpp">
      <Filter>src\osdep\gui</Filter>
    </ClCompile>
    <ClCompile Include="..\src\osdep\gui\PanelPaths.cpp">
      <Filter>src\osdep\gui</Filter>
    </ClCompile>
    <ClCompile Include="..\src\osdep\gui\PanelRAM.cpp">
      <Filter>src\osdep\gui</Filter>
    </ClCompile>
    <ClCompile Include="..\src\osdep\gui\PanelROM.cpp">
      <Filter>src\osdep\gui</Filter>
    </ClCompile>
    <ClCompile Include="..\src\osdep\gui\PanelSavestate.cpp">
      <Filter>src\osdep\gui</Filter>
    </ClCompile>
    <ClCompile Include="..\src\osdep\gui\PanelSound.cpp">
      <Filter>src\osdep\gui</Filter>
    </ClCompile>
    <ClCompile Include="..\src\osdep\gui\SelectFile.cpp">
      <Filter>src\osdep\gui</Filter>
    </ClCompile>
    <ClCompile Include="..\src\osdep\gui\SelectFolder.cpp">
      <Filter>src\osdep\gui</Filter>
    </ClCompile>
    <ClCompile Include="..\src\osdep\gui\SelectorEntry.cpp">
      <Filter>src\osdep\gui</Filter>
    </ClCompile>
    <ClCompile Include="..\src\osdep\gui\ShowMessage.cpp">
      <Filter>src\osdep\gui</Filter>
    </ClCompile>
    <ClCompile Include="..\src\sounddep\sound.cpp">
      <Filter>src\sounddep</Filter>
    </ClCompile>
    <ClCompile Include="..\src\ar.cpp">
      <Filter>src</Filter>
    </ClCompile>
    <ClCompile Include="..\src\cd32_fmv.cpp">
      <Filter>src</Filter>
    </ClCompile>
    <ClCompile Include="..\src\cd32_fmv_genlock.cpp">
      <Filter>src</Filter>
    </ClCompile>
    <ClCompile Include="..\src\cpuemu_40.cpp">
      <Filter>src</Filter>
    </ClCompile>
    <ClCompile Include="..\src\cpuemu_44.cpp">
      <Filter>src</Filter>
    </ClCompile>
    <ClCompile Include="..\src\def_icons.cpp">
      <Filter>src</Filter>
    </ClCompile>
    <ClCompile Include="..\src\devices.cpp">
      <Filter>src</Filter>
    </ClCompile>
    <ClCompile Include="..\src\fdi2raw.cpp">
      <Filter>src</Filter>
    </ClCompile>
    <ClCompile Include="..\src\flashrom.cpp">
      <Filter>src</Filter>
    </ClCompile>
    <ClCompile Include="..\src\gayle.cpp">
      <Filter>src</Filter>
    </ClCompile>
    <ClCompile Include="..\src\hrtmon.rom.cpp">
      <Filter>src</Filter>
    </ClCompile>
    <ClCompile Include="..\src\ide.cpp">
      <Filter>src</Filter>
    </ClCompile>
    <ClCompile Include="..\src\rtc.cpp">
      <Filter>src</Filter>
    </ClCompile>
    <ClCompile Include="..\src\scsi.cpp">
      <Filter>src</Filter>
    </ClCompile>
    <ClCompile Include="..\src\archivers\7z\7zBuf2.c">
      <Filter>src\archivers\7z</Filter>
    </ClCompile>
    <ClCompile Include="..\src\archivers\7z\7zFile.c">
      <Filter>src\archivers\7z</Filter>
    </ClCompile>
    <ClCompile Include="..\src\archivers\7z\Alloc.c">
      <Filter>src\archivers\7z</Filter>
    </ClCompile>
    <ClCompile Include="..\src\archivers\7z\BraIA64.c">
      <Filter>src\archivers\7z</Filter>
    </ClCompile>
    <ClCompile Include="..\src\archivers\7z\CpuArch.c">
      <Filter>src\archivers\7z</Filter>
    </ClCompile>
    <ClCompile Include="..\src\archivers\7z\Delta.c">
      <Filter>src\archivers\7z</Filter>
    </ClCompile>
    <ClCompile Include="..\src\archivers\7z\Lzma86Dec.c">
      <Filter>src\archivers\7z</Filter>
    </ClCompile>
    <ClCompile Include="..\src\archivers\7z\LzmaLib.c">
      <Filter>src\archivers\7z</Filter>
    </ClCompile>
    <ClCompile Include="..\src\archivers\7z\Ppmd7.c">
      <Filter>src\archivers\7z</Filter>
    </ClCompile>
    <ClCompile Include="..\src\archivers\7z\Ppmd7Dec.c">
      <Filter>src\archivers\7z</Filter>
    </ClCompile>
    <ClCompile Include="..\src\archivers\7z\Ppmd7Enc.c">
      <Filter>src\archivers\7z</Filter>
    </ClCompile>
    <ClCompile Include="..\src\archivers\7z\Sha256.c">
      <Filter>src\archivers\7z</Filter>
    </ClCompile>
    <ClCompile Include="..\src\archivers\7z\XzCrc64.c">
      <Filter>src\archivers\7z</Filter>
    </ClCompile>
    <ClCompile Include="..\src\archivers\7z\XzDec.c">
      <Filter>src\archivers\7z</Filter>
    </ClCompile>
    <ClCompile Include="..\src\archivers\7z\XzIn.c">
      <Filter>src\archivers\7z</Filter>
    </ClCompile>
    <ClCompile Include="..\src\archivers\7z\7zCrcOpt.c">
      <Filter>src\archivers\7z</Filter>
    </ClCompile>
    <ClCompile Include="..\src\archivers\7z\7zDec.c">
      <Filter>src\archivers\7z</Filter>
    </ClCompile>
    <ClCompile Include="..\src\archivers\7z\LzFind.c">
      <Filter>src\archivers\7z</Filter>
    </ClCompile>
    <ClCompile Include="..\src\archivers\7z\Lzma2Dec.c">
      <Filter>src\archivers\7z</Filter>
    </ClCompile>
    <ClCompile Include="..\src\archivers\7z\Xz.c">
      <Filter>src\archivers\7z</Filter>
    </ClCompile>
    <ClCompile Include="..\src\archivers\mp2\kjmp2.cpp">
      <Filter>src\archivers\mp2</Filter>
    </ClCompile>
    <ClCompile Include="..\src\osdep\gui\PanelQuickstart.cpp">
      <Filter>src\osdep\gui</Filter>
    </ClCompile>
    <ClCompile Include="..\src\osdep\gui\ShowHelp.cpp">
      <Filter>src\osdep\gui</Filter>
    </ClCompile>
    <ClCompile Include="..\src\osdep\keyboard.cpp">
      <Filter>src\osdep</Filter>
    </ClCompile>
    <ClCompile Include="..\src\osdep\amiberry_hardfile.cpp">
      <Filter>src\osdep</Filter>
    </ClCompile>
    <ClCompile Include="..\src\archivers\7z\7zAlloc.c">
      <Filter>src\archivers\7z</Filter>
    </ClCompile>
    <ClCompile Include="..\src\osdep\gui\PanelAbout.cpp">
      <Filter>src\osdep\gui</Filter>
    </ClCompile>
    <ClCompile Include="..\src\osdep\gui\PanelCustom.cpp">
      <Filter>src\osdep\gui</Filter>
    </ClCompile>
    <ClCompile Include="..\src\dlopen.cpp">
      <Filter>src</Filter>
    </ClCompile>
    <ClCompile Include="..\src\osdep\amiberry_whdbooter.cpp">
      <Filter>src\osdep</Filter>
    </ClCompile>
    <ClCompile Include="..\src\filesys_bootrom.cpp.in">
      <Filter>src</Filter>
    </ClCompile>
    <ClCompile Include="..\src\fpp_native.cpp.in">
      <Filter>src</Filter>
    </ClCompile>
    <ClCompile Include="..\src\linetoscr.cpp.in">
      <Filter>src</Filter>
    </ClCompile>
    <ClCompile Include="..\src\p96_blit.cpp.in">
      <Filter>src</Filter>
    </ClCompile>
    <ClCompile Include="..\src\sinctable.cpp.in">
      <Filter>src</Filter>
    </ClCompile>
    <ClCompile Include="..\src\jit\codegen_arm.cpp.in">
      <Filter>src\jit</Filter>
    </ClCompile>
    <ClCompile Include="..\src\jit\compemu_midfunc_arm.cpp.in">
      <Filter>src\jit</Filter>
    </ClCompile>
    <ClCompile Include="..\src\jit\compemu_midfunc_arm2.cpp.in">
      <Filter>src\jit</Filter>
    </ClCompile>
    <ClCompile Include="..\src\caps\caps_amiberry.cpp">
      <Filter>src\caps</Filter>
    </ClCompile>
    <ClCompile Include="..\src\cdtv.cpp">
      <Filter>src</Filter>
    </ClCompile>
    <ClCompile Include="..\src\cdtvcr.cpp">
      <Filter>src</Filter>
    </ClCompile>
    <ClCompile Include="..\src\consolehook.cpp">
      <Filter>src</Filter>
    </ClCompile>
    <ClCompile Include="..\src\isofs.cpp">
      <Filter>src</Filter>
    </ClCompile>
    <ClCompile Include="..\src\scp.cpp">
      <Filter>src</Filter>
    </ClCompile>
    <ClCompile Include="..\src\scsiemul.cpp">
      <Filter>src</Filter>
    </ClCompile>
    <ClCompile Include="..\src\tabletlibrary.cpp">
      <Filter>src</Filter>
    </ClCompile>
    <ClCompile Include="..\src\uaeexe.cpp">
      <Filter>src</Filter>
    </ClCompile>
    <ClCompile Include="..\src\vm.cpp">
      <Filter>src</Filter>
    </ClCompile>
    <ClCompile Include="..\src\osdep\clipboard.cpp">
      <Filter>src\osdep</Filter>
    </ClCompile>
    <ClCompile Include="..\src\osdep\gui\PanelPrio.cpp">
      <Filter>src\osdep\gui</Filter>
    </ClCompile>
    <ClCompile Include="..\src\osdep\retroarch.cpp">
      <Filter>src\osdep</Filter>
    </ClCompile>
    <ClCompile Include="..\src\tinyxml2.cpp">
      <Filter>src</Filter>
    </ClCompile>
    <ClCompile Include="..\src\driveclick.cpp">
      <Filter>src</Filter>
    </ClCompile>
    <ClCompile Include="..\src\parser.cpp">
      <Filter>src</Filter>
    </ClCompile>
    <ClCompile Include="..\src\serial_win32.cpp">
      <Filter>src</Filter>
    </ClCompile>
    <ClCompile Include="..\external\libguisan\src\actionevent.cpp">
      <Filter>external\libguisan\src</Filter>
    </ClCompile>
    <ClCompile Include="..\external\libguisan\src\basiccontainer.cpp">
      <Filter>external\libguisan\src</Filter>
    </ClCompile>
    <ClCompile Include="..\external\libguisan\src\cliprectangle.cpp">
      <Filter>external\libguisan\src</Filter>
    </ClCompile>
    <ClCompile Include="..\external\libguisan\src\color.cpp">
      <Filter>external\libguisan\src</Filter>
    </ClCompile>
    <ClCompile Include="..\external\libguisan\src\defaultfont.cpp">
      <Filter>external\libguisan\src</Filter>
    </ClCompile>
    <ClCompile Include="..\external\libguisan\src\event.cpp">
      <Filter>external\libguisan\src</Filter>
    </ClCompile>
    <ClCompile Include="..\external\libguisan\src\exception.cpp">
      <Filter>external\libguisan\src</Filter>
    </ClCompile>
    <ClCompile Include="..\external\libguisan\src\focushandler.cpp">
      <Filter>external\libguisan\src</Filter>
    </ClCompile>
    <ClCompile Include="..\external\libguisan\src\font.cpp">
      <Filter>external\libguisan\src</Filter>
    </ClCompile>
    <ClCompile Include="..\external\libguisan\src\genericinput.cpp">
      <Filter>external\libguisan\src</Filter>
    </ClCompile>
    <ClCompile Include="..\external\libguisan\src\graphics.cpp">
      <Filter>external\libguisan\src</Filter>
    </ClCompile>
    <ClCompile Include="..\external\libguisan\src\gui.cpp">
      <Filter>external\libguisan\src</Filter>
    </ClCompile>
    <ClCompile Include="..\external\libguisan\src\guisan.cpp">
      <Filter>external\libguisan\src</Filter>
    </ClCompile>
    <ClCompile Include="..\external\libguisan\src\image.cpp">
      <Filter>external\libguisan\src</Filter>
    </ClCompile>
    <ClCompile Include="..\external\libguisan\src\imagefont.cpp">
      <Filter>external\libguisan\src</Filter>
    </ClCompile>
    <ClCompile Include="..\external\libguisan\src\inputevent.cpp">
      <Filter>external\libguisan\src</Filter>
    </ClCompile>
    <ClCompile Include="..\external\libguisan\src\key.cpp">
      <Filter>external\libguisan\src</Filter>
    </ClCompile>
    <ClCompile Include="..\external\libguisan\src\keyevent.cpp">
      <Filter>external\libguisan\src</Filter>
    </ClCompile>
    <ClCompile Include="..\external\libguisan\src\keyinput.cpp">
      <Filter>external\libguisan\src</Filter>
    </ClCompile>
    <ClCompile Include="..\external\libguisan\src\mouseevent.cpp">
      <Filter>external\libguisan\src</Filter>
    </ClCompile>
    <ClCompile Include="..\external\libguisan\src\mouseinput.cpp">
      <Filter>external\libguisan\src</Filter>
    </ClCompile>
    <ClCompile Include="..\external\libguisan\src\rectangle.cpp">
      <Filter>external\libguisan\src</Filter>
    </ClCompile>
    <ClCompile Include="..\external\libguisan\src\selectionevent.cpp">
      <Filter>external\libguisan\src</Filter>
    </ClCompile>
    <ClCompile Include="..\external\libguisan\src\widget.cpp">
      <Filter>external\libguisan\src</Filter>
    </ClCompile>
    <ClCompile Include="..\external\libguisan\src\opengl\opengl.cpp">
      <Filter>external\libguisan\src\opengl</Filter>
    </ClCompile>
    <ClCompile Include="..\external\libguisan\src\opengl\openglgraphics.cpp">
      <Filter>external\libguisan\src\opengl</Filter>
    </ClCompile>
    <ClCompile Include="..\external\libguisan\src\opengl\openglimage.cpp">
      <Filter>external\libguisan\src\opengl</Filter>
    </ClCompile>
    <ClCompile Include="..\external\libguisan\src\sdl\sdl.cpp">
      <Filter>external\libguisan\src\sdl</Filter>
    </ClCompile>
    <ClCompile Include="..\external\libguisan\src\sdl\sdl2graphics.cpp">
      <Filter>external\libguisan\src\sdl</Filter>
    </ClCompile>
    <ClCompile Include="..\external\libguisan\src\sdl\sdlgraphics.cpp">
      <Filter>external\libguisan\src\sdl</Filter>
    </ClCompile>
    <ClCompile Include="..\external\libguisan\src\sdl\sdlimage.cpp">
      <Filter>external\libguisan\src\sdl</Filter>
    </ClCompile>
    <ClCompile Include="..\external\libguisan\src\sdl\sdlimageloader.cpp">
      <Filter>external\libguisan\src\sdl</Filter>
    </ClCompile>
    <ClCompile Include="..\external\libguisan\src\sdl\sdlinput.cpp">
      <Filter>external\libguisan\src\sdl</Filter>
    </ClCompile>
    <ClCompile Include="..\external\libguisan\src\sdl\sdltruetypefont.cpp">
      <Filter>external\libguisan\src\sdl</Filter>
    </ClCompile>
    <ClCompile Include="..\external\libguisan\src\widgets\button.cpp">
      <Filter>external\libguisan\src\widgets</Filter>
    </ClCompile>
    <ClCompile Include="..\external\libguisan\src\widgets\checkbox.cpp">
      <Filter>external\libguisan\src\widgets</Filter>
    </ClCompile>
    <ClCompile Include="..\external\libguisan\src\widgets\container.cpp">
      <Filter>external\libguisan\src\widgets</Filter>
    </ClCompile>
    <ClCompile Include="..\external\libguisan\src\widgets\dropdown.cpp">
      <Filter>external\libguisan\src\widgets</Filter>
    </ClCompile>
    <ClCompile Include="..\external\libguisan\src\widgets\icon.cpp">
      <Filter>external\libguisan\src\widgets</Filter>
    </ClCompile>
    <ClCompile Include="..\external\libguisan\src\widgets\imagebutton.cpp">
      <Filter>external\libguisan\src\widgets</Filter>
    </ClCompile>
    <ClCompile Include="..\external\libguisan\src\widgets\imagetextbutton.cpp">
      <Filter>external\libguisan\src\widgets</Filter>
    </ClCompile>
    <ClCompile Include="..\external\libguisan\src\widgets\inputbox.cpp">
      <Filter>external\libguisan\src\widgets</Filter>
    </ClCompile>
    <ClCompile Include="..\external\libguisan\src\widgets\label.cpp">
      <Filter>external\libguisan\src\widgets</Filter>
    </ClCompile>
    <ClCompile Include="..\external\libguisan\src\widgets\listbox.cpp">
      <Filter>external\libguisan\src\widgets</Filter>
    </ClCompile>
    <ClCompile Include="..\external\libguisan\src\widgets\messagebox.cpp">
      <Filter>external\libguisan\src\widgets</Filter>
    </ClCompile>
    <ClCompile Include="..\external\libguisan\src\widgets\progressbar.cpp">
      <Filter>external\libguisan\src\widgets</Filter>
    </ClCompile>
    <ClCompile Include="..\external\libguisan\src\widgets\radiobutton.cpp">
      <Filter>external\libguisan\src\widgets</Filter>
    </ClCompile>
    <ClCompile Include="..\external\libguisan\src\widgets\scrollarea.cpp">
      <Filter>external\libguisan\src\widgets</Filter>
    </ClCompile>
    <ClCompile Include="..\external\libguisan\src\widgets\slider.cpp">
      <Filter>external\libguisan\src\widgets</Filter>
    </ClCompile>
    <ClCompile Include="..\external\libguisan\src\widgets\tab.cpp">
      <Filter>external\libguisan\src\widgets</Filter>
    </ClCompile>
    <ClCompile Include="..\external\libguisan\src\widgets\tabbedarea.cpp">
      <Filter>external\libguisan\src\widgets</Filter>
    </ClCompile>
    <ClCompile Include="..\external\libguisan\src\widgets\textbox.cpp">
      <Filter>external\libguisan\src\widgets</Filter>
    </ClCompile>
    <ClCompile Include="..\external\libguisan\src\widgets\textfield.cpp">
      <Filter>external\libguisan\src\widgets</Filter>
    </ClCompile>
    <ClCompile Include="..\external\libguisan\src\widgets\togglebutton.cpp">
      <Filter>external\libguisan\src\widgets</Filter>
    </ClCompile>
    <ClCompile Include="..\external\libguisan\src\widgets\window.cpp">
      <Filter>external\libguisan\src\widgets</Filter>
    </ClCompile>
    <ClCompile Include="..\src\threaddep\threading.cpp">
      <Filter>src\threaddep</Filter>
    </ClCompile>
    <ClCompile Include="..\src\ini.cpp">
      <Filter>src</Filter>
    </ClCompile>
    <ClCompile Include="..\src\scsitape.cpp">
      <Filter>src</Filter>
    </ClCompile>
    <ClCompile Include="..\src\uaenative.cpp">
      <Filter>src</Filter>
    </ClCompile>
    <ClCompile Include="..\src\osdep\ahi_v2.cpp">
      <Filter>src\osdep</Filter>
    </ClCompile>
    <ClCompile Include="..\src\osdep\ahi_v1.cpp">
      <Filter>src\osdep</Filter>
    </ClCompile>
    <ClCompile Include="..\src\osdep\gui\PanelRTG.cpp">
      <Filter>src\osdep\gui</Filter>
    </ClCompile>
    <ClCompile Include="..\src\cpuemu_13.cpp">
      <Filter>src</Filter>
    </ClCompile>
    <ClCompile Include="..\src\osdep\gui\PanelHWInfo.cpp">
      <Filter>src\osdep\gui</Filter>
    </ClCompile>
    <ClCompile Include="..\src\osdep\gui\ShowDiskInfo.cpp">
      <Filter>src\osdep\gui</Filter>
    </ClCompile>
    <ClCompile Include="..\src\osdep\gui\PanelExpansions.cpp">
      <Filter>src\osdep\gui</Filter>
    </ClCompile>
    <ClCompile Include="..\src\floppybridge\floppybridge_lib.cpp">
      <Filter>src\floppybridge</Filter>
    </ClCompile>
    <ClCompile Include="..\src\dongle.cpp">
      <Filter>src</Filter>
    </ClCompile>
    <ClCompile Include="..\src\osdep\gui\PanelIOPorts.cpp">
      <Filter>src\osdep\gui</Filter>
    </ClCompile>
    <ClCompile Include="..\src\inprec.cpp">
      <Filter>src</Filter>
    </ClCompile>
    <ClCompile Include="..\src\inputrecord.cpp">
      <Filter>src</Filter>
    </ClCompile>
    <ClCompile Include="..\src\osdep\gui\PanelDiskSwapper.cpp">
      <Filter>src\osdep\gui</Filter>
    </ClCompile>
    <ClCompile Include="..\src\archivers\chd\chd.cpp">
      <Filter>src\archivers\chd</Filter>
    </ClCompile>
    <ClCompile Include="..\src\archivers\chd\chdcd.cpp">
      <Filter>src\archivers\chd</Filter>
    </ClCompile>
    <ClCompile Include="..\src\archivers\chd\chdcodec.cpp">
      <Filter>src\archivers\chd</Filter>
    </ClCompile>
    <ClCompile Include="..\src\archivers\chd\corealloc.cpp">
      <Filter>src\archivers\chd</Filter>
    </ClCompile>
    <ClCompile Include="..\src\archivers\chd\flac.cpp">
      <Filter>src\archivers\chd</Filter>
    </ClCompile>
    <ClCompile Include="..\src\archivers\chd\harddisk.cpp">
      <Filter>src\archivers\chd</Filter>
    </ClCompile>
    <ClCompile Include="..\src\archivers\chd\hashing.cpp">
      <Filter>src\archivers\chd</Filter>
    </ClCompile>
    <ClCompile Include="..\src\archivers\chd\huffman.cpp">
      <Filter>src\archivers\chd</Filter>
    </ClCompile>
    <ClCompile Include="..\src\archivers\chd\md5.cpp">
      <Filter>src\archivers\chd</Filter>
    </ClCompile>
    <ClCompile Include="..\src\archivers\chd\osdcore.cpp">
      <Filter>src\archivers\chd</Filter>
    </ClCompile>
    <ClCompile Include="..\src\archivers\chd\osdsync.cpp">
      <Filter>src\archivers\chd</Filter>
    </ClCompile>
    <ClCompile Include="..\src\archivers\chd\strformat.cpp">
      <Filter>src\archivers\chd</Filter>
    </ClCompile>
    <ClCompile Include="..\src\archivers\chd\corefile.cpp">
      <Filter>src\archivers\chd</Filter>
    </ClCompile>
    <ClCompile Include="..\src\archivers\chd\corestr.cpp">
      <Filter>src\archivers\chd</Filter>
    </ClCompile>
    <ClCompile Include="..\src\archivers\chd\cdrom.cpp">
      <Filter>src\archivers\chd</Filter>
    </ClCompile>
    <ClCompile Include="..\src\archivers\7z\LzmaEnc.c">
      <Filter>src\archivers\7z</Filter>
    </ClCompile>
    <ClCompile Include="..\src\archivers\chd\posixfile.cpp">
      <Filter>src\archivers\chd</Filter>
    </ClCompile>
    <ClCompile Include="..\src\archivers\chd\avhuff.cpp">
      <Filter>src\archivers\chd</Filter>
    </ClCompile>
    <ClCompile Include="..\src\archivers\chd\bitmap.cpp">
      <Filter>src\archivers\chd</Filter>
    </ClCompile>
    <ClCompile Include="..\src\archivers\chd\palette.cpp">
      <Filter>src\archivers\chd</Filter>
    </ClCompile>
    <ClCompile Include="..\src\archivers\chd\vecstream.cpp">
      <Filter>src\archivers\chd</Filter>
    </ClCompile>
    <ClCompile Include="..\src\archivers\chd\strconv.cpp">
      <Filter>src\archivers\chd</Filter>
    </ClCompile>
    <ClCompile Include="..\src\archivers\chd\unicode.cpp">
      <Filter>src\archivers\chd</Filter>
    </ClCompile>
    <ClCompile Include="..\src\archivers\chd\osdlib_unix.cpp">
      <Filter>src\archivers\chd</Filter>
    </ClCompile>
    <ClCompile Include="..\src\archivers\chd\posixsocket.cpp">
      <Filter>src\archivers\chd</Filter>
    </ClCompile>
    <ClCompile Include="..\src\archivers\chd\posixptty.cpp">
      <Filter>src\archivers\chd</Filter>
    </ClCompile>
    <ClCompile Include="..\src\archivers\chd\posixdir.cpp">
      <Filter>src\archivers\chd</Filter>
    </ClCompile>
    <ClCompile Include="..\src\archivers\chd\utf8proc.c">
      <Filter>src\archivers\chd</Filter>
    </ClCompile>
    <ClCompile Include="..\src\archivers\chd\utf8proc_data.c">
      <Filter>src\archivers\chd</Filter>
    </ClCompile>
    <ClCompile Include="..\src\archivers\7z\Aes.c">
      <Filter>src\archivers\7z</Filter>
    </ClCompile>
    <ClCompile Include="..\src\archivers\7z\AesOpt.c">
      <Filter>src\archivers\7z</Filter>
    </ClCompile>
    <ClCompile Include="..\src\archivers\7z\Lzma2Enc.c">
      <Filter>src\archivers\7z</Filter>
    </ClCompile>
    <ClCompile Include="..\src\archivers\7z\LzmaDec.c">
      <Filter>src\archivers\7z</Filter>
    </ClCompile>
    <ClCompile Include="..\src\archivers\7z\Sort.c">
      <Filter>src\archivers\7z</Filter>
    </ClCompile>
    <ClCompile Include="..\src\archivers\7z\XzCrc64Opt.c">
      <Filter>src\archivers\7z</Filter>
    </ClCompile>
    <ClCompile Include="..\src\archivers\7z\XzEnc.c">
      <Filter>src\archivers\7z</Filter>
    </ClCompile>
    <ClCompile Include="..\src\archivers\7z\7zArcIn.c">
      <Filter>src\archivers\7z</Filter>
    </ClCompile>
    <ClCompile Include="..\src\archivers\7z\Lzma86Enc.c">
      <Filter>src\archivers\7z</Filter>
    </ClCompile>
<<<<<<< HEAD
    <ClCompile Include="..\src\osdep\gui\EditFilesysHardDrive.cpp">
      <Filter>src\osdep\gui</Filter>
    </ClCompile>
=======
>>>>>>> e961f041
  </ItemGroup>
  <ItemGroup>
    <ClInclude Include="..\src\archivers\7z\7zBuf.h">
      <Filter>src\archivers\7z</Filter>
    </ClInclude>
    <ClInclude Include="..\src\archivers\7z\7zCrc.h">
      <Filter>src\archivers\7z</Filter>
    </ClInclude>
    <ClInclude Include="..\src\archivers\7z\7zVersion.h">
      <Filter>src\archivers\7z</Filter>
    </ClInclude>
    <ClInclude Include="..\src\archivers\7z\Bcj2.h">
      <Filter>src\archivers\7z</Filter>
    </ClInclude>
    <ClInclude Include="..\src\archivers\7z\Bra.h">
      <Filter>src\archivers\7z</Filter>
    </ClInclude>
    <ClInclude Include="..\src\archivers\7z\CpuArch.h">
      <Filter>src\archivers\7z</Filter>
    </ClInclude>
    <ClInclude Include="..\src\archivers\7z\LzmaDec.h">
      <Filter>src\archivers\7z</Filter>
    </ClInclude>
    <ClInclude Include="..\src\archivers\7z\7zTypes.h">
      <Filter>src\archivers\7z</Filter>
    </ClInclude>
    <ClInclude Include="..\src\archivers\dms\cdata.h">
      <Filter>src\archivers\dms</Filter>
    </ClInclude>
    <ClInclude Include="..\src\archivers\dms\crc_csum.h">
      <Filter>src\archivers\dms</Filter>
    </ClInclude>
    <ClInclude Include="..\src\archivers\dms\getbits.h">
      <Filter>src\archivers\dms</Filter>
    </ClInclude>
    <ClInclude Include="..\src\archivers\dms\maketbl.h">
      <Filter>src\archivers\dms</Filter>
    </ClInclude>
    <ClInclude Include="..\src\archivers\dms\pfile.h">
      <Filter>src\archivers\dms</Filter>
    </ClInclude>
    <ClInclude Include="..\src\archivers\dms\tables.h">
      <Filter>src\archivers\dms</Filter>
    </ClInclude>
    <ClInclude Include="..\src\archivers\dms\u_deep.h">
      <Filter>src\archivers\dms</Filter>
    </ClInclude>
    <ClInclude Include="..\src\archivers\dms\u_heavy.h">
      <Filter>src\archivers\dms</Filter>
    </ClInclude>
    <ClInclude Include="..\src\archivers\dms\u_init.h">
      <Filter>src\archivers\dms</Filter>
    </ClInclude>
    <ClInclude Include="..\src\archivers\dms\u_medium.h">
      <Filter>src\archivers\dms</Filter>
    </ClInclude>
    <ClInclude Include="..\src\archivers\dms\u_quick.h">
      <Filter>src\archivers\dms</Filter>
    </ClInclude>
    <ClInclude Include="..\src\archivers\dms\u_rle.h">
      <Filter>src\archivers\dms</Filter>
    </ClInclude>
    <ClInclude Include="..\src\archivers\lha\lha.h">
      <Filter>src\archivers\lha</Filter>
    </ClInclude>
    <ClInclude Include="..\src\archivers\lha\lha_macro.h">
      <Filter>src\archivers\lha</Filter>
    </ClInclude>
    <ClInclude Include="..\src\archivers\wrp\warp.h">
      <Filter>src\archivers\wrp</Filter>
    </ClInclude>
    <ClInclude Include="..\src\archivers\zip\unzip.h">
      <Filter>src\archivers\zip</Filter>
    </ClInclude>
    <ClInclude Include="..\src\include\akiko.h">
      <Filter>src\include</Filter>
    </ClInclude>
    <ClInclude Include="..\src\include\audio.h">
      <Filter>src\include</Filter>
    </ClInclude>
    <ClInclude Include="..\src\include\autoconf.h">
      <Filter>src\include</Filter>
    </ClInclude>
    <ClInclude Include="..\src\include\blitter.h">
      <Filter>src\include</Filter>
    </ClInclude>
    <ClInclude Include="..\src\include\blkdev.h">
      <Filter>src\include</Filter>
    </ClInclude>
    <ClInclude Include="..\src\include\bsdsocket.h">
      <Filter>src\include</Filter>
    </ClInclude>
    <ClInclude Include="..\src\include\calc.h">
      <Filter>src\include</Filter>
    </ClInclude>
    <ClInclude Include="..\src\include\cia.h">
      <Filter>src\include</Filter>
    </ClInclude>
    <ClInclude Include="..\src\include\commpipe.h">
      <Filter>src\include</Filter>
    </ClInclude>
    <ClInclude Include="..\src\include\cpu_prefetch.h">
      <Filter>src\include</Filter>
    </ClInclude>
    <ClInclude Include="..\src\include\crc32.h">
      <Filter>src\include</Filter>
    </ClInclude>
    <ClInclude Include="..\src\include\custom.h">
      <Filter>src\include</Filter>
    </ClInclude>
    <ClInclude Include="..\src\include\disk.h">
      <Filter>src\include</Filter>
    </ClInclude>
    <ClInclude Include="..\src\include\diskutil.h">
      <Filter>src\include</Filter>
    </ClInclude>
    <ClInclude Include="..\src\include\drawing.h">
      <Filter>src\include</Filter>
    </ClInclude>
    <ClInclude Include="..\src\include\events.h">
      <Filter>src\include</Filter>
    </ClInclude>
    <ClInclude Include="..\src\include\execio.h">
      <Filter>src\include</Filter>
    </ClInclude>
    <ClInclude Include="..\src\include\execlib.h">
      <Filter>src\include</Filter>
    </ClInclude>
    <ClInclude Include="..\src\include\filesys.h">
      <Filter>src\include</Filter>
    </ClInclude>
    <ClInclude Include="..\src\include\flags_arm.h">
      <Filter>src\include</Filter>
    </ClInclude>
    <ClInclude Include="..\src\include\fsdb.h">
      <Filter>src\include</Filter>
    </ClInclude>
    <ClInclude Include="..\src\include\fsusage.h">
      <Filter>src\include</Filter>
    </ClInclude>
    <ClInclude Include="..\src\include\gensound.h">
      <Filter>src\include</Filter>
    </ClInclude>
    <ClInclude Include="..\src\include\gfxboard.h">
      <Filter>src\include</Filter>
    </ClInclude>
    <ClInclude Include="..\src\include\gui.h">
      <Filter>src\include</Filter>
    </ClInclude>
    <ClInclude Include="..\src\include\inputdevice.h">
      <Filter>src\include</Filter>
    </ClInclude>
    <ClInclude Include="..\src\include\keyboard.h">
      <Filter>src\include</Filter>
    </ClInclude>
    <ClInclude Include="..\src\include\keybuf.h">
      <Filter>src\include</Filter>
    </ClInclude>
    <ClInclude Include="..\src\include\memory.h">
      <Filter>src\include</Filter>
    </ClInclude>
    <ClInclude Include="..\src\include\native2amiga.h">
      <Filter>src\include</Filter>
    </ClInclude>
    <ClInclude Include="..\src\include\native2amiga_api.h">
      <Filter>src\include</Filter>
    </ClInclude>
    <ClInclude Include="..\src\include\newcpu.h">
      <Filter>src\include</Filter>
    </ClInclude>
    <ClInclude Include="..\src\include\options.h">
      <Filter>src\include</Filter>
    </ClInclude>
    <ClInclude Include="..\src\include\readcpu.h">
      <Filter>src\include</Filter>
    </ClInclude>
    <ClInclude Include="..\src\include\rommgr.h">
      <Filter>src\include</Filter>
    </ClInclude>
    <ClInclude Include="..\src\include\rtgmodes.h">
      <Filter>src\include</Filter>
    </ClInclude>
    <ClInclude Include="..\src\include\savestate.h">
      <Filter>src\include</Filter>
    </ClInclude>
    <ClInclude Include="..\src\include\scsi.h">
      <Filter>src\include</Filter>
    </ClInclude>
    <ClInclude Include="..\src\include\statusline.h">
      <Filter>src\include</Filter>
    </ClInclude>
    <ClInclude Include="..\src\include\sysdeps.h">
      <Filter>src\include</Filter>
    </ClInclude>
    <ClInclude Include="..\src\include\traps.h">
      <Filter>src\include</Filter>
    </ClInclude>
    <ClInclude Include="..\src\include\uae.h">
      <Filter>src\include</Filter>
    </ClInclude>
    <ClInclude Include="..\src\include\uaeresource.h">
      <Filter>src\include</Filter>
    </ClInclude>
    <ClInclude Include="..\src\include\xwin.h">
      <Filter>src\include</Filter>
    </ClInclude>
    <ClInclude Include="..\src\include\zarchive.h">
      <Filter>src\include</Filter>
    </ClInclude>
    <ClInclude Include="..\src\include\zfile.h">
      <Filter>src\include</Filter>
    </ClInclude>
    <ClInclude Include="..\src\jit\codegen_arm.h">
      <Filter>src\jit</Filter>
    </ClInclude>
    <ClInclude Include="..\src\jit\compemu.h">
      <Filter>src\jit</Filter>
    </ClInclude>
    <ClInclude Include="..\src\jit\compemu_midfunc_arm.h">
      <Filter>src\jit</Filter>
    </ClInclude>
    <ClInclude Include="..\src\jit\compemu_midfunc_arm2.h">
      <Filter>src\jit</Filter>
    </ClInclude>
    <ClInclude Include="..\src\jit\comptbl.h">
      <Filter>src\jit</Filter>
    </ClInclude>
    <ClInclude Include="..\src\machdep\m68k.h">
      <Filter>src\machdep</Filter>
    </ClInclude>
    <ClInclude Include="..\src\machdep\maccess.h">
      <Filter>src\machdep</Filter>
    </ClInclude>
    <ClInclude Include="..\src\machdep\rpt.h">
      <Filter>src\machdep</Filter>
    </ClInclude>
    <ClInclude Include="..\src\osdep\amiberry_gfx.h">
      <Filter>src\osdep</Filter>
    </ClInclude>
    <ClInclude Include="..\src\osdep\cda_play.h">
      <Filter>src\osdep</Filter>
    </ClInclude>
    <ClInclude Include="..\src\osdep\config.h">
      <Filter>src\osdep</Filter>
    </ClInclude>
    <ClInclude Include="..\src\osdep\mp3decoder.h">
      <Filter>src\osdep</Filter>
    </ClInclude>
    <ClInclude Include="..\src\osdep\sysconfig.h">
      <Filter>src\osdep</Filter>
    </ClInclude>
    <ClInclude Include="..\src\osdep\target.h">
      <Filter>src\osdep</Filter>
    </ClInclude>
    <ClInclude Include="..\src\osdep\gui\gui_handling.h">
      <Filter>src\osdep\gui</Filter>
    </ClInclude>
    <ClInclude Include="..\src\osdep\gui\SelectorEntry.hpp">
      <Filter>src\osdep\gui</Filter>
    </ClInclude>
    <ClInclude Include="..\src\sounddep\sound.h">
      <Filter>src\sounddep</Filter>
    </ClInclude>
    <ClInclude Include="..\src\threaddep\thread.h">
      <Filter>src\threaddep</Filter>
    </ClInclude>
    <ClInclude Include="..\src\include\uae\likely.h">
      <Filter>src\include\uae</Filter>
    </ClInclude>
    <ClInclude Include="..\src\include\uae\mman.h">
      <Filter>src\include\uae</Filter>
    </ClInclude>
    <ClInclude Include="..\src\include\uae\string.h">
      <Filter>src\include\uae</Filter>
    </ClInclude>
    <ClInclude Include="..\src\include\uae\types.h">
      <Filter>src\include\uae</Filter>
    </ClInclude>
    <ClInclude Include="..\src\include\cd32_fmv.h">
      <Filter>src\include</Filter>
    </ClInclude>
    <ClInclude Include="..\src\include\cpummu.h">
      <Filter>src\include</Filter>
    </ClInclude>
    <ClInclude Include="..\src\include\devices.h">
      <Filter>src\include</Filter>
    </ClInclude>
    <ClInclude Include="..\src\include\fdi2raw.h">
      <Filter>src\include</Filter>
    </ClInclude>
    <ClInclude Include="..\src\include\flashrom.h">
      <Filter>src\include</Filter>
    </ClInclude>
    <ClInclude Include="..\src\include\fpp.h">
      <Filter>src\include</Filter>
    </ClInclude>
    <ClInclude Include="..\src\include\gayle.h">
      <Filter>src\include</Filter>
    </ClInclude>
    <ClInclude Include="..\src\include\ide.h">
      <Filter>src\include</Filter>
    </ClInclude>
    <ClInclude Include="..\src\include\mmu_common.h">
      <Filter>src\include</Filter>
    </ClInclude>
    <ClInclude Include="..\src\include\rtc.h">
      <Filter>src\include</Filter>
    </ClInclude>
    <ClInclude Include="..\src\archivers\7z\7z.h">
      <Filter>src\archivers\7z</Filter>
    </ClInclude>
    <ClInclude Include="..\src\archivers\7z\7zFile.h">
      <Filter>src\archivers\7z</Filter>
    </ClInclude>
    <ClInclude Include="..\src\archivers\7z\Alloc.h">
      <Filter>src\archivers\7z</Filter>
    </ClInclude>
    <ClInclude Include="..\src\archivers\7z\Delta.h">
      <Filter>src\archivers\7z</Filter>
    </ClInclude>
    <ClInclude Include="..\src\archivers\7z\LzFind.h">
      <Filter>src\archivers\7z</Filter>
    </ClInclude>
    <ClInclude Include="..\src\archivers\7z\LzHash.h">
      <Filter>src\archivers\7z</Filter>
    </ClInclude>
    <ClInclude Include="..\src\archivers\7z\Lzma2Dec.h">
      <Filter>src\archivers\7z</Filter>
    </ClInclude>
    <ClInclude Include="..\src\archivers\7z\Lzma86.h">
      <Filter>src\archivers\7z</Filter>
    </ClInclude>
    <ClInclude Include="..\src\archivers\7z\LzmaEnc.h">
      <Filter>src\archivers\7z</Filter>
    </ClInclude>
    <ClInclude Include="..\src\archivers\7z\LzmaLib.h">
      <Filter>src\archivers\7z</Filter>
    </ClInclude>
    <ClInclude Include="..\src\archivers\7z\Ppmd.h">
      <Filter>src\archivers\7z</Filter>
    </ClInclude>
    <ClInclude Include="..\src\archivers\7z\Ppmd7.h">
      <Filter>src\archivers\7z</Filter>
    </ClInclude>
    <ClInclude Include="..\src\archivers\7z\RotateDefs.h">
      <Filter>src\archivers\7z</Filter>
    </ClInclude>
    <ClInclude Include="..\src\archivers\7z\Sha256.h">
      <Filter>src\archivers\7z</Filter>
    </ClInclude>
    <ClInclude Include="..\src\archivers\7z\Xz.h">
      <Filter>src\archivers\7z</Filter>
    </ClInclude>
    <ClInclude Include="..\src\archivers\7z\XzCrc64.h">
      <Filter>src\archivers\7z</Filter>
    </ClInclude>
    <ClInclude Include="..\src\archivers\mp2\kjmp2.h">
      <Filter>src\archivers\mp2</Filter>
    </ClInclude>
    <ClInclude Include="..\src\include\ar.h">
      <Filter>src\include</Filter>
    </ClInclude>
    <ClInclude Include="..\src\osdep\picasso96.h">
      <Filter>src\osdep</Filter>
    </ClInclude>
    <ClInclude Include="..\src\archivers\7z\7zAlloc.h">
      <Filter>src\archivers\7z</Filter>
    </ClInclude>
    <ClInclude Include="..\src\caps\CapsAPI.h">
      <Filter>src\caps</Filter>
    </ClInclude>
    <ClInclude Include="..\src\caps\Comtype.h">
      <Filter>src\caps</Filter>
    </ClInclude>
    <ClInclude Include="..\src\include\uae\caps.h">
      <Filter>src\include\uae</Filter>
    </ClInclude>
    <ClInclude Include="..\src\include\uae\dlopen.h">
      <Filter>src\include\uae</Filter>
    </ClInclude>
    <ClInclude Include="..\src\include\uae\uae.h">
      <Filter>src\include\uae</Filter>
    </ClInclude>
    <ClInclude Include="..\src\include\blit.h">
      <Filter>src\include</Filter>
    </ClInclude>
    <ClInclude Include="..\src\include\blitfunc.h">
      <Filter>src\include</Filter>
    </ClInclude>
    <ClInclude Include="..\src\include\cputbl.h">
      <Filter>src\include</Filter>
    </ClInclude>
    <ClInclude Include="..\src\jit\aarch64.h">
      <Filter>src\jit</Filter>
    </ClInclude>
    <ClInclude Include="..\src\jit\codegen_armA64.h">
      <Filter>src\jit</Filter>
    </ClInclude>
    <ClInclude Include="..\src\include\uae\vm.h">
      <Filter>src\include\uae</Filter>
    </ClInclude>
    <ClInclude Include="..\src\include\cdtv.h">
      <Filter>src\include</Filter>
    </ClInclude>
    <ClInclude Include="..\src\include\cdtvcr.h">
      <Filter>src\include</Filter>
    </ClInclude>
    <ClInclude Include="..\src\include\clipboard.h">
      <Filter>src\include</Filter>
    </ClInclude>
    <ClInclude Include="..\src\include\consolehook.h">
      <Filter>src\include</Filter>
    </ClInclude>
    <ClInclude Include="..\src\include\cpummu030.h">
      <Filter>src\include</Filter>
    </ClInclude>
    <ClInclude Include="..\src\include\isofs.h">
      <Filter>src\include</Filter>
    </ClInclude>
    <ClInclude Include="..\src\include\isofs_api.h">
      <Filter>src\include</Filter>
    </ClInclude>
    <ClInclude Include="..\src\include\scp.h">
      <Filter>src\include</Filter>
    </ClInclude>
    <ClInclude Include="..\src\include\tabletlibrary.h">
      <Filter>src\include</Filter>
    </ClInclude>
    <ClInclude Include="..\src\include\uaeexe.h">
      <Filter>src\include</Filter>
    </ClInclude>
    <ClInclude Include="..\src\include\scsidev.h">
      <Filter>src\include</Filter>
    </ClInclude>
    <ClInclude Include="..\src\osdep\amiberry_input.h">
      <Filter>src\osdep</Filter>
    </ClInclude>
    <ClInclude Include="..\src\include\tinyxml2.h">
      <Filter>src\include</Filter>
    </ClInclude>
    <ClInclude Include="..\src\include\driveclick.h">
      <Filter>src\include</Filter>
    </ClInclude>
    <ClInclude Include="..\src\include\cpuboard.h">
      <Filter>src\include</Filter>
    </ClInclude>
    <ClInclude Include="..\src\include\ethernet.h">
      <Filter>src\include</Filter>
    </ClInclude>
    <ClInclude Include="..\src\include\sana2.h">
      <Filter>src\include</Filter>
    </ClInclude>
    <ClInclude Include="..\src\include\parser.h">
      <Filter>src\include</Filter>
    </ClInclude>
    <ClInclude Include="..\src\include\serial.h">
      <Filter>src\include</Filter>
    </ClInclude>
    <ClInclude Include="..\external\libguisan\include\guisan.hpp">
      <Filter>external\libguisan\include</Filter>
    </ClInclude>
    <ClInclude Include="..\external\libguisan\include\guisan\actionevent.hpp">
      <Filter>external\libguisan\include\guisan</Filter>
    </ClInclude>
    <ClInclude Include="..\external\libguisan\include\guisan\actionlistener.hpp">
      <Filter>external\libguisan\include\guisan</Filter>
    </ClInclude>
    <ClInclude Include="..\external\libguisan\include\guisan\basiccontainer.hpp">
      <Filter>external\libguisan\include\guisan</Filter>
    </ClInclude>
    <ClInclude Include="..\external\libguisan\include\guisan\cliprectangle.hpp">
      <Filter>external\libguisan\include\guisan</Filter>
    </ClInclude>
    <ClInclude Include="..\external\libguisan\include\guisan\color.hpp">
      <Filter>external\libguisan\include\guisan</Filter>
    </ClInclude>
    <ClInclude Include="..\external\libguisan\include\guisan\deathlistener.hpp">
      <Filter>external\libguisan\include\guisan</Filter>
    </ClInclude>
    <ClInclude Include="..\external\libguisan\include\guisan\defaultfont.hpp">
      <Filter>external\libguisan\include\guisan</Filter>
    </ClInclude>
    <ClInclude Include="..\external\libguisan\include\guisan\event.hpp">
      <Filter>external\libguisan\include\guisan</Filter>
    </ClInclude>
    <ClInclude Include="..\external\libguisan\include\guisan\exception.hpp">
      <Filter>external\libguisan\include\guisan</Filter>
    </ClInclude>
    <ClInclude Include="..\external\libguisan\include\guisan\focushandler.hpp">
      <Filter>external\libguisan\include\guisan</Filter>
    </ClInclude>
    <ClInclude Include="..\external\libguisan\include\guisan\focuslistener.hpp">
      <Filter>external\libguisan\include\guisan</Filter>
    </ClInclude>
    <ClInclude Include="..\external\libguisan\include\guisan\font.hpp">
      <Filter>external\libguisan\include\guisan</Filter>
    </ClInclude>
    <ClInclude Include="..\external\libguisan\include\guisan\genericinput.hpp">
      <Filter>external\libguisan\include\guisan</Filter>
    </ClInclude>
    <ClInclude Include="..\external\libguisan\include\guisan\glut.hpp">
      <Filter>external\libguisan\include\guisan</Filter>
    </ClInclude>
    <ClInclude Include="..\external\libguisan\include\guisan\graphics.hpp">
      <Filter>external\libguisan\include\guisan</Filter>
    </ClInclude>
    <ClInclude Include="..\external\libguisan\include\guisan\gui.hpp">
      <Filter>external\libguisan\include\guisan</Filter>
    </ClInclude>
    <ClInclude Include="..\external\libguisan\include\guisan\image.hpp">
      <Filter>external\libguisan\include\guisan</Filter>
    </ClInclude>
    <ClInclude Include="..\external\libguisan\include\guisan\imagefont.hpp">
      <Filter>external\libguisan\include\guisan</Filter>
    </ClInclude>
    <ClInclude Include="..\external\libguisan\include\guisan\imageloader.hpp">
      <Filter>external\libguisan\include\guisan</Filter>
    </ClInclude>
    <ClInclude Include="..\external\libguisan\include\guisan\input.hpp">
      <Filter>external\libguisan\include\guisan</Filter>
    </ClInclude>
    <ClInclude Include="..\external\libguisan\include\guisan\inputevent.hpp">
      <Filter>external\libguisan\include\guisan</Filter>
    </ClInclude>
    <ClInclude Include="..\external\libguisan\include\guisan\key.hpp">
      <Filter>external\libguisan\include\guisan</Filter>
    </ClInclude>
    <ClInclude Include="..\external\libguisan\include\guisan\keyevent.hpp">
      <Filter>external\libguisan\include\guisan</Filter>
    </ClInclude>
    <ClInclude Include="..\external\libguisan\include\guisan\keyinput.hpp">
      <Filter>external\libguisan\include\guisan</Filter>
    </ClInclude>
    <ClInclude Include="..\external\libguisan\include\guisan\keylistener.hpp">
      <Filter>external\libguisan\include\guisan</Filter>
    </ClInclude>
    <ClInclude Include="..\external\libguisan\include\guisan\listmodel.hpp">
      <Filter>external\libguisan\include\guisan</Filter>
    </ClInclude>
    <ClInclude Include="..\external\libguisan\include\guisan\mouseevent.hpp">
      <Filter>external\libguisan\include\guisan</Filter>
    </ClInclude>
    <ClInclude Include="..\external\libguisan\include\guisan\mouseinput.hpp">
      <Filter>external\libguisan\include\guisan</Filter>
    </ClInclude>
    <ClInclude Include="..\external\libguisan\include\guisan\mouselistener.hpp">
      <Filter>external\libguisan\include\guisan</Filter>
    </ClInclude>
    <ClInclude Include="..\external\libguisan\include\guisan\opengl.hpp">
      <Filter>external\libguisan\include\guisan</Filter>
    </ClInclude>
    <ClInclude Include="..\external\libguisan\include\guisan\platform.hpp">
      <Filter>external\libguisan\include\guisan</Filter>
    </ClInclude>
    <ClInclude Include="..\external\libguisan\include\guisan\rectangle.hpp">
      <Filter>external\libguisan\include\guisan</Filter>
    </ClInclude>
    <ClInclude Include="..\external\libguisan\include\guisan\sdl.hpp">
      <Filter>external\libguisan\include\guisan</Filter>
    </ClInclude>
    <ClInclude Include="..\external\libguisan\include\guisan\selectionevent.hpp">
      <Filter>external\libguisan\include\guisan</Filter>
    </ClInclude>
    <ClInclude Include="..\external\libguisan\include\guisan\selectionlistener.hpp">
      <Filter>external\libguisan\include\guisan</Filter>
    </ClInclude>
    <ClInclude Include="..\external\libguisan\include\guisan\widget.hpp">
      <Filter>external\libguisan\include\guisan</Filter>
    </ClInclude>
    <ClInclude Include="..\external\libguisan\include\guisan\widgetlistener.hpp">
      <Filter>external\libguisan\include\guisan</Filter>
    </ClInclude>
    <ClInclude Include="..\external\libguisan\include\guisan\x.hpp">
      <Filter>external\libguisan\include\guisan</Filter>
    </ClInclude>
    <ClInclude Include="..\external\libguisan\include\guisan\sdl\sdl2graphics.hpp">
      <Filter>external\libguisan\include\guisan\sdl</Filter>
    </ClInclude>
    <ClInclude Include="..\external\libguisan\include\guisan\sdl\sdlgraphics.hpp">
      <Filter>external\libguisan\include\guisan\sdl</Filter>
    </ClInclude>
    <ClInclude Include="..\external\libguisan\include\guisan\sdl\sdlimage.hpp">
      <Filter>external\libguisan\include\guisan\sdl</Filter>
    </ClInclude>
    <ClInclude Include="..\external\libguisan\include\guisan\sdl\sdlimageloader.hpp">
      <Filter>external\libguisan\include\guisan\sdl</Filter>
    </ClInclude>
    <ClInclude Include="..\external\libguisan\include\guisan\sdl\sdlinput.hpp">
      <Filter>external\libguisan\include\guisan\sdl</Filter>
    </ClInclude>
    <ClInclude Include="..\external\libguisan\include\guisan\sdl\sdlpixel.hpp">
      <Filter>external\libguisan\include\guisan\sdl</Filter>
    </ClInclude>
    <ClInclude Include="..\external\libguisan\include\guisan\sdl\sdltruetypefont.hpp">
      <Filter>external\libguisan\include\guisan\sdl</Filter>
    </ClInclude>
    <ClInclude Include="..\external\libguisan\include\guisan\widgets\button.hpp">
      <Filter>external\libguisan\include\guisan\widgets</Filter>
    </ClInclude>
    <ClInclude Include="..\external\libguisan\include\guisan\widgets\checkbox.hpp">
      <Filter>external\libguisan\include\guisan\widgets</Filter>
    </ClInclude>
    <ClInclude Include="..\external\libguisan\include\guisan\widgets\container.hpp">
      <Filter>external\libguisan\include\guisan\widgets</Filter>
    </ClInclude>
    <ClInclude Include="..\external\libguisan\include\guisan\widgets\dropdown.hpp">
      <Filter>external\libguisan\include\guisan\widgets</Filter>
    </ClInclude>
    <ClInclude Include="..\external\libguisan\include\guisan\widgets\icon.hpp">
      <Filter>external\libguisan\include\guisan\widgets</Filter>
    </ClInclude>
    <ClInclude Include="..\external\libguisan\include\guisan\widgets\imagebutton.hpp">
      <Filter>external\libguisan\include\guisan\widgets</Filter>
    </ClInclude>
    <ClInclude Include="..\external\libguisan\include\guisan\widgets\imagetextbutton.hpp">
      <Filter>external\libguisan\include\guisan\widgets</Filter>
    </ClInclude>
    <ClInclude Include="..\external\libguisan\include\guisan\widgets\inputbox.hpp">
      <Filter>external\libguisan\include\guisan\widgets</Filter>
    </ClInclude>
    <ClInclude Include="..\external\libguisan\include\guisan\widgets\label.hpp">
      <Filter>external\libguisan\include\guisan\widgets</Filter>
    </ClInclude>
    <ClInclude Include="..\external\libguisan\include\guisan\widgets\listbox.hpp">
      <Filter>external\libguisan\include\guisan\widgets</Filter>
    </ClInclude>
    <ClInclude Include="..\external\libguisan\include\guisan\widgets\messagebox.hpp">
      <Filter>external\libguisan\include\guisan\widgets</Filter>
    </ClInclude>
    <ClInclude Include="..\external\libguisan\include\guisan\widgets\progressbar.hpp">
      <Filter>external\libguisan\include\guisan\widgets</Filter>
    </ClInclude>
    <ClInclude Include="..\external\libguisan\include\guisan\widgets\radiobutton.hpp">
      <Filter>external\libguisan\include\guisan\widgets</Filter>
    </ClInclude>
    <ClInclude Include="..\external\libguisan\include\guisan\widgets\scrollarea.hpp">
      <Filter>external\libguisan\include\guisan\widgets</Filter>
    </ClInclude>
    <ClInclude Include="..\external\libguisan\include\guisan\widgets\slider.hpp">
      <Filter>external\libguisan\include\guisan\widgets</Filter>
    </ClInclude>
    <ClInclude Include="..\external\libguisan\include\guisan\widgets\tab.hpp">
      <Filter>external\libguisan\include\guisan\widgets</Filter>
    </ClInclude>
    <ClInclude Include="..\external\libguisan\include\guisan\widgets\tabbedarea.hpp">
      <Filter>external\libguisan\include\guisan\widgets</Filter>
    </ClInclude>
    <ClInclude Include="..\external\libguisan\include\guisan\widgets\textbox.hpp">
      <Filter>external\libguisan\include\guisan\widgets</Filter>
    </ClInclude>
    <ClInclude Include="..\external\libguisan\include\guisan\widgets\textfield.hpp">
      <Filter>external\libguisan\include\guisan\widgets</Filter>
    </ClInclude>
    <ClInclude Include="..\external\libguisan\include\guisan\widgets\togglebutton.hpp">
      <Filter>external\libguisan\include\guisan\widgets</Filter>
    </ClInclude>
    <ClInclude Include="..\external\libguisan\include\guisan\widgets\window.hpp">
      <Filter>external\libguisan\include\guisan\widgets</Filter>
    </ClInclude>
    <ClInclude Include="..\external\libguisan\include\guisan\opengl\openglgraphics.hpp">
      <Filter>external\libguisan\include\guisan\opengl</Filter>
    </ClInclude>
    <ClInclude Include="..\external\libguisan\include\guisan\opengl\openglimage.hpp">
      <Filter>external\libguisan\include\guisan\opengl</Filter>
    </ClInclude>
    <ClInclude Include="..\external\libguisan\include\guisan\opengl\openglsdlimageloader.hpp">
      <Filter>external\libguisan\include\guisan\opengl</Filter>
    </ClInclude>
    <ClInclude Include="..\src\include\uae\cdrom.h">
      <Filter>src\include\uae</Filter>
    </ClInclude>
    <ClInclude Include="..\src\include\ini.h">
      <Filter>src\include</Filter>
    </ClInclude>
    <ClInclude Include="..\src\osdep\fsdb_host.h">
      <Filter>src\osdep</Filter>
    </ClInclude>
    <ClInclude Include="..\src\include\uaenative.h">
      <Filter>src\include</Filter>
    </ClInclude>
    <ClInclude Include="..\src\include\uni_common.h">
      <Filter>src\include</Filter>
    </ClInclude>
    <ClInclude Include="..\src\osdep\ahi_v1.h">
      <Filter>src\osdep</Filter>
    </ClInclude>
    <ClInclude Include="..\src\osdep\ahi_v2.h">
      <Filter>src\osdep</Filter>
    </ClInclude>
    <ClInclude Include="..\src\include\parallel.h">
      <Filter>src\include</Filter>
    </ClInclude>
    <ClInclude Include="..\src\floppybridge\floppybridge_abstract.h">
      <Filter>src\floppybridge</Filter>
    </ClInclude>
    <ClInclude Include="..\src\floppybridge\floppybridge_lib.h">
      <Filter>src\floppybridge</Filter>
    </ClInclude>
    <ClInclude Include="..\src\include\dongle.h">
      <Filter>src\include</Filter>
    </ClInclude>
    <ClInclude Include="..\src\include\inputrecord.h">
      <Filter>src\include</Filter>
    </ClInclude>
    <ClInclude Include="..\src\archivers\chd\avhuff.h">
      <Filter>src\archivers\chd</Filter>
    </ClInclude>
    <ClInclude Include="..\src\archivers\chd\bitmap.h">
      <Filter>src\archivers\chd</Filter>
    </ClInclude>
    <ClInclude Include="..\src\archivers\chd\bitstream.h">
      <Filter>src\archivers\chd</Filter>
    </ClInclude>
    <ClInclude Include="..\src\archivers\chd\chd.h">
      <Filter>src\archivers\chd</Filter>
    </ClInclude>
    <ClInclude Include="..\src\archivers\chd\chdcd.h">
      <Filter>src\archivers\chd</Filter>
    </ClInclude>
    <ClInclude Include="..\src\archivers\chd\chdcodec.h">
      <Filter>src\archivers\chd</Filter>
    </ClInclude>
    <ClInclude Include="..\src\archivers\chd\corealloc.h">
      <Filter>src\archivers\chd</Filter>
    </ClInclude>
    <ClInclude Include="..\src\archivers\chd\corefile.h">
      <Filter>src\archivers\chd</Filter>
    </ClInclude>
    <ClInclude Include="..\src\archivers\chd\coretmpl.h">
      <Filter>src\archivers\chd</Filter>
    </ClInclude>
    <ClInclude Include="..\src\archivers\chd\delegate.h">
      <Filter>src\archivers\chd</Filter>
    </ClInclude>
    <ClInclude Include="..\src\archivers\chd\eminline.h">
      <Filter>src\archivers\chd</Filter>
    </ClInclude>
    <ClInclude Include="..\src\archivers\chd\flac.h">
      <Filter>src\archivers\chd</Filter>
    </ClInclude>
    <ClInclude Include="..\src\archivers\chd\harddisk.h">
      <Filter>src\archivers\chd</Filter>
    </ClInclude>
    <ClInclude Include="..\src\archivers\chd\hashing.h">
      <Filter>src\archivers\chd</Filter>
    </ClInclude>
    <ClInclude Include="..\src\archivers\chd\huffman.h">
      <Filter>src\archivers\chd</Filter>
    </ClInclude>
    <ClInclude Include="..\src\archivers\chd\md5.h">
      <Filter>src\archivers\chd</Filter>
    </ClInclude>
    <ClInclude Include="..\src\archivers\chd\osdcomm.h">
      <Filter>src\archivers\chd</Filter>
    </ClInclude>
    <ClInclude Include="..\src\archivers\chd\osdfile.h">
      <Filter>src\archivers\chd</Filter>
    </ClInclude>
    <ClInclude Include="..\src\archivers\chd\palette.h">
      <Filter>src\archivers\chd</Filter>
    </ClInclude>
    <ClInclude Include="..\src\archivers\chd\osdsync.h">
      <Filter>src\archivers\chd</Filter>
    </ClInclude>
    <ClInclude Include="..\src\archivers\chd\osdcore.h">
      <Filter>src\archivers\chd</Filter>
    </ClInclude>
    <ClInclude Include="..\src\archivers\chd\ioprocs.h">
      <Filter>src\archivers\chd</Filter>
    </ClInclude>
    <ClInclude Include="..\src\archivers\chd\utilfwd.h">
      <Filter>src\archivers\chd</Filter>
    </ClInclude>
    <ClInclude Include="..\src\archivers\chd\cdrom.h">
      <Filter>src\archivers\chd</Filter>
    </ClInclude>
    <ClInclude Include="..\src\archivers\chd\eigcc.h">
      <Filter>src\archivers\chd</Filter>
    </ClInclude>
    <ClInclude Include="..\src\archivers\chd\eigccarm.h">
      <Filter>src\archivers\chd</Filter>
    </ClInclude>
    <ClInclude Include="..\src\archivers\chd\vecstream.h">
      <Filter>src\archivers\chd</Filter>
    </ClInclude>
    <ClInclude Include="..\src\archivers\chd\strformat.h">
      <Filter>src\archivers\chd</Filter>
    </ClInclude>
    <ClInclude Include="..\src\archivers\chd\path.h">
      <Filter>src\archivers\chd</Filter>
    </ClInclude>
    <ClInclude Include="..\src\archivers\chd\unicode.h">
      <Filter>src\archivers\chd</Filter>
    </ClInclude>
    <ClInclude Include="..\src\archivers\chd\corestr.h">
      <Filter>src\archivers\chd</Filter>
    </ClInclude>
    <ClInclude Include="..\src\archivers\chd\posixfile.h">
      <Filter>src\archivers\chd</Filter>
    </ClInclude>
    <ClInclude Include="..\src\archivers\chd\strconv.h">
      <Filter>src\archivers\chd</Filter>
    </ClInclude>
    <ClInclude Include="..\src\archivers\chd\utf8proc.h">
      <Filter>src\archivers\chd</Filter>
    </ClInclude>
    <ClInclude Include="..\src\archivers\chd\osdlib.h">
      <Filter>src\archivers\chd</Filter>
    </ClInclude>
    <ClInclude Include="..\src\archivers\7z\Aes.h">
      <Filter>src\archivers\7z</Filter>
    </ClInclude>
    <ClInclude Include="..\src\archivers\7z\Compiler.h">
      <Filter>src\archivers\7z</Filter>
    </ClInclude>
    <ClInclude Include="..\src\archivers\7z\Lzma2Enc.h">
      <Filter>src\archivers\7z</Filter>
    </ClInclude>
    <ClInclude Include="..\src\archivers\7z\Precomp.h">
      <Filter>src\archivers\7z</Filter>
    </ClInclude>
    <ClInclude Include="..\src\archivers\7z\Sort.h">
      <Filter>src\archivers\7z</Filter>
    </ClInclude>
    <ClInclude Include="..\src\archivers\7z\XzEnc.h">
      <Filter>src\archivers\7z</Filter>
    </ClInclude>
  </ItemGroup>
  <ItemGroup>
    <Xml Include="..\abr\brainfile.xml">
      <Filter>abr</Filter>
    </Xml>
    <Xml Include="..\abr\catlist.xml">
      <Filter>abr</Filter>
    </Xml>
  </ItemGroup>
</Project><|MERGE_RESOLUTION|>--- conflicted
+++ resolved
@@ -1140,12 +1140,9 @@
     <ClCompile Include="..\src\archivers\7z\Lzma86Enc.c">
       <Filter>src\archivers\7z</Filter>
     </ClCompile>
-<<<<<<< HEAD
     <ClCompile Include="..\src\osdep\gui\EditFilesysHardDrive.cpp">
       <Filter>src\osdep\gui</Filter>
     </ClCompile>
-=======
->>>>>>> e961f041
   </ItemGroup>
   <ItemGroup>
     <ClInclude Include="..\src\archivers\7z\7zBuf.h">
