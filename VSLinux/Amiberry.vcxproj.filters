--- conflicted
+++ resolved
@@ -1422,12 +1422,9 @@
     <ClCompile Include="..\src\osdep\vkbd\vkbd.cpp">
       <Filter>src\osdep\vkbd</Filter>
     </ClCompile>
-<<<<<<< HEAD
-=======
     <ClCompile Include="..\src\linetoscr.cpp">
       <Filter>src</Filter>
     </ClCompile>
->>>>>>> c2a3ddb9
   </ItemGroup>
   <ItemGroup>
     <ClInclude Include="..\src\archivers\7z\7zBuf.h">
