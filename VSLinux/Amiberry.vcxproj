--- conflicted
+++ resolved
@@ -598,14 +598,8 @@
     <ClCompile Include="..\src\uaeexe.cpp" />
     <ClCompile Include="..\src\uaelib.cpp" />
     <ClCompile Include="..\src\uaenative.cpp" />
-<<<<<<< HEAD
-    <ClCompile Include="..\src\uaeresource.cpp" />
-=======
-    <ClCompile Include="..\src\uaeresource.cpp">
-      <DeploymentContent>false</DeploymentContent>
-    </ClCompile>
+    <ClCompile Include="..\src\uaeresource.cpp"/>
     <ClCompile Include="..\src\uaeserial.cpp" />
->>>>>>> 42a3c553
     <ClCompile Include="..\src\vm.cpp" />
     <ClCompile Include="..\src\zfile.cpp" />
     <ClCompile Include="..\src\zfile_archive.cpp" />
